//go:build relic

package lib

import (
	"errors"
	"fmt"
	"github.com/btcsuite/btcd/btcec"
	"github.com/deso-protocol/core/bls"
	"github.com/holiman/uint256"
	"github.com/stretchr/testify/require"
	"math"
	"testing"
)

func TestValidatorRegistration(t *testing.T) {
	_testValidatorRegistration(t, false)
	_testValidatorRegistration(t, true)
}

func _testValidatorRegistration(t *testing.T, flushToDB bool) {
	// Local variables
	var registerMetadata *RegisterAsValidatorMetadata
	var validatorEntry *ValidatorEntry
	var validatorEntries []*ValidatorEntry
	var globalStakeAmountNanos *uint256.Int
	var err error

	// Initialize fork heights.
	setBalanceModelBlockHeights()
	defer resetBalanceModelBlockHeights()

	// Initialize test chain and miner.
	chain, params, db := NewLowDifficultyBlockchain(t)
	mempool, miner := NewTestMiner(t, chain, params, true)

	utxoView := func() *UtxoView {
		newUtxoView, err := mempool.GetAugmentedUniversalView()
		require.NoError(t, err)
		return newUtxoView
	}

	// Mine a few blocks to give the senderPkString some money.
	for ii := 0; ii < 10; ii++ {
		_, err = miner.MineAndProcessSingleBlock(0, mempool)
		require.NoError(t, err)
	}

	// We build the testMeta obj after mining blocks so that we save the correct block height.
	blockHeight := uint64(chain.blockTip().Height + 1)
	testMeta := &TestMeta{
		t:                 t,
		chain:             chain,
		params:            params,
		db:                db,
		mempool:           mempool,
		miner:             miner,
		savedHeight:       uint32(blockHeight),
		feeRateNanosPerKb: uint64(101),
	}

	_registerOrTransferWithTestMeta(testMeta, "m0", senderPkString, m0Pub, senderPrivString, 1e3)
	_registerOrTransferWithTestMeta(testMeta, "", senderPkString, paramUpdaterPub, senderPrivString, 1e3)

	m0PKID := DBGetPKIDEntryForPublicKey(db, chain.snapshot, m0PkBytes).PKID

	// Seed a CurrentEpochEntry.
	epochUtxoView, err := NewUtxoView(db, params, chain.postgres, chain.snapshot)
	require.NoError(t, err)
	epochUtxoView._setCurrentEpochEntry(&EpochEntry{EpochNumber: 1, FinalBlockHeight: blockHeight + 10})
	require.NoError(t, epochUtxoView.FlushToDb(blockHeight))

	{
		// ParamUpdater set min fee rate
		params.ExtraRegtestParamUpdaterKeys[MakePkMapKey(paramUpdaterPkBytes)] = true
		_updateGlobalParamsEntryWithTestMeta(
			testMeta,
			testMeta.feeRateNanosPerKb,
			paramUpdaterPub,
			paramUpdaterPriv,
			-1,
			int64(testMeta.feeRateNanosPerKb),
			-1,
			-1,
			-1,
		)
	}
	{
		// RuleErrorProofOfStakeTxnBeforeBlockHeight
		params.ForkHeights.ProofOfStakeNewTxnTypesBlockHeight = math.MaxUint32
		GlobalDeSoParams.EncoderMigrationHeights = GetEncoderMigrationHeights(&params.ForkHeights)
		GlobalDeSoParams.EncoderMigrationHeightsList = GetEncoderMigrationHeightsList(&params.ForkHeights)

		votingPublicKey, votingSignature := _generateVotingPublicKeyAndSignature(t, m0PkBytes, blockHeight)
		registerMetadata = &RegisterAsValidatorMetadata{
			Domains:                    [][]byte{[]byte("https://example.com")},
			DisableDelegatedStake:      false,
			VotingPublicKey:            votingPublicKey,
			VotingPublicKeySignature:   votingSignature,
			VotingSignatureBlockHeight: blockHeight,
		}
		_, err = _submitRegisterAsValidatorTxn(testMeta, m0Pub, m0Priv, registerMetadata, nil, flushToDB)
		require.Error(t, err)
		require.Contains(t, err.Error(), RuleErrorProofofStakeTxnBeforeBlockHeight)

		params.ForkHeights.ProofOfStakeNewTxnTypesBlockHeight = uint32(1)
		GlobalDeSoParams.EncoderMigrationHeights = GetEncoderMigrationHeights(&params.ForkHeights)
		GlobalDeSoParams.EncoderMigrationHeightsList = GetEncoderMigrationHeightsList(&params.ForkHeights)
	}
	{
		// RuleErrorValidatorNoDomains
		registerMetadata = &RegisterAsValidatorMetadata{
			Domains:               [][]byte{},
			DisableDelegatedStake: false,
		}
		_, err = _submitRegisterAsValidatorTxn(testMeta, m0Pub, m0Priv, registerMetadata, nil, flushToDB)
		require.Error(t, err)
		require.Contains(t, err.Error(), RuleErrorValidatorNoDomains)
	}
	{
		// RuleErrorValidatorTooManyDomains
		var domains [][]byte
		for ii := 0; ii <= MaxValidatorNumDomains+1; ii++ {
			domains = append(domains, []byte(fmt.Sprintf("https://example.com/%d", ii)))
		}
		registerMetadata = &RegisterAsValidatorMetadata{
			Domains:               domains,
			DisableDelegatedStake: false,
		}
		_, err = _submitRegisterAsValidatorTxn(testMeta, m0Pub, m0Priv, registerMetadata, nil, flushToDB)
		require.Error(t, err)
		require.Contains(t, err.Error(), RuleErrorValidatorTooManyDomains)
	}
	{
		// RuleErrorValidatorInvalidDomain
		registerMetadata = &RegisterAsValidatorMetadata{
			Domains:               [][]byte{[]byte("InvalidURL")},
			DisableDelegatedStake: false,
		}
		_, err = _submitRegisterAsValidatorTxn(testMeta, m0Pub, m0Priv, registerMetadata, nil, flushToDB)
		require.Error(t, err)
		require.Contains(t, err.Error(), RuleErrorValidatorInvalidDomain)
	}
	{
		// RuleErrorValidatorDuplicateDomains
		registerMetadata = &RegisterAsValidatorMetadata{
			Domains:               [][]byte{[]byte("https://example.com"), []byte("https://example.com")},
			DisableDelegatedStake: false,
		}
		_, err = _submitRegisterAsValidatorTxn(testMeta, m0Pub, m0Priv, registerMetadata, nil, flushToDB)
		require.Error(t, err)
		require.Contains(t, err.Error(), RuleErrorValidatorDuplicateDomains)
	}
	{
		// RuleErrorValidatorMissingVotingPublicKey
		registerMetadata = &RegisterAsValidatorMetadata{
			Domains: [][]byte{[]byte("https://example.com")},
		}
		_, _, _, err = _submitRegisterAsValidatorTxn(
			testMeta, m0Pub, m0Priv, registerMetadata, nil, flushToDB,
		)
		require.Error(t, err)
		require.Contains(t, err.Error(), RuleErrorValidatorMissingVotingPublicKey)
	}
	{
		// RuleErrorValidatorInvalidVotingSignatureBlockHeight: missing
		votingPublicKey, votingSignature := _generateVotingPublicKeyAndSignature(t, m0PkBytes, blockHeight)
		registerMetadata = &RegisterAsValidatorMetadata{
			Domains:                  [][]byte{[]byte("https://example.com")},
			VotingPublicKey:          votingPublicKey,
			VotingPublicKeySignature: votingSignature,
		}
		_, _, _, err = _submitRegisterAsValidatorTxn(
			testMeta, m0Pub, m0Priv, registerMetadata, nil, flushToDB,
		)
		require.Error(t, err)
		require.Contains(t, err.Error(), RuleErrorValidatorInvalidVotingSignatureBlockHeight)
	}
	{
		// RuleErrorValidatorInvalidVotingSignatureBlockHeight: too low
		votingPublicKey, votingSignature := _generateVotingPublicKeyAndSignature(t, m0PkBytes, blockHeight)
		registerMetadata = &RegisterAsValidatorMetadata{
			Domains:                    [][]byte{[]byte("https://example.com")},
			VotingPublicKey:            votingPublicKey,
			VotingPublicKeySignature:   votingSignature,
			VotingSignatureBlockHeight: blockHeight - 1,
		}
		_, _, _, err = _submitRegisterAsValidatorTxn(
			testMeta, m0Pub, m0Priv, registerMetadata, nil, flushToDB,
		)
		require.Error(t, err)
		require.Contains(t, err.Error(), RuleErrorValidatorInvalidVotingSignatureBlockHeight)
	}
	{
		// RuleErrorValidatorInvalidVotingSignatureBlockHeight: too high
		votingPublicKey, votingSignature := _generateVotingPublicKeyAndSignature(t, m0PkBytes, blockHeight)
		registerMetadata = &RegisterAsValidatorMetadata{
			Domains:                    [][]byte{[]byte("https://example.com")},
			VotingPublicKey:            votingPublicKey,
			VotingPublicKeySignature:   votingSignature,
			VotingSignatureBlockHeight: blockHeight + params.ValidatorVotingSignatureBlockHeightWindow + 1,
		}
		_, _, _, err = _submitRegisterAsValidatorTxn(
			testMeta, m0Pub, m0Priv, registerMetadata, nil, flushToDB,
		)
		require.Error(t, err)
		require.Contains(t, err.Error(), RuleErrorValidatorInvalidVotingSignatureBlockHeight)
	}
	{
		// RuleErrorValidatorMissingVotingPublicKeySignature
		votingPublicKey, _ := _generateVotingPublicKeyAndSignature(t, m0PkBytes, blockHeight)
		registerMetadata = &RegisterAsValidatorMetadata{
			Domains:                    [][]byte{[]byte("https://example.com")},
			VotingPublicKey:            votingPublicKey,
			VotingSignatureBlockHeight: blockHeight,
		}
		_, _, _, err = _submitRegisterAsValidatorTxn(
			testMeta, m0Pub, m0Priv, registerMetadata, nil, flushToDB,
		)
		require.Error(t, err)
		require.Contains(t, err.Error(), RuleErrorValidatorMissingVotingPublicKeySignature)
	}
	{
		// RuleErrorValidatorInvalidVotingPublicKeySignature: invalid TransactorPkBytes
		votingPublicKey, votingSignature := _generateVotingPublicKeyAndSignature(t, m1PkBytes, blockHeight)
		registerMetadata = &RegisterAsValidatorMetadata{
			Domains:                    [][]byte{[]byte("https://example.com")},
			VotingPublicKey:            votingPublicKey,
			VotingPublicKeySignature:   votingSignature,
			VotingSignatureBlockHeight: blockHeight,
		}
		_, _, _, err = _submitRegisterAsValidatorTxn(
			testMeta, m0Pub, m0Priv, registerMetadata, nil, flushToDB,
		)
		require.Error(t, err)
		require.Contains(t, err.Error(), RuleErrorValidatorInvalidVotingPublicKeySignature)
	}
	{
		// RuleErrorValidatorInvalidVotingPublicKeySignature: invalid VotingPublicKey
		votingPublicKey, _ := _generateVotingPublicKeyAndSignature(t, m0PkBytes, blockHeight)
		_, votingSignature := _generateVotingPublicKeyAndSignature(t, m0PkBytes, blockHeight)
		registerMetadata = &RegisterAsValidatorMetadata{
			Domains:                    [][]byte{[]byte("https://example.com")},
			VotingPublicKey:            votingPublicKey,
			VotingPublicKeySignature:   votingSignature,
			VotingSignatureBlockHeight: blockHeight,
		}
		_, _, _, err = _submitRegisterAsValidatorTxn(
			testMeta, m0Pub, m0Priv, registerMetadata, nil, flushToDB,
		)
		require.Error(t, err)
		require.Contains(t, err.Error(), RuleErrorValidatorInvalidVotingPublicKeySignature)
	}
	{
		// RuleErrorValidatorInvalidVotingPublicKeySignature: invalid VotingSignatureBlockHeight
		votingPublicKey, votingSignature := _generateVotingPublicKeyAndSignature(t, m0PkBytes, blockHeight)
		registerMetadata = &RegisterAsValidatorMetadata{
			Domains:                    [][]byte{[]byte("https://example.com")},
			VotingPublicKey:            votingPublicKey,
			VotingPublicKeySignature:   votingSignature,
			VotingSignatureBlockHeight: blockHeight + 1,
		}
		_, _, _, err = _submitRegisterAsValidatorTxn(
			testMeta, m0Pub, m0Priv, registerMetadata, nil, flushToDB,
		)
		require.Error(t, err)
		require.Contains(t, err.Error(), RuleErrorValidatorInvalidVotingPublicKeySignature)
	}
	{
		// Happy path: register a validator
		votingPublicKey, votingSignature := _generateVotingPublicKeyAndSignature(t, m0PkBytes, blockHeight)
		registerMetadata = &RegisterAsValidatorMetadata{
			Domains:                    [][]byte{[]byte("https://example.com")},
			DisableDelegatedStake:      false,
			VotingPublicKey:            votingPublicKey,
			VotingPublicKeySignature:   votingSignature,
			VotingSignatureBlockHeight: blockHeight,
		}
		extraData := map[string][]byte{"TestKey": []byte("TestValue1")}
		_, err = _submitRegisterAsValidatorTxn(testMeta, m0Pub, m0Priv, registerMetadata, extraData, flushToDB)
		require.NoError(t, err)
	}
	{
		// Query: retrieve ValidatorEntry by PKID
		validatorEntry, err = utxoView().GetValidatorByPKID(m0PKID)
		require.NoError(t, err)
		require.Equal(t, validatorEntry.ValidatorPKID, m0PKID)
		require.Len(t, validatorEntry.Domains, 1)
		require.Equal(t, string(validatorEntry.Domains[0]), "https://example.com")
		require.False(t, validatorEntry.DisableDelegatedStake)
		require.Equal(t, string(validatorEntry.ExtraData["TestKey"]), "TestValue1")
	}
	{
		// Query: retrieve top active ValidatorEntries by stake
		validatorEntries, err = utxoView().GetTopActiveValidatorsByStake(0)
		require.NoError(t, err)
		require.Empty(t, validatorEntries)

		validatorEntries, err = utxoView().GetTopActiveValidatorsByStake(2)
		require.NoError(t, err)
		require.Len(t, validatorEntries, 1)
		require.Equal(t, validatorEntries[0].ValidatorPKID, m0PKID)
	}
	{
		// Query: retrieve GlobalStakeAmountNanos
		globalStakeAmountNanos, err = utxoView().GetGlobalStakeAmountNanos()
		require.NoError(t, err)
		require.Equal(t, globalStakeAmountNanos, uint256.NewInt())
	}
	{
		// Happy path: update a validator
		votingPublicKey, votingSignature := _generateVotingPublicKeyAndSignature(t, m0PkBytes, blockHeight)
		registerMetadata = &RegisterAsValidatorMetadata{
			Domains:                    [][]byte{[]byte("https://example1.com"), []byte("https://example2.com")},
			DisableDelegatedStake:      false,
			VotingPublicKey:            votingPublicKey,
			VotingPublicKeySignature:   votingSignature,
			VotingSignatureBlockHeight: blockHeight,
		}
		extraData := map[string][]byte{"TestKey": []byte("TestValue2")}
		_, err = _submitRegisterAsValidatorTxn(testMeta, m0Pub, m0Priv, registerMetadata, extraData, flushToDB)
		require.NoError(t, err)
	}
	{
		// Query: retrieve ValidatorEntry by PKID, make sure it has been updated
		validatorEntry, err = utxoView().GetValidatorByPKID(m0PKID)
		require.NoError(t, err)
		require.Equal(t, validatorEntry.ValidatorPKID, m0PKID)
		require.Len(t, validatorEntry.Domains, 2)
		require.Equal(t, string(validatorEntry.Domains[0]), "https://example1.com")
		require.Equal(t, string(validatorEntry.Domains[1]), "https://example2.com")
		require.False(t, validatorEntry.DisableDelegatedStake)
		require.Equal(t, string(validatorEntry.ExtraData["TestKey"]), "TestValue2")
	}
	{
		// Sad path: unregister validator that doesn't exist
		_, err = _submitUnregisterAsValidatorTxn(testMeta, m1Pub, m1Priv, flushToDB)
		require.Error(t, err)
		require.Contains(t, err.Error(), RuleErrorValidatorNotFound)
	}
	{
		// Happy path: unregister validator
		_, err = _submitUnregisterAsValidatorTxn(testMeta, m0Pub, m0Priv, flushToDB)
		require.NoError(t, err)
	}
	{
		// Sad path: unregister validator that doesn't exist
		_, err = _submitUnregisterAsValidatorTxn(testMeta, m0Pub, m0Priv, flushToDB)
		require.Error(t, err)
		require.Contains(t, err.Error(), RuleErrorValidatorNotFound)
	}
	{
		// Query: retrieve ValidatorEntry by PKID
		validatorEntry, err = utxoView().GetValidatorByPKID(m0PKID)
		require.NoError(t, err)
		require.Nil(t, validatorEntry)
	}
	{
		// Query: retrieve top active ValidatorEntries by stake
		validatorEntries, err = utxoView().GetTopActiveValidatorsByStake(1)
		require.NoError(t, err)
		require.Empty(t, validatorEntries)
	}
	{
		// Query: retrieve GlobalStakeAmountNanos
		globalStakeAmountNanos, err = utxoView().GetGlobalStakeAmountNanos()
		require.NoError(t, err)
		require.Equal(t, globalStakeAmountNanos, uint256.NewInt())
	}

	// Flush mempool to the db and test rollbacks.
	require.NoError(t, mempool.universalUtxoView.FlushToDb(blockHeight))
	_executeAllTestRollbackAndFlush(testMeta)
}

func _submitRegisterAsValidatorTxn(
	testMeta *TestMeta,
	transactorPublicKeyBase58Check string,
	transactorPrivateKeyBase58Check string,
	metadata *RegisterAsValidatorMetadata,
	extraData map[string][]byte,
	flushToDB bool,
) (_fees uint64, _err error) {
	// Record transactor's prevBalance.
	prevBalance := _getBalance(testMeta.t, testMeta.chain, testMeta.mempool, transactorPublicKeyBase58Check)

	// Convert PublicKeyBase58Check to PkBytes.
	updaterPkBytes, _, err := Base58CheckDecode(transactorPublicKeyBase58Check)
	require.NoError(testMeta.t, err)

	// Create the transaction.
	txn, totalInputMake, changeAmountMake, feesMake, err := testMeta.chain.CreateRegisterAsValidatorTxn(
		updaterPkBytes,
		metadata,
		extraData,
		testMeta.feeRateNanosPerKb,
		testMeta.mempool,
		[]*DeSoOutput{},
	)
	if err != nil {
		return 0, err
	}
	require.Equal(testMeta.t, totalInputMake, changeAmountMake+feesMake)

	// Sign the transaction now that its inputs are set up.
	_signTxn(testMeta.t, txn, transactorPrivateKeyBase58Check)

	// Connect the transaction.
	utxoOps, totalInput, totalOutput, fees, err := testMeta.mempool.universalUtxoView.ConnectTransaction(
		txn,
		txn.Hash(),
		getTxnSize(*txn),
		testMeta.savedHeight,
		true,
		false,
	)
	if err != nil {
		return 0, err
	}
	require.Equal(testMeta.t, totalInput, totalOutput+fees)
	require.Equal(testMeta.t, totalInput, totalInputMake)
	require.Equal(testMeta.t, OperationTypeRegisterAsValidator, utxoOps[len(utxoOps)-1].Type)
	if flushToDB {
		require.NoError(testMeta.t, testMeta.mempool.universalUtxoView.FlushToDb(uint64(testMeta.savedHeight)))
	}
	require.NoError(testMeta.t, testMeta.mempool.RegenerateReadOnlyView())

	// Record the txn.
	testMeta.expectedSenderBalances = append(testMeta.expectedSenderBalances, prevBalance)
	testMeta.txnOps = append(testMeta.txnOps, utxoOps)
	testMeta.txns = append(testMeta.txns, txn)
	return fees, nil
}

func _submitUnregisterAsValidatorTxn(
	testMeta *TestMeta,
	transactorPublicKeyBase58Check string,
	transactorPrivateKeyBase58Check string,
	flushToDB bool,
) (_fees uint64, _err error) {
	// Record transactor's prevBalance.
	prevBalance := _getBalance(testMeta.t, testMeta.chain, testMeta.mempool, transactorPublicKeyBase58Check)

	// Convert PublicKeyBase58Check to PkBytes.
	updaterPkBytes, _, err := Base58CheckDecode(transactorPublicKeyBase58Check)
	require.NoError(testMeta.t, err)

	// Create the transaction.
	txn, totalInputMake, changeAmountMake, feesMake, err := testMeta.chain.CreateUnregisterAsValidatorTxn(
		updaterPkBytes,
		&UnregisterAsValidatorMetadata{},
		nil,
		testMeta.feeRateNanosPerKb,
		testMeta.mempool,
		[]*DeSoOutput{},
	)
	if err != nil {
		return 0, err
	}
	require.Equal(testMeta.t, totalInputMake, changeAmountMake+feesMake)

	// Sign the transaction now that its inputs are set up.
	_signTxn(testMeta.t, txn, transactorPrivateKeyBase58Check)

	// Connect the transaction.
	utxoOps, totalInput, totalOutput, fees, err := testMeta.mempool.universalUtxoView.ConnectTransaction(
		txn,
		txn.Hash(),
		getTxnSize(*txn),
		testMeta.savedHeight,
		true,
		false,
	)
	if err != nil {
		return 0, err
	}
	require.Equal(testMeta.t, totalInput, totalOutput+fees)
	require.Equal(testMeta.t, totalInput, totalInputMake)
	require.Equal(testMeta.t, OperationTypeUnregisterAsValidator, utxoOps[len(utxoOps)-1].Type)
	if flushToDB {
		require.NoError(testMeta.t, testMeta.mempool.universalUtxoView.FlushToDb(uint64(testMeta.savedHeight)))
	}
	require.NoError(testMeta.t, testMeta.mempool.RegenerateReadOnlyView())

	// Record the txn.
	testMeta.expectedSenderBalances = append(testMeta.expectedSenderBalances, prevBalance)
	testMeta.txnOps = append(testMeta.txnOps, utxoOps)
	testMeta.txns = append(testMeta.txns, txn)
	return fees, nil
}

func TestValidatorRegistrationWithDerivedKey(t *testing.T) {
	var err error

	// Initialize balance model fork heights.
	setBalanceModelBlockHeights()
	defer resetBalanceModelBlockHeights()

	// Initialize test chain and miner.
	chain, params, db := NewLowDifficultyBlockchain(t)
	mempool, miner := NewTestMiner(t, chain, params, true)

	// Initialize fork heights.
	params.ForkHeights.ProofOfStakeNewTxnTypesBlockHeight = uint32(1)
	GlobalDeSoParams.EncoderMigrationHeights = GetEncoderMigrationHeights(&params.ForkHeights)
	GlobalDeSoParams.EncoderMigrationHeightsList = GetEncoderMigrationHeightsList(&params.ForkHeights)

	// Mine a few blocks to give the senderPkString some money.
	for ii := 0; ii < 10; ii++ {
		_, err = miner.MineAndProcessSingleBlock(0, mempool)
		require.NoError(t, err)
	}

	// We build the testMeta obj after mining blocks so that we save the correct block height.
	blockHeight := uint64(chain.blockTip().Height) + 1
	testMeta := &TestMeta{
		t:                 t,
		chain:             chain,
		params:            params,
		db:                db,
		mempool:           mempool,
		miner:             miner,
		savedHeight:       uint32(blockHeight),
		feeRateNanosPerKb: uint64(101),
	}

	_registerOrTransferWithTestMeta(testMeta, "", senderPkString, paramUpdaterPub, senderPrivString, 1e3)

	senderPkBytes, _, err := Base58CheckDecode(senderPkString)
	require.NoError(t, err)
	senderPrivBytes, _, err := Base58CheckDecode(senderPrivString)
	require.NoError(t, err)
	senderPrivKey, _ := btcec.PrivKeyFromBytes(btcec.S256(), senderPrivBytes)
	senderPKID := DBGetPKIDEntryForPublicKey(db, chain.snapshot, senderPkBytes).PKID

	newUtxoView := func() *UtxoView {
		utxoView, err := NewUtxoView(db, params, chain.postgres, chain.snapshot)
		require.NoError(t, err)
		return utxoView
	}

	_submitAuthorizeDerivedKeyTxn := func(txnType TxnType, count uint64) (string, error) {
		utxoView := newUtxoView()

		txnSpendingLimit := &TransactionSpendingLimit{
			GlobalDESOLimit: NanosPerUnit, // 1 $DESO spending limit
			TransactionCountLimitMap: map[TxnType]uint64{
				TxnTypeAuthorizeDerivedKey: 1,
				txnType:                    count,
			},
		}

		derivedKeyMetadata, derivedKeyAuthPriv := _getAuthorizeDerivedKeyMetadataWithTransactionSpendingLimit(
			t, senderPrivKey, blockHeight+5, txnSpendingLimit, false, blockHeight,
		)
		derivedKeyAuthPrivBase58Check := Base58CheckEncode(derivedKeyAuthPriv.Serialize(), true, params)

		prevBalance := _getBalance(testMeta.t, testMeta.chain, testMeta.mempool, senderPkString)

		utxoOps, txn, _, err := _doAuthorizeTxnWithExtraDataAndSpendingLimits(
			testMeta,
			utxoView,
			testMeta.feeRateNanosPerKb,
			senderPkBytes,
			derivedKeyMetadata.DerivedPublicKey,
			derivedKeyAuthPrivBase58Check,
			derivedKeyMetadata.ExpirationBlock,
			derivedKeyMetadata.AccessSignature,
			false,
			nil,
			nil,
			txnSpendingLimit,
		)
		if err != nil {
			return "", err
		}
		require.NoError(t, utxoView.FlushToDb(blockHeight))
		testMeta.expectedSenderBalances = append(testMeta.expectedSenderBalances, prevBalance)
		testMeta.txnOps = append(testMeta.txnOps, utxoOps)
		testMeta.txns = append(testMeta.txns, txn)

		err = utxoView.ValidateDerivedKey(
			senderPkBytes, derivedKeyMetadata.DerivedPublicKey, blockHeight,
		)
		require.NoError(t, err)
		return derivedKeyAuthPrivBase58Check, nil
	}

	_submitValidatorTxnWithDerivedKey := func(
		transactorPkBytes []byte, derivedKeyPrivBase58Check string, inputTxn MsgDeSoTxn,
	) error {
		utxoView := newUtxoView()
		var txn *MsgDeSoTxn

		switch inputTxn.TxnMeta.GetTxnType() {
		// Construct txn.
		case TxnTypeRegisterAsValidator:
			txn, _, _, _, err = testMeta.chain.CreateRegisterAsValidatorTxn(
				transactorPkBytes,
				inputTxn.TxnMeta.(*RegisterAsValidatorMetadata),
				make(map[string][]byte),
				testMeta.feeRateNanosPerKb,
				mempool,
				[]*DeSoOutput{},
			)
		case TxnTypeUnregisterAsValidator:
			txn, _, _, _, err = testMeta.chain.CreateUnregisterAsValidatorTxn(
				transactorPkBytes,
				inputTxn.TxnMeta.(*UnregisterAsValidatorMetadata),
				make(map[string][]byte),
				testMeta.feeRateNanosPerKb,
				mempool,
				[]*DeSoOutput{},
			)
		default:
			return errors.New("invalid txn type")
		}
		if err != nil {
			return err
		}
		// Sign txn.
		_signTxnWithDerivedKeyAndType(t, txn, derivedKeyPrivBase58Check, 1)
		// Store the original transactor balance.
		transactorPublicKeyBase58Check := Base58CheckEncode(transactorPkBytes, false, params)
		prevBalance := _getBalance(testMeta.t, testMeta.chain, testMeta.mempool, transactorPublicKeyBase58Check)
		// Connect txn.
		utxoOps, _, _, _, err := utxoView.ConnectTransaction(
			txn,
			txn.Hash(),
			getTxnSize(*txn),
			testMeta.savedHeight,
			true,
			false,
		)
		if err != nil {
			return err
		}
		// Flush UTXO view to the db.
		require.NoError(t, utxoView.FlushToDb(blockHeight))
		// Track txn for rolling back.
		testMeta.expectedSenderBalances = append(testMeta.expectedSenderBalances, prevBalance)
		testMeta.txnOps = append(testMeta.txnOps, utxoOps)
		testMeta.txns = append(testMeta.txns, txn)
		return nil
	}

	// Seed a CurrentEpochEntry.
	epochUtxoView, err := NewUtxoView(db, params, chain.postgres, chain.snapshot)
	require.NoError(t, err)
	epochUtxoView._setCurrentEpochEntry(&EpochEntry{EpochNumber: 1, FinalBlockHeight: blockHeight + 10})
	require.NoError(t, epochUtxoView.FlushToDb(blockHeight))

	{
		// ParamUpdater set min fee rate
		params.ExtraRegtestParamUpdaterKeys[MakePkMapKey(paramUpdaterPkBytes)] = true
		_updateGlobalParamsEntryWithTestMeta(
			testMeta,
			testMeta.feeRateNanosPerKb,
			paramUpdaterPub,
			paramUpdaterPriv,
			-1,
			int64(testMeta.feeRateNanosPerKb),
			-1,
			-1,
			-1,
		)
	}
	{
		// Submit a RegisterAsValidator txn using a DerivedKey.

		// Create a DerivedKey that can perform one RegisterAsValidator txn.
		derivedKeyPriv, err := _submitAuthorizeDerivedKeyTxn(TxnTypeRegisterAsValidator, 1)
		require.NoError(t, err)

		// Create a VotingPublicKey and VotingSignature.
		votingPublicKey, votingSignature := _generateVotingPublicKeyAndSignature(t, senderPkBytes, blockHeight)

		// Perform a RegisterAsValidator txn. No error expected.
		registerAsValidatorMetadata := &RegisterAsValidatorMetadata{
			Domains:                    [][]byte{[]byte("https://example.com")},
			VotingPublicKey:            votingPublicKey,
			VotingPublicKeySignature:   votingSignature,
			VotingSignatureBlockHeight: blockHeight,
		}
		err = _submitValidatorTxnWithDerivedKey(
			senderPkBytes, derivedKeyPriv, MsgDeSoTxn{TxnMeta: registerAsValidatorMetadata},
		)
		require.NoError(t, err)

		// Validate the ValidatorEntry exists.
		utxoView, err := NewUtxoView(db, params, chain.postgres, chain.snapshot)
		require.NoError(t, err)
		validatorEntry, err := utxoView.GetValidatorByPKID(senderPKID)
		require.NoError(t, err)
		require.NotNil(t, validatorEntry)
		require.Len(t, validatorEntry.Domains, 1)
		require.Equal(t, validatorEntry.Domains[0], []byte("https://example.com"))

		// Perform a second RegisterAsValidator txn. Error expected.
		err = _submitValidatorTxnWithDerivedKey(
			senderPkBytes, derivedKeyPriv, MsgDeSoTxn{TxnMeta: registerAsValidatorMetadata},
		)
		require.Error(t, err)
		require.Contains(t, err.Error(), "No more transactions of type REGISTER_AS_VALIDATOR are allowed on this Derived Key")

		// Perform an UnregisterAsValidator txn. Error expected.
		unregisterAsValidatorMetadata := &UnregisterAsValidatorMetadata{}
		err = _submitValidatorTxnWithDerivedKey(
			senderPkBytes, derivedKeyPriv, MsgDeSoTxn{TxnMeta: unregisterAsValidatorMetadata},
		)
		require.Error(t, err)
		require.Contains(t, err.Error(), "No more transactions of type UNREGISTER_AS_VALIDATOR are allowed on this Derived Key")
	}
	{
		// Submit an UnregisterAsValidator txn using a DerivedKey.

		// Create a DerivedKey that can perform one UnregisterAsValidator txn.
		derivedKeyPriv, err := _submitAuthorizeDerivedKeyTxn(TxnTypeUnregisterAsValidator, 1)
		require.NoError(t, err)

		// Perform an UnregisterAsValidator txn. No error expected.
		unregisterAsValidatorMetadata := &UnregisterAsValidatorMetadata{}
		err = _submitValidatorTxnWithDerivedKey(
			senderPkBytes, derivedKeyPriv, MsgDeSoTxn{TxnMeta: unregisterAsValidatorMetadata},
		)
		require.NoError(t, err)

		// Validate the ValidatorEntry no longer exists.
		utxoView, err := NewUtxoView(db, params, chain.postgres, chain.snapshot)
		require.NoError(t, err)
		validatorEntry, err := utxoView.GetValidatorByPKID(senderPKID)
		require.NoError(t, err)
		require.Nil(t, validatorEntry)

		// Perform a second UnregisterAsValidator txn. Error expected. Validator not found.
		err = _submitValidatorTxnWithDerivedKey(
			senderPkBytes, derivedKeyPriv, MsgDeSoTxn{TxnMeta: unregisterAsValidatorMetadata},
		)
		require.Error(t, err)
		require.Contains(t, err.Error(), RuleErrorValidatorNotFound)

		// Create a VotingPublicKey and VotingSignature.
		votingPublicKey, votingSignature := _generateVotingPublicKeyAndSignature(t, senderPkBytes, blockHeight)

		// Perform a RegisterAsValidator txn. Error expected.
		registerAsValidatorMetadata := &RegisterAsValidatorMetadata{
			Domains:                    [][]byte{[]byte("https://example.com")},
			VotingPublicKey:            votingPublicKey,
			VotingPublicKeySignature:   votingSignature,
			VotingSignatureBlockHeight: blockHeight,
		}
		err = _submitValidatorTxnWithDerivedKey(
			senderPkBytes, derivedKeyPriv, MsgDeSoTxn{TxnMeta: registerAsValidatorMetadata},
		)
		require.Error(t, err)
		require.Contains(t, err.Error(), "No more transactions of type REGISTER_AS_VALIDATOR are allowed on this Derived Key")

	}

	// Flush mempool to the db and test rollbacks.
	require.NoError(t, mempool.universalUtxoView.FlushToDb(blockHeight))
	_executeAllTestRollbackAndFlush(testMeta)
}

func TestGetTopActiveValidatorsByStake(t *testing.T) {
	_testGetTopActiveValidatorsByStake(t, false)
	_testGetTopActiveValidatorsByStake(t, true)
}

func _testGetTopActiveValidatorsByStake(t *testing.T, flushToDB bool) {
	var validatorEntries []*ValidatorEntry
	var err error

	// Initialize balance model fork heights.
	setBalanceModelBlockHeights()
	defer resetBalanceModelBlockHeights()

	// Initialize test chain and miner.
	chain, params, db := NewLowDifficultyBlockchain(t)
	mempool, miner := NewTestMiner(t, chain, params, true)

	// Initialize PoS fork height.
	params.ForkHeights.ProofOfStakeNewTxnTypesBlockHeight = uint32(1)
	GlobalDeSoParams.EncoderMigrationHeights = GetEncoderMigrationHeights(&params.ForkHeights)
	GlobalDeSoParams.EncoderMigrationHeightsList = GetEncoderMigrationHeightsList(&params.ForkHeights)

	utxoView := func() *UtxoView {
		newUtxoView, err := mempool.GetAugmentedUniversalView()
		require.NoError(t, err)
		return newUtxoView
	}

	// Mine a few blocks to give the senderPkString some money.
	for ii := 0; ii < 10; ii++ {
		_, err = miner.MineAndProcessSingleBlock(0, mempool)
		require.NoError(t, err)
	}

	// We build the testMeta obj after mining blocks so that we save the correct block height.
	blockHeight := uint64(chain.blockTip().Height) + 1
	testMeta := &TestMeta{
		t:                 t,
		chain:             chain,
		params:            params,
		db:                db,
		mempool:           mempool,
		miner:             miner,
		savedHeight:       uint32(blockHeight),
		feeRateNanosPerKb: uint64(101),
	}

	_registerOrTransferWithTestMeta(testMeta, "m0", senderPkString, m0Pub, senderPrivString, 1e3)
	_registerOrTransferWithTestMeta(testMeta, "m1", senderPkString, m1Pub, senderPrivString, 1e3)
	_registerOrTransferWithTestMeta(testMeta, "m2", senderPkString, m2Pub, senderPrivString, 1e3)
	_registerOrTransferWithTestMeta(testMeta, "m3", senderPkString, m3Pub, senderPrivString, 1e3)
	_registerOrTransferWithTestMeta(testMeta, "m4", senderPkString, m4Pub, senderPrivString, 1e3)
	_registerOrTransferWithTestMeta(testMeta, "", senderPkString, paramUpdaterPub, senderPrivString, 1e3)

	m0PKID := DBGetPKIDEntryForPublicKey(db, chain.snapshot, m0PkBytes).PKID
	m1PKID := DBGetPKIDEntryForPublicKey(db, chain.snapshot, m1PkBytes).PKID
	m2PKID := DBGetPKIDEntryForPublicKey(db, chain.snapshot, m2PkBytes).PKID

	// Seed a CurrentEpochEntry.
	epochUtxoView, err := NewUtxoView(db, params, chain.postgres, chain.snapshot)
	require.NoError(t, err)
	epochUtxoView._setCurrentEpochEntry(&EpochEntry{EpochNumber: 1, FinalBlockHeight: blockHeight + 10})
	require.NoError(t, epochUtxoView.FlushToDb(blockHeight))

	{
		// ParamUpdater set min fee rate
		params.ExtraRegtestParamUpdaterKeys[MakePkMapKey(paramUpdaterPkBytes)] = true
		_updateGlobalParamsEntryWithTestMeta(
			testMeta,
			testMeta.feeRateNanosPerKb,
			paramUpdaterPub,
			paramUpdaterPriv,
			-1,
			int64(testMeta.feeRateNanosPerKb),
			-1,
			-1,
			-1,
		)
	}
	{
		// m0 registers as a validator.
		votingPublicKey, votingSignature := _generateVotingPublicKeyAndSignature(t, m0PkBytes, blockHeight)
		registerMetadata := &RegisterAsValidatorMetadata{
			Domains:                    [][]byte{[]byte("https://m0.com")},
			VotingPublicKey:            votingPublicKey,
			VotingPublicKeySignature:   votingSignature,
			VotingSignatureBlockHeight: blockHeight,
		}
		_, err = _submitRegisterAsValidatorTxn(testMeta, m0Pub, m0Priv, registerMetadata, nil, flushToDB)
		require.NoError(t, err)

		// Verify top validators.
		validatorEntries, err = utxoView().GetTopActiveValidatorsByStake(10)
		require.NoError(t, err)
		require.Len(t, validatorEntries, 1)
		require.Equal(t, validatorEntries[0].ValidatorPKID, m0PKID)
		require.Equal(t, validatorEntries[0].TotalStakeAmountNanos, uint256.NewInt())
	}
	{
		// m1 registers as a validator.
		votingPublicKey, votingSignature := _generateVotingPublicKeyAndSignature(t, m1PkBytes, blockHeight)
		registerMetadata := &RegisterAsValidatorMetadata{
			Domains:                    [][]byte{[]byte("https://m1.com")},
			VotingPublicKey:            votingPublicKey,
			VotingPublicKeySignature:   votingSignature,
			VotingSignatureBlockHeight: blockHeight,
		}
		_, err = _submitRegisterAsValidatorTxn(testMeta, m1Pub, m1Priv, registerMetadata, nil, flushToDB)
		require.NoError(t, err)

		// Verify top validators.
		validatorEntries, err = utxoView().GetTopActiveValidatorsByStake(10)
		require.NoError(t, err)
		require.Len(t, validatorEntries, 2)
	}
	{
		// m2 registers as a validator.
		votingPublicKey, votingSignature := _generateVotingPublicKeyAndSignature(t, m2PkBytes, blockHeight)
		registerMetadata := &RegisterAsValidatorMetadata{
			Domains:                    [][]byte{[]byte("https://m2.com")},
			VotingPublicKey:            votingPublicKey,
			VotingPublicKeySignature:   votingSignature,
			VotingSignatureBlockHeight: blockHeight,
		}
		_, err = _submitRegisterAsValidatorTxn(testMeta, m2Pub, m2Priv, registerMetadata, nil, flushToDB)
		require.NoError(t, err)

		// Verify top validators.
		validatorEntries, err = utxoView().GetTopActiveValidatorsByStake(10)
		require.NoError(t, err)
		require.Len(t, validatorEntries, 3)
	}
	{
		// m3 stakes 100 DESO nanos with m0.
		stakeMetadata := &StakeMetadata{
			ValidatorPublicKey: NewPublicKey(m0PkBytes),
			StakeAmountNanos:   uint256.NewInt().SetUint64(100),
		}
		_, err = _submitStakeTxn(testMeta, m3Pub, m3Priv, stakeMetadata, nil, flushToDB)
		require.NoError(t, err)

		// m3 stakes 200 DESO nanos with m1.
		stakeMetadata = &StakeMetadata{
			ValidatorPublicKey: NewPublicKey(m1PkBytes),
			StakeAmountNanos:   uint256.NewInt().SetUint64(200),
		}
		_, err = _submitStakeTxn(testMeta, m3Pub, m3Priv, stakeMetadata, nil, flushToDB)
		require.NoError(t, err)

		// m3 stakes 300 DESO nanos with m2.
		stakeMetadata = &StakeMetadata{
			ValidatorPublicKey: NewPublicKey(m2PkBytes),
			StakeAmountNanos:   uint256.NewInt().SetUint64(300),
		}
		_, err = _submitStakeTxn(testMeta, m3Pub, m3Priv, stakeMetadata, nil, flushToDB)
		require.NoError(t, err)

		// Verify top validators.
		validatorEntries, err = utxoView().GetTopActiveValidatorsByStake(10)
		require.NoError(t, err)
		require.Len(t, validatorEntries, 3)
		require.Equal(t, validatorEntries[0].ValidatorPKID, m2PKID)
		require.Equal(t, validatorEntries[0].TotalStakeAmountNanos, uint256.NewInt().SetUint64(300))
		require.Equal(t, validatorEntries[1].ValidatorPKID, m1PKID)
		require.Equal(t, validatorEntries[1].TotalStakeAmountNanos, uint256.NewInt().SetUint64(200))
		require.Equal(t, validatorEntries[2].ValidatorPKID, m0PKID)
		require.Equal(t, validatorEntries[2].TotalStakeAmountNanos, uint256.NewInt().SetUint64(100))
	}
	{
		// m3 unstakes from m1.
		unstakeMetadata := &UnstakeMetadata{
			ValidatorPublicKey: NewPublicKey(m1PkBytes),
			UnstakeAmountNanos: uint256.NewInt().SetUint64(150),
		}
		_, err = _submitUnstakeTxn(testMeta, m3Pub, m3Priv, unstakeMetadata, nil, flushToDB)

		// Verify top validators.
		validatorEntries, err = utxoView().GetTopActiveValidatorsByStake(10)
		require.NoError(t, err)
		require.Len(t, validatorEntries, 3)
		require.Equal(t, validatorEntries[0].ValidatorPKID, m2PKID)
		require.Equal(t, validatorEntries[0].TotalStakeAmountNanos, uint256.NewInt().SetUint64(300))
		require.Equal(t, validatorEntries[1].ValidatorPKID, m0PKID)
		require.Equal(t, validatorEntries[1].TotalStakeAmountNanos, uint256.NewInt().SetUint64(100))
		require.Equal(t, validatorEntries[2].ValidatorPKID, m1PKID)
		require.Equal(t, validatorEntries[2].TotalStakeAmountNanos, uint256.NewInt().SetUint64(50))
	}
	{
		// m3 unstakes more from m1.
		unstakeMetadata := &UnstakeMetadata{
			ValidatorPublicKey: NewPublicKey(m1PkBytes),
			UnstakeAmountNanos: uint256.NewInt().SetUint64(50),
		}
		_, err = _submitUnstakeTxn(testMeta, m3Pub, m3Priv, unstakeMetadata, nil, flushToDB)

		// Verify top validators.
		validatorEntries, err = utxoView().GetTopActiveValidatorsByStake(10)
		require.NoError(t, err)
		require.Len(t, validatorEntries, 3)
		require.Equal(t, validatorEntries[0].ValidatorPKID, m2PKID)
		require.Equal(t, validatorEntries[0].TotalStakeAmountNanos, uint256.NewInt().SetUint64(300))
		require.Equal(t, validatorEntries[1].ValidatorPKID, m0PKID)
		require.Equal(t, validatorEntries[1].TotalStakeAmountNanos, uint256.NewInt().SetUint64(100))
		require.Equal(t, validatorEntries[2].ValidatorPKID, m1PKID)
		require.Equal(t, validatorEntries[2].TotalStakeAmountNanos, uint256.NewInt().SetUint64(0))
	}
	{
		// m2 unregisters as validator.
		_, err = _submitUnregisterAsValidatorTxn(testMeta, m2Pub, m2Priv, flushToDB)
		require.NoError(t, err)

		// Verify top validators.
		validatorEntries, err = utxoView().GetTopActiveValidatorsByStake(10)
		require.NoError(t, err)
		require.Len(t, validatorEntries, 2)
		require.Equal(t, validatorEntries[0].ValidatorPKID, m0PKID)
		require.Equal(t, validatorEntries[0].TotalStakeAmountNanos, uint256.NewInt().SetUint64(100))
		require.Equal(t, validatorEntries[1].ValidatorPKID, m1PKID)
		require.Equal(t, validatorEntries[1].TotalStakeAmountNanos, uint256.NewInt().SetUint64(0))
	}
	{
		// m4 stakes with m1.
		stakeMetadata := &StakeMetadata{
			ValidatorPublicKey: NewPublicKey(m1PkBytes),
			StakeAmountNanos:   uint256.NewInt().SetUint64(150),
		}
		_, err = _submitStakeTxn(testMeta, m4Pub, m4Priv, stakeMetadata, nil, flushToDB)
		require.NoError(t, err)

		// Verify top validators.
		validatorEntries, err = utxoView().GetTopActiveValidatorsByStake(10)
		require.NoError(t, err)
		require.Len(t, validatorEntries, 2)
		require.Equal(t, validatorEntries[0].ValidatorPKID, m1PKID)
		require.Equal(t, validatorEntries[0].TotalStakeAmountNanos, uint256.NewInt().SetUint64(150))
		require.Equal(t, validatorEntries[1].ValidatorPKID, m0PKID)
		require.Equal(t, validatorEntries[1].TotalStakeAmountNanos, uint256.NewInt().SetUint64(100))
	}
	{
		// m4 stakes more with m1.
		stakeMetadata := &StakeMetadata{
			ValidatorPublicKey: NewPublicKey(m1PkBytes),
			StakeAmountNanos:   uint256.NewInt().SetUint64(100),
		}
		_, err = _submitStakeTxn(testMeta, m4Pub, m4Priv, stakeMetadata, nil, flushToDB)
		require.NoError(t, err)

		// Verify top validators.
		validatorEntries, err = utxoView().GetTopActiveValidatorsByStake(10)
		require.NoError(t, err)
		require.Len(t, validatorEntries, 2)
		require.Equal(t, validatorEntries[0].ValidatorPKID, m1PKID)
		require.Equal(t, validatorEntries[0].TotalStakeAmountNanos, uint256.NewInt().SetUint64(250))
		require.Equal(t, validatorEntries[1].ValidatorPKID, m0PKID)
		require.Equal(t, validatorEntries[1].TotalStakeAmountNanos, uint256.NewInt().SetUint64(100))
	}
	{
		// Verify top validators with LIMIT.
		validatorEntries, err = utxoView().GetTopActiveValidatorsByStake(1)
		require.NoError(t, err)
		require.Len(t, validatorEntries, 1)
		require.Equal(t, validatorEntries[0].ValidatorPKID, m1PKID)
		require.Equal(t, validatorEntries[0].TotalStakeAmountNanos, uint256.NewInt().SetUint64(250))
	}

	// Flush mempool to the db and test rollbacks.
	require.NoError(t, mempool.universalUtxoView.FlushToDb(blockHeight))
	_executeAllTestRollbackAndFlush(testMeta)
}

func TestGetTopActiveValidatorsByStakeMergingDbAndUtxoView(t *testing.T) {
	// For this test, we manually place ValidatorEntries in the database and
	// UtxoView to test merging the two to determine the TopValidatorsByStake.

	// Initialize test chain and UtxoView.
	chain, params, db := NewLowDifficultyBlockchain(t)
	utxoView, err := NewUtxoView(db, params, chain.postgres, chain.snapshot)
	require.NoError(t, err)
	blockHeight := uint64(chain.blockTip().Height + 1)

	// m0 will be stored in the db with Stake=100.
	m0PKID := DBGetPKIDEntryForPublicKey(db, chain.snapshot, m0PkBytes).PKID
	// m1 will be stored in the db with Stake=400 and Status=Jailed.
	m1PKID := DBGetPKIDEntryForPublicKey(db, chain.snapshot, m1PkBytes).PKID
	// m2 will be stored in the db and UtxoView with Stake=300.
	m2PKID := DBGetPKIDEntryForPublicKey(db, chain.snapshot, m2PkBytes).PKID
	// m3 will be stored in the db and UtxoView with Stake=600 and isDeleted=true.
	m3PKID := DBGetPKIDEntryForPublicKey(db, chain.snapshot, m3PkBytes).PKID
	// m4 will be stored in the UtxoView only with Stake=50.
	m4PKID := DBGetPKIDEntryForPublicKey(db, chain.snapshot, m4PkBytes).PKID
	// m5 will be stored in the UtxoView only with Stake=500 and Status=Jailed.
	m5PKID := DBGetPKIDEntryForPublicKey(db, chain.snapshot, m5PkBytes).PKID

	// Store m0's ValidatorEntry in the db with TotalStake = 100 nanos.
	votingPublicKey, votingSignature := _generateVotingPublicKeyAndSignature(t, m0PkBytes, blockHeight)
	validatorEntry := &ValidatorEntry{
		ValidatorPKID:              m0PKID,
		TotalStakeAmountNanos:      uint256.NewInt().SetUint64(100),
		VotingPublicKey:            votingPublicKey,
		VotingPublicKeySignature:   votingSignature,
		VotingSignatureBlockHeight: blockHeight,
	}
	utxoView._setValidatorEntryMappings(validatorEntry)
	require.NoError(t, utxoView.FlushToDb(blockHeight))

	// Verify m0 is stored in the db.
	validatorEntry, err = DBGetValidatorByPKID(db, chain.snapshot, m0PKID)
	require.NoError(t, err)
	require.NotNil(t, validatorEntry)
	require.Equal(t, validatorEntry.TotalStakeAmountNanos, uint256.NewInt().SetUint64(100))

	// Verify m0 is not stored in the UtxoView.
	require.Empty(t, utxoView.ValidatorMapKeyToValidatorEntry)

	// Store m1's jailed ValidatorEntry in the db with TotalStake = 400 nanos.
	votingPublicKey, votingSignature = _generateVotingPublicKeyAndSignature(t, m1PkBytes, blockHeight)
	validatorEntry = &ValidatorEntry{
		ValidatorPKID:              m1PKID,
		TotalStakeAmountNanos:      uint256.NewInt().SetUint64(400),
		VotingPublicKey:            votingPublicKey,
		VotingPublicKeySignature:   votingSignature,
		VotingSignatureBlockHeight: blockHeight,
		JailedAtEpochNumber:        1,
	}
	utxoView._setValidatorEntryMappings(validatorEntry)
	require.NoError(t, utxoView.FlushToDb(blockHeight))

	// Verify m1 is stored in the db.
	validatorEntry, err = DBGetValidatorByPKID(db, chain.snapshot, m1PKID)
	require.NoError(t, err)
	require.NotNil(t, validatorEntry)
	require.Equal(t, validatorEntry.TotalStakeAmountNanos, uint256.NewInt().SetUint64(400))
	require.Equal(t, validatorEntry.Status(), ValidatorStatusJailed)

	// Store m2's ValidatorEntry in the db with TotalStake = 300 nanos.
	votingPublicKey, votingSignature = _generateVotingPublicKeyAndSignature(t, m2PkBytes, blockHeight)
	m2ValidatorEntry := &ValidatorEntry{
		ValidatorPKID:              m2PKID,
		TotalStakeAmountNanos:      uint256.NewInt().SetUint64(300),
		VotingPublicKey:            votingPublicKey,
		VotingPublicKeySignature:   votingSignature,
		VotingSignatureBlockHeight: blockHeight,
	}
	utxoView._setValidatorEntryMappings(m2ValidatorEntry)
	require.NoError(t, utxoView.FlushToDb(blockHeight))

	// Verify m2 is stored in the db.
	validatorEntry, err = DBGetValidatorByPKID(db, chain.snapshot, m2PKID)
	require.NoError(t, err)
	require.NotNil(t, validatorEntry)
	require.Equal(t, validatorEntry.TotalStakeAmountNanos, uint256.NewInt().SetUint64(300))

	// Store m3's ValidatorEntry in the db with TotalStake = 600 nanos.
	votingPublicKey, votingSignature = _generateVotingPublicKeyAndSignature(t, m3PkBytes, blockHeight)
	m3ValidatorEntry := &ValidatorEntry{
		ValidatorPKID:              m3PKID,
		TotalStakeAmountNanos:      uint256.NewInt().SetUint64(600),
		VotingPublicKey:            votingPublicKey,
		VotingPublicKeySignature:   votingSignature,
		VotingSignatureBlockHeight: blockHeight,
	}
	utxoView._setValidatorEntryMappings(m3ValidatorEntry)
	require.NoError(t, utxoView.FlushToDb(blockHeight))

	// Verify m3 is stored in the db.
	validatorEntry, err = DBGetValidatorByPKID(db, chain.snapshot, m3PKID)
	require.NoError(t, err)
	require.NotNil(t, validatorEntry)
	require.Equal(t, validatorEntry.TotalStakeAmountNanos, uint256.NewInt().SetUint64(600))

	// Fetch m2 so it is also cached in the UtxoView.
	validatorEntry, err = utxoView.GetValidatorByPKID(m2PKID)
	require.NoError(t, err)
	require.NotNil(t, validatorEntry)

	// Verify m2 is also stored in the UtxoView.
	require.Len(t, utxoView.ValidatorMapKeyToValidatorEntry, 1)
	require.Equal(t, utxoView.ValidatorMapKeyToValidatorEntry[m2ValidatorEntry.ToMapKey()].ValidatorPKID, m2PKID)
	require.Equal(
		t,
		utxoView.ValidatorMapKeyToValidatorEntry[m2ValidatorEntry.ToMapKey()].TotalStakeAmountNanos,
		uint256.NewInt().SetUint64(300),
	)

	// Store m3's ValidatorEntry in the UtxoView with isDeleted=true.
	utxoView._deleteValidatorEntryMappings(m3ValidatorEntry)

	// Verify m3 is stored in the UtxoView with isDeleted=true.
	require.Equal(t, utxoView.ValidatorMapKeyToValidatorEntry[m3ValidatorEntry.ToMapKey()].ValidatorPKID, m3PKID)
	require.True(t, utxoView.ValidatorMapKeyToValidatorEntry[m3ValidatorEntry.ToMapKey()].isDeleted)

	// Store m4's ValidatorEntry in the UtxoView with TotalStake = 50 nanos.
	votingPublicKey, votingSignature = _generateVotingPublicKeyAndSignature(t, m4PkBytes, blockHeight)
	m4ValidatorEntry := &ValidatorEntry{
		ValidatorPKID:              m4PKID,
		TotalStakeAmountNanos:      uint256.NewInt().SetUint64(50),
		VotingPublicKey:            votingPublicKey,
		VotingPublicKeySignature:   votingSignature,
		VotingSignatureBlockHeight: blockHeight,
	}
	utxoView._setValidatorEntryMappings(m4ValidatorEntry)

	// Verify m4 is not stored in the db.
	validatorEntry, err = DBGetValidatorByPKID(db, chain.snapshot, m4PKID)
	require.NoError(t, err)
	require.Nil(t, validatorEntry)

	// Verify m4 is stored in the UtxoView.
	require.Len(t, utxoView.ValidatorMapKeyToValidatorEntry, 3)
	require.Equal(t, utxoView.ValidatorMapKeyToValidatorEntry[m4ValidatorEntry.ToMapKey()].ValidatorPKID, m4PKID)
	require.Equal(
		t,
		utxoView.ValidatorMapKeyToValidatorEntry[m4ValidatorEntry.ToMapKey()].TotalStakeAmountNanos,
		uint256.NewInt().SetUint64(50),
	)

	// Store m5's jailed ValidatorEntry in the UtxoView with TotalStake = 500 nanos.
	votingPublicKey, votingSignature = _generateVotingPublicKeyAndSignature(t, m5PkBytes, blockHeight)
	m5ValidatorEntry := &ValidatorEntry{
		ValidatorPKID:              m5PKID,
		TotalStakeAmountNanos:      uint256.NewInt().SetUint64(500),
		VotingPublicKey:            votingPublicKey,
		VotingPublicKeySignature:   votingSignature,
		VotingSignatureBlockHeight: blockHeight,
		JailedAtEpochNumber:        1,
	}
	utxoView._setValidatorEntryMappings(m5ValidatorEntry)

	// Verify m5 is not stored in the db.
	validatorEntry, err = DBGetValidatorByPKID(db, chain.snapshot, m5PKID)
	require.NoError(t, err)
	require.Nil(t, validatorEntry)

	// Verify m5 is stored in the UtxoView.
	require.Len(t, utxoView.ValidatorMapKeyToValidatorEntry, 4)
	require.Equal(t, utxoView.ValidatorMapKeyToValidatorEntry[m5ValidatorEntry.ToMapKey()].ValidatorPKID, m5PKID)
	require.Equal(
		t,
		utxoView.ValidatorMapKeyToValidatorEntry[m5ValidatorEntry.ToMapKey()].TotalStakeAmountNanos,
		uint256.NewInt().SetUint64(500),
	)
	require.Equal(
		t, utxoView.ValidatorMapKeyToValidatorEntry[m5ValidatorEntry.ToMapKey()].Status(), ValidatorStatusJailed,
	)

	// Fetch TopActiveValidatorsByStake merging ValidatorEntries from the db and UtxoView.
	validatorEntries, err := utxoView.GetTopActiveValidatorsByStake(6)
	require.NoError(t, err)
	require.Len(t, validatorEntries, 3)
	require.Equal(t, validatorEntries[0].ValidatorPKID, m2PKID)
	require.Equal(t, validatorEntries[0].TotalStakeAmountNanos, uint256.NewInt().SetUint64(300))
	require.Equal(t, validatorEntries[1].ValidatorPKID, m0PKID)
	require.Equal(t, validatorEntries[1].TotalStakeAmountNanos, uint256.NewInt().SetUint64(100))
	require.Equal(t, validatorEntries[2].ValidatorPKID, m4PKID)
	require.Equal(t, validatorEntries[2].TotalStakeAmountNanos, uint256.NewInt().SetUint64(50))
}

func TestUpdatingValidatorDisableDelegatedStake(t *testing.T) {
	_testUpdatingValidatorDisableDelegatedStake(t, false)
	_testUpdatingValidatorDisableDelegatedStake(t, true)
}

func _testUpdatingValidatorDisableDelegatedStake(t *testing.T, flushToDB bool) {
	var validatorEntry *ValidatorEntry
	var stakeEntries []*StakeEntry
	var err error

	// Initialize balance model fork heights.
	setBalanceModelBlockHeights()
	defer resetBalanceModelBlockHeights()

	// Initialize test chain and miner.
	chain, params, db := NewLowDifficultyBlockchain(t)
	mempool, miner := NewTestMiner(t, chain, params, true)

	// Initialize PoS fork height.
	params.ForkHeights.ProofOfStakeNewTxnTypesBlockHeight = uint32(1)
	GlobalDeSoParams.EncoderMigrationHeights = GetEncoderMigrationHeights(&params.ForkHeights)
	GlobalDeSoParams.EncoderMigrationHeightsList = GetEncoderMigrationHeightsList(&params.ForkHeights)

	utxoView := func() *UtxoView {
		newUtxoView, err := mempool.GetAugmentedUniversalView()
		require.NoError(t, err)
		return newUtxoView
	}

	// Mine a few blocks to give the senderPkString some money.
	for ii := 0; ii < 10; ii++ {
		_, err = miner.MineAndProcessSingleBlock(0, mempool)
		require.NoError(t, err)
	}

	// We build the testMeta obj after mining blocks so that we save the correct block height.
	blockHeight := uint64(chain.blockTip().Height) + 1
	testMeta := &TestMeta{
		t:                 t,
		chain:             chain,
		params:            params,
		db:                db,
		mempool:           mempool,
		miner:             miner,
		savedHeight:       uint32(blockHeight),
		feeRateNanosPerKb: uint64(101),
	}

	_registerOrTransferWithTestMeta(testMeta, "m0", senderPkString, m0Pub, senderPrivString, 1e3)
	_registerOrTransferWithTestMeta(testMeta, "m1", senderPkString, m1Pub, senderPrivString, 1e3)
	_registerOrTransferWithTestMeta(testMeta, "", senderPkString, paramUpdaterPub, senderPrivString, 1e3)

	m0PKID := DBGetPKIDEntryForPublicKey(db, chain.snapshot, m0PkBytes).PKID

	// Seed a CurrentEpochEntry.
	epochUtxoView, err := NewUtxoView(db, params, chain.postgres, chain.snapshot)
	require.NoError(t, err)
	epochUtxoView._setCurrentEpochEntry(&EpochEntry{EpochNumber: 1, FinalBlockHeight: blockHeight + 10})
	require.NoError(t, epochUtxoView.FlushToDb(blockHeight))

	{
		// ParamUpdater set min fee rate
		params.ExtraRegtestParamUpdaterKeys[MakePkMapKey(paramUpdaterPkBytes)] = true
		_updateGlobalParamsEntryWithTestMeta(
			testMeta,
			testMeta.feeRateNanosPerKb,
			paramUpdaterPub,
			paramUpdaterPriv,
			-1,
			int64(testMeta.feeRateNanosPerKb),
			-1,
			-1,
			-1,
		)
	}
	{
		// m0 registers as a validator with DisableDelegatedStake = FALSE.
		votingPublicKey, votingSignature := _generateVotingPublicKeyAndSignature(t, m0PkBytes, blockHeight)
		registerMetadata := &RegisterAsValidatorMetadata{
			Domains:                    [][]byte{[]byte("https://m0.com")},
			DisableDelegatedStake:      false,
			VotingPublicKey:            votingPublicKey,
			VotingPublicKeySignature:   votingSignature,
			VotingSignatureBlockHeight: blockHeight,
		}
		_, err = _submitRegisterAsValidatorTxn(testMeta, m0Pub, m0Priv, registerMetadata, nil, flushToDB)
		require.NoError(t, err)

		validatorEntry, err = utxoView().GetValidatorByPKID(m0PKID)
		require.NoError(t, err)
		require.NotNil(t, validatorEntry)
		require.False(t, validatorEntry.DisableDelegatedStake)

		stakeEntries, err = utxoView().GetStakeEntriesForValidatorPKID(m0PKID)
		require.NoError(t, err)
		require.Empty(t, stakeEntries)
	}
	{
		// m0 updates DisableDelegatedStake = TRUE.
		votingPublicKey, votingSignature := _generateVotingPublicKeyAndSignature(t, m0PkBytes, blockHeight)
		registerMetadata := &RegisterAsValidatorMetadata{
			Domains:                    [][]byte{[]byte("https://m0.com")},
			DisableDelegatedStake:      true,
			VotingPublicKey:            votingPublicKey,
			VotingPublicKeySignature:   votingSignature,
			VotingSignatureBlockHeight: blockHeight,
		}
		_, err = _submitRegisterAsValidatorTxn(testMeta, m0Pub, m0Priv, registerMetadata, nil, flushToDB)
		require.NoError(t, err)

		validatorEntry, err = utxoView().GetValidatorByPKID(m0PKID)
		require.NoError(t, err)
		require.NotNil(t, validatorEntry)
		require.True(t, validatorEntry.DisableDelegatedStake)
	}
	{
		// m0 stakes with himself. This is allowed even though DisableDelegatedStake = TRUE.
		stakeMetadata := &StakeMetadata{
			ValidatorPublicKey: NewPublicKey(m0PkBytes),
			StakeAmountNanos:   uint256.NewInt().SetUint64(100),
		}
		_, err = _submitStakeTxn(
			testMeta, m0Pub, m0Priv, stakeMetadata, nil, flushToDB,
		)
		require.NoError(t, err)

		stakeEntries, err = utxoView().GetStakeEntriesForValidatorPKID(m0PKID)
		require.NoError(t, err)
		require.Len(t, stakeEntries, 1)
		require.Equal(t, stakeEntries[0].StakerPKID, m0PKID)
	}
	{
		// m1 tries to stake with m0. Errors.
		stakeMetadata := &StakeMetadata{
			ValidatorPublicKey: NewPublicKey(m0PkBytes),
			StakeAmountNanos:   uint256.NewInt().SetUint64(100),
		}
		_, err = _submitStakeTxn(
			testMeta, m1Pub, m1Priv, stakeMetadata, nil, flushToDB,
		)
		require.Error(t, err)
		require.Contains(t, err.Error(), RuleErrorInvalidStakeValidatorDisabledDelegatedStake)
	}
	{
		// m0 updates DisableDelegatedStake = FALSE.
		votingPublicKey, votingSignature := _generateVotingPublicKeyAndSignature(t, m0PkBytes, blockHeight)
		registerMetadata := &RegisterAsValidatorMetadata{
			Domains:                    [][]byte{[]byte("https://m0.com")},
			DisableDelegatedStake:      false,
			VotingPublicKey:            votingPublicKey,
			VotingPublicKeySignature:   votingSignature,
			VotingSignatureBlockHeight: blockHeight,
		}
		_, err = _submitRegisterAsValidatorTxn(testMeta, m0Pub, m0Priv, registerMetadata, nil, flushToDB)
		require.NoError(t, err)

		validatorEntry, err = utxoView().GetValidatorByPKID(m0PKID)
		require.NoError(t, err)
		require.NotNil(t, validatorEntry)
		require.False(t, validatorEntry.DisableDelegatedStake)
	}
	{
		// m1 stakes with m0. Succeeds.
		stakeMetadata := &StakeMetadata{
			ValidatorPublicKey: NewPublicKey(m0PkBytes),
			StakeAmountNanos:   uint256.NewInt().SetUint64(100),
		}
		_, err = _submitStakeTxn(
			testMeta, m1Pub, m1Priv, stakeMetadata, nil, flushToDB,
		)
		require.NoError(t, err)

		stakeEntries, err = utxoView().GetStakeEntriesForValidatorPKID(m0PKID)
		require.NoError(t, err)
		require.Len(t, stakeEntries, 2)
	}
	{
		// m0 tries to update DisableDelegateStake = TRUE. Errors.
		votingPublicKey, votingSignature := _generateVotingPublicKeyAndSignature(t, m0PkBytes, blockHeight)
		registerMetadata := &RegisterAsValidatorMetadata{
			Domains:                    [][]byte{[]byte("https://m0.com")},
			DisableDelegatedStake:      true,
			VotingPublicKey:            votingPublicKey,
			VotingPublicKeySignature:   votingSignature,
			VotingSignatureBlockHeight: blockHeight,
		}
		_, err = _submitRegisterAsValidatorTxn(testMeta, m0Pub, m0Priv, registerMetadata, nil, flushToDB)
		require.Error(t, err)
		require.Contains(t, err.Error(), RuleErrorValidatorDisablingExistingDelegatedStakers)
	}

	// Flush mempool to the db and test rollbacks.
	require.NoError(t, mempool.universalUtxoView.FlushToDb(blockHeight))
	_executeAllTestRollbackAndFlush(testMeta)
}

func TestUnregisterAsValidator(t *testing.T) {
	_testUnregisterAsValidator(t, false)
	_testUnregisterAsValidator(t, true)
}

func _testUnregisterAsValidator(t *testing.T, flushToDB bool) {
	var validatorEntry *ValidatorEntry
	var stakeEntry *StakeEntry
	var lockedStakeEntry *LockedStakeEntry
	_ = lockedStakeEntry
	var globalStakeAmountNanos *uint256.Int
	var err error

	// Initialize balance model fork heights.
	setBalanceModelBlockHeights()
	defer resetBalanceModelBlockHeights()

	// Initialize test chain and miner.
	chain, params, db := NewLowDifficultyBlockchain(t)
	mempool, miner := NewTestMiner(t, chain, params, true)

	// Initialize PoS fork height.
	params.ForkHeights.ProofOfStakeNewTxnTypesBlockHeight = uint32(1)
	GlobalDeSoParams.EncoderMigrationHeights = GetEncoderMigrationHeights(&params.ForkHeights)
	GlobalDeSoParams.EncoderMigrationHeightsList = GetEncoderMigrationHeightsList(&params.ForkHeights)

	utxoView := func() *UtxoView {
		newUtxoView, err := mempool.GetAugmentedUniversalView()
		require.NoError(t, err)
		return newUtxoView
	}

	// Mine a few blocks to give the senderPkString some money.
	for ii := 0; ii < 10; ii++ {
		_, err = miner.MineAndProcessSingleBlock(0, mempool)
		require.NoError(t, err)
	}

	// We build the testMeta obj after mining blocks so that we save the correct block height.
	blockHeight := uint64(chain.blockTip().Height) + 1
	testMeta := &TestMeta{
		t:                 t,
		chain:             chain,
		params:            params,
		db:                db,
		mempool:           mempool,
		miner:             miner,
		savedHeight:       uint32(blockHeight),
		feeRateNanosPerKb: uint64(101),
	}

	_registerOrTransferWithTestMeta(testMeta, "m0", senderPkString, m0Pub, senderPrivString, 1e3)
	_registerOrTransferWithTestMeta(testMeta, "m1", senderPkString, m1Pub, senderPrivString, 1e3)
	_registerOrTransferWithTestMeta(testMeta, "", senderPkString, paramUpdaterPub, senderPrivString, 1e3)

	m0PKID := DBGetPKIDEntryForPublicKey(db, chain.snapshot, m0PkBytes).PKID
	m1PKID := DBGetPKIDEntryForPublicKey(db, chain.snapshot, m1PkBytes).PKID

	// Seed a CurrentEpochEntry.
	epochUtxoView, err := NewUtxoView(db, params, chain.postgres, chain.snapshot)
	require.NoError(t, err)
	epochUtxoView._setCurrentEpochEntry(&EpochEntry{EpochNumber: 1, FinalBlockHeight: blockHeight + 10})
	require.NoError(t, epochUtxoView.FlushToDb(blockHeight))
	currentEpochNumber, err := utxoView().GetCurrentEpochNumber()
	require.NoError(t, err)

	{
		// ParamUpdater set min fee rate
		params.ExtraRegtestParamUpdaterKeys[MakePkMapKey(paramUpdaterPkBytes)] = true
		_updateGlobalParamsEntryWithTestMeta(
			testMeta,
			testMeta.feeRateNanosPerKb,
			paramUpdaterPub,
			paramUpdaterPriv,
			-1,
			int64(testMeta.feeRateNanosPerKb),
			-1,
			-1,
			-1,
		)
	}
	{
		// m0 registers as a validator.
		votingPublicKey, votingSignature := _generateVotingPublicKeyAndSignature(t, m0PkBytes, blockHeight)
		registerMetadata := &RegisterAsValidatorMetadata{
			Domains:                    [][]byte{[]byte("https://m0.com")},
			VotingPublicKey:            votingPublicKey,
			VotingPublicKeySignature:   votingSignature,
			VotingSignatureBlockHeight: blockHeight,
		}
		_, err = _submitRegisterAsValidatorTxn(testMeta, m0Pub, m0Priv, registerMetadata, nil, flushToDB)
		require.NoError(t, err)

		validatorEntry, err = utxoView().GetValidatorByPKID(m0PKID)
		require.NoError(t, err)
		require.NotNil(t, validatorEntry)
	}
	{
		// m0 stakes with himself.
		stakeMetadata := &StakeMetadata{
			ValidatorPublicKey: NewPublicKey(m0PkBytes),
			StakeAmountNanos:   uint256.NewInt().SetUint64(600),
		}
		_, err = _submitStakeTxn(
			testMeta, m0Pub, m0Priv, stakeMetadata, nil, flushToDB,
		)
		require.NoError(t, err)

		stakeEntry, err = utxoView().GetStakeEntry(m0PKID, m0PKID)
		require.NoError(t, err)
		require.NotNil(t, stakeEntry)
		require.Equal(t, stakeEntry.StakeAmountNanos, uint256.NewInt().SetUint64(600))

		globalStakeAmountNanos, err = utxoView().GetGlobalStakeAmountNanos()
		require.NoError(t, err)
		require.Equal(t, globalStakeAmountNanos, uint256.NewInt().SetUint64(600))
	}
	{
		// m1 stakes with m0.
		stakeMetadata := &StakeMetadata{
			ValidatorPublicKey: NewPublicKey(m0PkBytes),
			StakeAmountNanos:   uint256.NewInt().SetUint64(400),
		}
		_, err = _submitStakeTxn(
			testMeta, m1Pub, m1Priv, stakeMetadata, nil, flushToDB,
		)
		require.NoError(t, err)

		stakeEntry, err = utxoView().GetStakeEntry(m0PKID, m1PKID)
		require.NoError(t, err)
		require.NotNil(t, stakeEntry)
		require.Equal(t, stakeEntry.StakeAmountNanos, uint256.NewInt().SetUint64(400))

		globalStakeAmountNanos, err = utxoView().GetGlobalStakeAmountNanos()
		require.NoError(t, err)
		require.Equal(t, globalStakeAmountNanos, uint256.NewInt().SetUint64(1000))
	}
	{
		// m1 partially unstakes with m0.
		unstakeMetadata := &UnstakeMetadata{
			ValidatorPublicKey: NewPublicKey(m0PkBytes),
			UnstakeAmountNanos: uint256.NewInt().SetUint64(100),
		}
		_, err = _submitUnstakeTxn(
			testMeta, m1Pub, m1Priv, unstakeMetadata, nil, flushToDB,
		)

		// m1's StakeEntry is updated.
		stakeEntry, err = utxoView().GetStakeEntry(m0PKID, m1PKID)
		require.NoError(t, err)
		require.NotNil(t, stakeEntry)
		require.Equal(t, stakeEntry.StakeAmountNanos, uint256.NewInt().SetUint64(300))

		// m1 has a LockedStakeEntry created.
		lockedStakeEntry, err = utxoView().GetLockedStakeEntry(m0PKID, m1PKID, currentEpochNumber)
		require.NoError(t, err)
		require.NotNil(t, lockedStakeEntry)
		require.Equal(t, lockedStakeEntry.LockedAmountNanos, uint256.NewInt().SetUint64(100))

		// GlobalStakeAmountNanos is updated.
		globalStakeAmountNanos, err = utxoView().GetGlobalStakeAmountNanos()
		require.NoError(t, err)
		require.Equal(t, globalStakeAmountNanos, uint256.NewInt().SetUint64(900))
	}
	{
		// m0 unregisters as a validator.
		_, err = _submitUnregisterAsValidatorTxn(testMeta, m0Pub, m0Priv, flushToDB)
		require.NoError(t, err)

		// m0's ValidatorEntry is deleted.
		validatorEntry, err = utxoView().GetValidatorByPKID(m0PKID)
		require.NoError(t, err)
		require.Nil(t, validatorEntry)

		// m0 is unstaked.
		// m0's StakeEntry is deleted.
		stakeEntry, err = utxoView().GetStakeEntry(m0PKID, m0PKID)
		require.NoError(t, err)
		require.Nil(t, stakeEntry)
		// m0's has a LockedStakeEntry created.
		lockedStakeEntry, err = utxoView().GetLockedStakeEntry(m0PKID, m0PKID, currentEpochNumber)
		require.NoError(t, err)
		require.NotNil(t, lockedStakeEntry)
		require.Equal(t, lockedStakeEntry.LockedAmountNanos, uint256.NewInt().SetUint64(600))

		// m1 is unstaked.
		// m1's StakeEntry is deleted.
		stakeEntry, err = utxoView().GetStakeEntry(m0PKID, m1PKID)
		require.NoError(t, err)
		require.Nil(t, stakeEntry)
		// m1's LockedStakeEntry is updated.
		lockedStakeEntry, err = utxoView().GetLockedStakeEntry(m0PKID, m1PKID, currentEpochNumber)
		require.NoError(t, err)
		require.NotNil(t, lockedStakeEntry)
		require.Equal(t, lockedStakeEntry.LockedAmountNanos, uint256.NewInt().SetUint64(400))

		// GlobalStakeAmountNanos is updated.
		globalStakeAmountNanos, err = utxoView().GetGlobalStakeAmountNanos()
		require.NoError(t, err)
		require.Equal(t, globalStakeAmountNanos, uint256.NewInt())
	}

	// Flush mempool to the db and test rollbacks.
	require.NoError(t, mempool.universalUtxoView.FlushToDb(blockHeight))
	_executeAllTestRollbackAndFlush(testMeta)
}

<<<<<<< HEAD
func _generateVotingPublicKeyAndSignature(t *testing.T, transactorPkBytes []byte, blockHeight uint64) (*bls.PublicKey, *bls.Signature) {
	blsPrivateKey, err := bls.NewPrivateKey()
	require.NoError(t, err)
	votingPublicKey := blsPrivateKey.PublicKey()
	signaturePayload := CreateValidatorVotingSignaturePayload(transactorPkBytes, votingPublicKey, blockHeight)
	votingSignature, err := blsPrivateKey.Sign(signaturePayload)
	require.NoError(t, err)
	return votingPublicKey, votingSignature
=======
func TestUnjailValidator(t *testing.T) {
	_testUnjailValidator(t, false)
	_testUnjailValidator(t, true)
}

func _testUnjailValidator(t *testing.T, flushToDB bool) {
	var validatorEntry *ValidatorEntry
	var err error

	// Initialize balance model fork heights.
	setBalanceModelBlockHeights()
	defer resetBalanceModelBlockHeights()

	// Initialize test chain and miner.
	chain, params, db := NewLowDifficultyBlockchain(t)
	mempool, miner := NewTestMiner(t, chain, params, true)

	// Initialize PoS fork height.
	params.ForkHeights.ProofOfStakeNewTxnTypesBlockHeight = uint32(1)
	GlobalDeSoParams.EncoderMigrationHeights = GetEncoderMigrationHeights(&params.ForkHeights)
	GlobalDeSoParams.EncoderMigrationHeightsList = GetEncoderMigrationHeightsList(&params.ForkHeights)
	chain.snapshot = nil

	// For these tests, we set ValidatorJailEpochDuration to 3.
	params.ValidatorJailEpochDuration = 3

	utxoView := func() *UtxoView {
		newUtxoView, err := mempool.GetAugmentedUniversalView()
		require.NoError(t, err)
		return newUtxoView
	}

	// Mine a few blocks to give the senderPkString some money.
	for ii := 0; ii < 10; ii++ {
		_, err = miner.MineAndProcessSingleBlock(0, mempool)
		require.NoError(t, err)
	}

	// We build the testMeta obj after mining blocks so that we save the correct block height.
	blockHeight := uint64(chain.blockTip().Height + 1)
	testMeta := &TestMeta{
		t:                 t,
		chain:             chain,
		params:            params,
		db:                db,
		mempool:           mempool,
		miner:             miner,
		savedHeight:       uint32(blockHeight),
		feeRateNanosPerKb: uint64(101),
	}

	_registerOrTransferWithTestMeta(testMeta, "m0", senderPkString, m0Pub, senderPrivString, 1e3)
	_registerOrTransferWithTestMeta(testMeta, "m1", senderPkString, m1Pub, senderPrivString, 1e3)
	_registerOrTransferWithTestMeta(testMeta, "", senderPkString, paramUpdaterPub, senderPrivString, 1e3)

	m0PKID := DBGetPKIDEntryForPublicKey(db, chain.snapshot, m0PkBytes).PKID
	m1PKID := DBGetPKIDEntryForPublicKey(db, chain.snapshot, m1PkBytes).PKID

	// Seed a CurrentEpochEntry.
	epochUtxoView, err := NewUtxoView(db, params, chain.postgres, chain.snapshot)
	require.NoError(t, err)
	epochUtxoView._setCurrentEpochEntry(&EpochEntry{EpochNumber: 1, FinalBlockHeight: blockHeight + 10})
	require.NoError(t, epochUtxoView.FlushToDb(blockHeight))
	currentEpochNumber, err := utxoView().GetCurrentEpochNumber()
	require.NoError(t, err)

	{
		// ParamUpdater set min fee rate
		params.ExtraRegtestParamUpdaterKeys[MakePkMapKey(paramUpdaterPkBytes)] = true
		_updateGlobalParamsEntryWithTestMeta(
			testMeta,
			testMeta.feeRateNanosPerKb,
			paramUpdaterPub,
			paramUpdaterPriv,
			-1,
			int64(testMeta.feeRateNanosPerKb),
			-1,
			-1,
			-1,
		)
	}
	{
		// m0 registers as a validator.
		registerMetadata := &RegisterAsValidatorMetadata{
			Domains: [][]byte{[]byte("https://example.com")},
		}
		extraData := map[string][]byte{"TestKey": []byte("TestValue1")}
		_, err = _submitRegisterAsValidatorTxn(testMeta, m0Pub, m0Priv, registerMetadata, extraData, flushToDB)
		require.NoError(t, err)

		validatorEntry, err = utxoView().GetValidatorByPKID(m0PKID)
		require.NoError(t, err)
		require.NotNil(t, validatorEntry)
		require.Equal(t, validatorEntry.ExtraData["TestKey"], []byte("TestValue1"))
	}
	{
		// RuleErrorUnjailingNonjailedValidator
		_, err = _submitUnjailValidatorTxn(testMeta, m0Pub, m0Priv, nil, flushToDB)
		require.Error(t, err)
		require.Contains(t, err.Error(), RuleErrorUnjailingNonjailedValidator)
	}
	{
		// m0 is jailed. Since this update takes place outside a transaction,
		// we cannot test rollbacks. We will run into an error where m0 is
		// trying to unjail himself, but he was never jailed.

		// Delete m0's ValidatorEntry from the UtxoView.
		delete(mempool.universalUtxoView.ValidatorMapKeyToValidatorEntry, validatorEntry.ToMapKey())
		delete(mempool.readOnlyUtxoView.ValidatorMapKeyToValidatorEntry, validatorEntry.ToMapKey())

		// Set JailedAtEpochNumber.
		validatorEntry.JailedAtEpochNumber = currentEpochNumber

		// Store m0's ValidatorEntry in the db.
		tmpUtxoView, err := NewUtxoView(db, params, chain.postgres, chain.snapshot)
		require.NoError(t, err)
		tmpUtxoView._setValidatorEntryMappings(validatorEntry)
		require.NoError(t, tmpUtxoView.FlushToDb(blockHeight))

		// Verify m0 is jailed.
		validatorEntry, err = utxoView().GetValidatorByPKID(m0PKID)
		require.NoError(t, err)
		require.NotNil(t, validatorEntry)
		require.Equal(t, validatorEntry.Status(), ValidatorStatusJailed)
	}
	{
		// m1 stakes with m0. Succeeds. You can stake to a jailed validator.
		stakeMetadata := &StakeMetadata{
			ValidatorPublicKey: NewPublicKey(m0PkBytes),
			StakeAmountNanos:   uint256.NewInt().SetUint64(100),
		}
		_, err = _submitStakeTxn(testMeta, m1Pub, m1Priv, stakeMetadata, nil, flushToDB)
		require.NoError(t, err)

		stakeEntry, err := utxoView().GetStakeEntry(m0PKID, m1PKID)
		require.NoError(t, err)
		require.NotNil(t, stakeEntry)
	}
	{
		// m1 unstakes from m0. Succeeds. You can unstake from a jailed validator.
		unstakeMetadata := &UnstakeMetadata{
			ValidatorPublicKey: NewPublicKey(m0PkBytes),
			UnstakeAmountNanos: uint256.NewInt().SetUint64(100),
		}
		_, err = _submitUnstakeTxn(testMeta, m1Pub, m1Priv, unstakeMetadata, nil, flushToDB)
		require.NoError(t, err)

		stakeEntry, err := utxoView().GetStakeEntry(m0PKID, m1PKID)
		require.NoError(t, err)
		require.Nil(t, stakeEntry)

		lockedStakeEntry, err := utxoView().GetLockedStakeEntry(m0PKID, m1PKID, currentEpochNumber)
		require.NoError(t, err)
		require.NotNil(t, lockedStakeEntry)
	}
	{
		// RuleErrorValidatorNotFound
		_, err = _submitUnjailValidatorTxn(testMeta, m1Pub, m1Priv, nil, flushToDB)
		require.Error(t, err)
		require.Contains(t, err.Error(), RuleErrorValidatorNotFound)
	}
	{
		// RuleErrorUnjailingValidatorTooEarly
		_, err = _submitUnjailValidatorTxn(testMeta, m0Pub, m0Priv, nil, flushToDB)
		require.Error(t, err)
		require.Contains(t, err.Error(), RuleErrorUnjailingValidatorTooEarly)
	}
	{
		// Simulate three epochs passing by seeding a new CurrentEpochEntry.

		// Delete the CurrentEpochEntry from the UtxoView.
		mempool.universalUtxoView.CurrentEpochEntry = nil
		mempool.readOnlyUtxoView.CurrentEpochEntry = nil

		// Store a new CurrentEpochEntry in the db.
		epochUtxoView, err = NewUtxoView(db, params, chain.postgres, chain.snapshot)
		require.NoError(t, err)
		epochUtxoView._setCurrentEpochEntry(
			&EpochEntry{EpochNumber: currentEpochNumber + 3, FinalBlockHeight: blockHeight + 10},
		)
		require.NoError(t, epochUtxoView.FlushToDb(blockHeight))

		// Verify CurrentEpochNumber.
		currentEpochNumber, err = utxoView().GetCurrentEpochNumber()
		require.NoError(t, err)
		require.Equal(t, currentEpochNumber, uint64(4))
	}
	{
		// RuleErrorProofofStakeTxnBeforeBlockHeight
		params.ForkHeights.ProofOfStakeNewTxnTypesBlockHeight = math.MaxUint32
		GlobalDeSoParams.EncoderMigrationHeights = GetEncoderMigrationHeights(&params.ForkHeights)
		GlobalDeSoParams.EncoderMigrationHeightsList = GetEncoderMigrationHeightsList(&params.ForkHeights)

		_, err = _submitUnjailValidatorTxn(testMeta, m0Pub, m0Priv, nil, flushToDB)
		require.Error(t, err)
		require.Contains(t, err.Error(), RuleErrorProofofStakeTxnBeforeBlockHeight)

		params.ForkHeights.ProofOfStakeNewTxnTypesBlockHeight = uint32(1)
		GlobalDeSoParams.EncoderMigrationHeights = GetEncoderMigrationHeights(&params.ForkHeights)
		GlobalDeSoParams.EncoderMigrationHeightsList = GetEncoderMigrationHeightsList(&params.ForkHeights)
	}
	{
		// m0 unjails himself.
		validatorEntry, err = utxoView().GetValidatorByPKID(m0PKID)
		require.NoError(t, err)
		require.NotNil(t, validatorEntry)
		require.Equal(t, validatorEntry.Status(), ValidatorStatusJailed)
		require.Equal(t, validatorEntry.LastActiveAtEpochNumber, uint64(1))

		extraData := map[string][]byte{"TestKey": []byte("TestValue2")}
		_, err = _submitUnjailValidatorTxn(testMeta, m0Pub, m0Priv, extraData, flushToDB)
		require.NoError(t, err)

		validatorEntry, err = utxoView().GetValidatorByPKID(m0PKID)
		require.NoError(t, err)
		require.NotNil(t, validatorEntry)
		require.Equal(t, validatorEntry.Status(), ValidatorStatusActive)
		require.Equal(t, validatorEntry.LastActiveAtEpochNumber, uint64(4))
		require.Equal(t, validatorEntry.ExtraData["TestKey"], []byte("TestValue2"))
	}
}

func TestUnjailValidatorWithDerivedKey(t *testing.T) {
	var validatorEntry *ValidatorEntry
	var derivedKeyPriv string
	var err error

	// Initialize balance model fork heights.
	setBalanceModelBlockHeights()
	defer resetBalanceModelBlockHeights()

	// Initialize test chain and miner.
	chain, params, db := NewLowDifficultyBlockchain(t)
	mempool, miner := NewTestMiner(t, chain, params, true)

	// Initialize fork heights.
	params.ForkHeights.ProofOfStakeNewTxnTypesBlockHeight = uint32(1)
	GlobalDeSoParams.EncoderMigrationHeights = GetEncoderMigrationHeights(&params.ForkHeights)
	GlobalDeSoParams.EncoderMigrationHeightsList = GetEncoderMigrationHeightsList(&params.ForkHeights)

	// Mine a few blocks to give the senderPkString some money.
	for ii := 0; ii < 10; ii++ {
		_, err = miner.MineAndProcessSingleBlock(0, mempool)
		require.NoError(t, err)
	}

	// We build the testMeta obj after mining blocks so that we save the correct block height.
	blockHeight := uint64(chain.blockTip().Height) + 1
	testMeta := &TestMeta{
		t:                 t,
		chain:             chain,
		params:            params,
		db:                db,
		mempool:           mempool,
		miner:             miner,
		savedHeight:       uint32(blockHeight),
		feeRateNanosPerKb: uint64(101),
	}

	_registerOrTransferWithTestMeta(testMeta, "", senderPkString, paramUpdaterPub, senderPrivString, 1e3)

	senderPkBytes, _, err := Base58CheckDecode(senderPkString)
	require.NoError(t, err)
	senderPrivBytes, _, err := Base58CheckDecode(senderPrivString)
	require.NoError(t, err)
	senderPrivKey, _ := btcec.PrivKeyFromBytes(btcec.S256(), senderPrivBytes)
	senderPKID := DBGetPKIDEntryForPublicKey(db, chain.snapshot, senderPkBytes).PKID

	newUtxoView := func() *UtxoView {
		utxoView, err := NewUtxoView(db, params, chain.postgres, chain.snapshot)
		require.NoError(t, err)
		return utxoView
	}

	_submitAuthorizeDerivedKeyUnjailValidatorTxn := func(count uint64) (string, error) {
		utxoView := newUtxoView()

		txnSpendingLimit := &TransactionSpendingLimit{
			GlobalDESOLimit: NanosPerUnit, // 1 $DESO spending limit
			TransactionCountLimitMap: map[TxnType]uint64{
				TxnTypeAuthorizeDerivedKey: 1,
				TxnTypeUnjailValidator:     count,
			},
		}

		derivedKeyMetadata, derivedKeyAuthPriv := _getAuthorizeDerivedKeyMetadataWithTransactionSpendingLimit(
			t, senderPrivKey, blockHeight+5, txnSpendingLimit, false, blockHeight,
		)
		derivedKeyAuthPrivBase58Check := Base58CheckEncode(derivedKeyAuthPriv.Serialize(), true, params)

		prevBalance := _getBalance(testMeta.t, testMeta.chain, testMeta.mempool, senderPkString)

		utxoOps, txn, _, err := _doAuthorizeTxnWithExtraDataAndSpendingLimits(
			testMeta,
			utxoView,
			testMeta.feeRateNanosPerKb,
			senderPkBytes,
			derivedKeyMetadata.DerivedPublicKey,
			derivedKeyAuthPrivBase58Check,
			derivedKeyMetadata.ExpirationBlock,
			derivedKeyMetadata.AccessSignature,
			false,
			nil,
			nil,
			txnSpendingLimit,
		)
		if err != nil {
			return "", err
		}
		require.NoError(t, utxoView.FlushToDb(blockHeight))
		testMeta.expectedSenderBalances = append(testMeta.expectedSenderBalances, prevBalance)
		testMeta.txnOps = append(testMeta.txnOps, utxoOps)
		testMeta.txns = append(testMeta.txns, txn)

		err = utxoView.ValidateDerivedKey(
			senderPkBytes, derivedKeyMetadata.DerivedPublicKey, blockHeight,
		)
		require.NoError(t, err)
		return derivedKeyAuthPrivBase58Check, nil
	}

	_submitUnjailValidatorTxnWithDerivedKey := func(transactorPkBytes []byte, derivedKeyPrivBase58Check string) error {
		utxoView := newUtxoView()
		// Construct txn.
		txn, _, _, _, err := testMeta.chain.CreateUnjailValidatorTxn(
			transactorPkBytes,
			&UnjailValidatorMetadata{},
			make(map[string][]byte),
			testMeta.feeRateNanosPerKb,
			mempool,
			[]*DeSoOutput{},
		)
		if err != nil {
			return err
		}
		// Sign txn.
		_signTxnWithDerivedKeyAndType(t, txn, derivedKeyPrivBase58Check, 1)
		// Store the original transactor balance.
		transactorPublicKeyBase58Check := Base58CheckEncode(transactorPkBytes, false, params)
		prevBalance := _getBalance(testMeta.t, testMeta.chain, testMeta.mempool, transactorPublicKeyBase58Check)
		// Connect txn.
		utxoOps, _, _, _, err := utxoView.ConnectTransaction(
			txn,
			txn.Hash(),
			getTxnSize(*txn),
			testMeta.savedHeight,
			true,
			false,
		)
		if err != nil {
			return err
		}
		// Flush UTXO view to the db.
		require.NoError(t, utxoView.FlushToDb(blockHeight))
		// Track txn for rolling back.
		testMeta.expectedSenderBalances = append(testMeta.expectedSenderBalances, prevBalance)
		testMeta.txnOps = append(testMeta.txnOps, utxoOps)
		testMeta.txns = append(testMeta.txns, txn)
		return nil
	}

	// Seed a CurrentEpochEntry.
	epochUtxoView := newUtxoView()
	epochUtxoView._setCurrentEpochEntry(&EpochEntry{EpochNumber: 1, FinalBlockHeight: blockHeight + 10})
	require.NoError(t, epochUtxoView.FlushToDb(blockHeight))
	currentEpochNumber, err := newUtxoView().GetCurrentEpochNumber()
	require.NoError(t, err)

	{
		// ParamUpdater set min fee rate
		params.ExtraRegtestParamUpdaterKeys[MakePkMapKey(paramUpdaterPkBytes)] = true
		_updateGlobalParamsEntryWithTestMeta(
			testMeta,
			testMeta.feeRateNanosPerKb,
			paramUpdaterPub,
			paramUpdaterPriv,
			-1,
			int64(testMeta.feeRateNanosPerKb),
			-1,
			-1,
			-1,
		)
	}
	{
		// sender registers as a validator.
		registerMetadata := &RegisterAsValidatorMetadata{
			Domains: [][]byte{[]byte("https://example.com")},
		}
		_, err = _submitRegisterAsValidatorTxn(testMeta, senderPkString, senderPrivString, registerMetadata, nil, true)
		require.NoError(t, err)

		validatorEntry, err = newUtxoView().GetValidatorByPKID(senderPKID)
		require.NoError(t, err)
		require.NotNil(t, validatorEntry)
	}
	{
		// sender is jailed. Since this update takes place outside a transaction,
		// we cannot test rollbacks. We will run into an error where sender is
		// trying to unjail himself, but he was never jailed.

		// Delete sender's ValidatorEntry from the UtxoView.
		delete(mempool.universalUtxoView.ValidatorMapKeyToValidatorEntry, validatorEntry.ToMapKey())
		delete(mempool.readOnlyUtxoView.ValidatorMapKeyToValidatorEntry, validatorEntry.ToMapKey())

		// Set JailedAtEpochNumber.
		validatorEntry.JailedAtEpochNumber = currentEpochNumber

		// Store sender's ValidatorEntry in the db.
		tmpUtxoView, err := NewUtxoView(db, params, chain.postgres, chain.snapshot)
		require.NoError(t, err)
		tmpUtxoView._setValidatorEntryMappings(validatorEntry)
		require.NoError(t, tmpUtxoView.FlushToDb(blockHeight))

		// Verify sender is jailed.
		validatorEntry, err = newUtxoView().GetValidatorByPKID(senderPKID)
		require.NoError(t, err)
		require.NotNil(t, validatorEntry)
		require.Equal(t, validatorEntry.Status(), ValidatorStatusJailed)
	}
	{
		// sender creates a DerivedKey that can perform one UnjailValidator txn.
		derivedKeyPriv, err = _submitAuthorizeDerivedKeyUnjailValidatorTxn(1)
		require.NoError(t, err)
	}
	{
		// RuleErrorUnjailingValidatorTooEarly
		err = _submitUnjailValidatorTxnWithDerivedKey(senderPkBytes, derivedKeyPriv)
		require.Error(t, err)
		require.Contains(t, err.Error(), RuleErrorUnjailingValidatorTooEarly)
	}
	{
		// Simulate three epochs passing by seeding a new CurrentEpochEntry.

		// Delete the CurrentEpochEntry from the UtxoView.
		mempool.universalUtxoView.CurrentEpochEntry = nil
		mempool.readOnlyUtxoView.CurrentEpochEntry = nil

		// Store a new CurrentEpochEntry in the db.
		epochUtxoView, err = NewUtxoView(db, params, chain.postgres, chain.snapshot)
		require.NoError(t, err)
		epochUtxoView._setCurrentEpochEntry(
			&EpochEntry{EpochNumber: currentEpochNumber + 3, FinalBlockHeight: blockHeight + 10},
		)
		require.NoError(t, epochUtxoView.FlushToDb(blockHeight))

		// Verify CurrentEpochNumber.
		currentEpochNumber, err = newUtxoView().GetCurrentEpochNumber()
		require.NoError(t, err)
		require.Equal(t, currentEpochNumber, uint64(4))
	}
	{
		// sender unjails himself using a DerivedKey.
		validatorEntry, err = newUtxoView().GetValidatorByPKID(senderPKID)
		require.NoError(t, err)
		require.NotNil(t, validatorEntry)
		require.Equal(t, validatorEntry.Status(), ValidatorStatusJailed)
		require.Equal(t, validatorEntry.LastActiveAtEpochNumber, uint64(1))

		err = _submitUnjailValidatorTxnWithDerivedKey(senderPkBytes, derivedKeyPriv)
		require.NoError(t, err)

		validatorEntry, err = newUtxoView().GetValidatorByPKID(senderPKID)
		require.NoError(t, err)
		require.NotNil(t, validatorEntry)
		require.Equal(t, validatorEntry.Status(), ValidatorStatusActive)
		require.Equal(t, validatorEntry.LastActiveAtEpochNumber, uint64(4))
	}
}

func _submitUnjailValidatorTxn(
	testMeta *TestMeta,
	transactorPublicKeyBase58Check string,
	transactorPrivateKeyBase58Check string,
	extraData map[string][]byte,
	flushToDB bool,
) (_fees uint64, _err error) {
	// Record transactor's prevBalance.
	prevBalance := _getBalance(testMeta.t, testMeta.chain, testMeta.mempool, transactorPublicKeyBase58Check)

	// Convert PublicKeyBase58Check to PkBytes.
	updaterPkBytes, _, err := Base58CheckDecode(transactorPublicKeyBase58Check)
	require.NoError(testMeta.t, err)

	// Create the transaction.
	txn, totalInputMake, changeAmountMake, feesMake, err := testMeta.chain.CreateUnjailValidatorTxn(
		updaterPkBytes,
		&UnjailValidatorMetadata{},
		extraData,
		testMeta.feeRateNanosPerKb,
		testMeta.mempool,
		[]*DeSoOutput{},
	)
	if err != nil {
		return 0, err
	}
	require.Equal(testMeta.t, totalInputMake, changeAmountMake+feesMake)

	// Sign the transaction now that its inputs are set up.
	_signTxn(testMeta.t, txn, transactorPrivateKeyBase58Check)

	// Connect the transaction.
	utxoOps, totalInput, totalOutput, fees, err := testMeta.mempool.universalUtxoView.ConnectTransaction(
		txn,
		txn.Hash(),
		getTxnSize(*txn),
		testMeta.savedHeight,
		true,
		false,
	)
	if err != nil {
		return 0, err
	}
	require.Equal(testMeta.t, totalInput, totalOutput+fees)
	require.Equal(testMeta.t, totalInput, totalInputMake)
	require.Equal(testMeta.t, OperationTypeUnjailValidator, utxoOps[len(utxoOps)-1].Type)
	if flushToDB {
		require.NoError(testMeta.t, testMeta.mempool.universalUtxoView.FlushToDb(uint64(testMeta.savedHeight)))
	}
	require.NoError(testMeta.t, testMeta.mempool.RegenerateReadOnlyView())

	// Record the txn.
	testMeta.expectedSenderBalances = append(testMeta.expectedSenderBalances, prevBalance)
	testMeta.txnOps = append(testMeta.txnOps, utxoOps)
	testMeta.txns = append(testMeta.txns, txn)
	return fees, nil
>>>>>>> c7da6573
}<|MERGE_RESOLUTION|>--- conflicted
+++ resolved
@@ -156,7 +156,7 @@
 		registerMetadata = &RegisterAsValidatorMetadata{
 			Domains: [][]byte{[]byte("https://example.com")},
 		}
-		_, _, _, err = _submitRegisterAsValidatorTxn(
+		_, err = _submitRegisterAsValidatorTxn(
 			testMeta, m0Pub, m0Priv, registerMetadata, nil, flushToDB,
 		)
 		require.Error(t, err)
@@ -170,7 +170,7 @@
 			VotingPublicKey:          votingPublicKey,
 			VotingPublicKeySignature: votingSignature,
 		}
-		_, _, _, err = _submitRegisterAsValidatorTxn(
+		_, err = _submitRegisterAsValidatorTxn(
 			testMeta, m0Pub, m0Priv, registerMetadata, nil, flushToDB,
 		)
 		require.Error(t, err)
@@ -185,7 +185,7 @@
 			VotingPublicKeySignature:   votingSignature,
 			VotingSignatureBlockHeight: blockHeight - 1,
 		}
-		_, _, _, err = _submitRegisterAsValidatorTxn(
+		_, err = _submitRegisterAsValidatorTxn(
 			testMeta, m0Pub, m0Priv, registerMetadata, nil, flushToDB,
 		)
 		require.Error(t, err)
@@ -200,7 +200,7 @@
 			VotingPublicKeySignature:   votingSignature,
 			VotingSignatureBlockHeight: blockHeight + params.ValidatorVotingSignatureBlockHeightWindow + 1,
 		}
-		_, _, _, err = _submitRegisterAsValidatorTxn(
+		_, err = _submitRegisterAsValidatorTxn(
 			testMeta, m0Pub, m0Priv, registerMetadata, nil, flushToDB,
 		)
 		require.Error(t, err)
@@ -214,7 +214,7 @@
 			VotingPublicKey:            votingPublicKey,
 			VotingSignatureBlockHeight: blockHeight,
 		}
-		_, _, _, err = _submitRegisterAsValidatorTxn(
+		_, err = _submitRegisterAsValidatorTxn(
 			testMeta, m0Pub, m0Priv, registerMetadata, nil, flushToDB,
 		)
 		require.Error(t, err)
@@ -229,7 +229,7 @@
 			VotingPublicKeySignature:   votingSignature,
 			VotingSignatureBlockHeight: blockHeight,
 		}
-		_, _, _, err = _submitRegisterAsValidatorTxn(
+		_, err = _submitRegisterAsValidatorTxn(
 			testMeta, m0Pub, m0Priv, registerMetadata, nil, flushToDB,
 		)
 		require.Error(t, err)
@@ -245,7 +245,7 @@
 			VotingPublicKeySignature:   votingSignature,
 			VotingSignatureBlockHeight: blockHeight,
 		}
-		_, _, _, err = _submitRegisterAsValidatorTxn(
+		_, err = _submitRegisterAsValidatorTxn(
 			testMeta, m0Pub, m0Priv, registerMetadata, nil, flushToDB,
 		)
 		require.Error(t, err)
@@ -260,7 +260,7 @@
 			VotingPublicKeySignature:   votingSignature,
 			VotingSignatureBlockHeight: blockHeight + 1,
 		}
-		_, _, _, err = _submitRegisterAsValidatorTxn(
+		_, err = _submitRegisterAsValidatorTxn(
 			testMeta, m0Pub, m0Priv, registerMetadata, nil, flushToDB,
 		)
 		require.Error(t, err)
@@ -1622,16 +1622,6 @@
 	_executeAllTestRollbackAndFlush(testMeta)
 }
 
-<<<<<<< HEAD
-func _generateVotingPublicKeyAndSignature(t *testing.T, transactorPkBytes []byte, blockHeight uint64) (*bls.PublicKey, *bls.Signature) {
-	blsPrivateKey, err := bls.NewPrivateKey()
-	require.NoError(t, err)
-	votingPublicKey := blsPrivateKey.PublicKey()
-	signaturePayload := CreateValidatorVotingSignaturePayload(transactorPkBytes, votingPublicKey, blockHeight)
-	votingSignature, err := blsPrivateKey.Sign(signaturePayload)
-	require.NoError(t, err)
-	return votingPublicKey, votingSignature
-=======
 func TestUnjailValidator(t *testing.T) {
 	_testUnjailValidator(t, false)
 	_testUnjailValidator(t, true)
@@ -1715,8 +1705,12 @@
 	}
 	{
 		// m0 registers as a validator.
+		votingPublicKey, votingSignature := _generateVotingPublicKeyAndSignature(t, m0PkBytes, blockHeight)
 		registerMetadata := &RegisterAsValidatorMetadata{
-			Domains: [][]byte{[]byte("https://example.com")},
+			Domains:                    [][]byte{[]byte("https://example.com")},
+			VotingPublicKey:            votingPublicKey,
+			VotingPublicKeySignature:   votingSignature,
+			VotingSignatureBlockHeight: blockHeight,
 		}
 		extraData := map[string][]byte{"TestKey": []byte("TestValue1")}
 		_, err = _submitRegisterAsValidatorTxn(testMeta, m0Pub, m0Priv, registerMetadata, extraData, flushToDB)
@@ -2017,8 +2011,12 @@
 	}
 	{
 		// sender registers as a validator.
+		votingPublicKey, votingSignature := _generateVotingPublicKeyAndSignature(t, senderPkBytes, blockHeight)
 		registerMetadata := &RegisterAsValidatorMetadata{
-			Domains: [][]byte{[]byte("https://example.com")},
+			Domains:                    [][]byte{[]byte("https://example.com")},
+			VotingPublicKey:            votingPublicKey,
+			VotingPublicKeySignature:   votingSignature,
+			VotingSignatureBlockHeight: blockHeight,
 		}
 		_, err = _submitRegisterAsValidatorTxn(testMeta, senderPkString, senderPrivString, registerMetadata, nil, true)
 		require.NoError(t, err)
@@ -2157,5 +2155,14 @@
 	testMeta.txnOps = append(testMeta.txnOps, utxoOps)
 	testMeta.txns = append(testMeta.txns, txn)
 	return fees, nil
->>>>>>> c7da6573
+}
+
+func _generateVotingPublicKeyAndSignature(t *testing.T, transactorPkBytes []byte, blockHeight uint64) (*bls.PublicKey, *bls.Signature) {
+	blsPrivateKey, err := bls.NewPrivateKey()
+	require.NoError(t, err)
+	votingPublicKey := blsPrivateKey.PublicKey()
+	signaturePayload := CreateValidatorVotingSignaturePayload(transactorPkBytes, votingPublicKey, blockHeight)
+	votingSignature, err := blsPrivateKey.Sign(signaturePayload)
+	require.NoError(t, err)
+	return votingPublicKey, votingSignature
 }