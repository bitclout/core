--- conflicted
+++ resolved
@@ -3205,18 +3205,6 @@
 	// when looking up output amounts
 	TxnOutputs []*BitCloutOutput
 
-<<<<<<< HEAD
-	BasicTransferTxindexMetadata       *BasicTransferTxindexMetadata       `json:",omitempty"`
-	BitcoinExchangeTxindexMetadata     *BitcoinExchangeTxindexMetadata     `json:",omitempty"`
-	CreatorCoinTxindexMetadata         *CreatorCoinTxindexMetadata         `json:",omitempty"`
-	CreatorCoinTransferTxindexMetadata *CreatorCoinTransferTxindexMetadata `json:",omitempty"`
-	UpdateProfileTxindexMetadata       *UpdateProfileTxindexMetadata       `json:",omitempty"`
-	SubmitPostTxindexMetadata          *SubmitPostTxindexMetadata          `json:",omitempty"`
-	LikeTxindexMetadata                *LikeTxindexMetadata                `json:",omitempty"`
-	FollowTxindexMetadata              *FollowTxindexMetadata              `json:",omitempty"`
-	PrivateMessageTxindexMetadata      *PrivateMessageTxindexMetadata      `json:",omitempty"`
-	SwapIdentityTxindexMetadata        *SwapIdentityTxindexMetadata        `json:",omitempty"`
-=======
 	BasicTransferTxindexMetadata       *BasicTransferTxindexMetadata `json:",omitempty"`
 	BitcoinExchangeTxindexMetadata     *BitcoinExchangeTxindexMetadata `json:",omitempty"`
 	CreatorCoinTxindexMetadata         *CreatorCoinTxindexMetadata `json:",omitempty"`
@@ -3227,7 +3215,6 @@
 	FollowTxindexMetadata              *FollowTxindexMetadata `json:",omitempty"`
 	PrivateMessageTxindexMetadata      *PrivateMessageTxindexMetadata `json:",omitempty"`
 	SwapIdentityTxindexMetadata        *SwapIdentityTxindexMetadata `json:",omitempty"`
->>>>>>> d0668cb3
 }
 
 func DbGetTxindexTransactionRefByTxIDWithTxn(txn *badger.Txn, txID *BlockHash) *TransactionMetadata {
