package lib

import (
	"bytes"
	"crypto/rand"
	"encoding/binary"
	"encoding/gob"
	"encoding/hex"
	"encoding/json"
	"fmt"
	"io"
	"log"
	"math"
	"math/big"
	"path/filepath"
	"reflect"
	"sort"
	"strings"
	"time"

	"github.com/btcsuite/btcd/btcec"
	"github.com/davecgh/go-spew/spew"
	"github.com/dgraph-io/badger/v3"
	"github.com/golang/glog"
	"github.com/pkg/errors"
)

// This file contains all of the functions that interact with the database.

const (
	// badgerDbFolder is the subfolder in the config dir where we
	// store the badgerdb database by default.
	badgerDbFolder = "badgerdb"
)

var (
	// The key prefixes for the key-value database. To store a particular
	// type of data, we create a key prefix and store all those types of
	// data with a key prefixed by that key prefix.
	// Bitcoin does a similar thing that you can see at this link:
	// https://bitcoin.stackexchange.com/questions/28168/what-are-the-keys-used-in-the-blockchain-leveldb-ie-what-are-the-keyvalue-pair

	// The prefix for the block index:
	// Key format: <hash BlockHash>
	// Value format: serialized MsgDeSoBlock
	_PrefixBlockHashToBlock = []byte{0}

	// The prefix for the node index that we use to reconstruct the block tree.
	// Storing the height in big-endian byte order allows us to read in all the
	// blocks in height-sorted order from the db and construct the block tree by connecting
	// nodes to their parents as we go.
	//
	// Key format: <height uint32 (big-endian), hash BlockHash>
	// Value format: serialized BlockNode
	_PrefixHeightHashToNodeInfo        = []byte{1}
	_PrefixBitcoinHeightHashToNodeInfo = []byte{2}

	// We store the hash of the node that is the current tip of the main chain.
	// This key is used to look it up.
	// Value format: BlockHash
	_KeyBestDeSoBlockHash = []byte{3}

	_KeyBestBitcoinHeaderHash = []byte{4}

	// Utxo table.
	// <txid BlockHash, output_index uint64> -> UtxoEntry
	_PrefixUtxoKeyToUtxoEntry = []byte{5}
	// <prefix, pubKey [33]byte, utxoKey< txid BlockHash, index uint32 >> -> <>
	_PrefixPubKeyUtxoKey = []byte{7}
	// The number of utxo entries in the database.
	_KeyUtxoNumEntries = []byte{8}
	// Utxo operations table.
	// This table contains, for each blockhash on the main chain, the UtxoOperations
	// that were applied by this block. To roll back the block, one must loop through
	// the UtxoOperations for a particular block backwards and invert them.
	//
	// < hash *BlockHash > -> < serialized []UtxoOperation using gob encoding >
	_PrefixBlockHashToUtxoOperations = []byte{9}

	// The below are mappings related to the validation of BitcoinExchange transactions.
	//
	// The number of nanos that has been purchased thus far.
	_KeyNanosPurchased = []byte{10}
	// How much Bitcoin is work in USD cents.
	_KeyUSDCentsPerBitcoinExchangeRate = []byte{27}
	// <key> -> <GlobalParamsEntry gob serialized>
	_KeyGlobalParams = []byte{40}

	// The prefix for the Bitcoin TxID map. If a key is set for a TxID that means this
	// particular TxID has been processed as part of a BitcoinExchange transaction. If
	// no key is set for a TxID that means it has not been processed (and thus it can be
	// used to create new nanos).
	// <BitcoinTxID BlockHash> -> <nothing>
	_PrefixBitcoinBurnTxIDs = []byte{11}

	// Messages are indexed by the public key of their senders and receivers. If
	// a message sends from pkFrom to pkTo then there will be two separate entries,
	// one for pkFrom and one for pkTo. The exact format is as follows:
	// <public key (33 bytes) || uint64 big-endian> -> < SenderPublicKey || RecipientPublicKey || EncryptedText >
	_PrefixPublicKeyTimestampToPrivateMessage = []byte{12}

	// Tracks the tip of the transaction index. This is used to determine
	// which blocks need to be processed in order to update the index.
	_KeyTransactionIndexTip = []byte{14}
	// <prefix, transactionID BlockHash> -> <TransactionMetadata struct>
	_PrefixTransactionIDToMetadata = []byte{15}
	// <prefix, publicKey []byte, index uint32> -> <txid BlockHash>
	_PrefixPublicKeyIndexToTransactionIDs = []byte{16}
	// <prefx, publicKey []byte> -> <index uint32>
	_PrefixPublicKeyToNextIndex = []byte{42}

	// Main post index.
	// <prefix, PostHash BlockHash> -> PostEntry
	_PrefixPostHashToPostEntry = []byte{17}

	// Post sorts
	// <prefix, publicKey [33]byte, PostHash> -> <>
	_PrefixPosterPublicKeyPostHash = []byte{18}

	// <prefix, tstampNanos uint64, PostHash> -> <>
	_PrefixTstampNanosPostHash = []byte{19}
	// <prefix, creatorbps uint64, PostHash> -> <>
	_PrefixCreatorBpsPostHash = []byte{20}
	// <prefix, multiplebps uint64, PostHash> -> <>
	_PrefixMultipleBpsPostHash = []byte{21}

	// Comments are just posts that have their ParentStakeID set, and
	// so we have a separate index that allows us to return all the
	// comments for a given StakeID
	// <prefix, parent stakeID [33]byte, tstampnanos uint64, post hash> -> <>
	_PrefixCommentParentStakeIDToPostHash = []byte{22}

	// Main profile index
	// <prefix, PKID [33]byte> -> ProfileEntry
	_PrefixPKIDToProfileEntry = []byte{23}

	// Profile sorts
	// For username, we set the PKID as a value since the username is not fixed width.
	// We always lowercase usernames when using them as map keys in order to make
	// all uniqueness checks case-insensitive
	// <prefix, username> -> <PKID>
	_PrefixProfileUsernameToPKID = []byte{25}
	// This allows us to sort the profiles by the value of their coin (since
	// the amount of DeSo locked in a profile is proportional to coin price).
	_PrefixCreatorDeSoLockedNanosCreatorPKID = []byte{32}

	// The StakeID is a post hash for posts and a public key for users.
	// <StakeIDType | AmountNanos uint64 | StakeID [var]byte> -> <>
	_PrefixStakeIDTypeAmountStakeIDIndex = []byte{26}

	// Prefixes for follows:
	// <prefix, follower PKID [33]byte, followed PKID [33]byte> -> <>
	// <prefix, followed PKID [33]byte, follower PKID [33]byte> -> <>
	_PrefixFollowerPKIDToFollowedPKID = []byte{28}
	_PrefixFollowedPKIDToFollowerPKID = []byte{29}

	// Prefixes for likes:
	// <prefix, user pub key [33]byte, liked post hash [32]byte> -> <>
	// <prefix, post hash [32]byte, user pub key [33]byte> -> <>
	_PrefixLikerPubKeyToLikedPostHash = []byte{30}
	_PrefixLikedPostHashToLikerPubKey = []byte{31}

	// Prefixes for creator coin fields:
	// <prefix, HODLer PKID [33]byte, creator PKID [33]byte> -> <BalanceEntry>
	// <prefix, creator PKID [33]byte, HODLer PKID [33]byte> -> <BalanceEntry>
	_PrefixHODLerPKIDCreatorPKIDToBalanceEntry = []byte{33}
	_PrefixCreatorPKIDHODLerPKIDToBalanceEntry = []byte{34}

	_PrefixPosterPublicKeyTimestampPostHash = []byte{35}

	// If no mapping exists for a particular public key, then the PKID is simply
	// the public key itself.
	// <[33]byte> -> <PKID [33]byte>
	_PrefixPublicKeyToPKID = []byte{36}
	// <PKID [33]byte> -> <PublicKey [33]byte>
	_PrefixPKIDToPublicKey = []byte{37}

	// Prefix for storing mempool transactions in badger. These stored transactions are
	// used to restore the state of a node after it is shutdown.
	// <prefix, tx hash BlockHash> -> <*MsgDeSoTxn>
	_PrefixMempoolTxnHashToMsgDeSoTxn = []byte{38}

	// Prefixes for Reposts:
	// <prefix, user pub key [39]byte, reposted post hash [39]byte> -> RepostEntry
	_PrefixReposterPubKeyRepostedPostHashToRepostPostHash = []byte{39}

	// Prefixes for diamonds:
	//  <prefix, DiamondReceiverPKID [33]byte, DiamondSenderPKID [33]byte, posthash> -> <gob-encoded DiamondEntry>
	//  <prefix, DiamondSenderPKID [33]byte, DiamondReceiverPKID [33]byte, posthash> -> <gob-encoded DiamondEntry>
	_PrefixDiamondReceiverPKIDDiamondSenderPKIDPostHash = []byte{41}
	_PrefixDiamondSenderPKIDDiamondReceiverPKIDPostHash = []byte{43}

	// Public keys that have been restricted from signing blocks.
	// <prefix, ForbiddenPublicKey [33]byte> -> <>
	_PrefixForbiddenBlockSignaturePubKeys = []byte{44}

	// These indexes are used in order to fetch the pub keys of users that liked or diamonded a post.
	// 		Reposts: <prefix, RepostedPostHash, ReposterPubKey> -> <>
	// 		Quote Reposts: <prefix, RepostedPostHash, ReposterPubKey, RepostPostHash> -> <>
	// 		Diamonds: <prefix, DiamondedPostHash, DiamonderPubKey [33]byte> -> <DiamondLevel (uint64)>
	_PrefixRepostedPostHashReposterPubKey               = []byte{45}
	_PrefixRepostedPostHashReposterPubKeyRepostPostHash = []byte{46}
	_PrefixDiamondedPostHashDiamonderPKIDDiamondLevel   = []byte{47}

	// Prefixes for NFT ownership:
	// 	<prefix, NFTPostHash [32]byte, SerialNumber uint64> -> NFTEntry
	_PrefixPostHashSerialNumberToNFTEntry = []byte{48}
	//  <prefix, PKID [33]byte, IsForSale bool, BidAmountNanos uint64, NFTPostHash[32]byte, SerialNumber uint64> -> NFTEntry
	_PrefixPKIDIsForSaleBidAmountNanosPostHashSerialNumberToNFTEntry = []byte{49}

	// Prefixes for NFT bids:
	//  <prefix, NFTPostHash [32]byte, SerialNumber uint64, BidNanos uint64, PKID [33]byte> -> <>
	_PrefixPostHashSerialNumberBidNanosBidderPKID = []byte{50}
	//  <BidderPKID [33]byte, NFTPostHash [32]byte, SerialNumber uint64> -> <BidNanos uint64>
	_PrefixBidderPKIDPostHashSerialNumberToBidNanos = []byte{51}

	// Prefix for NFT accepted bid entries:
	//   - Note: this index uses a slice to track the history of winning bids for an NFT. It is
	//     not core to consensus and should not be relied upon as it could get inefficient.
	//   - Schema: <prefix>, NFTPostHash [32]byte, SerialNumber uint64 -> []NFTBidEntry
	_PrefixPostHashSerialNumberToAcceptedBidEntries = []byte{54}

	// <prefix, PublicKey [33]byte> -> uint64
	_PrefixPublicKeyToDeSoBalanceNanos = []byte{52}
	// Block reward prefix:
	//   - This index is needed because block rewards take N blocks to mature, which means we need
	//     a way to deduct them from balance calculations until that point. Without this index, it
	//     would be impossible to figure out which of a user's UTXOs have yet to mature.
	//   - Schema: <hash BlockHash> -> <pubKey [33]byte, uint64 blockRewardNanos>
	_PrefixPublicKeyBlockHashToBlockReward = []byte{53}

	// Prefix for Authorize Derived Key transactions:
	// 		<prefix, OwnerPublicKey [33]byte> -> <>
	_PrefixAuthorizeDerivedKey = []byte{54}

<<<<<<< HEAD
	// Prefix for Messaging Keys:
	//		<prefix, PublicKey [33]byte, KeyName [32]byte> -> <>
	_PrefixMessagingKey = []byte{57}

	// Prefix for Message Recipients:
	//		<prefix, PublicKey [33]byte, KeyIndex [10]byte> -> <>
	_PrefixMessageRecipient = []byte{58}

	// Prefix for Message to Message Party. Prefix works similarly to regular private messages.
	_PrefixMessageToMessageParty = []byte{59}
=======
	// Prefixes for DAO coin fields:
	// <prefix, HODLer PKID [33]byte, creator PKID [33]byte> -> <BalanceEntry>
	// <prefix, creator PKID [33]byte, HODLer PKID [33]byte> -> <BalanceEntry>
	_PrefixHODLerPKIDCreatorPKIDToDAOCoinBalanceEntry = []byte{55}
	_PrefixCreatorPKIDHODLerPKIDToDAOCoinBalanceEntry = []byte{56}
>>>>>>> bda8bbe3

	// TODO: This process is a bit error-prone. We should come up with a test or
	// something to at least catch cases where people have two prefixes with the
	// same ID.
<<<<<<< HEAD
	// NEXT_TAG: 58
=======
	// NEXT_TAG: 57
>>>>>>> bda8bbe3
)

func DBGetPKIDEntryForPublicKeyWithTxn(txn *badger.Txn, publicKey []byte) *PKIDEntry {
	if len(publicKey) == 0 {
		return nil
	}

	prefix := append([]byte{}, _PrefixPublicKeyToPKID...)
	pkidItem, err := txn.Get(append(prefix, publicKey...))

	if err != nil {
		// If we don't have a mapping from public key to PKID in the db,
		// then we use the public key itself as the PKID. Doing this makes
		// it so that the PKID is generally the *first* public key that the
		// user ever associated with a particular piece of data.
		return &PKIDEntry{
			PKID:      PublicKeyToPKID(publicKey),
			PublicKey: publicKey,
		}
	}

	// If we get here then it means we actually had a PKID in the DB.
	// So return that pkid.
	pkidEntryObj := &PKIDEntry{}
	err = pkidItem.Value(func(valBytes []byte) error {
		return gob.NewDecoder(bytes.NewReader(valBytes)).Decode(pkidEntryObj)
	})
	if err != nil {
		glog.Errorf("DBGetPKIDEntryForPublicKeyWithTxn: Problem reading "+
			"PKIDEntry for public key %s",
			PkToStringMainnet(publicKey))
		return nil
	}
	return pkidEntryObj
}

func DBGetPKIDEntryForPublicKey(db *badger.DB, publicKey []byte) *PKIDEntry {
	var pkid *PKIDEntry
	db.View(func(txn *badger.Txn) error {
		pkid = DBGetPKIDEntryForPublicKeyWithTxn(txn, publicKey)
		return nil
	})
	return pkid
}

func DBGetPublicKeyForPKIDWithTxn(txn *badger.Txn, pkidd *PKID) []byte {
	prefix := append([]byte{}, _PrefixPKIDToPublicKey...)
	pkidItem, err := txn.Get(append(prefix, pkidd[:]...))

	if err != nil {
		// If we don't have a mapping in the db then return the pkid itself
		// as the public key.
		return pkidd[:]
	}

	// If we get here then it means we actually had a public key mapping in the DB.
	// So return that public key.
	pkRet, err := pkidItem.ValueCopy(nil)
	if err != nil {
		// If we had a problem reading the mapping then log an error and return nil.
		glog.Errorf("DBGetPublicKeyForPKIDWithTxn: Problem reading "+
			"public key for pkid %s",
			PkToStringMainnet(pkidd[:]))
		return nil
	}

	return pkRet
}

func DBGetPublicKeyForPKID(db *badger.DB, pkidd *PKID) []byte {
	var publicKey []byte
	db.View(func(txn *badger.Txn) error {
		publicKey = DBGetPublicKeyForPKIDWithTxn(txn, pkidd)
		return nil
	})
	return publicKey
}

func DBPutPKIDMappingsWithTxn(
	txn *badger.Txn, publicKey []byte, pkidEntry *PKIDEntry, params *DeSoParams) error {

	// Set the main pub key -> pkid mapping.
	{
		pkidDataBuf := bytes.NewBuffer([]byte{})
		gob.NewEncoder(pkidDataBuf).Encode(pkidEntry)

		prefix := append([]byte{}, _PrefixPublicKeyToPKID...)
		pubKeyToPkidKey := append(prefix, publicKey...)
		if err := txn.Set(pubKeyToPkidKey, pkidDataBuf.Bytes()); err != nil {

			return errors.Wrapf(err, "DBPutPKIDMappingsWithTxn: Problem "+
				"adding mapping for pkid: %v public key: %v",
				PkToString(pkidEntry.PKID[:], params), PkToString(publicKey, params))
		}
	}

	// Set the reverse mapping: pkid -> pub key
	{
		prefix := append([]byte{}, _PrefixPKIDToPublicKey...)
		pkidToPubKey := append(prefix, pkidEntry.PKID[:]...)
		if err := txn.Set(pkidToPubKey, publicKey); err != nil {

			return errors.Wrapf(err, "DBPutPKIDMappingsWithTxn: Problem "+
				"adding mapping for pkid: %v public key: %v",
				PkToString(pkidEntry.PKID[:], params), PkToString(publicKey, params))
		}
	}

	return nil
}

func DBDeletePKIDMappingsWithTxn(
	txn *badger.Txn, publicKey []byte, params *DeSoParams) error {

	// Look up the pkid for the public key.
	pkidEntry := DBGetPKIDEntryForPublicKeyWithTxn(txn, publicKey)

	{
		prefix := append([]byte{}, _PrefixPublicKeyToPKID...)
		pubKeyToPkidKey := append(prefix, publicKey...)
		if err := txn.Delete(pubKeyToPkidKey); err != nil {

			return errors.Wrapf(err, "DBDeletePKIDMappingsWithTxn: Problem "+
				"deleting mapping for public key: %v",
				PkToString(publicKey, params))
		}
	}

	{
		prefix := append([]byte{}, _PrefixPKIDToPublicKey...)
		pubKeyToPkidKey := append(prefix, pkidEntry.PKID[:]...)
		if err := txn.Delete(pubKeyToPkidKey); err != nil {

			return errors.Wrapf(err, "DBDeletePKIDMappingsWithTxn: Problem "+
				"deleting mapping for pkid: %v",
				PkToString(pkidEntry.PKID[:], params))
		}
	}

	return nil
}

func EnumerateKeysForPrefix(db *badger.DB, dbPrefix []byte) (_keysFound [][]byte, _valsFound [][]byte) {
	return _enumerateKeysForPrefix(db, dbPrefix)
}

// A helper function to enumerate all of the values for a particular prefix.
func _enumerateKeysForPrefix(db *badger.DB, dbPrefix []byte) (_keysFound [][]byte, _valsFound [][]byte) {
	keysFound := [][]byte{}
	valsFound := [][]byte{}

	dbErr := db.View(func(txn *badger.Txn) error {
		var err error
		keysFound, valsFound, err = _enumerateKeysForPrefixWithTxn(txn, dbPrefix)
		if err != nil {
			return err
		}
		return nil
	})
	if dbErr != nil {
		glog.Errorf("_enumerateKeysForPrefix: Problem fetching keys and values from db: %v", dbErr)
		return nil, nil
	}

	return keysFound, valsFound
}

func _enumerateKeysForPrefixWithTxn(dbTxn *badger.Txn, dbPrefix []byte) (_keysFound [][]byte, _valsFound [][]byte, _err error) {
	keysFound := [][]byte{}
	valsFound := [][]byte{}

	opts := badger.DefaultIteratorOptions
	nodeIterator := dbTxn.NewIterator(opts)
	defer nodeIterator.Close()
	prefix := dbPrefix
	for nodeIterator.Seek(prefix); nodeIterator.ValidForPrefix(prefix); nodeIterator.Next() {
		key := nodeIterator.Item().Key()
		keyCopy := make([]byte, len(key))
		copy(keyCopy[:], key[:])

		valCopy, err := nodeIterator.Item().ValueCopy(nil)
		if err != nil {
			return nil, nil, err
		}
		keysFound = append(keysFound, keyCopy)
		valsFound = append(valsFound, valCopy)
	}
	return keysFound, valsFound, nil
}

// A helper function to enumerate a limited number of the values for a particular prefix.
func _enumerateLimitedKeysReversedForPrefix(db *badger.DB, dbPrefix []byte, limit uint64) (_keysFound [][]byte, _valsFound [][]byte) {
	keysFound := [][]byte{}
	valsFound := [][]byte{}

	dbErr := db.View(func(txn *badger.Txn) error {
		var err error
		keysFound, valsFound, err = _enumerateLimitedKeysReversedForPrefixWithTxn(txn, dbPrefix, limit)
		return err
	})
	if dbErr != nil {
		glog.Errorf("_enumerateKeysForPrefix: Problem fetching keys and values from db: %v", dbErr)
		return nil, nil
	}

	return keysFound, valsFound
}

func _enumerateLimitedKeysReversedForPrefixWithTxn(dbTxn *badger.Txn, dbPrefix []byte, limit uint64) (_keysFound [][]byte, _valsFound [][]byte, _err error) {
	keysFound := [][]byte{}
	valsFound := [][]byte{}

	opts := badger.DefaultIteratorOptions

	// Go in reverse order
	opts.Reverse = true

	nodeIterator := dbTxn.NewIterator(opts)
	defer nodeIterator.Close()
	prefix := dbPrefix

	counter := uint64(0)
	for nodeIterator.Seek(append(prefix, 0xff)); nodeIterator.ValidForPrefix(prefix); nodeIterator.Next() {
		if counter == limit {
			break
		}
		counter++

		key := nodeIterator.Item().Key()
		keyCopy := make([]byte, len(key))
		copy(keyCopy[:], key[:])

		valCopy, err := nodeIterator.Item().ValueCopy(nil)
		if err != nil {
			return nil, nil, err
		}
		keysFound = append(keysFound, keyCopy)
		valsFound = append(valsFound, valCopy)
	}
	return keysFound, valsFound, nil
}

// -------------------------------------------------------------------------------------
// DeSo balance mapping functions
// -------------------------------------------------------------------------------------

func _dbKeyForPublicKeyToDeSoBalanceNanos(publicKey []byte) []byte {
	// Make a copy to avoid multiple calls to this function re-using the same slice.
	prefixCopy := append([]byte{}, _PrefixPublicKeyToDeSoBalanceNanos...)
	key := append(prefixCopy, publicKey...)
	return key
}

func DbGetPrefixForPublicKeyToDesoBalanceNanos() []byte {
	return append([]byte{}, _PrefixPublicKeyToDeSoBalanceNanos...)
}

func DbGetDeSoBalanceNanosForPublicKeyWithTxn(txn *badger.Txn, publicKey []byte,
) (_balance uint64, _err error) {

	key := _dbKeyForPublicKeyToDeSoBalanceNanos(publicKey)
	desoBalanceItem, err := txn.Get(key)
	if err != nil {
		return uint64(0), nil
	}
	desoBalanceBytes, err := desoBalanceItem.ValueCopy(nil)
	if err != nil {
		return uint64(0), errors.Wrapf(
			err, "DbGetDeSoBalanceNanosForPublicKeyWithTxn: Problem getting balance for: %s ",
			PkToStringBoth(publicKey))
	}

	desoBalance := DecodeUint64(desoBalanceBytes)

	return desoBalance, nil
}

func DbGetDeSoBalanceNanosForPublicKey(db *badger.DB, publicKey []byte,
) (_balance uint64, _err error) {
	ret := uint64(0)
	dbErr := db.View(func(txn *badger.Txn) error {
		var err error
		ret, err = DbGetDeSoBalanceNanosForPublicKeyWithTxn(txn, publicKey)
		if err != nil {
			return fmt.Errorf("DbGetDeSoBalanceNanosForPublicKey: %v", err)
		}
		return nil
	})
	if dbErr != nil {
		return ret, dbErr
	}
	return ret, nil
}

func DbPutDeSoBalanceForPublicKeyWithTxn(
	txn *badger.Txn, publicKey []byte, balanceNanos uint64) error {

	if len(publicKey) != btcec.PubKeyBytesLenCompressed {
		return fmt.Errorf("DbPutDeSoBalanceForPublicKeyWithTxn: Public key "+
			"length %d != %d", len(publicKey), btcec.PubKeyBytesLenCompressed)
	}

	balanceBytes := EncodeUint64(balanceNanos)

	if err := txn.Set(_dbKeyForPublicKeyToDeSoBalanceNanos(publicKey), balanceBytes); err != nil {

		return errors.Wrapf(
			err, "DbPutDeSoBalanceForPublicKey: Problem adding balance mapping of %d for: %s ",
			balanceNanos, PkToStringBoth(publicKey))
	}

	return nil
}

func DbPutDeSoBalanceForPublicKey(handle *badger.DB, publicKey []byte, balanceNanos uint64) error {

	return handle.Update(func(txn *badger.Txn) error {
		return DbPutDeSoBalanceForPublicKeyWithTxn(txn, publicKey, balanceNanos)
	})
}

func DbDeletePublicKeyToDeSoBalanceWithTxn(txn *badger.Txn, publicKey []byte) error {

	if err := txn.Delete(_dbKeyForPublicKeyToDeSoBalanceNanos(publicKey)); err != nil {
		return errors.Wrapf(err, "DbDeletePublicKeyToDeSoBalanceWithTxn: Problem deleting "+
			"balance for public key %s", PkToStringMainnet(publicKey))
	}

	return nil
}

func DbDeletePublicKeyToDeSoBalance(handle *badger.DB, publicKey []byte) error {
	return handle.Update(func(txn *badger.Txn) error {
		return DbDeletePublicKeyToDeSoBalanceWithTxn(txn, publicKey)
	})
}

// -------------------------------------------------------------------------------------
// PrivateMessage mapping functions
// <public key (33 bytes) || uint64 big-endian> ->
// 		< SenderPublicKey || RecipientPublicKey || EncryptedText >
// -------------------------------------------------------------------------------------

func _dbKeyForMessageEntry(publicKey []byte, tstampNanos uint64) []byte {
	// Make a copy to avoid multiple calls to this function re-using the same slice.
	prefixCopy := append([]byte{}, _PrefixPublicKeyTimestampToPrivateMessage...)
	key := append(prefixCopy, publicKey...)
	key = append(key, EncodeUint64(tstampNanos)...)
	return key
}

func _dbSeekPrefixForMessagePublicKey(publicKey []byte) []byte {
	// Make a copy to avoid multiple calls to this function re-using the same slice.
	prefixCopy := append([]byte{}, _PrefixPublicKeyTimestampToPrivateMessage...)
	return append(prefixCopy, publicKey...)
}

// Note that this adds a mapping for the sender *and* the recipient.
func DbPutMessageEntryWithTxn(
	txn *badger.Txn, messageKey MessageKey, messageEntry *MessageEntry) error {

	if err := IsByteArrayValidPublicKey(messageEntry.SenderPublicKey[:]); err != nil {
		return errors.Wrapf(err, "DbPutPrivateMessageWithTxn: Problem validating sender public key")
	}
	if err := IsByteArrayValidPublicKey(messageEntry.RecipientPublicKey[:]); err != nil {
		return errors.Wrapf(err, "DbPutPrivateMessageWithTxn: Problem validating recipient public key")
	}
	if err := ValidateKeyAndName(messageEntry.SenderMessagingPublicKey[:], messageEntry.SenderMessagingKeyName[:]); err != nil {
		return errors.Wrapf(err, "DbPutPrivateMessageWithTxn: Problem validating sender public key and key name")
	}
	if err := ValidateKeyAndName(messageEntry.RecipientMessagingPublicKey[:], messageEntry.RecipientMessagingKeyName[:]); err != nil {
		return errors.Wrapf(err, "DbPutPrivateMessageWithTxn: Problem validating recipient public key and key name")
	}

	if err := txn.Set(_dbKeyForMessageEntry(
		messageKey.PublicKey[:], messageKey.TstampNanos), messageEntry.Encode()); err != nil {

		return errors.Wrapf(err, "DbPutMessageEntryWithTxn: Problem adding mapping for sender: ")
	}

	return nil
}

func DbPutMessageEntry(handle *badger.DB, messageKey MessageKey, messageEntry *MessageEntry) error {

	return handle.Update(func(txn *badger.Txn) error {
		return DbPutMessageEntryWithTxn(txn, messageKey, messageEntry)
	})
}

func DbGetMessageEntryWithTxn(
	txn *badger.Txn, publicKey []byte, tstampNanos uint64) *MessageEntry {

	key := _dbKeyForMessageEntry(publicKey, tstampNanos)
	privateMessageObj := &MessageEntry{}
	privateMessageItem, err := txn.Get(key)
	if err != nil {
		return nil
	}
	err = privateMessageItem.Value(func(valBytes []byte) error {
		return privateMessageObj.Decode(valBytes)
	})
	if err != nil {
		glog.Errorf("DbGetMessageEntryWithTxn: Problem reading "+
			"MessageEntry for public key %s with tstampnanos %d",
			PkToStringMainnet(publicKey), tstampNanos)
		return nil
	}
	return privateMessageObj
}

func DbGetMessageEntry(db *badger.DB, publicKey []byte, tstampNanos uint64) *MessageEntry {
	var ret *MessageEntry
	db.View(func(txn *badger.Txn) error {
		ret = DbGetMessageEntryWithTxn(txn, publicKey, tstampNanos)
		return nil
	})
	return ret
}

// Note this deletes the message for the sender *and* receiver since a mapping
// should exist for each.
func DbDeleteMessageEntryMappingsWithTxn(
	txn *badger.Txn, publicKey []byte, tstampNanos uint64) error {

	// First pull up the mapping that exists for the public key passed in.
	// If one doesn't exist then there's nothing to do.
	existingMessage := DbGetMessageEntryWithTxn(txn, publicKey, tstampNanos)
	if existingMessage == nil {
		return nil
	}

	// When a message exists, delete the mapping for the sender and receiver.
	if err := txn.Delete(_dbKeyForMessageEntry(publicKey, tstampNanos)); err != nil {
		return errors.Wrapf(err, "DbDeleteMessageEntryMappingsWithTxn: Deleting "+
			"sender mapping for public key %s and tstamp %d failed",
			PkToStringMainnet(publicKey), tstampNanos)
	}


	return nil
}

func DbDeleteMessageEntryMappings(handle *badger.DB, publicKey []byte, tstampNanos uint64) error {
	return handle.Update(func(txn *badger.Txn) error {
		return DbDeleteMessageEntryMappingsWithTxn(txn, publicKey, tstampNanos)
	})
}

func DbGetMessageEntriesForPublicKey(handle *badger.DB, publicKey []byte) (
	_privateMessages []*MessageEntry, _err error) {

	// Setting the prefix to a tstamp of zero should return all the messages
	// for the public key in sorted order since 0 << the minimum timestamp in
	// the db.
	prefix := _dbSeekPrefixForMessagePublicKey(publicKey)

	// Goes backwards to get messages in time sorted order.
	// Limit the number of keys to speed up load times.
	_, valuesFound := _enumerateKeysForPrefix(handle, prefix)

	privateMessages := []*MessageEntry{}
	for _, valBytes := range valuesFound {
		privateMessageObj := &MessageEntry{}
		if err := privateMessageObj.Decode(valBytes); err != nil {
			return nil, errors.Wrapf(
				err, "DbGetMessageEntriesForPublicKey: Problem decoding value: ")
		}

		privateMessages = append(privateMessages, privateMessageObj)
	}

	return privateMessages, nil
}

func _enumerateLimitedMessagesForMessagingKeysReversedWithTxn(txn *badger.Txn, messagingKeys []*MessagingKeyEntry,
	limit uint64) (_privateMessages []*MessageEntry, _err error) {

	// Users can have many messaging keys. By default, a users has the base messaging key, which
	// is just their main public key. Users can also register messaging keys, e.g. keys like the
	// "default-key", which can be used by others when sending messages to the user. The final
	// category of messaging keys are group chats, which also introduce a new messaging key that
	// the user can use to decrypt messages. Overall, the user has many messaging keys and needs
	// to index messages from multiple prefixes. To do so, we will make badger iterators for each
	// messaging key and scan each valid message prefix in reverse to get messages sorted by timestamps.

	// Get seek prefixes for each messaging key, we will use them to define iterators for message prefix
	var prefixes [][]byte
	for _, keyEntry := range messagingKeys {
		prefixes = append(prefixes, _dbSeekPrefixForMessagePublicKey(keyEntry.MessagingPublicKey[:]))
		//prefixes = append(prefixes, _dbSeekPrefixForMessagePartyPublicKey(keyEntry.MessagingPublicKey[:]))
	}

	// Initialize all iterators, add the 0xff byte to the seek prefix so that we can iterate backwards.
	var messagingIterators []*badger.Iterator
	for _, prefix := range prefixes {
		opts := badger.DefaultIteratorOptions
		opts.Reverse = true
		iterator := txn.NewIterator(opts)
		iterator.Seek(append(prefix, 0xff))
		defer iterator.Close()
		messagingIterators = append(messagingIterators, iterator)
	}

	// We will fetch at most (limit) messages.
	for ;limit > 0; limit-- {

		// This loop will find the latest message among all messaging keys.
		// To do so, we find the greatest timestamp from iterator keys.
		latestTimestamp := uint64(0)
		latestTimestampIndex := -1
		for ii := 0; ii < len(prefixes); ii++ {
			if !messagingIterators[ii].ValidForPrefix(prefixes[ii]) {
				continue
			}
			// Get the timestamp from the item key
			key := messagingIterators[ii].Item().Key()
			rr := bytes.NewReader(key[len(prefixes[ii]):])
			timestamp, err := ReadUvarint(rr)
			if err != nil {
				return nil, errors.Wrapf(err, "_enumerateLimitedMessagesForMessagingKeysReversedWithTxn: problem reading timestamp " +
					"for messaging iterator from prefix (%v) at key (%v)", prefixes[ii], messagingIterators[ii].Item().Key())
			}

			if timestamp > latestTimestamp {
				latestTimestampIndex = ii
				latestTimestamp = timestamp
			}
		}

		// Now that we found the latest message, let's decode and process it.
		if latestTimestampIndex == -1 {
			break
		} else {
			// Get the message bytes and decode the message.
			messageBytes, err := messagingIterators[latestTimestampIndex].Item().ValueCopy(nil)
			if err != nil {
				return nil, errors.Wrapf(err, "_enumerateLimitedMessagesForMessagingKeysReversedWithTxn: Problem copying " +
					"value from messaging iterator from prefix (%v) at key (%v)",
					prefixes[latestTimestampIndex], messagingIterators[latestTimestampIndex].Item().Key())
			}
			message := &MessageEntry{}
			if err := message.Decode(messageBytes); err != nil {
				return nil, errors.Wrapf(err, "_enumerateLimitedMessagesForMessagingKeysReversedWithTxn: Problem decoding message " +
					"from messaging iterator from prefix (%v) at key (%v)",
					prefixes[latestTimestampIndex], messagingIterators[latestTimestampIndex].Item().Key())
			}
			// Add the message to the list of fetched messages
			_privateMessages = append(_privateMessages, message)
			messagingIterators[latestTimestampIndex].Next()
		}
	}

	return _privateMessages, nil
}

func DbGetLimitedMessageForMessagingKeys(handle *badger.DB, messagingKeys []*MessagingKeyEntry, limit uint64) (
	_privateMessages []*MessageEntry, _err error) {

	// Setting the prefix to a tstamp of zero should return all the messages
	// for the public key in sorted order since 0 << the minimum timestamp in
	// the db.

	// Goes backwards to get messages in time sorted order.
	// Limit the number of keys to speed up load times.
	// Get all user messaging keys.


	err := handle.Update(func(txn *badger.Txn) error {
		var err error
		_privateMessages, err = _enumerateLimitedMessagesForMessagingKeysReversedWithTxn(txn, messagingKeys, limit)
		if err != nil {
			return errors.Wrapf(err, "DbGetLimitedMessageForMessagingKeys: problem getting user messages")
		}

		return nil
	})
	if err != nil {
		return nil, errors.Wrapf(err, "DbGetLimitedMessageAndPartyEntriesForPublicKey: problem getting user messages in txn")
	}

	return _privateMessages, nil
}

// -------------------------------------------------------------------------------------
// MessagingKeyEntry mapping functions
// <prefix, PublicKey (33 bytes) || KeyName (32 bytes)> -> <MessagingKeyEntry>
// -------------------------------------------------------------------------------------

func _dbKeyForMessagingKeyEntry(messagingKey *MessagingKey) []byte {
	prefixCopy := append([]byte{}, _PrefixMessagingKey...)
	key := append(prefixCopy, messagingKey.PublicKey[:]...)
	key = append(key, messagingKey.KeyName[:]...)
	return key
}

func _dbSeekPrefixForMessagingKeyEntry(publicKey *PublicKey) []byte {
	prefixCopy := append([]byte{}, _PrefixMessagingKey...)
	return append(prefixCopy, publicKey[:]...)
}

func DBPutMessagingKeyEntryWithTxn(
	txn *badger.Txn, messagingKeyEntry *MessagingKeyEntry) error {

	// Sanity-check that the public key has the correct length.
	if len(messagingKeyEntry.PublicKey) != btcec.PubKeyBytesLenCompressed {
		return fmt.Errorf("DBPutMessagingKeyEntryWithTxn: Public Key "+
			"length %d != %d", len(messagingKeyEntry.PublicKey), btcec.PubKeyBytesLenCompressed)
	}

	messagingKey := &MessagingKey{
		PublicKey: *messagingKeyEntry.PublicKey,
		KeyName:   *messagingKeyEntry.MessagingKeyName,
	}
	if err := txn.Set(_dbKeyForMessagingKeyEntry(messagingKey), messagingKeyEntry.Encode()); err != nil {
		return errors.Wrapf(err, "DBPutMessagingKeyEntryWithTxn: Problem adding messaging key entry mapping: ")
	}

	return nil
}

func DBPutMessagingKeyEntry(handle *badger.DB, messagingKeyEntry *MessagingKeyEntry) error {

	return handle.Update(func(txn *badger.Txn) error {
		return DBPutMessagingKeyEntryWithTxn(txn, messagingKeyEntry)
	})
}

func DBGetMessagingKeyEntryWithTxn(
	txn *badger.Txn, messagingKey *MessagingKey) *MessagingKeyEntry {

	key := _dbKeyForMessagingKeyEntry(messagingKey)
	messagingKeyEntry := &MessagingKeyEntry{}
	messagingKeyItem, err := txn.Get(key)
	if err != nil {
		return nil
	}
	err = messagingKeyItem.Value(func(valBytes []byte) error {
		messagingKeyEntry.Decode(valBytes)
		return nil
	})
	if err != nil {
		glog.Errorf("DBGetMessagingKeyEntryWithTxn: Problem reading "+
			"MessagingKeyEntry for Messaging Key: %v", messagingKey)
		return nil
	}
	return messagingKeyEntry
}

func DBGetMessagingKeyEntry(db *badger.DB, messagingKey *MessagingKey) *MessagingKeyEntry {
	var ret *MessagingKeyEntry
	db.View(func(txn *badger.Txn) error {
		ret = DBGetMessagingKeyEntryWithTxn(txn, messagingKey)
		return nil
	})
	return ret
}

func DBDeleteMessagingKeyEntryWithTxn(
	txn *badger.Txn, messagingKey *MessagingKey) error {

	// First pull up the entry that exists for the messaging key.
	// If one doesn't exist then there's nothing to do.
	if entry := DBGetMessagingKeyEntryWithTxn(txn, messagingKey); entry == nil {
		return nil
	}

	// When a messaging key entry exists, delete it from the DB.
	if err := txn.Delete(_dbKeyForMessagingKeyEntry(messagingKey)); err != nil {
		return errors.Wrapf(err, "DbDeleteMessagingKeyEntryMappingsWithTxn: Deleting "+
			"entry for MessagingKey failed: %v", messagingKey)
	}

	return nil
}

func DBDeleteMessagingKeyEntry(handle *badger.DB, messagingKey *MessagingKey) error {
	return handle.Update(func(txn *badger.Txn) error {
		return DBDeleteMessagingKeyEntryWithTxn(txn, messagingKey)
	})
}

func DBGetMessagingKeyEntriesWithTxn(txn *badger.Txn, publicKey *PublicKey) (
	messagingKeyEntries []*MessagingKeyEntry, _err error) {

	// Setting the prefix to owner's public key will allow us to fetch all messaging keys
	// for the user. We enumerate this prefix.
	prefix := _dbSeekPrefixForMessagingKeyEntry(publicKey)
	_, valuesFound, err := _enumerateKeysForPrefixWithTxn(txn, prefix)
	if err != nil {
		return nil, errors.Wrapf(err, "DBGetMessagingKeyEntriesWithTxn: " +
			"problem enumerating messaging key entries for prefix (%v)", prefix)
	}

	// Decode found messaging key entries.
	messagingKeyEntries = []*MessagingKeyEntry{}
	for _, valBytes := range valuesFound {
		messagingKeyEntry := &MessagingKeyEntry{}
		err = messagingKeyEntry.Decode(valBytes)
		if err != nil {
			return nil, errors.Wrapf(err, "DBGetMessagingKeyEntriesWithTxn: " +
				"problem decoding messaging key entry for public key (%v)", publicKey)
		}

		messagingKeyEntries = append(messagingKeyEntries, messagingKeyEntry)
	}

	return messagingKeyEntries, nil
}

func DBGetAllUserMessagingKeysWithTxn(txn *badger.Txn, publicKey []byte) ([]*MessagingKeyEntry, error) {
	var userKeys []*MessagingKeyEntry
	userKeys = append(userKeys, &MessagingKeyEntry{
		PublicKey:          NewPublicKey(publicKey),
		MessagingPublicKey: NewPublicKey(publicKey),
		MessagingKeyName:   NewKeyName([]byte{}),
	})

	recipientEntries, err := DBGetAllMessageRecipientsEntriesWithTxn(txn, NewPublicKey(publicKey))
	if err != nil {
		return nil, errors.Wrapf(err, "DBGetAllUserMessagingKeysWithTxn: problem getting recipient entries")
	}
	for ii := 0; ii < len(recipientEntries); ii++ {
		recipientEntries[ii].PublicKey = NewPublicKey(publicKey)
	}
	userKeys = append(userKeys, recipientEntries...)

	messagingEntries, err := DBGetMessagingKeyEntriesWithTxn(txn, NewPublicKey(publicKey))
	if err != nil {
		return nil, errors.Wrapf(err, "DBGetAllUserMessagingKeysWithTxn: problem getting messaging entries")
	}
	for ii := 0; ii < len(messagingEntries); ii++ {
		messagingEntries[ii].PublicKey = NewPublicKey(publicKey)
	}
	userKeys = append(userKeys, messagingEntries...)
	return userKeys, nil
}

func DBGetAllUserMessagingKeys(handle *badger.DB, publicKey []byte) ([]*MessagingKeyEntry, error) {
	var err error
	var _messagingKeyEntries []*MessagingKeyEntry

	err = handle.View(func(txn *badger.Txn) error {
		_messagingKeyEntries, err = DBGetAllUserMessagingKeysWithTxn(txn, publicKey)
		return err
	})
	if err != nil {
		return nil, errors.Wrapf(err, "DBGetAllUserMessagingKeys: problem getting user messaging keys")
	}
	return _messagingKeyEntries, nil
}

// -------------------------------------------------------------------------------------
// Message recipient
// <prefix, public key, messaging public key > -> <>
// -------------------------------------------------------------------------------------

func _dbKeyForMessageRecipient(recipientPublicKey, messagingPublicKey *PublicKey) []byte {
	prefixCopy := append([]byte{}, _PrefixMessageRecipient...)
	key := append(prefixCopy, recipientPublicKey[:]...)
	key = append(key, messagingPublicKey[:]...)
	return key
}

func _dbSeekPrefixForMessageRecipient(recipientPublicKey *PublicKey) []byte {
	prefixCopy := append([]byte{}, _PrefixMessageRecipient...)
	return append(prefixCopy, recipientPublicKey[:]...)
}

func DBPutMessageRecipientWithTxn(txn *badger.Txn, messageRecipient *MessagingRecipient, messagingKeyEntry *MessagingKeyEntry) error {
	// Sanity-check that public keys have the correct length.

	if len(messageRecipient.EncryptedKey) < btcec.PrivKeyBytesLen {
		return fmt.Errorf("DBPutMessageRecipientWithTxn: Problem getting recipient " +
			"entry for public key (%v)", messageRecipient.RecipientPublicKey)
	}

	// We overload the MessagingKeyEntry struct for messaging recipients. We store the group chat's messaging public key
	// as opposed to recipient's messaging public key corresponding to recipient's messaging key name, because we need to
	// keep track of the group chat's public key. Recipient's messaging key can always be fetched at a later point.
	recipientKeyEntry := MessagingKeyEntry{
		PublicKey: messageRecipient.RecipientPublicKey,
		MessagingPublicKey: messagingKeyEntry.MessagingPublicKey,
		MessagingKeyName: messageRecipient.RecipientMessagingKeyName,
		EncryptedKey: messageRecipient.EncryptedKey,
	}

	if err := txn.Set(_dbKeyForMessageRecipient(
		messageRecipient.RecipientPublicKey, messagingKeyEntry.MessagingPublicKey), recipientKeyEntry.Encode()); err != nil {

		return errors.Wrapf(err, "DBPutMessageRecipientWithTxn: Problem setting messaging recipient with key (%v) " +
			"and entry (%v) in the db", _dbKeyForMessageRecipient(
			messageRecipient.RecipientPublicKey, messagingKeyEntry.MessagingPublicKey), recipientKeyEntry.Encode())
	}

	return nil
}

func DBPutMessageRecipient(handle *badger.DB, messageRecipient *MessagingRecipient, messagingKeyEntry *MessagingKeyEntry) error {

	return handle.Update(func(txn *badger.Txn) error {
		return DBPutMessageRecipientWithTxn(txn, messageRecipient, messagingKeyEntry)
	})
}

func DBGetMessageRecipientWithTxn(txn *badger.Txn, messageRecipient *MessagingRecipient,
	messagingKeyEntry *MessagingKeyEntry) *MessagingKeyEntry {

	key := _dbKeyForMessageRecipient(messageRecipient.RecipientPublicKey, messagingKeyEntry.MessagingPublicKey)
	messageRecipientEntry := &MessagingKeyEntry{}
	messageRecipientEntryItem, err := txn.Get(key)
	if err != nil {
		return nil
	}
	err = messageRecipientEntryItem.Value(func(valBytes []byte) error {
		if err := messageRecipientEntry.Decode(valBytes); err != nil {
			return errors.Wrapf(err, "DBGetMessageRecipientWithTxn: Problem decoding " +
				"message recipient entry")
		}
		return nil
	})
	if err != nil {
		glog.Errorf("DBGetMessageRecipientWithTxn: Problem reading "+
			"message recipient entry for public key %s with index %v",
			messageRecipient.RecipientPublicKey[:], messagingKeyEntry.MessagingPublicKey[:])
		return nil
	}
	messageRecipientEntry.isRecipient = true
	return messageRecipientEntry
}

func DBGetMessageRecipient(db *badger.DB, messageRecipient *MessagingRecipient,
	messagingKeyEntry *MessagingKeyEntry) *MessagingKeyEntry {

	var ret *MessagingKeyEntry
	db.View(func(txn *badger.Txn) error {
		ret = DBGetMessageRecipientWithTxn(txn, messageRecipient, messagingKeyEntry)
		return nil
	})
	return ret
}

func DBGetAllMessageRecipientsEntriesWithTxn(txn *badger.Txn, publicKey *PublicKey) (
	[]*MessagingKeyEntry, error) {

	var messagingEntries []*MessagingKeyEntry
	prefix := _dbSeekPrefixForMessageRecipient(publicKey)
	_, valuesFound, err := _enumerateKeysForPrefixWithTxn(txn, prefix)
	if err != nil {
		return nil, errors.Wrapf(err, "DBGetMessagingKeyEntriesWithTxn: " +
			"problem enumerating messaging key entries for prefix (%v)", prefix)
	}

	for _, valBytes := range valuesFound {
		messagingEntry := MessagingKeyEntry{}
		err = messagingEntry.Decode(valBytes)
		if err != nil {
			return nil, errors.Wrapf(err, "DBGetAllMessageRecipientsEntriesWithTxn: problem reading " +
				"an entry from DB")
		}

		messagingEntry.isRecipient = true
		messagingEntries = append(messagingEntries, &messagingEntry)
	}

	return messagingEntries, nil
}

// Note this deletes the message for the sender *and* receiver since a mapping
// should exist for each.
func DBDeleteMessageRecipientMappingWithTxn(
	txn *badger.Txn, messageRecipient *MessagingRecipient, messagingKeyEntry *MessagingKeyEntry) error {

	// First pull up the mapping that exists for the public key passed in.
	// If one doesn't exist then there's nothing to do.
	existingRecipient := DBGetMessageRecipientWithTxn(txn, messageRecipient, messagingKeyEntry)
	if existingRecipient == nil {
		return nil
	}

	// When a message exists, delete the mapping for the sender and receiver.
	if err := txn.Delete(_dbKeyForMessageRecipient(messageRecipient.RecipientPublicKey, messagingKeyEntry.MessagingPublicKey)); err != nil {
		return errors.Wrapf(err, "DbDeleteMessageRecipientMappingsWithTxn: Deleting mapping for public key %v " +
			"and messaging public key %v failed", messageRecipient.RecipientPublicKey[:], messagingKeyEntry.MessagingPublicKey[:])
	}

	return nil
}

func DBDeleteMessageRecipientMappings(
	handle *badger.DB, messageRecipient *MessagingRecipient, messagingKeyEntry *MessagingKeyEntry) error {

	return handle.Update(func(txn *badger.Txn) error {
		return DBDeleteMessageRecipientMappingWithTxn(txn, messageRecipient, messagingKeyEntry)
	})
}

// -------------------------------------------------------------------------------------
// MessageParty mapping functions
// <public key (33 bytes) || uint64 big-endian> -> < MessageParty >
// -------------------------------------------------------------------------------------

func _dbKeyForMessageParty(publicKey *PublicKey, tstampNanos uint64) []byte {
	prefixCopy := append([]byte{}, _PrefixMessageToMessageParty...)
	key := append(prefixCopy, publicKey[:]...)
	key = append(key, EncodeUint64(tstampNanos)...)
	return key
}

func _dbSeekPrefixForMessagePartyPublicKey(publicKey []byte) []byte {
	prefixCopy := append([]byte{}, _PrefixMessageToMessageParty...)
	return append(prefixCopy, publicKey...)
}

func DbPutMessagePartyWithTxn(txn *badger.Txn, messageParty *MessageParty) error {
	// Sanity-check that public keys have the correct length.
	if len(messageParty.senderPublicKey) != btcec.PubKeyBytesLenCompressed {
		return fmt.Errorf("DbPutMessagePartyWithTxn: Sender public key "+
			"length %d != %d", len(messageParty.senderPublicKey), btcec.PubKeyBytesLenCompressed)
	}
	if len(messageParty.recipientPublicKey) != btcec.PubKeyBytesLenCompressed {
		return fmt.Errorf("DbPutMessagePartyWithTxn: Recipient public key "+
			"length %d != %d", len(messageParty.recipientPublicKey), btcec.PubKeyBytesLenCompressed)
	}

	// We will add the message party information for both the message recipient and sender.
	// Message party records are a part of DeSo V3 Messages and allow determining which keys
	// were used to encrypt a message. This information corresponds to a MessageEntry and is
	// used to augment the information we have about a given message. Messages V3 are non-forking,
	// and that's why they are stored in separate records.
	if err := txn.Set(_dbKeyForMessageParty(
		messageParty.senderPublicKey, messageParty.TstampNanos), messageParty.Encode()); err != nil {

		return errors.Wrapf(err, "DbPutMessagePartyWithTxn: Problem adding mapping for sender: ")
	}
	if err := txn.Set(_dbKeyForMessageParty(
		messageParty.recipientPublicKey, messageParty.TstampNanos), messageParty.Encode()); err != nil {

		return errors.Wrapf(err, "DbPutMessagePartyWithTxn: Problem adding mapping for recipient: ")
	}

	return nil
}

func DbPutMessageParty(handle *badger.DB, messageParty *MessageParty) error {

	return handle.Update(func(txn *badger.Txn) error {
		return DbPutMessagePartyWithTxn(txn, messageParty)
	})
}

func DbGetMessagePartyWithTxn(
	txn *badger.Txn, publicKey *PublicKey, tstampNanos uint64) *MessageParty {

	key := _dbKeyForMessageParty(publicKey, tstampNanos)
	messageParty := &MessageParty{}
	messagePartyItem, err := txn.Get(key)
	if err != nil {
		return nil
	}
	err = messagePartyItem.Value(func(valBytes []byte) error {
		messageParty.Decode(valBytes)
		return nil
	})
	if err != nil {
		glog.Errorf("DbGetMessagePartyWithTxn: Problem reading "+
			"MessageParty for public key %s with tstampnanos %d",
			PkToStringMainnet(publicKey[:]), tstampNanos)
		return nil
	}
	return messageParty
}

func DbGetMessageParty(db *badger.DB, publicKey *PublicKey, tstampNanos uint64) *MessageParty {
	var ret *MessageParty
	db.View(func(txn *badger.Txn) error {
		ret = DbGetMessagePartyWithTxn(txn, publicKey, tstampNanos)
		return nil
	})
	return ret
}

// Note this deletes the message for the sender *and* receiver since a mapping
// should exist for each.
func DbDeleteMessagePartyMappingsWithTxn(
	txn *badger.Txn, publicKey *PublicKey, tstampNanos uint64) error {

	// First pull up the mapping that exists for the public key passed in.
	// If one doesn't exist then there's nothing to do.
	existingParty := DbGetMessagePartyWithTxn(txn, publicKey, tstampNanos)
	if existingParty == nil {
		return nil
	}

	// When a message exists, delete the mapping for the sender and receiver.
	if err := txn.Delete(_dbKeyForMessageParty(existingParty.senderPublicKey, tstampNanos)); err != nil {
		return errors.Wrapf(err, "DbDeleteMessageEntryMappingsWithTxn: Deleting "+
			"sender mapping for public key %s and tstamp %d failed",
			PkToStringMainnet(existingParty.senderPublicKey[:]), tstampNanos)
	}
	if err := txn.Delete(_dbKeyForMessageParty(existingParty.recipientPublicKey, tstampNanos)); err != nil {
		return errors.Wrapf(err, "DbDeleteMessageEntryMappingsWithTxn: Deleting "+
			"recipient mapping for public key %s and tstamp %d failed",
			PkToStringMainnet(existingParty.recipientPublicKey[:]), tstampNanos)
	}

	return nil
}

func DbDeleteMessagePartyMappings(handle *badger.DB, publicKey *PublicKey, tstampNanos uint64) error {
	return handle.Update(func(txn *badger.Txn) error {
		return DbDeleteMessagePartyMappingsWithTxn(txn, publicKey, tstampNanos)
	})
}

func DbGetMessagePartiesForPublicKey(handle *badger.DB, publicKey []byte) (
	messageParty []*MessageParty, _err error) {

	// Setting the prefix to a tstamp of zero should return all the messages
	// for the public key in sorted order since 0 << the minimum timestamp in
	// the db.
	prefix := _dbSeekPrefixForMessagePartyPublicKey(publicKey)

	// Goes backwards to get messages in time sorted order.
	// Limit the number of keys to speed up load times.
	_, valuesFound := _enumerateKeysForPrefix(handle, prefix)

	messageParty = []*MessageParty{}
	for _, valBytes := range valuesFound {
		messagePartyObj := &MessageParty{}
		messagePartyObj.Decode(valBytes)
		messageParty = append(messageParty, messagePartyObj)
	}

	return messageParty, nil
}

func DbGetLimitedMessagePartiesForPublicKey(handle *badger.DB, publicKey []byte) (
	messageParty []*MessageParty, _err error) {

	// Setting the prefix to a tstamp of zero should return all the messages
	// for the public key in sorted order since 0 << the minimum timestamp in
	// the db.
	prefix := _dbSeekPrefixForMessagePartyPublicKey(publicKey)

	// Goes backwards to get messages in time sorted order.
	// Limit the number of keys to speed up load times.
	_, valuesFound := _enumerateLimitedKeysReversedForPrefix(handle, prefix, uint64(MessagesToFetchPerInboxCall))

	messageParty = []*MessageParty{}
	for _, valBytes := range valuesFound {
		messagePartyObj := &MessageParty{}
		messagePartyObj.Decode(valBytes)
		messageParty = append(messageParty, messagePartyObj)
	}

	return messageParty, nil
}

// -------------------------------------------------------------------------------------
// Forbidden block signature public key functions
// <prefix, public key> -> <>
// -------------------------------------------------------------------------------------

func _dbKeyForForbiddenBlockSignaturePubKeys(publicKey []byte) []byte {
	// Make a copy to avoid multiple calls to this function re-using the same slice.
	prefixCopy := append([]byte{}, _PrefixForbiddenBlockSignaturePubKeys...)
	key := append(prefixCopy, publicKey...)
	return key
}

func DbPutForbiddenBlockSignaturePubKeyWithTxn(txn *badger.Txn, publicKey []byte) error {

	if len(publicKey) != btcec.PubKeyBytesLenCompressed {
		return fmt.Errorf("DbPutForbiddenBlockSignaturePubKeyWithTxn: Forbidden public key "+
			"length %d != %d", len(publicKey), btcec.PubKeyBytesLenCompressed)
	}

	if err := txn.Set(_dbKeyForForbiddenBlockSignaturePubKeys(publicKey), []byte{}); err != nil {
		return errors.Wrapf(err, "DbPutForbiddenBlockSignaturePubKeyWithTxn: Problem adding mapping for sender: ")
	}

	return nil
}

func DbPutForbiddenBlockSignaturePubKey(handle *badger.DB, publicKey []byte) error {

	return handle.Update(func(txn *badger.Txn) error {
		return DbPutForbiddenBlockSignaturePubKeyWithTxn(txn, publicKey)
	})
}

func DbGetForbiddenBlockSignaturePubKeyWithTxn(txn *badger.Txn, publicKey []byte) []byte {

	key := _dbKeyForForbiddenBlockSignaturePubKeys(publicKey)
	_, err := txn.Get(key)
	if err != nil {
		return nil
	}

	// Typically we return a DB entry here but we don't store anything for this mapping.
	// We use this function instead of one returning true / false for feature consistency.
	return []byte{}
}

func DbGetForbiddenBlockSignaturePubKey(db *badger.DB, publicKey []byte) []byte {
	var ret []byte
	db.View(func(txn *badger.Txn) error {
		ret = DbGetForbiddenBlockSignaturePubKeyWithTxn(txn, publicKey)
		return nil
	})
	return ret
}

func DbDeleteForbiddenBlockSignaturePubKeyWithTxn(txn *badger.Txn, publicKey []byte) error {

	existingEntry := DbGetForbiddenBlockSignaturePubKeyWithTxn(txn, publicKey)
	if existingEntry == nil {
		return nil
	}

	if err := txn.Delete(_dbKeyForForbiddenBlockSignaturePubKeys(publicKey)); err != nil {
		return errors.Wrapf(err, "DbDeleteForbiddenBlockSignaturePubKeyWithTxn: Deleting "+
			"sender mapping for public key %s failed", PkToStringMainnet(publicKey))
	}

	return nil
}

func DbDeleteForbiddenBlockSignaturePubKey(handle *badger.DB, publicKey []byte) error {
	return handle.Update(func(txn *badger.Txn) error {
		return DbDeleteForbiddenBlockSignaturePubKeyWithTxn(txn, publicKey)
	})
}

// -------------------------------------------------------------------------------------
// Likes mapping functions
// 		<prefix, user pub key [33]byte, liked post BlockHash> -> <>
// 		<prefix, liked post BlockHash, user pub key [33]byte> -> <>
// -------------------------------------------------------------------------------------

func _dbKeyForLikerPubKeyToLikedPostHashMapping(
	userPubKey []byte, likedPostHash BlockHash) []byte {
	// Make a copy to avoid multiple calls to this function re-using the same slice.
	prefixCopy := append([]byte{}, _PrefixLikerPubKeyToLikedPostHash...)
	key := append(prefixCopy, userPubKey...)
	key = append(key, likedPostHash[:]...)
	return key
}

func _dbKeyForLikedPostHashToLikerPubKeyMapping(
	likedPostHash BlockHash, userPubKey []byte) []byte {
	// Make a copy to avoid multiple calls to this function re-using the same slice.
	prefixCopy := append([]byte{}, _PrefixLikedPostHashToLikerPubKey...)
	key := append(prefixCopy, likedPostHash[:]...)
	key = append(key, userPubKey...)
	return key
}

func _dbSeekPrefixForPostHashesYouLike(yourPubKey []byte) []byte {
	// Make a copy to avoid multiple calls to this function re-using the same slice.
	prefixCopy := append([]byte{}, _PrefixLikerPubKeyToLikedPostHash...)
	return append(prefixCopy, yourPubKey...)
}

func _dbSeekPrefixForLikerPubKeysLikingAPostHash(likedPostHash BlockHash) []byte {
	// Make a copy to avoid multiple calls to this function re-using the same slice.
	prefixCopy := append([]byte{}, _PrefixLikedPostHashToLikerPubKey...)
	return append(prefixCopy, likedPostHash[:]...)
}

// Note that this adds a mapping for the user *and* the liked post.
func DbPutLikeMappingsWithTxn(
	txn *badger.Txn, userPubKey []byte, likedPostHash BlockHash) error {

	if len(userPubKey) != btcec.PubKeyBytesLenCompressed {
		return fmt.Errorf("DbPutLikeMappingsWithTxn: User public key "+
			"length %d != %d", len(userPubKey), btcec.PubKeyBytesLenCompressed)
	}

	if err := txn.Set(_dbKeyForLikerPubKeyToLikedPostHashMapping(userPubKey, likedPostHash), []byte{}); err != nil {
		return errors.Wrapf(err, "DbPutLikeMappingsWithTxn: Problem adding user to liked post mapping: ")
	}

	if err := txn.Set(_dbKeyForLikedPostHashToLikerPubKeyMapping(likedPostHash, userPubKey), []byte{}); err != nil {
		return errors.Wrapf(err, "DbPutLikeMappingsWithTxn: Problem adding liked post to user mapping: ")
	}

	return nil
}

func DbPutLikeMappings(
	handle *badger.DB, userPubKey []byte, likedPostHash BlockHash) error {

	return handle.Update(func(txn *badger.Txn) error {
		return DbPutLikeMappingsWithTxn(txn, userPubKey, likedPostHash)
	})
}

func DbGetLikerPubKeyToLikedPostHashMappingWithTxn(
	txn *badger.Txn, userPubKey []byte, likedPostHash BlockHash) []byte {

	key := _dbKeyForLikerPubKeyToLikedPostHashMapping(userPubKey, likedPostHash)
	_, err := txn.Get(key)
	if err != nil {
		return nil
	}

	// Typically we return a DB entry here but we don't store anything for like mappings.
	// We use this function instead of one returning true / false for feature consistency.
	return []byte{}
}

func DbGetLikerPubKeyToLikedPostHashMapping(
	db *badger.DB, userPubKey []byte, likedPostHash BlockHash) []byte {
	var ret []byte
	db.View(func(txn *badger.Txn) error {
		ret = DbGetLikerPubKeyToLikedPostHashMappingWithTxn(txn, userPubKey, likedPostHash)
		return nil
	})
	return ret
}

// Note this deletes the like for the user *and* the liked post since a mapping
// should exist for each.
func DbDeleteLikeMappingsWithTxn(
	txn *badger.Txn, userPubKey []byte, likedPostHash BlockHash) error {

	// First check that a mapping exists. If one doesn't exist then there's nothing to do.
	existingMapping := DbGetLikerPubKeyToLikedPostHashMappingWithTxn(
		txn, userPubKey, likedPostHash)
	if existingMapping == nil {
		return nil
	}

	// When a message exists, delete the mapping for the sender and receiver.
	if err := txn.Delete(
		_dbKeyForLikerPubKeyToLikedPostHashMapping(userPubKey, likedPostHash)); err != nil {
		return errors.Wrapf(err, "DbDeleteLikeMappingsWithTxn: Deleting "+
			"userPubKey %s and likedPostHash %s failed",
			PkToStringBoth(userPubKey), likedPostHash)
	}
	if err := txn.Delete(
		_dbKeyForLikedPostHashToLikerPubKeyMapping(likedPostHash, userPubKey)); err != nil {
		return errors.Wrapf(err, "DbDeleteLikeMappingsWithTxn: Deleting "+
			"likedPostHash %s and userPubKey %s failed",
			PkToStringBoth(likedPostHash[:]), PkToStringBoth(userPubKey))
	}

	return nil
}

func DbDeleteLikeMappings(
	handle *badger.DB, userPubKey []byte, likedPostHash BlockHash) error {
	return handle.Update(func(txn *badger.Txn) error {
		return DbDeleteLikeMappingsWithTxn(txn, userPubKey, likedPostHash)
	})
}

func DbGetPostHashesYouLike(handle *badger.DB, yourPublicKey []byte) (
	_postHashes []*BlockHash, _err error) {

	prefix := _dbSeekPrefixForPostHashesYouLike(yourPublicKey)
	keysFound, _ := _enumerateKeysForPrefix(handle, prefix)

	postHashesYouLike := []*BlockHash{}
	for _, keyBytes := range keysFound {
		// We must slice off the first byte and userPubKey to get the likedPostHash.
		postHash := &BlockHash{}
		copy(postHash[:], keyBytes[1+btcec.PubKeyBytesLenCompressed:])
		postHashesYouLike = append(postHashesYouLike, postHash)
	}

	return postHashesYouLike, nil
}

func DbGetLikerPubKeysLikingAPostHash(handle *badger.DB, likedPostHash BlockHash) (
	_pubKeys [][]byte, _err error) {

	prefix := _dbSeekPrefixForLikerPubKeysLikingAPostHash(likedPostHash)
	keysFound, _ := _enumerateKeysForPrefix(handle, prefix)

	userPubKeys := [][]byte{}
	for _, keyBytes := range keysFound {
		// We must slice off the first byte and likedPostHash to get the userPubKey.
		userPubKey := keyBytes[1+HashSizeBytes:]
		userPubKeys = append(userPubKeys, userPubKey)
	}

	return userPubKeys, nil
}

// -------------------------------------------------------------------------------------
// Reposts mapping functions
// 		<prefix, user pub key [33]byte, reposted post BlockHash> -> <>
// 		<prefix, reposted post BlockHash, user pub key [33]byte> -> <>
// -------------------------------------------------------------------------------------
//_PrefixReposterPubKeyRepostedPostHashToRepostPostHash
func _dbKeyForReposterPubKeyRepostedPostHashToRepostPostHash(userPubKey []byte, repostedPostHash BlockHash) []byte {
	// Make a copy to avoid multiple calls to this function re-using the same slice.
	prefixCopy := append([]byte{}, _PrefixReposterPubKeyRepostedPostHashToRepostPostHash...)
	key := append(prefixCopy, userPubKey...)
	key = append(key, repostedPostHash[:]...)
	return key
}

//_PrefixRepostedPostHashReposterPubKey
func _dbKeyForRepostedPostHashReposterPubKey(repostedPostHash *BlockHash, reposterPubKey []byte) []byte {
	// Make a copy to avoid multiple calls to this function re-using the same slice.
	prefixCopy := append([]byte{}, _PrefixRepostedPostHashReposterPubKey...)
	key := append(prefixCopy, repostedPostHash[:]...)
	key = append(key, reposterPubKey...)
	return key
}

// **For quoted reposts**
//_PrefixRepostedPostHashReposterPubKeyRepostPostHash
func _dbKeyForRepostedPostHashReposterPubKeyRepostPostHash(
	repostedPostHash *BlockHash, reposterPubKey []byte, repostPostHash *BlockHash) []byte {
	// Make a copy to avoid multiple calls to this function re-using the same slice.
	prefixCopy := append([]byte{}, _PrefixRepostedPostHashReposterPubKeyRepostPostHash...)
	key := append(prefixCopy, repostedPostHash[:]...)
	key = append(key, reposterPubKey...)
	key = append(key, repostPostHash[:]...)
	return key
}

func _dbSeekPrefixForPostHashesYouRepost(yourPubKey []byte) []byte {
	// Make a copy to avoid multiple calls to this function re-using the same slice.
	prefixCopy := append([]byte{}, _PrefixReposterPubKeyRepostedPostHashToRepostPostHash...)
	return append(prefixCopy, yourPubKey...)
}

// Note that this adds a mapping for the user *and* the reposted post.
func DbPutRepostMappingsWithTxn(
	txn *badger.Txn, userPubKey []byte, repostedPostHash BlockHash, repostEntry RepostEntry) error {

	if len(userPubKey) != btcec.PubKeyBytesLenCompressed {
		return fmt.Errorf("DbPutRepostMappingsWithTxn: User public key "+
			"length %d != %d", len(userPubKey), btcec.PubKeyBytesLenCompressed)
	}

	repostDataBuf := bytes.NewBuffer([]byte{})
	gob.NewEncoder(repostDataBuf).Encode(repostEntry)

	if err := txn.Set(_dbKeyForReposterPubKeyRepostedPostHashToRepostPostHash(
		userPubKey, repostedPostHash), repostDataBuf.Bytes()); err != nil {

		return errors.Wrapf(
			err, "DbPutRepostMappingsWithTxn: Problem adding user to reposted post mapping: ")
	}

	return nil
}

func DbPutRepostMappings(
	handle *badger.DB, userPubKey []byte, repostedPostHash BlockHash, repostEntry RepostEntry) error {

	return handle.Update(func(txn *badger.Txn) error {
		return DbPutRepostMappingsWithTxn(txn, userPubKey, repostedPostHash, repostEntry)
	})
}

func DbGetReposterPubKeyRepostedPostHashToRepostEntryWithTxn(
	txn *badger.Txn, userPubKey []byte, repostedPostHash BlockHash) *RepostEntry {

	key := _dbKeyForReposterPubKeyRepostedPostHashToRepostPostHash(userPubKey, repostedPostHash)
	repostEntryObj := &RepostEntry{}
	repostEntryItem, err := txn.Get(key)
	if err != nil {
		return nil
	}
	err = repostEntryItem.Value(func(valBytes []byte) error {
		return gob.NewDecoder(bytes.NewReader(valBytes)).Decode(repostEntryObj)
	})
	if err != nil {
		glog.Errorf("DbGetReposterPubKeyRepostedPostHashToRepostedPostMappingWithTxn: Problem reading "+
			"RepostEntry for postHash %v", repostedPostHash)
		return nil
	}
	return repostEntryObj
}

func DbReposterPubKeyRepostedPostHashToRepostEntry(
	db *badger.DB, userPubKey []byte, repostedPostHash BlockHash) *RepostEntry {
	var ret *RepostEntry
	db.View(func(txn *badger.Txn) error {
		ret = DbGetReposterPubKeyRepostedPostHashToRepostEntryWithTxn(txn, userPubKey, repostedPostHash)
		return nil
	})
	return ret
}

// Note this deletes the repost for the user *and* the reposted post since a mapping
// should exist for each.
func DbDeleteRepostMappingsWithTxn(
	txn *badger.Txn, userPubKey []byte, repostedPostHash BlockHash) error {

	// First check that a mapping exists. If one doesn't exist then there's nothing to do.
	existingMapping := DbGetReposterPubKeyRepostedPostHashToRepostEntryWithTxn(
		txn, userPubKey, repostedPostHash)
	if existingMapping == nil {
		return nil
	}

	// When a repost exists, delete the repost entry mapping.
	if err := txn.Delete(_dbKeyForReposterPubKeyRepostedPostHashToRepostPostHash(userPubKey, repostedPostHash)); err != nil {
		return errors.Wrapf(err, "DbDeleteRepostMappingsWithTxn: Deleting "+
			"user public key %s and reposted post hash %s failed",
			PkToStringMainnet(userPubKey[:]), PkToStringMainnet(repostedPostHash[:]))
	}
	return nil
}

func DbDeleteRepostMappings(
	handle *badger.DB, userPubKey []byte, repostedPostHash BlockHash) error {
	return handle.Update(func(txn *badger.Txn) error {
		return DbDeleteRepostMappingsWithTxn(txn, userPubKey, repostedPostHash)
	})
}

func DbGetPostHashesYouRepost(handle *badger.DB, yourPublicKey []byte) (
	_postHashes []*BlockHash, _err error) {

	prefix := _dbSeekPrefixForPostHashesYouRepost(yourPublicKey)
	keysFound, _ := _enumerateKeysForPrefix(handle, prefix)

	postHashesYouRepost := []*BlockHash{}
	for _, keyBytes := range keysFound {
		// We must slice off the first byte and userPubKey to get the repostedPostHash.
		postHash := &BlockHash{}
		copy(postHash[:], keyBytes[1+btcec.PubKeyBytesLenCompressed:])
		postHashesYouRepost = append(postHashesYouRepost, postHash)
	}

	return postHashesYouRepost, nil
}

// -------------------------------------------------------------------------------------
// Follows mapping functions
// 		<prefix, follower pub key [33]byte, followed pub key [33]byte> -> <>
// 		<prefix, followed pub key [33]byte, follower pub key [33]byte> -> <>
// -------------------------------------------------------------------------------------

func _dbKeyForFollowerToFollowedMapping(
	followerPKID *PKID, followedPKID *PKID) []byte {
	// Make a copy to avoid multiple calls to this function re-using the same slice.
	prefixCopy := append([]byte{}, _PrefixFollowerPKIDToFollowedPKID...)
	key := append(prefixCopy, followerPKID[:]...)
	key = append(key, followedPKID[:]...)
	return key
}

func _dbKeyForFollowedToFollowerMapping(
	followedPKID *PKID, followerPKID *PKID) []byte {
	// Make a copy to avoid multiple calls to this function re-using the same slice.
	prefixCopy := append([]byte{}, _PrefixFollowedPKIDToFollowerPKID...)
	key := append(prefixCopy, followedPKID[:]...)
	key = append(key, followerPKID[:]...)
	return key
}

func _dbSeekPrefixForPKIDsYouFollow(yourPKID *PKID) []byte {
	// Make a copy to avoid multiple calls to this function re-using the same slice.
	prefixCopy := append([]byte{}, _PrefixFollowerPKIDToFollowedPKID...)
	return append(prefixCopy, yourPKID[:]...)
}

func _dbSeekPrefixForPKIDsFollowingYou(yourPKID *PKID) []byte {
	// Make a copy to avoid multiple calls to this function re-using the same slice.
	prefixCopy := append([]byte{}, _PrefixFollowedPKIDToFollowerPKID...)
	return append(prefixCopy, yourPKID[:]...)
}

// Note that this adds a mapping for the follower *and* the pub key being followed.
func DbPutFollowMappingsWithTxn(
	txn *badger.Txn, followerPKID *PKID, followedPKID *PKID) error {

	if len(followerPKID) != btcec.PubKeyBytesLenCompressed {
		return fmt.Errorf("DbPutFollowMappingsWithTxn: Follower PKID "+
			"length %d != %d", len(followerPKID[:]), btcec.PubKeyBytesLenCompressed)
	}
	if len(followedPKID) != btcec.PubKeyBytesLenCompressed {
		return fmt.Errorf("DbPutFollowMappingsWithTxn: Followed PKID "+
			"length %d != %d", len(followerPKID), btcec.PubKeyBytesLenCompressed)
	}

	if err := txn.Set(_dbKeyForFollowerToFollowedMapping(
		followerPKID, followedPKID), []byte{}); err != nil {

		return errors.Wrapf(
			err, "DbPutFollowMappingsWithTxn: Problem adding follower to followed mapping: ")
	}
	if err := txn.Set(_dbKeyForFollowedToFollowerMapping(
		followedPKID, followerPKID), []byte{}); err != nil {

		return errors.Wrapf(
			err, "DbPutFollowMappingsWithTxn: Problem adding followed to follower mapping: ")
	}

	return nil
}

func DbPutFollowMappings(
	handle *badger.DB, followerPKID *PKID, followedPKID *PKID) error {

	return handle.Update(func(txn *badger.Txn) error {
		return DbPutFollowMappingsWithTxn(txn, followerPKID, followedPKID)
	})
}

func DbGetFollowerToFollowedMappingWithTxn(
	txn *badger.Txn, followerPKID *PKID, followedPKID *PKID) []byte {

	key := _dbKeyForFollowerToFollowedMapping(followerPKID, followedPKID)
	_, err := txn.Get(key)
	if err != nil {
		return nil
	}

	// Typically we return a DB entry here but we don't store anything for like mappings.
	// We use this function instead of one returning true / false for feature consistency.
	return []byte{}
}

func DbGetFollowerToFollowedMapping(db *badger.DB, followerPKID *PKID, followedPKID *PKID) []byte {
	var ret []byte
	db.View(func(txn *badger.Txn) error {
		ret = DbGetFollowerToFollowedMappingWithTxn(txn, followerPKID, followedPKID)
		return nil
	})
	return ret
}

// Note this deletes the follow for the follower *and* followed since a mapping
// should exist for each.
func DbDeleteFollowMappingsWithTxn(
	txn *badger.Txn, followerPKID *PKID, followedPKID *PKID) error {

	// First check that a mapping exists for the PKIDs passed in.
	// If one doesn't exist then there's nothing to do.
	existingMapping := DbGetFollowerToFollowedMappingWithTxn(
		txn, followerPKID, followedPKID)
	if existingMapping == nil {
		return nil
	}

	// When a message exists, delete the mapping for the sender and receiver.
	if err := txn.Delete(_dbKeyForFollowerToFollowedMapping(followerPKID, followedPKID)); err != nil {
		return errors.Wrapf(err, "DbDeleteFollowMappingsWithTxn: Deleting "+
			"followerPKID %s and followedPKID %s failed",
			PkToStringMainnet(followerPKID[:]), PkToStringMainnet(followedPKID[:]))
	}
	if err := txn.Delete(_dbKeyForFollowedToFollowerMapping(followedPKID, followerPKID)); err != nil {
		return errors.Wrapf(err, "DbDeleteFollowMappingsWithTxn: Deleting "+
			"followedPKID %s and followerPKID %s failed",
			PkToStringMainnet(followedPKID[:]), PkToStringMainnet(followerPKID[:]))
	}

	return nil
}

func DbDeleteFollowMappings(
	handle *badger.DB, followerPKID *PKID, followedPKID *PKID) error {
	return handle.Update(func(txn *badger.Txn) error {
		return DbDeleteFollowMappingsWithTxn(txn, followerPKID, followedPKID)
	})
}

func DbGetPKIDsYouFollow(handle *badger.DB, yourPKID *PKID) (
	_pkids []*PKID, _err error) {

	prefix := _dbSeekPrefixForPKIDsYouFollow(yourPKID)
	keysFound, _ := _enumerateKeysForPrefix(handle, prefix)

	pkidsYouFollow := []*PKID{}
	for _, keyBytes := range keysFound {
		// We must slice off the first byte and followerPKID to get the followedPKID.
		followedPKIDBytes := keyBytes[1+btcec.PubKeyBytesLenCompressed:]
		followedPKID := &PKID{}
		copy(followedPKID[:], followedPKIDBytes)
		pkidsYouFollow = append(pkidsYouFollow, followedPKID)
	}

	return pkidsYouFollow, nil
}

func DbGetPKIDsFollowingYou(handle *badger.DB, yourPKID *PKID) (
	_pkids []*PKID, _err error) {

	prefix := _dbSeekPrefixForPKIDsFollowingYou(yourPKID)
	keysFound, _ := _enumerateKeysForPrefix(handle, prefix)

	pkidsFollowingYou := []*PKID{}
	for _, keyBytes := range keysFound {
		// We must slice off the first byte and followedPKID to get the followerPKID.
		followerPKIDBytes := keyBytes[1+btcec.PubKeyBytesLenCompressed:]
		followerPKID := &PKID{}
		copy(followerPKID[:], followerPKIDBytes)
		pkidsFollowingYou = append(pkidsFollowingYou, followerPKID)
	}

	return pkidsFollowingYou, nil
}

func DbGetPubKeysYouFollow(handle *badger.DB, yourPubKey []byte) (
	_pubKeys [][]byte, _err error) {

	// Get the PKID for the pub key
	yourPKID := DBGetPKIDEntryForPublicKey(handle, yourPubKey)
	followPKIDs, err := DbGetPKIDsYouFollow(handle, yourPKID.PKID)
	if err != nil {
		return nil, errors.Wrap(err, "DbGetPubKeysYouFollow: ")
	}

	// Convert the pkids to public keys
	followPubKeys := [][]byte{}
	for _, fpkid := range followPKIDs {
		followPk := DBGetPublicKeyForPKID(handle, fpkid)
		followPubKeys = append(followPubKeys, followPk)
	}

	return followPubKeys, nil
}

func DbGetPubKeysFollowingYou(handle *badger.DB, yourPubKey []byte) (
	_pubKeys [][]byte, _err error) {

	// Get the PKID for the pub key
	yourPKID := DBGetPKIDEntryForPublicKey(handle, yourPubKey)
	followPKIDs, err := DbGetPKIDsFollowingYou(handle, yourPKID.PKID)
	if err != nil {
		return nil, errors.Wrap(err, "DbGetPubKeysFollowingYou: ")
	}

	// Convert the pkids to public keys
	followPubKeys := [][]byte{}
	for _, fpkid := range followPKIDs {
		followPk := DBGetPublicKeyForPKID(handle, fpkid)
		followPubKeys = append(followPubKeys, followPk)
	}

	return followPubKeys, nil
}

// -------------------------------------------------------------------------------------
// Diamonds mapping functions
//  <prefix, DiamondReceiverPKID [33]byte, DiamondSenderPKID [33]byte, posthash> -> <[]byte{DiamondLevel}>
// -------------------------------------------------------------------------------------

func _dbKeyForDiamondReceiverToDiamondSenderMapping(diamondEntry *DiamondEntry) []byte {
	// Make a copy to avoid multiple calls to this function re-using the same slice.
	prefixCopy := append([]byte{}, _PrefixDiamondReceiverPKIDDiamondSenderPKIDPostHash...)
	key := append(prefixCopy, diamondEntry.ReceiverPKID[:]...)
	key = append(key, diamondEntry.SenderPKID[:]...)
	key = append(key, diamondEntry.DiamondPostHash[:]...)
	return key
}

func _dbKeyForDiamondReceiverToDiamondSenderMappingWithoutEntry(
	diamondReceiverPKID *PKID, diamondSenderPKID *PKID, diamondPostHash *BlockHash) []byte {
	// Make a copy to avoid multiple calls to this function re-using the same slice.
	prefixCopy := append([]byte{}, _PrefixDiamondReceiverPKIDDiamondSenderPKIDPostHash...)
	key := append(prefixCopy, diamondReceiverPKID[:]...)
	key = append(key, diamondSenderPKID[:]...)
	key = append(key, diamondPostHash[:]...)
	return key
}

func _dbKeyForDiamondedPostHashDiamonderPKIDDiamondLevel(diamondEntry *DiamondEntry) []byte {
	// Make a copy to avoid multiple calls to this function re-using the same slice.
	prefixCopy := append([]byte{}, _PrefixDiamondedPostHashDiamonderPKIDDiamondLevel...)
	key := append(prefixCopy, diamondEntry.DiamondPostHash[:]...)
	key = append(key, diamondEntry.SenderPKID[:]...)
	// Diamond level is an int64 in extraData but it forced to be non-negative in consensus.
	key = append(key, EncodeUint64(uint64(diamondEntry.DiamondLevel))...)
	return key
}

func _dbSeekPrefixForPKIDsThatDiamondedYou(yourPKID *PKID) []byte {
	// Make a copy to avoid multiple calls to this function re-using the same slice.
	prefixCopy := append([]byte{}, _PrefixDiamondReceiverPKIDDiamondSenderPKIDPostHash...)
	return append(prefixCopy, yourPKID[:]...)
}

func _dbKeyForDiamondSenderToDiamondReceiverMapping(diamondEntry *DiamondEntry) []byte {
	// Make a copy to avoid multiple calls to this function re-using the same slice.
	prefixCopy := append([]byte{}, _PrefixDiamondSenderPKIDDiamondReceiverPKIDPostHash...)
	key := append(prefixCopy, diamondEntry.SenderPKID[:]...)
	key = append(key, diamondEntry.ReceiverPKID[:]...)
	key = append(key, diamondEntry.DiamondPostHash[:]...)
	return key
}

func _dbKeyForDiamondSenderToDiamondReceiverMappingWithoutEntry(
	diamondReceiverPKID *PKID, diamondSenderPKID *PKID, diamondPostHash *BlockHash) []byte {
	// Make a copy to avoid multiple calls to this function re-using the same slice.
	prefixCopy := append([]byte{}, _PrefixDiamondSenderPKIDDiamondReceiverPKIDPostHash...)
	key := append(prefixCopy, diamondSenderPKID[:]...)
	key = append(key, diamondReceiverPKID[:]...)
	key = append(key, diamondPostHash[:]...)
	return key
}

func _dbSeekPrefixForPKIDsThatYouDiamonded(yourPKID *PKID) []byte {
	// Make a copy to avoid multiple calls to this function re-using the same slice.
	prefixCopy := append([]byte{}, _PrefixDiamondSenderPKIDDiamondReceiverPKIDPostHash...)
	return append(prefixCopy, yourPKID[:]...)
}

func _dbSeekPrefixForReceiverPKIDAndSenderPKID(receiverPKID *PKID, senderPKID *PKID) []byte {
	// Make a copy to avoid multiple calls to this function re-using the same slice.
	prefixCopy := append([]byte{}, _PrefixDiamondReceiverPKIDDiamondSenderPKIDPostHash...)
	key := append(prefixCopy, receiverPKID[:]...)
	return append(key, senderPKID[:]...)
}

func _DbBufForDiamondEntry(diamondEntry *DiamondEntry) []byte {
	diamondEntryBuf := bytes.NewBuffer([]byte{})
	gob.NewEncoder(diamondEntryBuf).Encode(diamondEntry)
	return diamondEntryBuf.Bytes()
}

func _DbDiamondEntryForDbBuf(buf []byte) *DiamondEntry {
	if len(buf) == 0 {
		return nil
	}
	ret := &DiamondEntry{}
	if err := gob.NewDecoder(bytes.NewReader(buf)).Decode(&ret); err != nil {
		glog.Errorf("Error decoding DiamondEntry from DB: %v", err)
		return nil
	}
	return ret
}

func DbPutDiamondMappingsWithTxn(
	txn *badger.Txn,
	diamondEntry *DiamondEntry) error {

	if len(diamondEntry.ReceiverPKID) != btcec.PubKeyBytesLenCompressed {
		return fmt.Errorf("DbPutDiamondMappingsWithTxn: Receiver PKID "+
			"length %d != %d", len(diamondEntry.ReceiverPKID[:]), btcec.PubKeyBytesLenCompressed)
	}
	if len(diamondEntry.SenderPKID) != btcec.PubKeyBytesLenCompressed {
		return fmt.Errorf("DbPutDiamondMappingsWithTxn: Sender PKID "+
			"length %d != %d", len(diamondEntry.SenderPKID), btcec.PubKeyBytesLenCompressed)
	}

	diamondEntryBytes := _DbBufForDiamondEntry(diamondEntry)
	if err := txn.Set(_dbKeyForDiamondReceiverToDiamondSenderMapping(diamondEntry), diamondEntryBytes); err != nil {
		return errors.Wrapf(
			err, "DbPutDiamondMappingsWithTxn: Problem adding receiver to giver mapping: ")
	}

	if err := txn.Set(_dbKeyForDiamondSenderToDiamondReceiverMapping(diamondEntry), diamondEntryBytes); err != nil {
		return errors.Wrapf(err, "DbPutDiamondMappingsWithTxn: Problem adding sender to receiver mapping: ")
	}

	if err := txn.Set(_dbKeyForDiamondedPostHashDiamonderPKIDDiamondLevel(diamondEntry),
		[]byte{}); err != nil {
		return errors.Wrapf(
			err, "DbPutDiamondMappingsWithTxn: Problem adding DiamondedPostHash Diamonder Diamond Level mapping: ")
	}

	return nil
}

func DbPutDiamondMappings(
	handle *badger.DB,
	diamondEntry *DiamondEntry) error {

	return handle.Update(func(txn *badger.Txn) error {
		return DbPutDiamondMappingsWithTxn(
			txn, diamondEntry)
	})
}

func DbGetDiamondMappingsWithTxn(
	txn *badger.Txn, diamondReceiverPKID *PKID, diamondSenderPKID *PKID, diamondPostHash *BlockHash) *DiamondEntry {

	key := _dbKeyForDiamondReceiverToDiamondSenderMappingWithoutEntry(
		diamondReceiverPKID, diamondSenderPKID, diamondPostHash)
	item, err := txn.Get(key)
	if err != nil {
		return nil
	}

	diamondEntryBuf, err := item.ValueCopy(nil)
	if err != nil {
		return nil
	}

	// We return the byte array stored for this diamond mapping. This mapping should only
	// hold one uint8 with a value between 1 and 5 but the caller is responsible for sanity
	// checking in order to maintain consistency with other DB functions that do not error.
	return _DbDiamondEntryForDbBuf(diamondEntryBuf)
}

func DbGetDiamondMappings(
	db *badger.DB, diamondReceiverPKID *PKID, diamondSenderPKID *PKID, diamondPostHash *BlockHash) *DiamondEntry {
	var ret *DiamondEntry
	db.View(func(txn *badger.Txn) error {
		ret = DbGetDiamondMappingsWithTxn(
			txn, diamondReceiverPKID, diamondSenderPKID, diamondPostHash)
		return nil
	})
	return ret
}

func DbDeleteDiamondMappingsWithTxn(txn *badger.Txn, diamondEntry *DiamondEntry) error {

	// First check that a mapping exists for the PKIDs passed in.
	// If one doesn't exist then there's nothing to do.
	existingMapping := DbGetDiamondMappingsWithTxn(
		txn, diamondEntry.ReceiverPKID, diamondEntry.SenderPKID, diamondEntry.DiamondPostHash)
	if existingMapping == nil {
		return nil
	}

	// When a DiamondEntry exists, delete the diamond mappings.
	if err := txn.Delete(_dbKeyForDiamondReceiverToDiamondSenderMapping(diamondEntry)); err != nil {
		return errors.Wrapf(err, "DbDeleteDiamondMappingsWithTxn: Deleting "+
			"diamondReceiverPKID %s and diamondSenderPKID %s and diamondPostHash %s failed",
			PkToStringMainnet(diamondEntry.ReceiverPKID[:]),
			PkToStringMainnet(diamondEntry.SenderPKID[:]),
			diamondEntry.DiamondPostHash.String(),
		)
	}
	// When a DiamondEntry exists, delete the diamond mappings.
	if err := txn.Delete(_dbKeyForDiamondedPostHashDiamonderPKIDDiamondLevel(diamondEntry)); err != nil {
		return errors.Wrapf(err, "DbDeleteDiamondMappingsWithTxn: Deleting "+
			"diamondedPostHash %s and diamonderPKID %s and diamondLevel %s failed",
			diamondEntry.DiamondPostHash.String(),
			PkToStringMainnet(diamondEntry.SenderPKID[:]),
			diamondEntry.DiamondPostHash.String(),
		)
	}

	if err := txn.Delete(_dbKeyForDiamondSenderToDiamondReceiverMapping(diamondEntry)); err != nil {
		return errors.Wrapf(err, "DbDeleteDiamondMappingsWithTxn: Deleting "+
			"diamondSenderPKID %s and diamondReceiverPKID %s and diamondPostHash %s failed",
			PkToStringMainnet(diamondEntry.SenderPKID[:]),
			PkToStringMainnet(diamondEntry.ReceiverPKID[:]),
			diamondEntry.DiamondPostHash.String(),
		)
	}

	return nil
}

func DbDeleteDiamondMappings(handle *badger.DB, diamondEntry *DiamondEntry) error {
	return handle.Update(func(txn *badger.Txn) error {
		return DbDeleteDiamondMappingsWithTxn(txn, diamondEntry)
	})
}

// This function returns a map of PKIDs that gave diamonds to a list of DiamondEntrys
// that contain post hashes.
func DbGetPKIDsThatDiamondedYouMap(handle *badger.DB, yourPKID *PKID, fetchYouDiamonded bool) (
	_pkidToDiamondsMap map[PKID][]*DiamondEntry, _err error) {

	prefix := _dbSeekPrefixForPKIDsThatDiamondedYou(yourPKID)
	diamondSenderStartIdx := 1 + btcec.PubKeyBytesLenCompressed
	diamondSenderEndIdx := 1 + 2*btcec.PubKeyBytesLenCompressed
	diamondReceiverStartIdx := 1
	diamondReceiverEndIdx := 1 + btcec.PubKeyBytesLenCompressed
	if fetchYouDiamonded {
		prefix = _dbSeekPrefixForPKIDsThatYouDiamonded(yourPKID)
		diamondSenderStartIdx = 1
		diamondSenderEndIdx = 1 + btcec.PubKeyBytesLenCompressed
		diamondReceiverStartIdx = 1 + btcec.PubKeyBytesLenCompressed
		diamondReceiverEndIdx = 1 + 2*btcec.PubKeyBytesLenCompressed
	}
	keysFound, valsFound := _enumerateKeysForPrefix(handle, prefix)

	pkidsToDiamondEntryMap := make(map[PKID][]*DiamondEntry)
	for ii, keyBytes := range keysFound {
		// The DiamondEntry found must not be nil.
		diamondEntry := _DbDiamondEntryForDbBuf(valsFound[ii])
		if diamondEntry == nil {
			return nil, fmt.Errorf(
				"DbGetPKIDsThatDiamondedYouMap: Found nil DiamondEntry for public key %v "+
					"and key bytes %#v when seeking; this should never happen",
				PkToStringMainnet(yourPKID[:]), keyBytes)
		}
		expectedDiamondKeyLen := 1 + 2*btcec.PubKeyBytesLenCompressed + HashSizeBytes
		if len(keyBytes) != expectedDiamondKeyLen {
			return nil, fmt.Errorf(
				"DbGetPKIDsThatDiamondedYouMap: Invalid key length %v should be %v",
				len(keyBytes), expectedDiamondKeyLen)
		}

		// Note: The code below is mainly just sanity-checking. Checking the key isn't actually
		// needed in this function, since all the information is duplicated in the entry.

		// Chop out the diamond sender PKID.
		diamondSenderPKIDBytes := keyBytes[diamondSenderStartIdx:diamondSenderEndIdx]
		diamondSenderPKID := &PKID{}
		copy(diamondSenderPKID[:], diamondSenderPKIDBytes)
		// It must match what's in the DiamondEntry
		if !reflect.DeepEqual(diamondSenderPKID, diamondEntry.SenderPKID) {
			return nil, fmt.Errorf(
				"DbGetPKIDsThatDiamondedYouMap: Sender PKID in DB %v did not "+
					"match Sender PKID in DiamondEntry %v; this should never happen",
				PkToStringBoth(diamondSenderPKID[:]), PkToStringBoth(diamondEntry.SenderPKID[:]))
		}

		// Chop out the diamond receiver PKID
		diamondReceiverPKIDBytes := keyBytes[diamondReceiverStartIdx:diamondReceiverEndIdx]
		diamondReceiverPKID := &PKID{}
		copy(diamondReceiverPKID[:], diamondReceiverPKIDBytes)
		// It must match what's in the DiamondEntry
		if !reflect.DeepEqual(diamondReceiverPKID, diamondEntry.ReceiverPKID) {
			return nil, fmt.Errorf(
				"DbGetPKIDsThatDiamondedYouMap: Receiver PKID in DB %v did not "+
					"match Receiver PKID in DiamondEntry %v; this should never happen",
				PkToStringBoth(diamondReceiverPKID[:]), PkToStringBoth(diamondEntry.ReceiverPKID[:]))
		}

		// Chop out the diamond post hash.
		diamondPostHashBytes := keyBytes[1+2*btcec.PubKeyBytesLenCompressed:]
		diamondPostHash := &BlockHash{}
		copy(diamondPostHash[:], diamondPostHashBytes)
		// It must match what's in the entry
		if *diamondPostHash != *diamondEntry.DiamondPostHash {
			return nil, fmt.Errorf(
				"DbGetPKIDsThatDiamondedYouMap: Post hash found in DB key %v "+
					"did not match post hash in DiamondEntry %v; this should never happen",
				diamondPostHash, diamondEntry.DiamondPostHash)
		}

		// If a map entry doesn't exist for this sender, create one.
		newListOfEntrys := pkidsToDiamondEntryMap[*diamondSenderPKID]
		newListOfEntrys = append(newListOfEntrys, diamondEntry)
		pkidsToDiamondEntryMap[*diamondSenderPKID] = newListOfEntrys
	}

	return pkidsToDiamondEntryMap, nil
}

// This function returns a list of DiamondEntrys given by giverPKID to receiverPKID that contain post hashes.
func DbGetDiamondEntriesForSenderToReceiver(handle *badger.DB, receiverPKID *PKID, senderPKID *PKID) (
	_diamondEntries []*DiamondEntry, _err error) {

	prefix := _dbSeekPrefixForReceiverPKIDAndSenderPKID(receiverPKID, senderPKID)
	keysFound, valsFound := _enumerateKeysForPrefix(handle, prefix)
	var diamondEntries []*DiamondEntry
	for ii, keyBytes := range keysFound {
		// The DiamondEntry found must not be nil.
		diamondEntry := _DbDiamondEntryForDbBuf(valsFound[ii])
		if diamondEntry == nil {
			return nil, fmt.Errorf(
				"DbGetDiamondEntriesForGiverToReceiver: Found nil DiamondEntry for receiver key %v "+
					"and giver key %v when seeking; this should never happen",
				PkToStringMainnet(receiverPKID[:]), PkToStringMainnet(senderPKID[:]))
		}
		expectedDiamondKeyLen := 1 + 2*btcec.PubKeyBytesLenCompressed + HashSizeBytes
		if len(keyBytes) != expectedDiamondKeyLen {
			return nil, fmt.Errorf(
				"DbGetDiamondEntriesForGiverToReceiver: Invalid key length %v should be %v",
				len(keyBytes), expectedDiamondKeyLen)
		}

		// Note: The code below is mainly just sanity-checking. Checking the key isn't actually
		// needed in this function, since all the information is duplicated in the entry.

		// Chop out the diamond sender PKID.
		diamondSenderPKIDBytes := keyBytes[1+btcec.PubKeyBytesLenCompressed : 1+2*btcec.PubKeyBytesLenCompressed]
		diamondSenderPKID := &PKID{}
		copy(diamondSenderPKID[:], diamondSenderPKIDBytes)
		// It must match what's in the DiamondEntry
		if !reflect.DeepEqual(diamondSenderPKID, diamondEntry.SenderPKID) {
			return nil, fmt.Errorf(
				"DbGetDiamondEntriesForGiverToReceiver: Sender PKID in DB %v did not "+
					"match Sender PKID in DiamondEntry %v; this should never happen",
				PkToStringBoth(diamondSenderPKID[:]), PkToStringBoth(diamondEntry.SenderPKID[:]))
		}

		// Chop out the diamond post hash.
		diamondPostHashBytes := keyBytes[1+2*btcec.PubKeyBytesLenCompressed:]
		diamondPostHash := &BlockHash{}
		copy(diamondPostHash[:], diamondPostHashBytes)
		// It must match what's in the entry
		if *diamondPostHash != *diamondEntry.DiamondPostHash {
			return nil, fmt.Errorf(
				"DbGetDiamondEntriesForGiverToReceiver: Post hash found in DB key %v "+
					"did not match post hash in DiamondEntry %v; this should never happen",
				diamondPostHash, diamondEntry.DiamondPostHash)
		}
		// Append the diamond entry to the slice
		diamondEntries = append(diamondEntries, diamondEntry)
	}
	return diamondEntries, nil
}

// -------------------------------------------------------------------------------------
// BitcoinBurnTxID mapping functions
// <BitcoinBurnTxID BlockHash> -> <>
// -------------------------------------------------------------------------------------

func _keyForBitcoinBurnTxID(bitcoinBurnTxID *BlockHash) []byte {
	// Make a copy to avoid multiple calls to this function re-using the same
	// underlying array.
	prefixCopy := append([]byte{}, _PrefixBitcoinBurnTxIDs...)
	return append(prefixCopy, bitcoinBurnTxID[:]...)
}

func DbPutBitcoinBurnTxIDWithTxn(txn *badger.Txn, bitcoinBurnTxID *BlockHash) error {
	return txn.Set(_keyForBitcoinBurnTxID(bitcoinBurnTxID), []byte{})
}

func DbExistsBitcoinBurnTxIDWithTxn(txn *badger.Txn, bitcoinBurnTxID *BlockHash) bool {
	// We don't care about the value because we're just checking to see if the key exists.
	if _, err := txn.Get(_keyForBitcoinBurnTxID(bitcoinBurnTxID)); err != nil {
		return false
	}
	return true
}

func DbExistsBitcoinBurnTxID(db *badger.DB, bitcoinBurnTxID *BlockHash) bool {
	var exists bool
	db.View(func(txn *badger.Txn) error {
		exists = DbExistsBitcoinBurnTxIDWithTxn(txn, bitcoinBurnTxID)
		return nil
	})
	return exists
}

func DbDeleteBitcoinBurnTxIDWithTxn(txn *badger.Txn, bitcoinBurnTxID *BlockHash) error {
	return txn.Delete(_keyForBitcoinBurnTxID(bitcoinBurnTxID))
}

func DbGetAllBitcoinBurnTxIDs(handle *badger.DB) (_bitcoinBurnTxIDs []*BlockHash) {
	keysFound, _ := _enumerateKeysForPrefix(handle, _PrefixBitcoinBurnTxIDs)
	bitcoinBurnTxIDs := []*BlockHash{}
	for _, key := range keysFound {
		bbtxid := &BlockHash{}
		copy(bbtxid[:], key[1:])
		bitcoinBurnTxIDs = append(bitcoinBurnTxIDs, bbtxid)
	}

	return bitcoinBurnTxIDs
}

func _getBlockHashForPrefixWithTxn(txn *badger.Txn, prefix []byte) *BlockHash {
	var ret BlockHash
	bhItem, err := txn.Get(prefix)
	if err != nil {
		return nil
	}
	_, err = bhItem.ValueCopy(ret[:])
	if err != nil {
		return nil
	}

	return &ret
}

func _getBlockHashForPrefix(handle *badger.DB, prefix []byte) *BlockHash {
	var ret *BlockHash
	err := handle.View(func(txn *badger.Txn) error {
		ret = _getBlockHashForPrefixWithTxn(txn, prefix)
		return nil
	})
	if err != nil {
		return nil
	}
	return ret
}

// GetBadgerDbPath returns the path where we store the badgerdb data.
func GetBadgerDbPath(dataDir string) string {
	return filepath.Join(dataDir, badgerDbFolder)
}

func _EncodeUint32(num uint32) []byte {
	numBytes := make([]byte, 4)
	binary.BigEndian.PutUint32(numBytes, num)
	return numBytes
}

func DecodeUint32(num []byte) uint32 {
	return binary.BigEndian.Uint32(num)
}

func EncodeUint64(num uint64) []byte {
	numBytes := make([]byte, 8)
	binary.BigEndian.PutUint64(numBytes, num)
	return numBytes
}

func DecodeUint64(scoreBytes []byte) uint64 {
	return binary.BigEndian.Uint64(scoreBytes)
}

func DbPutNanosPurchasedWithTxn(txn *badger.Txn, nanosPurchased uint64) error {
	return txn.Set(_KeyNanosPurchased, EncodeUint64(nanosPurchased))
}

func DbPutNanosPurchased(handle *badger.DB, nanosPurchased uint64) error {
	return handle.Update(func(txn *badger.Txn) error {
		return DbPutNanosPurchasedWithTxn(txn, nanosPurchased)
	})
}

func DbGetNanosPurchasedWithTxn(txn *badger.Txn) uint64 {
	nanosPurchasedItem, err := txn.Get(_KeyNanosPurchased)
	if err != nil {
		return 0
	}
	nanosPurchasedBuf, err := nanosPurchasedItem.ValueCopy(nil)
	if err != nil {
		return 0
	}

	return DecodeUint64(nanosPurchasedBuf)
}

func DbGetNanosPurchased(handle *badger.DB) uint64 {
	var nanosPurchased uint64
	handle.View(func(txn *badger.Txn) error {
		nanosPurchased = DbGetNanosPurchasedWithTxn(txn)
		return nil
	})

	return nanosPurchased
}

func DbPutGlobalParamsEntry(handle *badger.DB, globalParamsEntry GlobalParamsEntry) error {
	return handle.Update(func(txn *badger.Txn) error {
		return DbPutGlobalParamsEntryWithTxn(txn, globalParamsEntry)
	})
}

func DbPutGlobalParamsEntryWithTxn(txn *badger.Txn, globalParamsEntry GlobalParamsEntry) error {
	globalParamsDataBuf := bytes.NewBuffer([]byte{})
	err := gob.NewEncoder(globalParamsDataBuf).Encode(globalParamsEntry)
	if err != nil {
		return errors.Wrapf(err, "DbPutGlobalParamsEntryWithTxn: Problem encoding global params entry: ")
	}

	err = txn.Set(_KeyGlobalParams, globalParamsDataBuf.Bytes())
	if err != nil {
		return errors.Wrapf(err, "DbPutGlobalParamsEntryWithTxn: Problem adding global params entry to db: ")
	}
	return nil
}

func DbGetGlobalParamsEntryWithTxn(txn *badger.Txn) *GlobalParamsEntry {
	globalParamsEntryItem, err := txn.Get(_KeyGlobalParams)
	if err != nil {
		return &InitialGlobalParamsEntry
	}
	globalParamsEntryObj := &GlobalParamsEntry{}
	err = globalParamsEntryItem.Value(func(valBytes []byte) error {
		return gob.NewDecoder(bytes.NewReader(valBytes)).Decode(globalParamsEntryObj)
	})
	if err != nil {
		glog.Errorf("DbGetGlobalParamsEntryWithTxn: Problem reading "+
			"GlobalParamsEntry: %v", err)
		return &InitialGlobalParamsEntry
	}

	return globalParamsEntryObj
}

func DbGetGlobalParamsEntry(handle *badger.DB) *GlobalParamsEntry {
	var globalParamsEntry *GlobalParamsEntry
	handle.View(func(txn *badger.Txn) error {
		globalParamsEntry = DbGetGlobalParamsEntryWithTxn(txn)
		return nil
	})
	return globalParamsEntry
}

func DbPutUSDCentsPerBitcoinExchangeRateWithTxn(txn *badger.Txn, usdCentsPerBitcoinExchangeRate uint64) error {
	return txn.Set(_KeyUSDCentsPerBitcoinExchangeRate, EncodeUint64(usdCentsPerBitcoinExchangeRate))
}

func DbGetUSDCentsPerBitcoinExchangeRateWithTxn(txn *badger.Txn) uint64 {
	usdCentsPerBitcoinExchangeRateItem, err := txn.Get(_KeyUSDCentsPerBitcoinExchangeRate)
	if err != nil {
		return InitialUSDCentsPerBitcoinExchangeRate
	}
	usdCentsPerBitcoinExchangeRateBuf, err := usdCentsPerBitcoinExchangeRateItem.ValueCopy(nil)
	if err != nil {
		glog.Error("DbGetUSDCentsPerBitcoinExchangeRateWithTxn: Error parsing DB " +
			"value; this shouldn't really happen ever")
		return InitialUSDCentsPerBitcoinExchangeRate
	}

	return DecodeUint64(usdCentsPerBitcoinExchangeRateBuf)
}

func DbGetUSDCentsPerBitcoinExchangeRate(handle *badger.DB) uint64 {
	var usdCentsPerBitcoinExchangeRate uint64
	handle.View(func(txn *badger.Txn) error {
		usdCentsPerBitcoinExchangeRate = DbGetUSDCentsPerBitcoinExchangeRateWithTxn(txn)
		return nil
	})

	return usdCentsPerBitcoinExchangeRate
}

func GetUtxoNumEntriesWithTxn(txn *badger.Txn) uint64 {
	indexItem, err := txn.Get(_KeyUtxoNumEntries)
	if err != nil {
		return 0
	}
	// Get the current index.
	indexBytes, err := indexItem.ValueCopy(nil)
	if err != nil {
		return 0
	}
	numEntries := DecodeUint64(indexBytes)

	return numEntries
}

func GetUtxoNumEntries(handle *badger.DB) uint64 {
	var numEntries uint64
	handle.View(func(txn *badger.Txn) error {
		numEntries = GetUtxoNumEntriesWithTxn(txn)

		return nil
	})

	return numEntries
}

func _SerializeUtxoKey(utxoKey *UtxoKey) []byte {
	indexBytes := make([]byte, 4)
	binary.BigEndian.PutUint32(indexBytes, utxoKey.Index)
	return append(utxoKey.TxID[:], indexBytes...)

}

func _DbKeyForUtxoKey(utxoKey *UtxoKey) []byte {
	return append(append([]byte{}, _PrefixUtxoKeyToUtxoEntry...), _SerializeUtxoKey(utxoKey)...)
}

// Implements the reverse of _DbKeyForUtxoKey. This doesn't error-check
// and caller should make sure they're passing a properly-sized key to
// this function.
func _UtxoKeyFromDbKey(utxoDbKey []byte) *UtxoKey {
	// Read in the TxID, which is at the beginning.
	txIDBytes := utxoDbKey[:HashSizeBytes]
	txID := BlockHash{}
	copy(txID[:], txIDBytes)
	// Read in the index, which is encoded as a bigint at the end.
	indexBytes := utxoDbKey[HashSizeBytes:]
	indexValue := binary.BigEndian.Uint32(indexBytes)
	return &UtxoKey{
		Index: indexValue,
		TxID:  txID,
	}
}

func _DbBufForUtxoEntry(utxoEntry *UtxoEntry) []byte {
	utxoEntryBuf := bytes.NewBuffer([]byte{})
	gob.NewEncoder(utxoEntryBuf).Encode(utxoEntry)
	return utxoEntryBuf.Bytes()
}

func PutUtxoNumEntriesWithTxn(txn *badger.Txn, newNumEntries uint64) error {
	return txn.Set(_KeyUtxoNumEntries, EncodeUint64(newNumEntries))
}

func PutUtxoEntryForUtxoKeyWithTxn(txn *badger.Txn, utxoKey *UtxoKey, utxoEntry *UtxoEntry) error {
	return txn.Set(_DbKeyForUtxoKey(utxoKey), _DbBufForUtxoEntry(utxoEntry))
}

func DbGetUtxoEntryForUtxoKeyWithTxn(txn *badger.Txn, utxoKey *UtxoKey) *UtxoEntry {
	var ret UtxoEntry
	utxoDbKey := _DbKeyForUtxoKey(utxoKey)
	item, err := txn.Get(utxoDbKey)
	if err != nil {
		return nil
	}

	err = item.Value(func(valBytes []byte) error {
		// TODO: Storing with gob is very slow due to reflection. Would be
		// better if we serialized/deserialized manually.
		if err := gob.NewDecoder(bytes.NewReader(valBytes)).Decode(&ret); err != nil {
			return err
		}

		return nil
	})

	if err != nil {
		return nil
	}

	return &ret
}

func DbGetUtxoEntryForUtxoKey(handle *badger.DB, utxoKey *UtxoKey) *UtxoEntry {
	var ret *UtxoEntry
	handle.View(func(txn *badger.Txn) error {
		ret = DbGetUtxoEntryForUtxoKeyWithTxn(txn, utxoKey)
		return nil
	})

	return ret
}

func DeleteUtxoEntryForKeyWithTxn(txn *badger.Txn, utxoKey *UtxoKey) error {
	return txn.Delete(_DbKeyForUtxoKey(utxoKey))
}

func DeletePubKeyUtxoKeyMappingWithTxn(txn *badger.Txn, publicKey []byte, utxoKey *UtxoKey) error {
	if len(publicKey) != btcec.PubKeyBytesLenCompressed {
		return fmt.Errorf("DeletePubKeyUtxoKeyMappingWithTxn: Public key has improper length %d != %d", len(publicKey), btcec.PubKeyBytesLenCompressed)
	}

	keyToDelete := append(append([]byte{}, _PrefixPubKeyUtxoKey...), publicKey...)
	keyToDelete = append(keyToDelete, _SerializeUtxoKey(utxoKey)...)

	return txn.Delete(keyToDelete)
}

func DbBufForUtxoKey(utxoKey *UtxoKey) []byte {
	utxoKeyBuf := bytes.NewBuffer([]byte{})
	gob.NewEncoder(utxoKeyBuf).Encode(utxoKey)
	return utxoKeyBuf.Bytes()
}

func PutPubKeyUtxoKeyWithTxn(txn *badger.Txn, publicKey []byte, utxoKey *UtxoKey) error {
	if len(publicKey) != btcec.PubKeyBytesLenCompressed {
		return fmt.Errorf("PutPubKeyUtxoKeyWithTxn: Public key has improper length %d != %d", len(publicKey), btcec.PubKeyBytesLenCompressed)
	}

	keyToAdd := append(append([]byte{}, _PrefixPubKeyUtxoKey...), publicKey...)
	keyToAdd = append(keyToAdd, _SerializeUtxoKey(utxoKey)...)

	return txn.Set(keyToAdd, []byte{})
}

// DbGetUtxosForPubKey finds the UtxoEntry's corresponding to the public
// key passed in. It also attaches the UtxoKeys to the UtxoEntry's it
// returns for easy access.
func DbGetUtxosForPubKey(publicKey []byte, handle *badger.DB) ([]*UtxoEntry, error) {
	// Verify the length of the public key.
	if len(publicKey) != btcec.PubKeyBytesLenCompressed {
		return nil, fmt.Errorf("DbGetUtxosForPubKey: Public key has improper "+
			"length %d != %d", len(publicKey), btcec.PubKeyBytesLenCompressed)
	}
	// Look up the utxo keys for this public key.
	utxoEntriesFound := []*UtxoEntry{}
	err := handle.View(func(txn *badger.Txn) error {
		// Start by looping through to find all the UtxoKeys.
		utxoKeysFound := []*UtxoKey{}
		opts := badger.DefaultIteratorOptions
		nodeIterator := txn.NewIterator(opts)
		defer nodeIterator.Close()
		prefix := append(append([]byte{}, _PrefixPubKeyUtxoKey...), publicKey...)
		for nodeIterator.Seek(prefix); nodeIterator.ValidForPrefix(prefix); nodeIterator.Next() {
			// Strip the prefix off the key. What's left should be the UtxoKey.
			pkUtxoKey := nodeIterator.Item().Key()
			utxoKeyBytes := pkUtxoKey[len(prefix):]
			// The size of the utxo key bytes should be equal to the size of a
			// standard hash (the txid) plus the size of a uint32.
			if len(utxoKeyBytes) != HashSizeBytes+4 {
				return fmt.Errorf("Problem reading <pk, utxoKey> mapping; key size %d "+
					"is not equal to (prefix_byte=%d + len(publicKey)=%d + len(utxoKey)=%d)=%d. "+
					"Key found: %#v", len(pkUtxoKey), len(_PrefixPubKeyUtxoKey), len(publicKey), HashSizeBytes+4, len(prefix)+HashSizeBytes+4, pkUtxoKey)
			}
			// Try and convert the utxo key bytes into a utxo key.
			utxoKey := _UtxoKeyFromDbKey(utxoKeyBytes)
			if utxoKey == nil {
				return fmt.Errorf("Problem reading <pk, utxoKey> mapping; parsing UtxoKey bytes %#v returned nil", utxoKeyBytes)
			}

			// Now that we have the utxoKey, enqueue it.
			utxoKeysFound = append(utxoKeysFound, utxoKey)
		}

		// Once all the UtxoKeys are found, fetch all the UtxoEntries.
		for ii := range utxoKeysFound {
			foundUtxoKey := utxoKeysFound[ii]
			utxoEntry := DbGetUtxoEntryForUtxoKeyWithTxn(txn, foundUtxoKey)
			if utxoEntry == nil {
				return fmt.Errorf("UtxoEntry for UtxoKey %v was not found", foundUtxoKey)
			}

			// Set a back-reference to the utxo key.
			utxoEntry.UtxoKey = foundUtxoKey

			utxoEntriesFound = append(utxoEntriesFound, utxoEntry)
		}

		return nil
	})
	if err != nil {
		return nil, errors.Wrapf(err, "DbGetUtxosForPubKey: ")
	}

	// If there are no errors, return everything we found.
	return utxoEntriesFound, nil
}

func DeleteUnmodifiedMappingsForUtxoWithTxn(txn *badger.Txn, utxoKey *UtxoKey) error {
	// Get the entry for the utxoKey from the db.
	utxoEntry := DbGetUtxoEntryForUtxoKeyWithTxn(txn, utxoKey)
	if utxoEntry == nil {
		// If an entry doesn't exist for this key then there is nothing in the
		// db to delete.
		return nil
	}

	// If the entry exists, delete the <UtxoKey -> UtxoEntry> mapping from the db.
	// It is assumed that the entry corresponding to a key has not been modified
	// and so is OK to delete
	if err := DeleteUtxoEntryForKeyWithTxn(txn, utxoKey); err != nil {
		return err
	}

	// Delete the <pubkey, utxoKey> -> <> mapping.
	if err := DeletePubKeyUtxoKeyMappingWithTxn(txn, utxoEntry.PublicKey, utxoKey); err != nil {
		return err
	}

	return nil
}

func PutMappingsForUtxoWithTxn(txn *badger.Txn, utxoKey *UtxoKey, utxoEntry *UtxoEntry) error {
	// Put the <utxoKey -> utxoEntry> mapping.
	if err := PutUtxoEntryForUtxoKeyWithTxn(txn, utxoKey, utxoEntry); err != nil {
		return nil
	}

	// Put the <pubkey, utxoKey> -> <> mapping.
	if err := PutPubKeyUtxoKeyWithTxn(txn, utxoEntry.PublicKey, utxoKey); err != nil {
		return err
	}

	return nil
}

func _DecodeUtxoOperations(data []byte) ([][]*UtxoOperation, error) {
	ret := [][]*UtxoOperation{}
	if err := gob.NewDecoder(bytes.NewReader(data)).Decode(&ret); err != nil {
		return nil, err
	}
	return ret, nil
}

func _EncodeUtxoOperations(utxoOp [][]*UtxoOperation) []byte {
	opBuf := bytes.NewBuffer([]byte{})
	gob.NewEncoder(opBuf).Encode(utxoOp)
	return opBuf.Bytes()
}

func _DbKeyForUtxoOps(blockHash *BlockHash) []byte {
	return append(append([]byte{}, _PrefixBlockHashToUtxoOperations...), blockHash[:]...)
}

func GetUtxoOperationsForBlockWithTxn(txn *badger.Txn, blockHash *BlockHash) ([][]*UtxoOperation, error) {
	var retOps [][]*UtxoOperation
	utxoOpsItem, err := txn.Get(_DbKeyForUtxoOps(blockHash))
	if err != nil {
		return nil, err
	}
	err = utxoOpsItem.Value(func(valBytes []byte) error {
		retOps, err = _DecodeUtxoOperations(valBytes)
		if err != nil {
			return err
		}

		return nil
	})

	if err != nil {
		return nil, err
	}

	return retOps, err
}

func GetUtxoOperationsForBlock(handle *badger.DB, blockHash *BlockHash) ([][]*UtxoOperation, error) {
	var ops [][]*UtxoOperation
	err := handle.View(func(txn *badger.Txn) error {
		var err error
		ops, err = GetUtxoOperationsForBlockWithTxn(txn, blockHash)
		return err
	})

	return ops, err
}

func PutUtxoOperationsForBlockWithTxn(txn *badger.Txn, blockHash *BlockHash, utxoOpsForBlock [][]*UtxoOperation) error {
	return txn.Set(_DbKeyForUtxoOps(blockHash), _EncodeUtxoOperations(utxoOpsForBlock))
}

func DeleteUtxoOperationsForBlockWithTxn(txn *badger.Txn, blockHash *BlockHash) error {
	return txn.Delete(_DbKeyForUtxoOps(blockHash))
}

func SerializeBlockNode(blockNode *BlockNode) ([]byte, error) {
	data := []byte{}

	// Hash
	if blockNode.Hash == nil {
		return nil, fmt.Errorf("SerializeBlockNode: Hash cannot be nil")
	}
	data = append(data, blockNode.Hash[:]...)

	// Height
	data = append(data, UintToBuf(uint64(blockNode.Height))...)

	// DifficultyTarget
	if blockNode.DifficultyTarget == nil {
		return nil, fmt.Errorf("SerializeBlockNode: DifficultyTarget cannot be nil")
	}
	data = append(data, blockNode.DifficultyTarget[:]...)

	// CumWork
	data = append(data, BigintToHash(blockNode.CumWork)[:]...)

	// Header
	serializedHeader, err := blockNode.Header.ToBytes(false)
	if err != nil {
		return nil, errors.Wrapf(err, "SerializeBlockNode: Problem serializing header")
	}
	data = append(data, IntToBuf(int64(len(serializedHeader)))...)
	data = append(data, serializedHeader...)

	// Status
	// It's assumed this field is one byte long.
	data = append(data, UintToBuf(uint64(blockNode.Status))...)

	return data, nil
}

func DeserializeBlockNode(data []byte) (*BlockNode, error) {
	blockNode := NewBlockNode(
		nil,          // Parent
		&BlockHash{}, // Hash
		0,            // Height
		&BlockHash{}, // DifficultyTarget
		nil,          // CumWork
		nil,          // Header
		StatusNone,   // Status

	)

	rr := bytes.NewReader(data)

	// Hash
	_, err := io.ReadFull(rr, blockNode.Hash[:])
	if err != nil {
		return nil, errors.Wrapf(err, "DeserializeBlockNode: Problem decoding Hash")
	}

	// Height
	height, err := ReadUvarint(rr)
	if err != nil {
		return nil, errors.Wrapf(err, "DeserializeBlockNode: Problem decoding Height")
	}
	blockNode.Height = uint32(height)

	// DifficultyTarget
	_, err = io.ReadFull(rr, blockNode.DifficultyTarget[:])
	if err != nil {
		return nil, errors.Wrapf(err, "DeserializeBlockNode: Problem decoding DifficultyTarget")
	}

	// CumWork
	tmp := BlockHash{}
	_, err = io.ReadFull(rr, tmp[:])
	if err != nil {
		return nil, errors.Wrapf(err, "DeserializeBlockNode: Problem decoding CumWork")
	}
	blockNode.CumWork = HashToBigint(&tmp)

	// Header
	payloadLen, err := ReadVarint(rr)
	if err != nil {
		return nil, errors.Wrapf(err, "DeserializeBlockNode: Problem decoding Header length")
	}
	headerBytes := make([]byte, payloadLen)
	_, err = io.ReadFull(rr, headerBytes[:])
	if err != nil {
		return nil, errors.Wrapf(err, "DeserializeBlockNode: Problem reading Header bytes")
	}
	blockNode.Header = NewMessage(MsgTypeHeader).(*MsgDeSoHeader)
	err = blockNode.Header.FromBytes(headerBytes)
	if err != nil {
		return nil, errors.Wrapf(err, "DeserializeBlockNode: Problem parsing Header bytes")
	}

	// Status
	status, err := ReadUvarint(rr)
	if err != nil {
		return nil, errors.Wrapf(err, "DeserializeBlockNode: Problem decoding Status")
	}
	blockNode.Status = BlockStatus(uint32(status))

	return blockNode, nil
}

type ChainType uint8

const (
	ChainTypeDeSoBlock = iota
	ChainTypeBitcoinHeader
)

func _prefixForChainType(chainType ChainType) []byte {
	var prefix []byte
	switch chainType {
	case ChainTypeDeSoBlock:
		prefix = _KeyBestDeSoBlockHash
	case ChainTypeBitcoinHeader:
		prefix = _KeyBestBitcoinHeaderHash
	default:
		glog.Errorf("_prefixForChainType: Unknown ChainType %d; this should never happen", chainType)
		return nil
	}

	return prefix
}

func DbGetBestHash(handle *badger.DB, chainType ChainType) *BlockHash {
	prefix := _prefixForChainType(chainType)
	if len(prefix) == 0 {
		glog.Errorf("DbGetBestHash: Problem getting prefix for ChainType: %d", chainType)
		return nil
	}
	return _getBlockHashForPrefix(handle, prefix)
}

func PutBestHashWithTxn(txn *badger.Txn, bh *BlockHash, chainType ChainType) error {
	prefix := _prefixForChainType(chainType)
	if len(prefix) == 0 {
		glog.Errorf("PutBestHashWithTxn: Problem getting prefix for ChainType: %d", chainType)
		return nil
	}
	return txn.Set(prefix, bh[:])
}

func PutBestHash(bh *BlockHash, handle *badger.DB, chainType ChainType) error {
	return handle.Update(func(txn *badger.Txn) error {
		return PutBestHashWithTxn(txn, bh, chainType)
	})
}

func BlockHashToBlockKey(blockHash *BlockHash) []byte {
	return append(append([]byte{}, _PrefixBlockHashToBlock...), blockHash[:]...)
}

func PublicKeyBlockHashToBlockRewardKey(publicKey []byte, blockHash *BlockHash) []byte {
	// Make a copy to avoid multiple calls to this function re-using the same slice.
	prefixCopy := append([]byte{}, _PrefixPublicKeyBlockHashToBlockReward...)
	key := append(prefixCopy, publicKey...)
	key = append(key, blockHash[:]...)
	return key
}

func GetBlockWithTxn(txn *badger.Txn, blockHash *BlockHash) *MsgDeSoBlock {
	hashKey := BlockHashToBlockKey(blockHash)
	var blockRet *MsgDeSoBlock

	item, err := txn.Get(hashKey)
	if err != nil {
		return nil
	}

	err = item.Value(func(valBytes []byte) error {
		ret := NewMessage(MsgTypeBlock).(*MsgDeSoBlock)
		if err := ret.FromBytes(valBytes); err != nil {
			return err
		}
		blockRet = ret

		return nil
	})
	if err != nil {
		return nil
	}

	return blockRet
}

func GetBlock(blockHash *BlockHash, handle *badger.DB) (*MsgDeSoBlock, error) {
	hashKey := BlockHashToBlockKey(blockHash)
	var blockRet *MsgDeSoBlock
	err := handle.View(func(txn *badger.Txn) error {
		item, err := txn.Get(hashKey)
		if err != nil {
			return err
		}

		err = item.Value(func(valBytes []byte) error {
			ret := NewMessage(MsgTypeBlock).(*MsgDeSoBlock)
			if err := ret.FromBytes(valBytes); err != nil {
				return err
			}
			blockRet = ret

			return nil
		})

		if err != nil {
			return err
		}

		return nil
	})
	if err != nil {
		return nil, err
	}

	return blockRet, nil
}

func PutBlockWithTxn(txn *badger.Txn, desoBlock *MsgDeSoBlock) error {
	if desoBlock.Header == nil {
		return fmt.Errorf("PutBlockWithTxn: Header was nil in block %v", desoBlock)
	}
	blockHash, err := desoBlock.Header.Hash()
	if err != nil {
		return errors.Wrapf(err, "PutBlockWithTxn: Problem hashing header: ")
	}
	blockKey := BlockHashToBlockKey(blockHash)
	data, err := desoBlock.ToBytes(false)
	if err != nil {
		return err
	}
	// First check to see if the block is already in the db.
	if _, err := txn.Get(blockKey); err == nil {
		// err == nil means the block already exists in the db so
		// no need to store it.
		return nil
	}
	// If the block is not in the db then set it.
	if err := txn.Set(blockKey, data); err != nil {
		return err
	}

	// Index the block reward. Used for deducting immature block rewards from user balances.
	if len(desoBlock.Txns) == 0 {
		return fmt.Errorf("PutBlockWithTxn: Got block without any txns %v", desoBlock)
	}
	blockRewardTxn := desoBlock.Txns[0]
	if blockRewardTxn.TxnMeta.GetTxnType() != TxnTypeBlockReward {
		return fmt.Errorf("PutBlockWithTxn: Got block without block reward as first txn %v", desoBlock)
	}
	// It's possible the block reward is split across multiple public keys.
	pubKeyToBlockRewardMap := make(map[PkMapKey]uint64)
	for _, bro := range desoBlock.Txns[0].TxOutputs {
		pkMapKey := MakePkMapKey(bro.PublicKey)
		if _, hasKey := pubKeyToBlockRewardMap[pkMapKey]; !hasKey {
			pubKeyToBlockRewardMap[pkMapKey] = bro.AmountNanos
		} else {
			pubKeyToBlockRewardMap[pkMapKey] += bro.AmountNanos
		}
	}
	for pkMapKey, blockReward := range pubKeyToBlockRewardMap {
		blockRewardKey := PublicKeyBlockHashToBlockRewardKey(pkMapKey[:], blockHash)
		if err := txn.Set(blockRewardKey, EncodeUint64(blockReward)); err != nil {
			return err
		}
	}

	return nil
}

func PutBlock(desoBlock *MsgDeSoBlock, handle *badger.DB) error {
	err := handle.Update(func(txn *badger.Txn) error {
		return PutBlockWithTxn(txn, desoBlock)
	})
	if err != nil {
		return err
	}

	return nil
}

func DbGetBlockRewardForPublicKeyBlockHashWithTxn(txn *badger.Txn, publicKey []byte, blockHash *BlockHash,
) (_balance uint64, _err error) {
	key := PublicKeyBlockHashToBlockRewardKey(publicKey, blockHash)
	desoBalanceItem, err := txn.Get(key)
	if err != nil {
		return uint64(0), nil
	}
	desoBalanceBytes, err := desoBalanceItem.ValueCopy(nil)
	if err != nil {
		return uint64(0), errors.Wrap(err, "DbGetBlockRewardForPublicKeyBlockHashWithTxn: "+
			"Problem getting block reward value, this should never happen: ")
	}
	desoBalance := DecodeUint64(desoBalanceBytes)

	return desoBalance, nil
}

func DbGetBlockRewardForPublicKeyBlockHash(db *badger.DB, publicKey []byte, blockHash *BlockHash,
) (_balance uint64, _err error) {
	ret := uint64(0)
	dbErr := db.View(func(txn *badger.Txn) error {
		var err error
		ret, err = DbGetBlockRewardForPublicKeyBlockHashWithTxn(txn, publicKey, blockHash)
		if err != nil {
			return errors.Wrap(err, "DbGetBlockRewardForPublicKeyBlockHash: ")
		}
		return nil
	})
	if dbErr != nil {
		return uint64(0), dbErr
	}
	return ret, nil
}

func _heightHashToNodeIndexPrefix(bitcoinNodes bool) []byte {
	prefix := append([]byte{}, _PrefixHeightHashToNodeInfo...)
	if bitcoinNodes {
		prefix = append([]byte{}, _PrefixBitcoinHeightHashToNodeInfo...)
	}

	return prefix
}

func _heightHashToNodeIndexKey(height uint32, hash *BlockHash, bitcoinNodes bool) []byte {
	prefix := _heightHashToNodeIndexPrefix(bitcoinNodes)

	heightBytes := make([]byte, 4)
	binary.BigEndian.PutUint32(heightBytes[:], height)
	key := append(prefix, heightBytes[:]...)
	key = append(key, hash[:]...)

	return key
}

func GetHeightHashToNodeInfoWithTxn(
	txn *badger.Txn, height uint32, hash *BlockHash, bitcoinNodes bool) *BlockNode {

	key := _heightHashToNodeIndexKey(height, hash, bitcoinNodes)
	nodeValue, err := txn.Get(key)
	if err != nil {
		return nil
	}
	var blockNode *BlockNode
	nodeValue.Value(func(nodeBytes []byte) error {
		blockNode, err = DeserializeBlockNode(nodeBytes)
		if err != nil {
			return err
		}
		return nil
	})
	if err != nil {
		return nil
	}
	return blockNode
}

func GetHeightHashToNodeInfo(
	handle *badger.DB, height uint32, hash *BlockHash, bitcoinNodes bool) *BlockNode {

	var blockNode *BlockNode
	handle.View(func(txn *badger.Txn) error {
		blockNode = GetHeightHashToNodeInfoWithTxn(txn, height, hash, bitcoinNodes)
		return nil
	})
	return blockNode
}

func PutHeightHashToNodeInfoWithTxn(txn *badger.Txn, node *BlockNode, bitcoinNodes bool) error {

	key := _heightHashToNodeIndexKey(node.Height, node.Hash, bitcoinNodes)
	serializedNode, err := SerializeBlockNode(node)
	if err != nil {
		return errors.Wrapf(err, "PutHeightHashToNodeInfoWithTxn: Problem serializing node")
	}

	if err := txn.Set(key, serializedNode); err != nil {
		return err
	}
	return nil
}

func PutHeightHashToNodeInfo(node *BlockNode, handle *badger.DB, bitcoinNodes bool) error {
	err := handle.Update(func(txn *badger.Txn) error {
		return PutHeightHashToNodeInfoWithTxn(txn, node, bitcoinNodes)
	})

	if err != nil {
		return err
	}

	return nil
}

func DbDeleteHeightHashToNodeInfoWithTxn(
	node *BlockNode, txn *badger.Txn, bitcoinNodes bool) error {

	return txn.Delete(_heightHashToNodeIndexKey(node.Height, node.Hash, bitcoinNodes))
}

func DbBulkDeleteHeightHashToNodeInfo(
	nodes []*BlockNode, handle *badger.DB, bitcoinNodes bool) error {

	err := handle.Update(func(txn *badger.Txn) error {
		for _, nn := range nodes {
			if err := DbDeleteHeightHashToNodeInfoWithTxn(nn, txn, bitcoinNodes); err != nil {
				return err
			}
		}
		return nil
	})

	if err != nil {
		return err
	}

	return nil
}

// InitDbWithGenesisBlock initializes the database to contain only the genesis
// block.
func InitDbWithDeSoGenesisBlock(params *DeSoParams, handle *badger.DB, eventManager *EventManager) error {
	// Construct a node for the genesis block. Its height is zero and it has
	// no parents. Its difficulty should be set to the initial
	// difficulty specified in the parameters and it should be assumed to be
	// valid and stored by the end of this function.
	genesisBlock := params.GenesisBlock
	diffTarget := MustDecodeHexBlockHash(params.MinDifficultyTargetHex)
	blockHash := MustDecodeHexBlockHash(params.GenesisBlockHashHex)
	genesisNode := NewBlockNode(
		nil, // Parent
		blockHash,
		0, // Height
		diffTarget,
		BytesToBigint(ExpectedWorkForBlockHash(diffTarget)[:]),                            // CumWork
		genesisBlock.Header,                                                               // Header
		StatusHeaderValidated|StatusBlockProcessed|StatusBlockStored|StatusBlockValidated, // Status
	)

	// Set the fields in the db to reflect the current state of our chain.
	//
	// Set the best hash to the genesis block in the db since its the only node
	// we're currently aware of. Set it for both the header chain and the block
	// chain.
	if err := PutBestHash(blockHash, handle, ChainTypeDeSoBlock); err != nil {
		return errors.Wrapf(err, "InitDbWithGenesisBlock: Problem putting genesis block hash into db for block chain")
	}
	// Add the genesis block to the (hash -> block) index.
	if err := PutBlock(genesisBlock, handle); err != nil {
		return errors.Wrapf(err, "InitDbWithGenesisBlock: Problem putting genesis block into db")
	}
	// Add the genesis block to the (height, hash -> node info) index in the db.
	if err := PutHeightHashToNodeInfo(genesisNode, handle, false /*bitcoinNodes*/); err != nil {
		return errors.Wrapf(err, "InitDbWithGenesisBlock: Problem putting (height, hash -> node) in db")
	}
	if err := DbPutNanosPurchased(handle, params.DeSoNanosPurchasedAtGenesis); err != nil {
		return errors.Wrapf(err, "InitDbWithGenesisBlock: Problem putting genesis block hash into db for block chain")
	}
	if err := DbPutGlobalParamsEntry(handle, InitialGlobalParamsEntry); err != nil {
		return errors.Wrapf(err, "InitDbWithGenesisBlock: Problem putting GlobalParamsEntry into db for block chain")
	}

	// We apply seed transactions here. This step is useful for setting
	// up the blockchain with a particular set of transactions, e.g. when
	// hard forking the chain.
	//
	// TODO: Right now there's an issue where if we hit an errur during this
	// step of the initialization, the next time we run the program it will
	// think things are initialized because we set the best block hash at the
	// top. We should fix this at some point so that an error in this step
	// wipes out the best hash.
	utxoView, err := NewUtxoView(handle, params, nil)
	if err != nil {
		return fmt.Errorf(
			"InitDbWithDeSoGenesisBlock: Error initializing UtxoView")
	}

	// Add the seed balances to the view.
	for index, txOutput := range params.SeedBalances {
		outputKey := UtxoKey{
			TxID:  BlockHash{},
			Index: uint32(index),
		}
		utxoEntry := UtxoEntry{
			AmountNanos: txOutput.AmountNanos,
			PublicKey:   txOutput.PublicKey,
			BlockHeight: 0,
			// Just make this a normal transaction so that we don't have to wait for
			// the block reward maturity.
			UtxoType: UtxoTypeOutput,
			UtxoKey:  &outputKey,
		}

		_, err := utxoView._addUtxo(&utxoEntry)
		if err != nil {
			return fmt.Errorf("InitDbWithDeSoGenesisBlock: Error adding "+
				"seed balance at index %v ; output: %v: %v", index, txOutput, err)
		}
	}

	// Add the seed txns to the view
	utxoOpsForBlock := [][]*UtxoOperation{}
	for txnIndex, txnHex := range params.SeedTxns {
		txnBytes, err := hex.DecodeString(txnHex)
		if err != nil {
			return fmt.Errorf(
				"InitDbWithDeSoGenesisBlock: Error decoding seed "+
					"txn HEX: %v, txn index: %v, txn hex: %v",
				err, txnIndex, txnHex)
		}
		txn := &MsgDeSoTxn{}
		if err := txn.FromBytes(txnBytes); err != nil {
			return fmt.Errorf(
				"InitDbWithDeSoGenesisBlock: Error decoding seed "+
					"txn BYTES: %v, txn index: %v, txn hex: %v",
				err, txnIndex, txnHex)
		}
		// Important: ignoreUtxos makes it so that the inputs/outputs aren't
		// processed, which is important.
		// Set txnSizeBytes to 0 here as the minimum network fee is 0 at genesis block, so there is no need to serialize
		// these transactions to check if they meet the minimum network fee requirement.
		var utxoOpsForTxn []*UtxoOperation
		utxoOpsForTxn, _, _, _, err = utxoView.ConnectTransaction(
			txn, txn.Hash(), 0, 0 /*blockHeight*/, false /*verifySignatures*/, true /*ignoreUtxos*/)
		if err != nil {
			return fmt.Errorf(
				"InitDbWithDeSoGenesisBlock: Error connecting transaction: %v, "+
					"txn index: %v, txn hex: %v",
				err, txnIndex, txnHex)
		}
		utxoOpsForBlock = append(utxoOpsForBlock, utxoOpsForTxn)
	}

	// If we have an event manager, initialize the genesis block with the current
	// state of the view.
	if eventManager != nil {
		eventManager.blockConnected(&BlockEvent{
			Block:    genesisBlock,
			UtxoView: utxoView,
			UtxoOps:  utxoOpsForBlock,
		})
	}

	// Flush all the data in the view.
	err = utxoView.FlushToDb()
	if err != nil {
		return fmt.Errorf(
			"InitDbWithDeSoGenesisBlock: Error flushing seed txns to DB: %v", err)
	}

	return nil
}

func GetBlockIndex(handle *badger.DB, bitcoinNodes bool) (map[BlockHash]*BlockNode, error) {
	blockIndex := make(map[BlockHash]*BlockNode)

	prefix := _heightHashToNodeIndexPrefix(bitcoinNodes)

	err := handle.View(func(txn *badger.Txn) error {
		opts := badger.DefaultIteratorOptions
		nodeIterator := txn.NewIterator(opts)
		defer nodeIterator.Close()
		for nodeIterator.Seek(prefix); nodeIterator.ValidForPrefix(prefix); nodeIterator.Next() {
			var blockNode *BlockNode

			// Don't bother checking the key. We assume that the key lines up
			// with what we've stored in the value in terms of (height, block hash).
			item := nodeIterator.Item()
			err := item.Value(func(blockNodeBytes []byte) error {
				// Deserialize the block node.
				var err error
				// TODO: There is room for optimization here by pre-allocating a
				// contiguous list of block nodes and then populating that list
				// rather than having each blockNode be a stand-alone allocation.
				blockNode, err = DeserializeBlockNode(blockNodeBytes)
				if err != nil {
					return err
				}
				return nil
			})
			if err != nil {
				return err
			}

			// If we got hear it means we read a blockNode successfully. Store it
			// into our node index.
			blockIndex[*blockNode.Hash] = blockNode

			// Find the parent of this block, which should already have been read
			// in and connect it. Skip the genesis block, which has height 0. Also
			// skip the block if its PrevBlockHash is empty, which will be true for
			// the BitcoinStartBlockNode.
			//
			// TODO: There is room for optimization here by keeping a reference to
			// the last node we've iterated over and checking if that node is the
			// parent. Doing this would avoid an expensive hashmap check to get
			// the parent by its block hash.
			if blockNode.Height == 0 || (*blockNode.Header.PrevBlockHash == BlockHash{}) {
				continue
			}
			if parent, ok := blockIndex[*blockNode.Header.PrevBlockHash]; ok {
				// We found the parent node so connect it.
				blockNode.Parent = parent
			} else {
				// In this case we didn't find the parent so error. There shouldn't
				// be any unconnectedTxns in our block index.
				return fmt.Errorf("GetBlockIndex: Could not find parent for blockNode: %+v", blockNode)
			}
		}
		return nil
	})
	if err != nil {
		return nil, errors.Wrapf(err, "GetBlockIndex: Problem reading block index from db")
	}

	return blockIndex, nil
}

func GetBestChain(tipNode *BlockNode, blockIndex map[BlockHash]*BlockNode) ([]*BlockNode, error) {
	reversedBestChain := []*BlockNode{}
	for tipNode != nil {
		if (tipNode.Status&StatusBlockValidated) == 0 &&
			(tipNode.Status&StatusBitcoinHeaderValidated) == 0 {

			return nil, fmt.Errorf("GetBestChain: Invalid node found in main chain: %+v", tipNode)
		}

		reversedBestChain = append(reversedBestChain, tipNode)
		tipNode = tipNode.Parent
	}

	bestChain := make([]*BlockNode, len(reversedBestChain))
	for ii := 0; ii < len(reversedBestChain); ii++ {
		bestChain[ii] = reversedBestChain[len(reversedBestChain)-1-ii]
	}

	return bestChain, nil
}

// RandomBytes returns a []byte with random values.
func RandomBytes(numBytes int32) []byte {
	randomBytes := make([]byte, numBytes)
	_, err := rand.Read(randomBytes)
	if err != nil {
		glog.Errorf("Problem reading random bytes: %v", err)
	}
	return randomBytes
}

// RandomBytesHex returns a hex string representing numBytes of
// entropy.
func RandomBytesHex(numBytes int32) string {
	return hex.EncodeToString(RandomBytes(numBytes))
}

// RandInt64 returns a random 64-bit int.
func RandInt64(max int64) int64 {
	val, err := rand.Int(rand.Reader, big.NewInt(math.MaxInt64))
	if err != nil {
		glog.Errorf("Problem generating random int64: %v", err)
	}
	return val.Int64()
}

// RandInt32 returns a random 32-bit int.
func RandInt32(max int32) int32 {
	val, err := rand.Int(rand.Reader, big.NewInt(math.MaxInt32))
	if err != nil {
		glog.Errorf("Problem generating random int32: %v", err)
	}
	if val.Int64() > math.MaxInt32 {
		glog.Errorf("Generated a random number out of range: %d (max: %d)", val.Int64(), math.MaxInt32)
	}
	// This cast is OK since we initialized the number to be
	// < MaxInt32 above.
	return int32(val.Int64())
}

// PPrintJSON prints a JSON object but pretty.
func PPrintJSON(xx interface{}) {
	yy, _ := json.MarshalIndent(xx, "", "  ")
	log.Println(string(yy))
}

func BlocksPerDuration(duration time.Duration, timeBetweenBlocks time.Duration) uint32 {
	return uint32(int64(duration) / int64(timeBetweenBlocks))
}

func PkToString(pk []byte, params *DeSoParams) string {
	return Base58CheckEncode(pk, false, params)
}

func PrivToString(priv []byte, params *DeSoParams) string {
	return Base58CheckEncode(priv, true, params)
}

func PkToStringMainnet(pk []byte) string {
	return Base58CheckEncode(pk, false, &DeSoMainnetParams)
}

func PkToStringBoth(pk []byte) string {
	return PkToStringMainnet(pk) + ":" + PkToStringTestnet(pk)
}

func PkToStringTestnet(pk []byte) string {
	return Base58CheckEncode(pk, false, &DeSoTestnetParams)
}

func DbGetTxindexTip(handle *badger.DB) *BlockHash {
	return _getBlockHashForPrefix(handle, _KeyTransactionIndexTip)
}

func DbPutTxindexTipWithTxn(dbTxn *badger.Txn, tipHash *BlockHash) error {
	return dbTxn.Set(_KeyTransactionIndexTip, tipHash[:])
}

func DbPutTxindexTip(handle *badger.DB, tipHash *BlockHash) error {
	return handle.Update(func(txn *badger.Txn) error {
		return DbPutTxindexTipWithTxn(txn, tipHash)
	})
}

func _DbTxindexPublicKeyNextIndexPrefix(publicKey []byte) []byte {
	return append(append([]byte{}, _PrefixPublicKeyToNextIndex...), publicKey...)
}

func DbTxindexPublicKeyPrefix(publicKey []byte) []byte {
	return append(append([]byte{}, _PrefixPublicKeyIndexToTransactionIDs...), publicKey...)
}

func DbTxindexPublicKeyIndexToTxnKey(publicKey []byte, index uint32) []byte {
	prefix := DbTxindexPublicKeyPrefix(publicKey)
	return append(prefix, _EncodeUint32(index)...)
}

func DbGetTxindexTxnsForPublicKeyWithTxn(dbTxn *badger.Txn, publicKey []byte) []*BlockHash {
	txIDs := []*BlockHash{}
	_, valsFound, err := _enumerateKeysForPrefixWithTxn(dbTxn, DbTxindexPublicKeyPrefix(publicKey))
	if err != nil {
		return txIDs
	}
	for _, txIDBytes := range valsFound {
		blockHash := &BlockHash{}
		copy(blockHash[:], txIDBytes[:])
		txIDs = append(txIDs, blockHash)
	}

	return txIDs
}

func DbGetTxindexTxnsForPublicKey(handle *badger.DB, publicKey []byte) []*BlockHash {
	txIDs := []*BlockHash{}
	handle.Update(func(dbTxn *badger.Txn) error {
		txIDs = DbGetTxindexTxnsForPublicKeyWithTxn(dbTxn, publicKey)
		return nil
	})
	return txIDs
}

func _DbGetTxindexNextIndexForPublicKeBySeekWithTxn(dbTxn *badger.Txn, publicKey []byte) uint64 {
	dbPrefixx := DbTxindexPublicKeyPrefix(publicKey)

	opts := badger.DefaultIteratorOptions

	opts.PrefetchValues = false

	// Go in reverse order.
	opts.Reverse = true

	it := dbTxn.NewIterator(opts)
	defer it.Close()
	// Since we iterate backwards, the prefix must be bigger than all possible
	// counts that could actually exist. We use four bytes since the index is
	// encoded as a 32-bit big-endian byte slice, which will be four bytes long.
	maxBigEndianUint32Bytes := []byte{0xFF, 0xFF, 0xFF, 0xFF}
	prefix := append([]byte{}, dbPrefixx...)
	prefix = append(prefix, maxBigEndianUint32Bytes...)
	for it.Seek(prefix); it.ValidForPrefix(dbPrefixx); it.Next() {
		countKey := it.Item().Key()

		// Strip the prefix off the key and check its length. If it contains
		// a big-endian uint32 then it should be at least four bytes.
		countKey = countKey[len(dbPrefixx):]
		if len(countKey) < len(maxBigEndianUint32Bytes) {
			glog.Errorf("DbGetTxindexNextIndexForPublicKey: Invalid public key "+
				"index key length %d should be at least %d",
				len(countKey), len(maxBigEndianUint32Bytes))
			return 0
		}

		countVal := DecodeUint32(countKey[:len(maxBigEndianUint32Bytes)])
		return uint64(countVal + 1)
	}
	// If we get here it means we didn't find anything in the db so return zero.
	return 0
}

func DbGetTxindexNextIndexForPublicKey(handle *badger.DB, publicKey []byte) *uint64 {
	var nextIndex *uint64
	handle.View(func(txn *badger.Txn) error {
		nextIndex = _DbGetTxindexNextIndexForPublicKeyWithTxn(txn, publicKey)
		return nil
	})
	return nextIndex
}

func _DbGetTxindexNextIndexForPublicKeyWithTxn(txn *badger.Txn, publicKey []byte) *uint64 {
	key := _DbTxindexPublicKeyNextIndexPrefix(publicKey)
	valItem, err := txn.Get(key)
	if err != nil {
		// If we haven't seen this public key yet, we won't have a next index for this key yet, so return 0.
		if errors.Is(err, badger.ErrKeyNotFound) {
			nextIndexVal := _DbGetTxindexNextIndexForPublicKeBySeekWithTxn(txn, publicKey)
			return &nextIndexVal
		} else {
			return nil
		}
	}
	valBytes, err := valItem.ValueCopy(nil)
	if err != nil {
		return nil
	}
	nextIndexVal, bytesRead := Uvarint(valBytes)
	if bytesRead <= 0 {
		return nil
	}
	return &nextIndexVal

}

func DbPutTxindexNextIndexForPublicKeyWithTxn(txn *badger.Txn, publicKey []byte, nextIndex uint64) error {
	key := _DbTxindexPublicKeyNextIndexPrefix(publicKey)
	valBuf := UintToBuf(nextIndex)

	return txn.Set(key, valBuf)
}

func DbDeleteTxindexNextIndexForPublicKeyWithTxn(txn *badger.Txn, publicKey []byte) error {
	key := _DbTxindexPublicKeyNextIndexPrefix(publicKey)
	return txn.Delete(key)
}

func DbPutTxindexPublicKeyToTxnMappingSingleWithTxn(
	dbTxn *badger.Txn, publicKey []byte, txID *BlockHash) error {

	nextIndex := _DbGetTxindexNextIndexForPublicKeyWithTxn(dbTxn, publicKey)
	if nextIndex == nil {
		return fmt.Errorf("Error getting next index")
	}
	key := DbTxindexPublicKeyIndexToTxnKey(publicKey, uint32(*nextIndex))
	err := DbPutTxindexNextIndexForPublicKeyWithTxn(dbTxn, publicKey, uint64(*nextIndex+1))
	if err != nil {
		return err
	}
	return dbTxn.Set(key, txID[:])
}

func DbDeleteTxindexPublicKeyToTxnMappingSingleWithTxn(
	dbTxn *badger.Txn, publicKey []byte, txID *BlockHash) error {

	// Get all the mappings corresponding to the public key passed in.
	// TODO: This is inefficient but reorgs are rare so whatever.
	txIDsInDB := DbGetTxindexTxnsForPublicKeyWithTxn(dbTxn, publicKey)
	numMappingsInDB := len(txIDsInDB)

	// Loop over the list of txIDs and delete the one
	// corresponding to the passed-in transaction. Note we can assume that
	// only one occurrence exists in the list.
	// TODO: Looping backwards would be more efficient.
	for ii, singleTxID := range txIDsInDB {
		if *singleTxID == *txID {
			// If we get here it means the transaction we need to delete is at
			// this index.
			txIDsInDB = append(txIDsInDB[:ii], txIDsInDB[ii+1:]...)
			break
		}
	}

	// Delete all the mappings from the db.
	for pkIndex := 0; pkIndex < numMappingsInDB; pkIndex++ {
		key := DbTxindexPublicKeyIndexToTxnKey(publicKey, uint32(pkIndex))
		if err := dbTxn.Delete(key); err != nil {
			return err
		}
	}

	// Delete the next index for this public key
	err := DbDeleteTxindexNextIndexForPublicKeyWithTxn(dbTxn, publicKey)
	if err != nil {
		return err
	}

	// Re-add all the mappings to the db except the one we just deleted.
	for _, singleTxID := range txIDsInDB {
		if err := DbPutTxindexPublicKeyToTxnMappingSingleWithTxn(dbTxn, publicKey, singleTxID); err != nil {
			return err
		}
	}

	// At this point the db should contain all transactions except the one
	// that was deleted.
	return nil
}

func DbTxindexTxIDKey(txID *BlockHash) []byte {
	return append(append([]byte{}, _PrefixTransactionIDToMetadata...), txID[:]...)
}

type AffectedPublicKey struct {
	PublicKeyBase58Check string
	// Metadata about how this public key was affected by the transaction.
	Metadata string
}

type BasicTransferTxindexMetadata struct {
	TotalInputNanos  uint64
	TotalOutputNanos uint64
	FeeNanos         uint64
	UtxoOpsDump      string
	UtxoOps          []*UtxoOperation
	DiamondLevel     int64
	PostHashHex      string
}
type BitcoinExchangeTxindexMetadata struct {
	BitcoinSpendAddress string
	// DeSoOutputPubKeyBase58Check = TransactorPublicKeyBase58Check
	SatoshisBurned uint64
	// NanosCreated = 0 OR TotalOutputNanos+FeeNanos
	NanosCreated uint64
	// TotalNanosPurchasedBefore = TotalNanosPurchasedAfter - NanosCreated
	TotalNanosPurchasedBefore uint64
	TotalNanosPurchasedAfter  uint64
	BitcoinTxnHash            string
}
type CreatorCoinTxindexMetadata struct {
	OperationType string
	// TransactorPublicKeyBase58Check = TransactorPublicKeyBase58Check
	// CreatorPublicKeyBase58Check in AffectedPublicKeys

	// Differs depending on OperationType.
	DeSoToSellNanos        uint64
	CreatorCoinToSellNanos uint64
	DeSoToAddNanos         uint64

	// Rosetta needs to know how much DESO was added or removed so it can
	// model the change to the total deso locked in the creator coin
	DESOLockedNanosDiff int64
}

type CreatorCoinTransferTxindexMetadata struct {
	CreatorUsername            string
	CreatorCoinToTransferNanos uint64
	DiamondLevel               int64
	PostHashHex                string
}

type UpdateProfileTxindexMetadata struct {
	ProfilePublicKeyBase58Check string

	NewUsername    string
	NewDescription string
	NewProfilePic  string

	NewCreatorBasisPoints uint64

	NewStakeMultipleBasisPoints uint64

	IsHidden bool
}
type SubmitPostTxindexMetadata struct {
	PostHashBeingModifiedHex string
	// PosterPublicKeyBase58Check = TransactorPublicKeyBase58Check

	// If this is a reply to an existing post, then the ParentPostHashHex
	ParentPostHashHex string
	// ParentPosterPublicKeyBase58Check in AffectedPublicKeys

	// The profiles that are mentioned are in the AffectedPublicKeys
	// MentionedPublicKeyBase58Check in AffectedPublicKeys
}
type LikeTxindexMetadata struct {
	// LikerPublicKeyBase58Check = TransactorPublicKeyBase58Check
	IsUnlike bool

	PostHashHex string
	// PosterPublicKeyBase58Check in AffectedPublicKeys
}
type FollowTxindexMetadata struct {
	// FollowerPublicKeyBase58Check = TransactorPublicKeyBase58Check
	// FollowedPublicKeyBase58Check in AffectedPublicKeys

	IsUnfollow bool
}
type PrivateMessageTxindexMetadata struct {
	// SenderPublicKeyBase58Check = TransactorPublicKeyBase58Check
	// RecipientPublicKeyBase58Check in AffectedPublicKeys

	TimestampNanos uint64
}
type SwapIdentityTxindexMetadata struct {
	// ParamUpdater = TransactorPublicKeyBase58Check

	FromPublicKeyBase58Check string
	ToPublicKeyBase58Check   string

	// Rosetta needs this information to track creator coin balances
	FromDeSoLockedNanos uint64
	ToDeSoLockedNanos   uint64
}

type NFTBidTxindexMetadata struct {
	NFTPostHashHex string
	SerialNumber   uint64
	BidAmountNanos uint64
	IsBuyNowBid    bool
}

type AcceptNFTBidTxindexMetadata struct {
	NFTPostHashHex              string
	SerialNumber                uint64
	BidAmountNanos              uint64
	CreatorCoinRoyaltyNanos     uint64
	CreatorPublicKeyBase58Check string
}

type NFTTransferTxindexMetadata struct {
	NFTPostHashHex string
	SerialNumber   uint64
}

type TransactionMetadata struct {
	BlockHashHex    string
	TxnIndexInBlock uint64
	TxnType         string
	// All transactions have a public key who executed the transaction and some
	// public keys that are affected by the transaction. Notifications are created
	// for the affected public keys. _getPublicKeysForTxn uses this to set entries in the
	// database.
	TransactorPublicKeyBase58Check string
	AffectedPublicKeys             []*AffectedPublicKey

	// We store these outputs so we don't have to load the full transaction from disk
	// when looking up output amounts
	TxnOutputs []*DeSoOutput

	BasicTransferTxindexMetadata       *BasicTransferTxindexMetadata       `json:",omitempty"`
	BitcoinExchangeTxindexMetadata     *BitcoinExchangeTxindexMetadata     `json:",omitempty"`
	CreatorCoinTxindexMetadata         *CreatorCoinTxindexMetadata         `json:",omitempty"`
	CreatorCoinTransferTxindexMetadata *CreatorCoinTransferTxindexMetadata `json:",omitempty"`
	UpdateProfileTxindexMetadata       *UpdateProfileTxindexMetadata       `json:",omitempty"`
	SubmitPostTxindexMetadata          *SubmitPostTxindexMetadata          `json:",omitempty"`
	LikeTxindexMetadata                *LikeTxindexMetadata                `json:",omitempty"`
	FollowTxindexMetadata              *FollowTxindexMetadata              `json:",omitempty"`
	PrivateMessageTxindexMetadata      *PrivateMessageTxindexMetadata      `json:",omitempty"`
	SwapIdentityTxindexMetadata        *SwapIdentityTxindexMetadata        `json:",omitempty"`
	NFTBidTxindexMetadata              *NFTBidTxindexMetadata              `json:",omitempty"`
	AcceptNFTBidTxindexMetadata        *AcceptNFTBidTxindexMetadata        `json:",omitempty"`
	NFTTransferTxindexMetadata         *NFTTransferTxindexMetadata         `json:",omitempty"`
}

func DBCheckTxnExistenceWithTxn(txn *badger.Txn, txID *BlockHash) bool {
	key := DbTxindexTxIDKey(txID)
	_, err := txn.Get(key)
	if err != nil {
		return false
	}
	return true
}

func DbCheckTxnExistence(handle *badger.DB, txID *BlockHash) bool {
	var exists bool
	handle.View(func(txn *badger.Txn) error {
		exists = DBCheckTxnExistenceWithTxn(txn, txID)
		return nil
	})
	return exists
}

func DbGetTxindexTransactionRefByTxIDWithTxn(txn *badger.Txn, txID *BlockHash) *TransactionMetadata {
	key := DbTxindexTxIDKey(txID)
	valObj := TransactionMetadata{}

	valItem, err := txn.Get(key)
	if err != nil {
		return nil
	}
	valBytes, err := valItem.ValueCopy(nil)
	if err != nil {
		return nil
	}
	if err := gob.NewDecoder(bytes.NewReader(valBytes)).Decode(&valObj); err != nil {
		return nil
	}
	return &valObj
}

func DbGetTxindexTransactionRefByTxID(handle *badger.DB, txID *BlockHash) *TransactionMetadata {
	var valObj *TransactionMetadata
	handle.View(func(txn *badger.Txn) error {
		valObj = DbGetTxindexTransactionRefByTxIDWithTxn(txn, txID)
		return nil
	})
	return valObj
}
func DbPutTxindexTransactionWithTxn(
	txn *badger.Txn, txID *BlockHash, txnMeta *TransactionMetadata) error {

	key := append(append([]byte{}, _PrefixTransactionIDToMetadata...), txID[:]...)
	valBuf := bytes.NewBuffer([]byte{})
	gob.NewEncoder(valBuf).Encode(txnMeta)

	return txn.Set(key, valBuf.Bytes())
}

func DbPutTxindexTransaction(
	handle *badger.DB, txID *BlockHash, txnMeta *TransactionMetadata) error {

	return handle.Update(func(txn *badger.Txn) error {
		return DbPutTxindexTransactionWithTxn(txn, txID, txnMeta)
	})
}

func _getPublicKeysForTxn(
	txn *MsgDeSoTxn, txnMeta *TransactionMetadata, params *DeSoParams) map[PkMapKey]bool {

	// Collect the public keys in the transaction.
	publicKeys := make(map[PkMapKey]bool)

	// TODO: For AddStake transactions, we don't have a way of getting the implicit
	// outputs. This means that if you get paid from someone else staking to a post
	// after you, the output won't be explicitly included in the transaction, and so
	// it won't be added to our index. We should fix this at some point. I think the
	// "right way" to fix this problem is to index UTXOs rather than transactions (or
	// in addition to them).
	// TODO(updated): We can fix this by populating AffectedPublicKeys

	// Add the TransactorPublicKey
	{
		res, _, err := Base58CheckDecode(txnMeta.TransactorPublicKeyBase58Check)
		if err != nil {
			glog.Errorf("_getPublicKeysForTxn: Error decoding "+
				"TransactorPublicKeyBase58Check: %v %v",
				txnMeta.TransactorPublicKeyBase58Check, err)
		} else {
			publicKeys[MakePkMapKey(res)] = true
		}
	}

	// Add each AffectedPublicKey
	for _, affectedPk := range txnMeta.AffectedPublicKeys {
		res, _, err := Base58CheckDecode(affectedPk.PublicKeyBase58Check)
		if err != nil {
			glog.Errorf("_getPublicKeysForTxn: Error decoding AffectedPublicKey: %v %v %v",
				affectedPk.PublicKeyBase58Check, affectedPk.Metadata, err)
		} else {
			publicKeys[MakePkMapKey(res)] = true
		}
	}

	return publicKeys
}

func DbPutTxindexTransactionMappingsWithTxn(
	dbTx *badger.Txn, txn *MsgDeSoTxn, params *DeSoParams, txnMeta *TransactionMetadata) error {

	txID := txn.Hash()

	if err := DbPutTxindexTransactionWithTxn(dbTx, txID, txnMeta); err != nil {
		return fmt.Errorf("Problem adding txn to txindex transaction index: %v", err)
	}

	// Get the public keys involved with this transaction.
	publicKeys := _getPublicKeysForTxn(txn, txnMeta, params)

	// For each public key found, add the txID from its list.
	for pkFound := range publicKeys {
		// Simply add a new entry for each of the public keys found.
		if err := DbPutTxindexPublicKeyToTxnMappingSingleWithTxn(dbTx, pkFound[:], txID); err != nil {
			return err
		}
	}

	// If we get here, it means everything went smoothly.
	return nil
}

func DbPutTxindexTransactionMappings(
	handle *badger.DB, desoTxn *MsgDeSoTxn, params *DeSoParams, txnMeta *TransactionMetadata) error {

	return handle.Update(func(dbTx *badger.Txn) error {
		return DbPutTxindexTransactionMappingsWithTxn(
			dbTx, desoTxn, params, txnMeta)
	})
}

func DbDeleteTxindexTransactionMappingsWithTxn(
	dbTxn *badger.Txn, txn *MsgDeSoTxn, params *DeSoParams) error {

	txID := txn.Hash()

	// If the txnMeta isn't in the db then that's an error.
	txnMeta := DbGetTxindexTransactionRefByTxIDWithTxn(dbTxn, txID)
	if txnMeta == nil {
		return fmt.Errorf("DbDeleteTxindexTransactionMappingsWithTxn: Missing txnMeta for txID %v", txID)
	}

	// Get the public keys involved with this transaction.
	publicKeys := _getPublicKeysForTxn(txn, txnMeta, params)

	// For each public key found, delete the txID mapping from the db.
	for pkFound := range publicKeys {
		if err := DbDeleteTxindexPublicKeyToTxnMappingSingleWithTxn(dbTxn, pkFound[:], txID); err != nil {
			return err
		}
	}

	// Delete the metadata
	transactionIndexKey := DbTxindexTxIDKey(txID)
	if err := dbTxn.Delete(transactionIndexKey); err != nil {
		return fmt.Errorf("Problem deleting transaction index key: %v", err)
	}

	// If we get here, it means everything went smoothly.
	return nil
}

func DbDeleteTxindexTransactionMappings(
	handle *badger.DB, txn *MsgDeSoTxn, params *DeSoParams) error {

	return handle.Update(func(dbTx *badger.Txn) error {
		return DbDeleteTxindexTransactionMappingsWithTxn(dbTx, txn, params)
	})
}

// DbGetTxindexFullTransactionByTxID
// TODO: This makes lookups inefficient when blocks are large. Shouldn't be a
// problem for a while, but keep an eye on it.
func DbGetTxindexFullTransactionByTxID(
	txindexDBHandle *badger.DB, blockchainDBHandle *badger.DB, txID *BlockHash) (
	_txn *MsgDeSoTxn, _txnMeta *TransactionMetadata) {

	var txnFound *MsgDeSoTxn
	var txnMeta *TransactionMetadata
	err := txindexDBHandle.View(func(dbTxn *badger.Txn) error {
		txnMeta = DbGetTxindexTransactionRefByTxIDWithTxn(dbTxn, txID)
		if txnMeta == nil {
			return fmt.Errorf("DbGetTxindexFullTransactionByTxID: Transaction not found")
		}
		blockHashBytes, err := hex.DecodeString(txnMeta.BlockHashHex)
		if err != nil {
			return fmt.Errorf("DbGetTxindexFullTransactionByTxID: Error parsing block "+
				"hash hex: %v %v", txnMeta.BlockHashHex, err)
		}
		blockHash := &BlockHash{}
		copy(blockHash[:], blockHashBytes)
		blockFound, err := GetBlock(blockHash, blockchainDBHandle)
		if blockFound == nil || err != nil {
			return fmt.Errorf("DbGetTxindexFullTransactionByTxID: Block corresponding to txn not found")
		}

		txnFound = blockFound.Txns[txnMeta.TxnIndexInBlock]
		return nil
	})
	if err != nil {
		return nil, nil
	}

	return txnFound, txnMeta
}

// =======================================================================================
// DeSo app code start
// =======================================================================================

func _dbKeyForPostEntryHash(postHash *BlockHash) []byte {
	// Make a copy to avoid multiple calls to this function re-using the same slice.
	prefixCopy := append([]byte{}, _PrefixPostHashToPostEntry...)
	key := append(prefixCopy, postHash[:]...)
	return key
}
func _dbKeyForPublicKeyPostHash(publicKey []byte, postHash *BlockHash) []byte {
	// Make a copy to avoid multiple calls to this function re-using the same slice.
	key := append([]byte{}, _PrefixPosterPublicKeyPostHash...)
	key = append(key, publicKey...)
	key = append(key, postHash[:]...)
	return key
}
func _dbKeyForPosterPublicKeyTimestampPostHash(publicKey []byte, timestampNanos uint64, postHash *BlockHash) []byte {
	// Make a copy to avoid multiple calls to this function re-using the same slice.
	key := append([]byte{}, _PrefixPosterPublicKeyTimestampPostHash...)
	key = append(key, publicKey...)
	key = append(key, EncodeUint64(timestampNanos)...)
	key = append(key, postHash[:]...)
	return key
}
func _dbKeyForTstampPostHash(tstampNanos uint64, postHash *BlockHash) []byte {
	// Make a copy to avoid multiple calls to this function re-using the same slice.
	key := append([]byte{}, _PrefixTstampNanosPostHash...)
	key = append(key, EncodeUint64(tstampNanos)...)
	key = append(key, postHash[:]...)
	return key
}
func _dbKeyForCreatorBpsPostHash(creatorBps uint64, postHash *BlockHash) []byte {
	key := append([]byte{}, _PrefixCreatorBpsPostHash...)
	key = append(key, EncodeUint64(creatorBps)...)
	key = append(key, postHash[:]...)
	return key
}
func _dbKeyForStakeMultipleBpsPostHash(stakeMultipleBps uint64, postHash *BlockHash) []byte {
	key := append([]byte{}, _PrefixMultipleBpsPostHash...)
	key = append(key, EncodeUint64(stakeMultipleBps)...)
	key = append(key, postHash[:]...)
	return key
}
func _dbKeyForCommentParentStakeIDToPostHash(
	stakeID []byte, tstampNanos uint64, postHash *BlockHash) []byte {
	key := append([]byte{}, _PrefixCommentParentStakeIDToPostHash...)
	key = append(key, stakeID[:]...)
	key = append(key, EncodeUint64(tstampNanos)...)
	key = append(key, postHash[:]...)
	return key
}

func DBGetPostEntryByPostHashWithTxn(
	txn *badger.Txn, postHash *BlockHash) *PostEntry {

	key := _dbKeyForPostEntryHash(postHash)
	postEntryObj := &PostEntry{}
	postEntryItem, err := txn.Get(key)
	if err != nil {
		return nil
	}
	err = postEntryItem.Value(func(valBytes []byte) error {
		return gob.NewDecoder(bytes.NewReader(valBytes)).Decode(postEntryObj)
	})
	if err != nil {
		glog.Errorf("DBGetPostEntryByPostHashWithTxn: Problem reading "+
			"PostEntry for postHash %v", postHash)
		return nil
	}
	return postEntryObj
}

func DBGetPostEntryByPostHash(db *badger.DB, postHash *BlockHash) *PostEntry {
	var ret *PostEntry
	db.View(func(txn *badger.Txn) error {
		ret = DBGetPostEntryByPostHashWithTxn(txn, postHash)
		return nil
	})
	return ret
}

func DBDeletePostEntryMappingsWithTxn(
	txn *badger.Txn, postHash *BlockHash, params *DeSoParams) error {

	// First pull up the mapping that exists for the post hash passed in.
	// If one doesn't exist then there's nothing to do.
	postEntry := DBGetPostEntryByPostHashWithTxn(txn, postHash)
	if postEntry == nil {
		return nil
	}

	// When a post exists, delete the mapping for the post.
	if err := txn.Delete(_dbKeyForPostEntryHash(postHash)); err != nil {
		return errors.Wrapf(err, "DbDeletePostEntryMappingsWithTxn: Deleting "+
			"post mapping for post hash %v", postHash)
	}

	// If the post is a comment we store it in a separate index. Comments are
	// technically posts but they really should be treated as their own entity.
	// The only reason they're not actually implemented that way is so that we
	// get code re-use.
	isComment := len(postEntry.ParentStakeID) == HashSizeBytes
	if isComment {
		// Extend the parent stake ID, which is a block hash, to 33 bytes, which
		// is the length of a public key and the standard length we use for this
		// key.
		extendedStakeID := append([]byte{}, postEntry.ParentStakeID...)
		extendedStakeID = append(extendedStakeID, 0x00)
		parentStakeIDKey := _dbKeyForCommentParentStakeIDToPostHash(
			extendedStakeID, postEntry.TimestampNanos, postEntry.PostHash)
		if err := txn.Delete(parentStakeIDKey); err != nil {

			return errors.Wrapf(err, "DbDeletePostEntryMappingsWithTxn: Problem "+
				"deleting mapping for comment: %v: %v", postEntry, err)
		}
	} else {
		if err := txn.Delete(_dbKeyForPosterPublicKeyTimestampPostHash(
			postEntry.PosterPublicKey, postEntry.TimestampNanos, postEntry.PostHash)); err != nil {

			return errors.Wrapf(err, "DbDeletePostEntryMappingsWithTxn: Deleting "+
				"public key mapping for post hash %v: %v", postHash, err)
		}
		if err := txn.Delete(_dbKeyForTstampPostHash(
			postEntry.TimestampNanos, postEntry.PostHash)); err != nil {

			return errors.Wrapf(err, "DbDeletePostEntryMappingsWithTxn: Deleting "+
				"tstamp mapping for post hash %v: %v", postHash, err)
		}
		if err := txn.Delete(_dbKeyForCreatorBpsPostHash(
			postEntry.CreatorBasisPoints, postEntry.PostHash)); err != nil {

			return errors.Wrapf(err, "DbDeletePostEntryMappingsWithTxn: Deleting "+
				"creatorBps mapping for post hash %v: %v", postHash, err)
		}
		if err := txn.Delete(_dbKeyForStakeMultipleBpsPostHash(
			postEntry.StakeMultipleBasisPoints, postEntry.PostHash)); err != nil {

			return errors.Wrapf(err, "DbDeletePostEntryMappingsWithTxn: Deleting "+
				"stakeMultiple mapping for post hash %v: %v", postHash, err)
		}
	}

	// Delete the repost entries for the post.
	if IsVanillaRepost(postEntry) {
		if err := txn.Delete(
			_dbKeyForReposterPubKeyRepostedPostHashToRepostPostHash(postEntry.PosterPublicKey, *postEntry.RepostedPostHash)); err != nil {
			return errors.Wrapf(err, "DbDeletePostEntryMappingsWithTxn: Error problem deleting mapping for repostPostHash to ReposterPubKey: %v", err)
		}
		if err := txn.Delete(
			_dbKeyForRepostedPostHashReposterPubKey(postEntry.RepostedPostHash, postEntry.PosterPublicKey)); err != nil {
			return errors.Wrapf(err, "DbDeletePostEntryMappingsWithTxn: Error problem adding "+
				"mapping for _dbKeyForRepostedPostHashReposterPubKey: %v", err)
		}
	} else if IsQuotedRepost(postEntry) {
		// Put quoted repost stuff.
		if err := txn.Delete(
			_dbKeyForRepostedPostHashReposterPubKeyRepostPostHash(
				postEntry.RepostedPostHash, postEntry.PosterPublicKey, postEntry.PostHash)); err != nil {
			return errors.Wrapf(err, "DbDeletePostEntryMappingsWithTxn: Error problem adding "+
				"mapping for _dbKeyForRepostedPostHashReposterPubKeyRepostPostHash: %v", err)

		}
	}

	return nil
}

func DBDeletePostEntryMappings(
	handle *badger.DB, postHash *BlockHash, params *DeSoParams) error {

	return handle.Update(func(txn *badger.Txn) error {
		return DBDeletePostEntryMappingsWithTxn(txn, postHash, params)
	})
}

func DBPutPostEntryMappingsWithTxn(
	txn *badger.Txn, postEntry *PostEntry, params *DeSoParams) error {

	postDataBuf := bytes.NewBuffer([]byte{})
	gob.NewEncoder(postDataBuf).Encode(postEntry)

	if err := txn.Set(_dbKeyForPostEntryHash(
		postEntry.PostHash), postDataBuf.Bytes()); err != nil {

		return errors.Wrapf(err, "DbPutPostEntryMappingsWithTxn: Problem "+
			"adding mapping for post: %v", postEntry.PostHash)
	}

	// If the post is a comment we store it in a separate index. Comments are
	// technically posts but they really should be treated as their own entity.
	// The only reason they're not actually implemented that way is so that we
	// get code re-use.
	isComment := len(postEntry.ParentStakeID) != 0
	if isComment {
		// Extend the parent stake ID, which is a block hash, to 33 bytes, which
		// is the length of a public key and the standard length we use for this
		// key.
		extendedStakeID := append([]byte{}, postEntry.ParentStakeID...)
		if len(extendedStakeID) == HashSizeBytes {
			extendedStakeID = append(extendedStakeID, 0x00)
		}
		if len(extendedStakeID) != btcec.PubKeyBytesLenCompressed {
			return fmt.Errorf("DbPutPostEntryMappingsWithTxn: extended "+
				"ParentStakeID %#v must have length %v",
				extendedStakeID, btcec.PubKeyBytesLenCompressed)
		}
		parentStakeIDKey := _dbKeyForCommentParentStakeIDToPostHash(
			extendedStakeID, postEntry.TimestampNanos, postEntry.PostHash)
		if err := txn.Set(parentStakeIDKey, []byte{}); err != nil {

			return errors.Wrapf(err, "DbPutPostEntryMappingsWithTxn: Problem "+
				"adding mapping for comment: %v: %v", postEntry, err)
		}

	} else {
		if err := txn.Set(_dbKeyForPosterPublicKeyTimestampPostHash(
			postEntry.PosterPublicKey, postEntry.TimestampNanos, postEntry.PostHash), []byte{}); err != nil {

			return errors.Wrapf(err, "DbPutPostEntryMappingsWithTxn: Problem "+
				"adding mapping for public key: %v: %v", postEntry, err)
		}
		if err := txn.Set(_dbKeyForTstampPostHash(
			postEntry.TimestampNanos, postEntry.PostHash), []byte{}); err != nil {

			return errors.Wrapf(err, "DbPutPostEntryMappingsWithTxn: Problem "+
				"adding mapping for tstamp: %v", postEntry)
		}
		if err := txn.Set(_dbKeyForCreatorBpsPostHash(
			postEntry.CreatorBasisPoints, postEntry.PostHash), []byte{}); err != nil {

			return errors.Wrapf(err, "DbPutPostEntryMappingsWithTxn: Problem "+
				"adding mapping for creatorBps: %v", postEntry)
		}
		if err := txn.Set(_dbKeyForStakeMultipleBpsPostHash(
			postEntry.StakeMultipleBasisPoints, postEntry.PostHash), []byte{}); err != nil {

			return errors.Wrapf(err, "DbPutPostEntryMappingsWithTxn: Problem "+
				"adding mapping for stakeMultipleBps: %v", postEntry)
		}
	}
	// We treat reposting the same for both comments and posts.
	// We only store repost entry mappings for vanilla reposts
	if IsVanillaRepost(postEntry) {
		repostEntry := RepostEntry{
			RepostPostHash:   postEntry.PostHash,
			RepostedPostHash: postEntry.RepostedPostHash,
			ReposterPubKey:   postEntry.PosterPublicKey,
		}
		repostDataBuf := bytes.NewBuffer([]byte{})
		gob.NewEncoder(repostDataBuf).Encode(repostEntry)
		if err := txn.Set(
			_dbKeyForReposterPubKeyRepostedPostHashToRepostPostHash(postEntry.PosterPublicKey, *postEntry.RepostedPostHash),
			repostDataBuf.Bytes()); err != nil {
			return errors.Wrapf(err, "DbPutPostEntryMappingsWithTxn: Error problem adding mapping for repostPostHash to ReposterPubKey: %v", err)
		}
		if err := txn.Set(
			_dbKeyForRepostedPostHashReposterPubKey(postEntry.RepostedPostHash, postEntry.PosterPublicKey),
			[]byte{}); err != nil {
			return errors.Wrapf(err, "DbPutPostEntryMappingsWithTxn: Error problem adding "+
				"mapping for _dbKeyForRepostedPostHashReposterPubKey: %v", err)
		}
	} else if IsQuotedRepost(postEntry) {
		// Put quoted repost stuff.
		if err := txn.Set(
			_dbKeyForRepostedPostHashReposterPubKeyRepostPostHash(
				postEntry.RepostedPostHash, postEntry.PosterPublicKey, postEntry.PostHash),
			[]byte{}); err != nil {
			return errors.Wrapf(err, "DbPutPostEntryMappingsWithTxn: Error problem adding "+
				"mapping for _dbKeyForRepostedPostHashReposterPubKeyRepostPostHash: %v", err)
		}
	}
	return nil
}

func DBPutPostEntryMappings(handle *badger.DB, postEntry *PostEntry, params *DeSoParams) error {

	return handle.Update(func(txn *badger.Txn) error {
		return DBPutPostEntryMappingsWithTxn(txn, postEntry, params)
	})
}

// Specifying minTimestampNanos gives you all posts after minTimestampNanos
// Pass minTimestampNanos = 0 && maxTimestampNanos = 0 if you want all posts
// Setting maxTimestampNanos = 0, will default maxTimestampNanos to the current time.
func DBGetAllPostsAndCommentsForPublicKeyOrderedByTimestamp(
	handle *badger.DB, publicKey []byte, fetchEntries bool, minTimestampNanos uint64, maxTimestampNanos uint64) (
	_tstamps []uint64, _postAndCommentHashes []*BlockHash, _postAndCommentEntries []*PostEntry, _err error) {

	tstampsFetched := []uint64{}
	postAndCommentHashesFetched := []*BlockHash{}
	postAndCommentEntriesFetched := []*PostEntry{}
	dbPrefixx := append([]byte{}, _PrefixPosterPublicKeyTimestampPostHash...)
	dbPrefixx = append(dbPrefixx, publicKey...)

	err := handle.View(func(txn *badger.Txn) error {
		opts := badger.DefaultIteratorOptions

		opts.PrefetchValues = false

		// Go in reverse order since a larger count is better.
		opts.Reverse = true

		it := txn.NewIterator(opts)
		defer it.Close()
		// Since we iterate backwards, the prefix must be bigger than all possible
		// timestamps that could actually exist. We use eight bytes since the timestamp is
		// encoded as a 64-bit big-endian byte slice, which will be eight bytes long.
		maxBigEndianUint64Bytes := []byte{0xFF, 0xFF, 0xFF, 0xFF, 0xFF, 0xFF, 0xFF, 0xFF}
		prefix := append(dbPrefixx, maxBigEndianUint64Bytes...)

		// If we have a maxTimeStamp, we use that instead of the maxBigEndianUint64.
		if maxTimestampNanos != 0 {
			prefix = append(dbPrefixx, EncodeUint64(maxTimestampNanos)...)
		}

		for it.Seek(prefix); it.ValidForPrefix(dbPrefixx); it.Next() {
			rawKey := it.Item().Key()

			// Key should be
			// [prefix][posterPublicKey][Timestamp][PostHash]

			// Pull out the relevant fields
			timestampSizeBytes := 8
			keyWithoutPrefix := rawKey[1:]
			//posterPublicKey := keyWithoutPrefix[:HashSizeBytes]
			publicKeySizeBytes := HashSizeBytes + 1
			tstampNanos := DecodeUint64(keyWithoutPrefix[publicKeySizeBytes:(publicKeySizeBytes + timestampSizeBytes)])

			postHash := &BlockHash{}
			copy(postHash[:], keyWithoutPrefix[(publicKeySizeBytes+timestampSizeBytes):])

			if tstampNanos < minTimestampNanos {
				break
			}

			tstampsFetched = append(tstampsFetched, tstampNanos)
			postAndCommentHashesFetched = append(postAndCommentHashesFetched, postHash)
		}
		return nil
	})
	if err != nil {
		return nil, nil, nil, err
	}

	if !fetchEntries {
		return tstampsFetched, postAndCommentHashesFetched, nil, nil
	}

	for _, postHash := range postAndCommentHashesFetched {
		postEntry := DBGetPostEntryByPostHash(handle, postHash)
		if postEntry == nil {
			return nil, nil, nil, fmt.Errorf("DBGetPostEntryByPostHash: "+
				"PostHash %v does not have corresponding entry", postHash)
		}
		postAndCommentEntriesFetched = append(postAndCommentEntriesFetched, postEntry)
	}

	return tstampsFetched, postAndCommentHashesFetched, postAndCommentEntriesFetched, nil
}

// DBGetAllPostsByTstamp returns all the posts in the db with the newest
// posts first.
//
// TODO(performance): This currently fetches all posts. We should implement
// some kind of pagination instead though.
func DBGetAllPostsByTstamp(handle *badger.DB, fetchEntries bool) (
	_tstamps []uint64, _postHashes []*BlockHash, _postEntries []*PostEntry, _err error) {

	tstampsFetched := []uint64{}
	postHashesFetched := []*BlockHash{}
	postEntriesFetched := []*PostEntry{}
	dbPrefixx := append([]byte{}, _PrefixTstampNanosPostHash...)

	err := handle.View(func(txn *badger.Txn) error {
		opts := badger.DefaultIteratorOptions

		opts.PrefetchValues = false

		// Go in reverse order since a larger count is better.
		opts.Reverse = true

		it := txn.NewIterator(opts)
		defer it.Close()
		// Since we iterate backwards, the prefix must be bigger than all possible
		// timestamps that could actually exist. We use eight bytes since the timestamp is
		// encoded as a 64-bit big-endian byte slice, which will be eight bytes long.
		maxBigEndianUint64Bytes := []byte{0xFF, 0xFF, 0xFF, 0xFF, 0xFF, 0xFF, 0xFF, 0xFF}
		prefix := append(dbPrefixx, maxBigEndianUint64Bytes...)
		for it.Seek(prefix); it.ValidForPrefix(dbPrefixx); it.Next() {
			rawKey := it.Item().Key()

			// Strip the prefix off the key and check its length. If it contains
			// a big-endian uint64 then it should be at least eight bytes.
			tstampPostHashKey := rawKey[1:]
			uint64BytesLen := len(maxBigEndianUint64Bytes)
			if len(tstampPostHashKey) != uint64BytesLen+HashSizeBytes {
				return fmt.Errorf("DBGetAllPostsByTstamp: Invalid key "+
					"length %d should be at least %d", len(tstampPostHashKey),
					uint64BytesLen+HashSizeBytes)
			}

			tstampNanos := DecodeUint64(tstampPostHashKey[:uint64BytesLen])

			// Appended to the tstamp should be the post hash so extract it here.
			postHash := &BlockHash{}
			copy(postHash[:], tstampPostHashKey[uint64BytesLen:])

			tstampsFetched = append(tstampsFetched, tstampNanos)
			postHashesFetched = append(postHashesFetched, postHash)
		}
		return nil
	})
	if err != nil {
		return nil, nil, nil, err
	}

	if !fetchEntries {
		return tstampsFetched, postHashesFetched, nil, nil
	}

	for _, postHash := range postHashesFetched {
		postEntry := DBGetPostEntryByPostHash(handle, postHash)
		if postEntry == nil {
			return nil, nil, nil, fmt.Errorf("DBGetPostEntryByPostHash: "+
				"PostHash %v does not have corresponding entry", postHash)
		}
		postEntriesFetched = append(postEntriesFetched, postEntry)
	}

	return tstampsFetched, postHashesFetched, postEntriesFetched, nil
}

// DBGetCommentPostHashesForParentStakeID returns all the comments, which are indexed by their
// stake ID rather than by their timestamp.
//
// TODO(performance): This currently fetches all comments. We should implement
// something where we only get the comments for particular posts instead.
func DBGetCommentPostHashesForParentStakeID(
	handle *badger.DB, stakeIDXXX []byte, fetchEntries bool) (
	_tstamps []uint64, _commentPostHashes []*BlockHash, _commentPostEntryes []*PostEntry, _err error) {

	tstampsFetched := []uint64{}
	commentPostHashes := []*BlockHash{}
	commentEntriesFetched := []*PostEntry{}
	dbPrefixx := append([]byte{}, _PrefixCommentParentStakeIDToPostHash...)
	dbPrefixx = append(dbPrefixx, stakeIDXXX...)

	err := handle.View(func(txn *badger.Txn) error {
		opts := badger.DefaultIteratorOptions

		opts.PrefetchValues = false

		it := txn.NewIterator(opts)
		defer it.Close()
		// Since we iterate backwards, the prefix must be bigger than all possible
		// counts that could actually exist. We use eight bytes since the count is
		// encoded as a 64-bit big-endian byte slice, which will be eight bytes long.
		maxBigEndianUint64Bytes := []byte{0xFF, 0xFF, 0xFF, 0xFF, 0xFF, 0xFF, 0xFF, 0xFF}
		//prefix := append(dbPrefixx, maxBigEndianUint64Bytes...)
		prefix := dbPrefixx
		for it.Seek(prefix); it.ValidForPrefix(dbPrefixx); it.Next() {
			rawKey := it.Item().Key()

			// Strip the prefix off the key and check its length. It should contain
			// a 33-byte stake id, an 8 byte tstamp, and a 32 byte comment hash.
			stakeIDTstampPostHashKey := rawKey[1:]
			uint64BytesLen := len(maxBigEndianUint64Bytes)
			if len(stakeIDTstampPostHashKey) != btcec.PubKeyBytesLenCompressed+uint64BytesLen+HashSizeBytes {
				return fmt.Errorf("DBGetCommentPostHashesForParentStakeID: Invalid key "+
					"length %d should be at least %d", len(stakeIDTstampPostHashKey),
					btcec.PubKeyBytesLenCompressed+uint64BytesLen+HashSizeBytes)
			}

			//stakeID := stakeIDTstampPostHashKey[:btcec.PubKeyBytesLenCompressed]
			tstampNanos := DecodeUint64(stakeIDTstampPostHashKey[btcec.PubKeyBytesLenCompressed : btcec.PubKeyBytesLenCompressed+uint64BytesLen])

			commentPostHashBytes := stakeIDTstampPostHashKey[btcec.PubKeyBytesLenCompressed+uint64BytesLen:]
			commentPostHash := &BlockHash{}
			copy(commentPostHash[:], commentPostHashBytes)

			//stakeIDsFetched = append(stakeIDsFetched, stakeID)
			tstampsFetched = append(tstampsFetched, tstampNanos)
			commentPostHashes = append(commentPostHashes, commentPostHash)
		}
		return nil
	})
	if err != nil {
		return nil, nil, nil, err
	}

	if !fetchEntries {
		return tstampsFetched, commentPostHashes, nil, nil
	}

	for _, postHash := range commentPostHashes {
		postEntry := DBGetPostEntryByPostHash(handle, postHash)
		if postEntry == nil {
			return nil, nil, nil, fmt.Errorf("DBGetCommentPostHashesForParentStakeID: "+
				"PostHash %v does not have corresponding entry", postHash)
		}
		commentEntriesFetched = append(commentEntriesFetched, postEntry)
	}

	return tstampsFetched, commentPostHashes, commentEntriesFetched, nil
}

// =======================================================================================
// NFTEntry db functions
// =======================================================================================
func _dbKeyForNFTPostHashSerialNumber(nftPostHash *BlockHash, serialNumber uint64) []byte {
	// Make a copy to avoid multiple calls to this function re-using the same slice.
	prefixCopy := append([]byte{}, _PrefixPostHashSerialNumberToNFTEntry...)
	key := append(prefixCopy, nftPostHash[:]...)
	key = append(key, EncodeUint64(serialNumber)...)
	return key
}

func _dbKeyForPKIDIsForSaleBidAmountNanosNFTPostHashSerialNumber(pkid *PKID, isForSale bool, bidAmountNanos uint64, nftPostHash *BlockHash, serialNumber uint64) []byte {
	prefixCopy := append([]byte{}, _PrefixPKIDIsForSaleBidAmountNanosPostHashSerialNumberToNFTEntry...)
	key := append(prefixCopy, pkid[:]...)
	key = append(key, BoolToByte(isForSale))
	key = append(key, EncodeUint64(bidAmountNanos)...)
	key = append(key, nftPostHash[:]...)
	key = append(key, EncodeUint64(serialNumber)...)
	return key
}

func DBGetNFTEntryByPostHashSerialNumberWithTxn(
	txn *badger.Txn, postHash *BlockHash, serialNumber uint64) *NFTEntry {

	key := _dbKeyForNFTPostHashSerialNumber(postHash, serialNumber)
	nftEntryObj := &NFTEntry{}
	nftEntryItem, err := txn.Get(key)
	if err != nil {
		return nil
	}
	err = nftEntryItem.Value(func(valBytes []byte) error {
		return gob.NewDecoder(bytes.NewReader(valBytes)).Decode(nftEntryObj)
	})
	if err != nil {
		glog.Errorf("DBGetNFTEntryByPostHashSerialNumberWithTxn: Problem reading "+
			"NFTEntry for postHash %v", postHash)
		return nil
	}
	return nftEntryObj
}

func DBGetNFTEntryByPostHashSerialNumber(db *badger.DB, postHash *BlockHash, serialNumber uint64) *NFTEntry {
	var ret *NFTEntry
	db.View(func(txn *badger.Txn) error {
		ret = DBGetNFTEntryByPostHashSerialNumberWithTxn(txn, postHash, serialNumber)
		return nil
	})
	return ret
}

func DBDeleteNFTMappingsWithTxn(txn *badger.Txn, nftPostHash *BlockHash, serialNumber uint64) error {

	// First pull up the mapping that exists for the post / serial # passed in.
	// If one doesn't exist then there's nothing to do.
	nftEntry := DBGetNFTEntryByPostHashSerialNumberWithTxn(txn, nftPostHash, serialNumber)
	if nftEntry == nil {
		return nil
	}

	// When an nftEntry exists, delete the mapping.
	if err := txn.Delete(_dbKeyForPKIDIsForSaleBidAmountNanosNFTPostHashSerialNumber(nftEntry.OwnerPKID, nftEntry.IsForSale, nftEntry.LastAcceptedBidAmountNanos, nftPostHash, serialNumber)); err != nil {
		return errors.Wrapf(err, "DbDeleteNFTMappingsWithTxn: Deleting "+
			"nft mapping for pkid %v post hash %v serial number %d", nftEntry.OwnerPKID, nftPostHash, serialNumber)
	}

	// When an nftEntry exists, delete the mapping.
	if err := txn.Delete(_dbKeyForNFTPostHashSerialNumber(nftPostHash, serialNumber)); err != nil {
		return errors.Wrapf(err, "DbDeleteNFTMappingsWithTxn: Deleting "+
			"nft mapping for post hash %v serial number %d", nftPostHash, serialNumber)
	}

	return nil
}

func DBDeleteNFTMappings(
	handle *badger.DB, postHash *BlockHash, serialNumber uint64) error {

	return handle.Update(func(txn *badger.Txn) error {
		return DBDeleteNFTMappingsWithTxn(txn, postHash, serialNumber)
	})
}

func DBPutNFTEntryMappingsWithTxn(txn *badger.Txn, nftEntry *NFTEntry) error {

	nftDataBuf := bytes.NewBuffer([]byte{})
	gob.NewEncoder(nftDataBuf).Encode(nftEntry)

	nftEntryBytes := nftDataBuf.Bytes()
	if err := txn.Set(_dbKeyForNFTPostHashSerialNumber(
		nftEntry.NFTPostHash, nftEntry.SerialNumber), nftEntryBytes); err != nil {

		return errors.Wrapf(err, "DbPutNFTEntryMappingsWithTxn: Problem "+
			"adding mapping for post: %v, serial number: %d", nftEntry.NFTPostHash, nftEntry.SerialNumber)
	}

	if err := txn.Set(_dbKeyForPKIDIsForSaleBidAmountNanosNFTPostHashSerialNumber(
		nftEntry.OwnerPKID, nftEntry.IsForSale, nftEntry.LastAcceptedBidAmountNanos, nftEntry.NFTPostHash, nftEntry.SerialNumber), nftEntryBytes); err != nil {
		return errors.Wrapf(err, "DbPutNFTEntryMappingsWithTxn: Problem "+
			"adding mapping for pkid: %v, post: %v, serial number: %d", nftEntry.OwnerPKID, nftEntry.NFTPostHash, nftEntry.SerialNumber)
	}

	return nil
}

func DBPutNFTEntryMappings(handle *badger.DB, nftEntry *NFTEntry) error {

	return handle.Update(func(txn *badger.Txn) error {
		return DBPutNFTEntryMappingsWithTxn(txn, nftEntry)
	})
}

// DBGetNFTEntriesForPostHash gets NFT Entries *from the DB*. Does not include mempool txns.
func DBGetNFTEntriesForPostHash(handle *badger.DB, nftPostHash *BlockHash) (_nftEntries []*NFTEntry) {
	nftEntries := []*NFTEntry{}
	prefix := append([]byte{}, _PrefixPostHashSerialNumberToNFTEntry...)
	keyPrefix := append(prefix, nftPostHash[:]...)
	_, entryByteStringsFound := _enumerateKeysForPrefix(handle, keyPrefix)
	for _, byteString := range entryByteStringsFound {
		currentEntry := &NFTEntry{}
		gob.NewDecoder(bytes.NewReader(byteString)).Decode(currentEntry)
		nftEntries = append(nftEntries, currentEntry)
	}
	return nftEntries
}

// =======================================================================================
// NFTOwnership db functions
// NOTE: This index is not essential to running the protocol and should be computed
// outside of the protocol layer once update to the creation of TxIndex are complete.
// =======================================================================================

func DBGetNFTEntryByNFTOwnershipDetailsWithTxn(
	txn *badger.Txn, ownerPKID *PKID, isForSale bool, bidAmountNanos uint64, postHash *BlockHash, serialNumber uint64) *NFTEntry {

	key := _dbKeyForPKIDIsForSaleBidAmountNanosNFTPostHashSerialNumber(ownerPKID, isForSale, bidAmountNanos, postHash, serialNumber)
	nftEntryObj := &NFTEntry{}
	nftEntryItem, err := txn.Get(key)
	if err != nil {
		return nil
	}
	err = nftEntryItem.Value(func(valBytes []byte) error {
		return gob.NewDecoder(bytes.NewReader(valBytes)).Decode(nftEntryObj)
	})
	if err != nil {
		glog.Errorf("DBGetNFTEntryByNFTOwnershipDetailsWithTxn: Problem reading "+
			"NFTEntry for postHash %v serial number %d", postHash, serialNumber)
		return nil
	}
	return nftEntryObj
}

func DBGetNFTEntryByNFTOwnershipDetails(db *badger.DB, ownerPKID *PKID, isForSale bool, bidAmountNanos uint64, postHash *BlockHash, serialNumber uint64) *NFTEntry {
	var ret *NFTEntry
	db.View(func(txn *badger.Txn) error {
		ret = DBGetNFTEntryByNFTOwnershipDetailsWithTxn(txn, ownerPKID, isForSale, bidAmountNanos, postHash, serialNumber)
		return nil
	})
	return ret
}

// DBGetNFTEntriesForPKID gets NFT Entries *from the DB*. Does not include mempool txns.
func DBGetNFTEntriesForPKID(handle *badger.DB, ownerPKID *PKID) (_nftEntries []*NFTEntry) {
	nftEntries := []*NFTEntry{}
	prefix := append([]byte{}, _PrefixPKIDIsForSaleBidAmountNanosPostHashSerialNumberToNFTEntry...)
	keyPrefix := append(prefix, ownerPKID[:]...)
	_, entryByteStringsFound := _enumerateKeysForPrefix(handle, keyPrefix)
	for _, byteString := range entryByteStringsFound {
		currentEntry := &NFTEntry{}
		gob.NewDecoder(bytes.NewReader(byteString)).Decode(currentEntry)
		nftEntries = append(nftEntries, currentEntry)
	}
	return nftEntries
}

// =======================================================================================
// AcceptedNFTBidEntries db functions
// NOTE: This index is not essential to running the protocol and should be computed
// outside of the protocol layer once update to the creation of TxIndex are complete.
// =======================================================================================
func _dbKeyForPostHashSerialNumberToAcceptedBidEntries(nftPostHash *BlockHash, serialNumber uint64) []byte {
	prefixCopy := append([]byte{}, _PrefixPostHashSerialNumberToAcceptedBidEntries...)
	key := append(prefixCopy, nftPostHash[:]...)
	key = append(key, EncodeUint64(serialNumber)...)
	return key
}

func DBPutAcceptedNFTBidEntriesMappingWithTxn(txn *badger.Txn, nftKey NFTKey, nftBidEntries *[]*NFTBidEntry) error {
	nftDataBuf := bytes.NewBuffer([]byte{})
	gob.NewEncoder(nftDataBuf).Encode(nftBidEntries)

	acceptedNFTBidEntryBytes := nftDataBuf.Bytes()
	if err := txn.Set(_dbKeyForPostHashSerialNumberToAcceptedBidEntries(
		&nftKey.NFTPostHash, nftKey.SerialNumber), acceptedNFTBidEntryBytes); err != nil {

		return errors.Wrapf(err, "DBPutAcceptedNFTBidEntriesMappingWithTxn: Problem "+
			"adding accepted bid mapping for post: %v, serial number: %d", nftKey.NFTPostHash, nftKey.SerialNumber)
	}
	return nil
}

func DBPutAcceptedNFTBidEntriesMapping(handle *badger.DB, nftKey NFTKey, nftBidEntries *[]*NFTBidEntry) error {
	return handle.Update(func(txn *badger.Txn) error {
		return DBPutAcceptedNFTBidEntriesMappingWithTxn(txn, nftKey, nftBidEntries)
	})
}

func DBGetAcceptedNFTBidEntriesByPostHashSerialNumberWithTxn(
	txn *badger.Txn, postHash *BlockHash, serialNumber uint64) *[]*NFTBidEntry {

	key := _dbKeyForPostHashSerialNumberToAcceptedBidEntries(postHash, serialNumber)
	nftBidEntriesObj := &[]*NFTBidEntry{}
	nftBidEntriesItem, err := txn.Get(key)
	if err != nil {
		return nil
	}
	err = nftBidEntriesItem.Value(func(valBytes []byte) error {
		return gob.NewDecoder(bytes.NewReader(valBytes)).Decode(nftBidEntriesObj)
	})
	if err != nil {
		glog.Errorf("DBGetAcceptedNFTBidEntriesByPostHashSerialNumberWithTxn: Problem reading "+
			"NFTBidEntries for postHash %v serialNumber %d", postHash, serialNumber)
		return nil
	}
	return nftBidEntriesObj
}

func DBGetAcceptedNFTBidEntriesByPostHashSerialNumber(db *badger.DB, postHash *BlockHash, serialNumber uint64) *[]*NFTBidEntry {
	var ret *[]*NFTBidEntry
	db.View(func(txn *badger.Txn) error {
		ret = DBGetAcceptedNFTBidEntriesByPostHashSerialNumberWithTxn(txn, postHash, serialNumber)
		return nil
	})
	return ret
}

func DBDeleteAcceptedNFTBidEntriesMappingsWithTxn(txn *badger.Txn, nftPostHash *BlockHash, serialNumber uint64) error {

	// First check to see if there is an existing mapping. If one doesn't exist, there's nothing to do.
	nftBidEntries := DBGetAcceptedNFTBidEntriesByPostHashSerialNumberWithTxn(txn, nftPostHash, serialNumber)
	if nftBidEntries == nil {
		return nil
	}

	// When an nftEntry exists, delete both mapping.
	if err := txn.Delete(_dbKeyForPostHashSerialNumberToAcceptedBidEntries(nftPostHash, serialNumber)); err != nil {
		return errors.Wrapf(err, "DBDeleteAcceptedNFTBidEntriesMappingsWithTxn: Deleting "+
			"accepted nft bid mapping for post hash %v serial number %d", nftPostHash, serialNumber)
	}

	return nil
}

func DBDeleteAcceptedNFTBidMappings(
	handle *badger.DB, postHash *BlockHash, serialNumber uint64) error {

	return handle.Update(func(txn *badger.Txn) error {
		return DBDeleteAcceptedNFTBidEntriesMappingsWithTxn(txn, postHash, serialNumber)
	})
}

// =======================================================================================
// NFTBidEntry db functions
// =======================================================================================

func _dbKeyForNFTPostHashSerialNumberBidNanosBidderPKID(bidEntry *NFTBidEntry) []byte {
	// Make a copy to avoid multiple calls to this function re-using the same slice.
	prefixCopy := append([]byte{}, _PrefixPostHashSerialNumberBidNanosBidderPKID...)
	key := append(prefixCopy, bidEntry.NFTPostHash[:]...)
	key = append(key, EncodeUint64(bidEntry.SerialNumber)...)
	key = append(key, EncodeUint64(bidEntry.BidAmountNanos)...)
	key = append(key, bidEntry.BidderPKID[:]...)
	return key
}

func _dbKeyForNFTBidderPKIDPostHashSerialNumber(
	bidderPKID *PKID, nftPostHash *BlockHash, serialNumber uint64) []byte {
	// Make a copy to avoid multiple calls to this function re-using the same slice.
	prefixCopy := append([]byte{}, _PrefixBidderPKIDPostHashSerialNumberToBidNanos...)
	key := append(prefixCopy, bidderPKID[:]...)
	key = append(key, nftPostHash[:]...)
	key = append(key, EncodeUint64(serialNumber)...)
	return key
}

func _dbSeekKeyForNFTBids(nftHash *BlockHash, serialNumber uint64) []byte {
	// Make a copy to avoid multiple calls to this function re-using the same slice.
	prefixCopy := append([]byte{}, _PrefixPostHashSerialNumberBidNanosBidderPKID...)
	key := append(prefixCopy, nftHash[:]...)
	key = append(key, EncodeUint64(serialNumber)...)
	return key
}

func DBGetNFTBidEntryForNFTBidKeyWithTxn(txn *badger.Txn, nftBidKey *NFTBidKey) *NFTBidEntry {

	key := _dbKeyForNFTBidderPKIDPostHashSerialNumber(
		&nftBidKey.BidderPKID, &nftBidKey.NFTPostHash, nftBidKey.SerialNumber)

	nftBidItem, err := txn.Get(key)
	if err != nil {
		return nil
	}

	// If we get here then it means we actually had a bid amount for this key in the DB.
	nftBidBytes, err := nftBidItem.ValueCopy(nil)
	if err != nil {
		// If we had a problem reading the mapping then log an error and return nil.
		glog.Errorf("DBGetNFTBidEntryForNFTBidKeyWithTxn: Problem reading "+
			"bid bytes for bidKey: %v", nftBidKey)
		return nil
	}

	nftBidAmountNanos := DecodeUint64(nftBidBytes)

	nftBidEntry := &NFTBidEntry{
		BidderPKID:     &nftBidKey.BidderPKID,
		NFTPostHash:    &nftBidKey.NFTPostHash,
		SerialNumber:   nftBidKey.SerialNumber,
		BidAmountNanos: nftBidAmountNanos,
	}

	return nftBidEntry
}

func DBGetNFTBidEntryForNFTBidKey(db *badger.DB, nftBidKey *NFTBidKey) *NFTBidEntry {
	var ret *NFTBidEntry
	db.View(func(txn *badger.Txn) error {
		ret = DBGetNFTBidEntryForNFTBidKeyWithTxn(txn, nftBidKey)
		return nil
	})
	return ret
}

func DBDeleteNFTBidMappingsWithTxn(txn *badger.Txn, nftBidKey *NFTBidKey) error {

	// First check to see if there is an existing mapping. If one doesn't exist, there's nothing to do.
	nftBidEntry := DBGetNFTBidEntryForNFTBidKeyWithTxn(txn, nftBidKey)
	if nftBidEntry == nil {
		return nil
	}

	// When an nftEntry exists, delete both mapping.
	if err := txn.Delete(_dbKeyForNFTPostHashSerialNumberBidNanosBidderPKID(nftBidEntry)); err != nil {
		return errors.Wrapf(err, "DbDeleteNFTBidMappingsWithTxn: Deleting "+
			"nft bid mapping for nftBidKey %v", nftBidKey)
	}

	// When an nftEntry exists, delete both mapping.
	if err := txn.Delete(_dbKeyForNFTBidderPKIDPostHashSerialNumber(
		nftBidEntry.BidderPKID, nftBidEntry.NFTPostHash, nftBidEntry.SerialNumber)); err != nil {
		return errors.Wrapf(err, "DbDeleteNFTBidMappingsWithTxn: Deleting "+
			"nft bid mapping for nftBidKey %v", nftBidKey)
	}

	return nil
}

func DBDeleteNFTBidMappings(handle *badger.DB, nftBidKey *NFTBidKey) error {

	return handle.Update(func(txn *badger.Txn) error {
		return DBDeleteNFTBidMappingsWithTxn(txn, nftBidKey)
	})
}

func DBPutNFTBidEntryMappingsWithTxn(txn *badger.Txn, nftBidEntry *NFTBidEntry) error {
	// We store two indexes for NFT bids. (1) sorted by bid amount nanos in the key and
	// (2) sorted by the bidder PKID. Both come in handy.

	// Put the first index --> []byte{} (no data needs to be stored since it all info is in the key)
	if err := txn.Set(_dbKeyForNFTPostHashSerialNumberBidNanosBidderPKID(nftBidEntry), []byte{}); err != nil {

		return errors.Wrapf(err, "DbPutNFTBidEntryMappingsWithTxn: Problem "+
			"adding mapping to BidderPKID for bid entry: %v", nftBidEntry)
	}

	// Put the second index --> BidAmountNanos
	if err := txn.Set(_dbKeyForNFTBidderPKIDPostHashSerialNumber(
		nftBidEntry.BidderPKID, nftBidEntry.NFTPostHash, nftBidEntry.SerialNumber,
	), EncodeUint64(nftBidEntry.BidAmountNanos)); err != nil {

		return errors.Wrapf(err, "DbPutNFTBidEntryMappingsWithTxn: Problem "+
			"adding mapping to BidAmountNanos for bid entry: %v", nftBidEntry)
	}

	return nil
}

func DBPutNFTBidEntryMappings(handle *badger.DB, nftEntry *NFTBidEntry) error {

	return handle.Update(func(txn *badger.Txn) error {
		return DBPutNFTBidEntryMappingsWithTxn(txn, nftEntry)
	})
}

func DBGetNFTBidEntriesForPKID(handle *badger.DB, bidderPKID *PKID) (_nftBidEntries []*NFTBidEntry) {
	nftBidEntries := []*NFTBidEntry{}
	{
		prefix := append([]byte{}, _PrefixBidderPKIDPostHashSerialNumberToBidNanos...)
		keyPrefix := append(prefix, bidderPKID[:]...)
		keysFound, valuesFound := _enumerateKeysForPrefix(handle, keyPrefix)
		bidderPKIDLength := len(bidderPKID[:])
		for ii, keyFound := range keysFound {

			postHashStartIdx := 1 + bidderPKIDLength           // The length of prefix + length of PKID
			postHashEndIdx := postHashStartIdx + HashSizeBytes // Add the length of the bid amount (uint64).

			// Cut the bid amount out of the key and decode.
			postHashBytes := keyFound[postHashStartIdx:postHashEndIdx]

			nftHash := &BlockHash{}
			copy(nftHash[:], postHashBytes)

			serialNumber := DecodeUint64(keyFound[postHashEndIdx:])

			bidAmountNanos := DecodeUint64(valuesFound[ii])

			currentEntry := &NFTBidEntry{
				NFTPostHash:    nftHash,
				SerialNumber:   serialNumber,
				BidderPKID:     bidderPKID,
				BidAmountNanos: bidAmountNanos,
			}
			nftBidEntries = append(nftBidEntries, currentEntry)
		}
	}
	return nftBidEntries
}

// Get NFT bid Entries *from the DB*. Does not include mempool txns.
func DBGetNFTBidEntries(handle *badger.DB, nftPostHash *BlockHash, serialNumber uint64,
) (_nftBidEntries []*NFTBidEntry) {
	nftBidEntries := []*NFTBidEntry{}
	{
		prefix := append([]byte{}, _PrefixPostHashSerialNumberBidNanosBidderPKID...)
		keyPrefix := append(prefix, nftPostHash[:]...)
		keyPrefix = append(keyPrefix, EncodeUint64(serialNumber)...)
		keysFound, _ := _enumerateKeysForPrefix(handle, keyPrefix)
		for _, keyFound := range keysFound {
			bidAmountStartIdx := 1 + HashSizeBytes + 8 // The length of prefix + the post hash + the serial #.
			bidAmountEndIdx := bidAmountStartIdx + 8   // Add the length of the bid amount (uint64).

			// Cut the bid amount out of the key and decode.
			bidAmountBytes := keyFound[bidAmountStartIdx:bidAmountEndIdx]
			bidAmountNanos := DecodeUint64(bidAmountBytes)

			// Cut the pkid bytes out of the keys
			bidderPKIDBytes := keyFound[bidAmountEndIdx:]

			// Construct the bidder PKID.
			bidderPKID := PublicKeyToPKID(bidderPKIDBytes)

			currentEntry := &NFTBidEntry{
				NFTPostHash:    nftPostHash,
				SerialNumber:   serialNumber,
				BidderPKID:     bidderPKID,
				BidAmountNanos: bidAmountNanos,
			}
			nftBidEntries = append(nftBidEntries, currentEntry)
		}
	}
	return nftBidEntries
}

func DBGetNFTBidEntriesPaginated(
	handle *badger.DB,
	nftHash *BlockHash,
	serialNumber uint64,
	startEntry *NFTBidEntry,
	limit int,
	reverse bool,
) (_bidEntries []*NFTBidEntry) {
	seekKey := _dbSeekKeyForNFTBids(nftHash, serialNumber)
	startKey := seekKey
	if startEntry != nil {
		startKey = _dbKeyForNFTPostHashSerialNumberBidNanosBidderPKID(startEntry)
	}
	// The key length consists of: (1 prefix byte) + (BlockHash) + (2 x uint64) + (PKID)
	maxKeyLen := 1 + HashSizeBytes + 16 + btcec.PubKeyBytesLenCompressed
	keysBytes, _, _ := DBGetPaginatedKeysAndValuesForPrefix(
		handle,
		startKey,
		seekKey,
		maxKeyLen,
		limit,
		reverse,
		false)
	// TODO: We should probably handle the err case for this function.

	// Chop up the keyBytes into bid entries.
	var bidEntries []*NFTBidEntry
	for _, keyBytes := range keysBytes {
		serialNumStartIdx := 1 + HashSizeBytes
		bidAmountStartIdx := serialNumStartIdx + 8
		bidderPKIDStartIdx := bidAmountStartIdx + 8

		nftHashBytes := keyBytes[1:serialNumStartIdx]
		serialNumberBytes := keyBytes[serialNumStartIdx:bidAmountStartIdx]
		bidAmountBytes := keyBytes[bidAmountStartIdx:bidderPKIDStartIdx]
		bidderPKIDBytes := keyBytes[bidderPKIDStartIdx:]

		nftHash := &BlockHash{}
		copy(nftHash[:], nftHashBytes)
		serialNumber := DecodeUint64(serialNumberBytes)
		bidAmount := DecodeUint64(bidAmountBytes)
		bidderPKID := &PKID{}
		copy(bidderPKID[:], bidderPKIDBytes)

		bidEntry := &NFTBidEntry{
			NFTPostHash:    nftHash,
			SerialNumber:   serialNumber,
			BidAmountNanos: bidAmount,
			BidderPKID:     bidderPKID,
		}

		bidEntries = append(bidEntries, bidEntry)
	}

	return bidEntries
}

// ======================================================================================
// Authorize derived key functions
//  	<prefix, owner pub key [33]byte, derived pub key [33]byte> -> <DerivedKeyEntry>
// ======================================================================================

func _dbKeyForOwnerToDerivedKeyMapping(
	ownerPublicKey PublicKey, derivedPublicKey PublicKey) []byte {
	// Make a copy to avoid multiple calls to this function re-using the same slice.
	prefixCopy := append([]byte{}, _PrefixAuthorizeDerivedKey...)
	key := append(prefixCopy, ownerPublicKey[:]...)
	key = append(key, derivedPublicKey[:]...)
	return key
}

func _dbSeekPrefixForDerivedKeyMappings(
	ownerPublicKey PublicKey) []byte {
	// Make a copy to avoid multiple calls to this function re-using the same slice.
	prefixCopy := append([]byte{}, _PrefixAuthorizeDerivedKey...)
	key := append(prefixCopy, ownerPublicKey[:]...)
	return key
}

func DBPutDerivedKeyMappingWithTxn(
	txn *badger.Txn, ownerPublicKey PublicKey, derivedPublicKey PublicKey, derivedKeyEntry *DerivedKeyEntry) error {

	if len(ownerPublicKey) != btcec.PubKeyBytesLenCompressed {
		return fmt.Errorf("DBPutDerivedKeyMappingsWithTxn: Owner Public Key "+
			"length %d != %d", len(ownerPublicKey), btcec.PubKeyBytesLenCompressed)
	}
	if len(derivedPublicKey) != btcec.PubKeyBytesLenCompressed {
		return fmt.Errorf("DBPutDerivedKeyMappingsWithTxn: Derived Public Key "+
			"length %d != %d", len(derivedPublicKey), btcec.PubKeyBytesLenCompressed)
	}

	key := _dbKeyForOwnerToDerivedKeyMapping(ownerPublicKey, derivedPublicKey)

	derivedKeyEntryBuffer := bytes.NewBuffer([]byte{})
	gob.NewEncoder(derivedKeyEntryBuffer).Encode(derivedKeyEntry)
	return txn.Set(key, derivedKeyEntryBuffer.Bytes())
}

func DBPutDerivedKeyMapping(
	handle *badger.DB, ownerPublicKey PublicKey, derivedPublicKey PublicKey, derivedKeyEntry *DerivedKeyEntry) error {

	return handle.Update(func(txn *badger.Txn) error {
		return DBPutDerivedKeyMappingWithTxn(txn, ownerPublicKey, derivedPublicKey, derivedKeyEntry)
	})
}

func DBGetOwnerToDerivedKeyMappingWithTxn(
	txn *badger.Txn, ownerPublicKey PublicKey, derivedPublicKey PublicKey) *DerivedKeyEntry {

	key := _dbKeyForOwnerToDerivedKeyMapping(ownerPublicKey, derivedPublicKey)
	derivedKeyEntryItem, err := txn.Get(key)
	if err != nil {
		return nil
	}
	derivedKeyEntryBytes, err := derivedKeyEntryItem.ValueCopy(nil)
	if err != nil {
		return nil
	}
	derivedKeyEntry := &DerivedKeyEntry{}
	err = derivedKeyEntryItem.Value(func(valBytes []byte) error {
		return gob.NewDecoder(bytes.NewReader(derivedKeyEntryBytes)).Decode(derivedKeyEntry)
	})

	return derivedKeyEntry
}

func DBGetOwnerToDerivedKeyMapping(
	db *badger.DB, ownerPublicKey PublicKey, derivedPublicKey PublicKey) *DerivedKeyEntry {

	var derivedKeyEntry *DerivedKeyEntry
	db.View(func(txn *badger.Txn) error {
		derivedKeyEntry = DBGetOwnerToDerivedKeyMappingWithTxn(txn, ownerPublicKey, derivedPublicKey)
		return nil
	})
	return derivedKeyEntry
}

func DBDeleteDerivedKeyMappingWithTxn(
	txn *badger.Txn, ownerPublicKey PublicKey, derivedPublicKey PublicKey) error {

	// First check that a mapping exists for the passed in public keys.
	// If one doesn't exist then there's nothing to do.
	derivedKeyEntry := DBGetOwnerToDerivedKeyMappingWithTxn(
		txn, ownerPublicKey, derivedPublicKey)
	if derivedKeyEntry == nil {
		return nil
	}

	// When a mapping exists, delete it.
	if err := txn.Delete(_dbKeyForOwnerToDerivedKeyMapping(ownerPublicKey, derivedPublicKey)); err != nil {
		return errors.Wrapf(err, "DBDeleteDerivedKeyMappingWithTxn: Deleting "+
			"ownerPublicKey %s and derivedPublicKey %s failed",
			PkToStringMainnet(ownerPublicKey[:]), PkToStringMainnet(derivedPublicKey[:]))
	}

	return nil
}

func DBDeleteDerivedKeyMapping(
	handle *badger.DB, ownerPublicKey PublicKey, derivedPublicKey PublicKey) error {
	return handle.Update(func(txn *badger.Txn) error {
		return DBDeleteDerivedKeyMappingWithTxn(txn, ownerPublicKey, derivedPublicKey)
	})
}

func DBGetAllOwnerToDerivedKeyMappings(handle *badger.DB, ownerPublicKey PublicKey) (
	_entries []*DerivedKeyEntry, _err error) {

	prefix := _dbSeekPrefixForDerivedKeyMappings(ownerPublicKey)
	_, valsFound := _enumerateKeysForPrefix(handle, prefix)

	var derivedEntries []*DerivedKeyEntry
	for _, keyBytes := range valsFound {
		derivedKeyEntry := &DerivedKeyEntry{}
		err := gob.NewDecoder(bytes.NewReader(keyBytes)).Decode(derivedKeyEntry)
		if err != nil {
			return nil, err
		}
		derivedEntries = append(derivedEntries, derivedKeyEntry)
	}

	return derivedEntries, nil
}

// ======================================================================================
// Profile code
// ======================================================================================
func _dbKeyForPKIDToProfileEntry(pkid *PKID) []byte {
	prefixCopy := append([]byte{}, _PrefixPKIDToProfileEntry...)
	key := append(prefixCopy, pkid[:]...)
	return key
}
func _dbKeyForProfileUsernameToPKID(nonLowercaseUsername []byte) []byte {
	// Make a copy to avoid multiple calls to this function re-using the same slice.
	key := append([]byte{}, _PrefixProfileUsernameToPKID...)
	// Always lowercase the username when we use it as a key in our db. This allows
	// us to check uniqueness in a case-insensitive way.
	lowercaseUsername := []byte(strings.ToLower(string(nonLowercaseUsername)))
	key = append(key, lowercaseUsername...)
	return key
}

// This is the key we use to sort profiles by their amount of DeSo locked
func _dbKeyForCreatorDeSoLockedNanosCreatorPKID(desoLockedNanos uint64, pkid *PKID) []byte {
	key := append([]byte{}, _PrefixCreatorDeSoLockedNanosCreatorPKID...)
	key = append(key, EncodeUint64(desoLockedNanos)...)
	key = append(key, pkid[:]...)
	return key
}

func DbPrefixForCreatorDeSoLockedNanosCreatorPKID() []byte {
	return append([]byte{}, _PrefixCreatorDeSoLockedNanosCreatorPKID...)
}

func DBGetPKIDForUsernameWithTxn(
	txn *badger.Txn, username []byte) *PKID {

	key := _dbKeyForProfileUsernameToPKID(username)
	profileEntryItem, err := txn.Get(key)
	if err != nil {
		return nil
	}
	pkidBytes, err := profileEntryItem.ValueCopy(nil)
	if err != nil {
		glog.Errorf("DBGetProfileEntryForUsernameWithTxn: Problem reading "+
			"public key for username %v: %v", string(username), err)
		return nil
	}

	return PublicKeyToPKID(pkidBytes)
}

func DBGetPKIDForUsername(db *badger.DB, username []byte) *PKID {
	var ret *PKID
	db.View(func(txn *badger.Txn) error {
		ret = DBGetPKIDForUsernameWithTxn(txn, username)
		return nil
	})
	return ret
}

func DBGetProfileEntryForUsernameWithTxn(
	txn *badger.Txn, username []byte) *ProfileEntry {

	pkid := DBGetPKIDForUsernameWithTxn(txn, username)
	if pkid == nil {
		return nil
	}

	return DBGetProfileEntryForPKIDWithTxn(txn, pkid)
}

func DBGetProfileEntryForUsername(db *badger.DB, username []byte) *ProfileEntry {
	var ret *ProfileEntry
	db.View(func(txn *badger.Txn) error {
		ret = DBGetProfileEntryForUsernameWithTxn(txn, username)
		return nil
	})
	return ret
}

func DBGetProfileEntryForPKIDWithTxn(
	txn *badger.Txn, pkid *PKID) *ProfileEntry {

	key := _dbKeyForPKIDToProfileEntry(pkid)
	profileEntryObj := &ProfileEntry{}
	profileEntryItem, err := txn.Get(key)
	if err != nil {
		return nil
	}
	err = profileEntryItem.Value(func(valBytes []byte) error {
		return gob.NewDecoder(bytes.NewReader(valBytes)).Decode(profileEntryObj)
	})
	if err != nil {
		glog.Errorf("DBGetProfileEntryForPubKeyWithTxnhWithTxn: Problem reading "+
			"ProfileEntry for PKID %v", pkid)
		return nil
	}
	return profileEntryObj
}

func DBGetProfileEntryForPKID(db *badger.DB, pkid *PKID) *ProfileEntry {
	var ret *ProfileEntry
	db.View(func(txn *badger.Txn) error {
		ret = DBGetProfileEntryForPKIDWithTxn(txn, pkid)
		return nil
	})
	return ret
}

func DBDeleteProfileEntryMappingsWithTxn(
	txn *badger.Txn, pkid *PKID, params *DeSoParams) error {

	// First pull up the mapping that exists for the profile pub key passed in.
	// If one doesn't exist then there's nothing to do.
	profileEntry := DBGetProfileEntryForPKIDWithTxn(txn, pkid)
	if profileEntry == nil {
		return nil
	}

	// When a profile exists, delete the pkid mapping for the profile.
	if err := txn.Delete(_dbKeyForPKIDToProfileEntry(pkid)); err != nil {
		return errors.Wrapf(err, "DbDeleteProfileEntryMappingsWithTxn: Deleting "+
			"profile mapping for profile PKID: %v",
			PkToString(pkid[:], params))
	}

	if err := txn.Delete(
		_dbKeyForProfileUsernameToPKID(profileEntry.Username)); err != nil {

		return errors.Wrapf(err, "DbDeleteProfileEntryMappingsWithTxn: Deleting "+
			"username mapping for profile username %v", string(profileEntry.Username))
	}

	// The coin deso mapping
	if err := txn.Delete(
		_dbKeyForCreatorDeSoLockedNanosCreatorPKID(
			profileEntry.CreatorCoinEntry.DeSoLockedNanos, pkid)); err != nil {

		return errors.Wrapf(err, "DbDeleteProfileEntryMappingsWithTxn: Deleting "+
			"coin mapping for profile username %v", string(profileEntry.Username))
	}

	return nil
}

func DBDeleteProfileEntryMappings(
	handle *badger.DB, pkid *PKID, params *DeSoParams) error {

	return handle.Update(func(txn *badger.Txn) error {
		return DBDeleteProfileEntryMappingsWithTxn(txn, pkid, params)
	})
}

func DBPutProfileEntryMappingsWithTxn(
	txn *badger.Txn, profileEntry *ProfileEntry, pkid *PKID, params *DeSoParams) error {

	profileDataBuf := bytes.NewBuffer([]byte{})
	gob.NewEncoder(profileDataBuf).Encode(profileEntry)

	// Set the main PKID -> profile entry mapping.
	if err := txn.Set(_dbKeyForPKIDToProfileEntry(pkid), profileDataBuf.Bytes()); err != nil {

		return errors.Wrapf(err, "DbPutProfileEntryMappingsWithTxn: Problem "+
			"adding mapping for profile: %v", PkToString(pkid[:], params))
	}

	// Username
	if err := txn.Set(
		_dbKeyForProfileUsernameToPKID(profileEntry.Username),
		pkid[:]); err != nil {

		return errors.Wrapf(err, "DbPutProfileEntryMappingsWithTxn: Problem "+
			"adding mapping for profile with username: %v", string(profileEntry.Username))
	}

	// The coin deso mapping
	if err := txn.Set(
		_dbKeyForCreatorDeSoLockedNanosCreatorPKID(
			profileEntry.CreatorCoinEntry.DeSoLockedNanos, pkid), []byte{}); err != nil {

		return errors.Wrapf(err, "DbPutProfileEntryMappingsWithTxn: Problem "+
			"adding mapping for profile coin: ")
	}

	return nil
}

func DBPutProfileEntryMappings(
	handle *badger.DB, profileEntry *ProfileEntry, pkid *PKID, params *DeSoParams) error {

	return handle.Update(func(txn *badger.Txn) error {
		return DBPutProfileEntryMappingsWithTxn(txn, profileEntry, pkid, params)
	})
}

// DBGetAllProfilesByCoinValue returns all the profiles in the db with the
// highest coin values first.
//
// TODO(performance): This currently fetches all profiles. We should implement
// some kind of pagination instead though.
func DBGetAllProfilesByCoinValue(handle *badger.DB, fetchEntries bool) (
	_lockedDeSoNanos []uint64, _profilePublicKeys []*PKID,
	_profileEntries []*ProfileEntry, _err error) {

	lockedDeSoNanosFetched := []uint64{}
	profilePublicKeysFetched := []*PKID{}
	profileEntriesFetched := []*ProfileEntry{}
	dbPrefixx := append([]byte{}, _PrefixCreatorDeSoLockedNanosCreatorPKID...)

	err := handle.View(func(txn *badger.Txn) error {
		opts := badger.DefaultIteratorOptions

		opts.PrefetchValues = false

		// Go in reverse order since a larger count is better.
		opts.Reverse = true

		it := txn.NewIterator(opts)
		defer it.Close()
		// Since we iterate backwards, the prefix must be bigger than all possible
		// counts that could actually exist. We use eight bytes since the count is
		// encoded as a 64-bit big-endian byte slice, which will be eight bytes long.
		maxBigEndianUint64Bytes := []byte{0xFF, 0xFF, 0xFF, 0xFF, 0xFF, 0xFF, 0xFF, 0xFF}
		prefix := append(dbPrefixx, maxBigEndianUint64Bytes...)
		for it.Seek(prefix); it.ValidForPrefix(dbPrefixx); it.Next() {
			rawKey := it.Item().Key()

			// Strip the prefix off the key and check its length. If it contains
			// a big-endian uint64 then it should be at least eight bytes.
			lockedDeSoPubKeyConcatKey := rawKey[1:]
			uint64BytesLen := len(maxBigEndianUint64Bytes)
			expectedLength := uint64BytesLen + btcec.PubKeyBytesLenCompressed
			if len(lockedDeSoPubKeyConcatKey) != expectedLength {
				return fmt.Errorf("DBGetAllProfilesByLockedDeSo: Invalid key "+
					"length %d should be at least %d", len(lockedDeSoPubKeyConcatKey),
					expectedLength)
			}

			lockedDeSoNanos := DecodeUint64(lockedDeSoPubKeyConcatKey[:uint64BytesLen])

			// Appended to the stake should be the profile pub key so extract it here.
			profilePKID := make([]byte, btcec.PubKeyBytesLenCompressed)
			copy(profilePKID[:], lockedDeSoPubKeyConcatKey[uint64BytesLen:])

			lockedDeSoNanosFetched = append(lockedDeSoNanosFetched, lockedDeSoNanos)
			profilePublicKeysFetched = append(profilePublicKeysFetched, PublicKeyToPKID(profilePKID))
		}
		return nil
	})
	if err != nil {
		return nil, nil, nil, err
	}

	if !fetchEntries {
		return lockedDeSoNanosFetched, profilePublicKeysFetched, nil, nil
	}

	for _, profilePKID := range profilePublicKeysFetched {
		profileEntry := DBGetProfileEntryForPKID(handle, profilePKID)
		if profileEntry == nil {
			return nil, nil, nil, fmt.Errorf("DBGetAllProfilesByLockedDeSo: "+
				"ProfilePubKey %v does not have corresponding entry",
				PkToStringBoth(profilePKID[:]))
		}
		profileEntriesFetched = append(profileEntriesFetched, profileEntry)
	}

	return lockedDeSoNanosFetched, profilePublicKeysFetched, profileEntriesFetched, nil
}

// =====================================================================================
//  Coin balance entry code - Supports both creator coins and DAO coins
// =====================================================================================
func _dbGetPrefixForHODLerPKIDCreatorPKIDToBalanceEntry(isDAOCoin bool) []byte {
	if isDAOCoin {
		return _PrefixHODLerPKIDCreatorPKIDToDAOCoinBalanceEntry
	} else {
		return _PrefixHODLerPKIDCreatorPKIDToBalanceEntry
	}
}

func _dbGetPrefixForCreatorPKIDHODLerPKIDToBalanceEntry(isDAOCoin bool) []byte {
	if isDAOCoin {
		return _PrefixCreatorPKIDHODLerPKIDToDAOCoinBalanceEntry
	} else {
		return _PrefixCreatorPKIDHODLerPKIDToBalanceEntry
	}
}

func _dbKeyForHODLerPKIDCreatorPKIDToBalanceEntry(hodlerPKID *PKID, creatorPKID *PKID, isDAOCoin bool) []byte {
	key := append([]byte{}, _dbGetPrefixForHODLerPKIDCreatorPKIDToBalanceEntry(isDAOCoin)...)
	key = append(key, hodlerPKID[:]...)
	key = append(key, creatorPKID[:]...)
	return key
}
func _dbKeyForCreatorPKIDHODLerPKIDToBalanceEntry(creatorPKID *PKID, hodlerPKID *PKID, isDAOCoin bool) []byte {
	key := append([]byte{}, _dbGetPrefixForCreatorPKIDHODLerPKIDToBalanceEntry(isDAOCoin)...)
	key = append(key, creatorPKID[:]...)
	key = append(key, hodlerPKID[:]...)
	return key
}

func DBGetBalanceEntryForHODLerAndCreatorPKIDsWithTxn(
	txn *badger.Txn, hodlerPKID *PKID, creatorPKID *PKID, isDAOCoin bool) *BalanceEntry {

	key := _dbKeyForHODLerPKIDCreatorPKIDToBalanceEntry(hodlerPKID, creatorPKID, isDAOCoin)
	balanceEntryObj := &BalanceEntry{}
	balanceEntryItem, err := txn.Get(key)
	if err != nil {
		return nil
	}
	err = balanceEntryItem.Value(func(valBytes []byte) error {
		return gob.NewDecoder(bytes.NewReader(valBytes)).Decode(balanceEntryObj)
	})
	if err != nil {
		glog.Errorf("DBGetBalanceEntryForHODLerAndCreatorPKIDsWithTxn: Problem reading "+
			"BalanceEntry for PKIDs %v %v %v",
			PkToStringBoth(hodlerPKID[:]), PkToStringBoth(creatorPKID[:]), err)
		return nil
	}
	return balanceEntryObj
}

func DBGetBalanceEntryForHODLerAndCreatorPKIDs(
	handle *badger.DB, hodlerPKID *PKID, creatorPKID *PKID, isDAOCoin bool) *BalanceEntry {

	var ret *BalanceEntry
	handle.View(func(txn *badger.Txn) error {
		ret = DBGetBalanceEntryForHODLerAndCreatorPKIDsWithTxn(
			txn, hodlerPKID, creatorPKID, isDAOCoin)
		return nil
	})
	return ret
}

func DBGetBalanceEntryForCreatorPKIDAndHODLerPubKeyWithTxn(
	txn *badger.Txn, creatorPKID *PKID, hodlerPKID *PKID, isDAOCoin bool) *BalanceEntry {

	key := _dbKeyForCreatorPKIDHODLerPKIDToBalanceEntry(creatorPKID, hodlerPKID, isDAOCoin)
	balanceEntryObj := &BalanceEntry{}
	balanceEntryItem, err := txn.Get(key)
	if err != nil {
		return nil
	}
	err = balanceEntryItem.Value(func(valBytes []byte) error {
		return gob.NewDecoder(bytes.NewReader(valBytes)).Decode(balanceEntryObj)
	})
	if err != nil {
		glog.Errorf("DBGetBalanceEntryForCreatorPKIDAndHODLerPubKeyWithTxn: Problem reading "+
			"BalanceEntry for PKIDs %v %v",
			PkToStringBoth(hodlerPKID[:]), PkToStringBoth(creatorPKID[:]))
		return nil
	}
	return balanceEntryObj
}

func DBDeleteBalanceEntryMappingsWithTxn(
	txn *badger.Txn, hodlerPKID *PKID, creatorPKID *PKID, isDAOCoin bool) error {

	// First pull up the mappings that exists for the keys passed in.
	// If one doesn't exist then there's nothing to do.
	balanceEntry := DBGetBalanceEntryForHODLerAndCreatorPKIDsWithTxn(
		txn, hodlerPKID, creatorPKID, isDAOCoin)
	if balanceEntry == nil {
		return nil
	}

	// When an entry exists, delete the mappings for it.
	if err := txn.Delete(_dbKeyForHODLerPKIDCreatorPKIDToBalanceEntry(hodlerPKID, creatorPKID, isDAOCoin)); err != nil {
		return errors.Wrapf(err, "DBDeleteBalanceEntryMappingsWithTxn: Deleting "+
			"mappings with keys: %v %v",
			PkToStringBoth(hodlerPKID[:]), PkToStringBoth(creatorPKID[:]))
	}
	if err := txn.Delete(_dbKeyForCreatorPKIDHODLerPKIDToBalanceEntry(creatorPKID, hodlerPKID, isDAOCoin)); err != nil {
		return errors.Wrapf(err, "DBDeleteBalanceEntryMappingsWithTxn: Deleting "+
			"mappings with keys: %v %v",
			PkToStringBoth(hodlerPKID[:]), PkToStringBoth(creatorPKID[:]))
	}

	// Note: We don't update the CreatorDeSoLockedNanosCreatorPubKeyIIndex
	// because we expect that the caller is keeping the individual holdings in
	// sync with the "total" coins stored in the profile.

	return nil
}

func DBDeleteBalanceEntryMappings(
	handle *badger.DB, hodlerPKID *PKID, creatorPKID *PKID, isDAOCoin bool) error {

	return handle.Update(func(txn *badger.Txn) error {
		return DBDeleteBalanceEntryMappingsWithTxn(
			txn, hodlerPKID, creatorPKID, isDAOCoin)
	})
}

func DBPutBalanceEntryMappingsWithTxn(
	txn *badger.Txn, balanceEntry *BalanceEntry, isDAOCoin bool) error {

	balanceEntryDataBuf := bytes.NewBuffer([]byte{})
	if err := gob.NewEncoder(balanceEntryDataBuf).Encode(balanceEntry); err != nil {
		return err
	}

	// Set the forward direction for the HODLer
	if err := txn.Set(_dbKeyForHODLerPKIDCreatorPKIDToBalanceEntry(
		balanceEntry.HODLerPKID, balanceEntry.CreatorPKID, isDAOCoin),
		balanceEntryDataBuf.Bytes()); err != nil {

		return errors.Wrapf(err, "DBPutBalanceEntryMappingsWithTxn: Problem "+
			"adding forward mappings for pub keys: %v %v",
			PkToStringBoth(balanceEntry.HODLerPKID[:]),
			PkToStringBoth(balanceEntry.CreatorPKID[:]))
	}

	// Set the reverse direction for the creator
	if err := txn.Set(_dbKeyForCreatorPKIDHODLerPKIDToBalanceEntry(
		balanceEntry.CreatorPKID, balanceEntry.HODLerPKID, isDAOCoin),
		balanceEntryDataBuf.Bytes()); err != nil {

		return errors.Wrapf(err, "DBPutBalanceEntryMappingsWithTxn: Problem "+
			"adding reverse mappings for pub keys: %v %v",
			PkToStringBoth(balanceEntry.HODLerPKID[:]),
			PkToStringBoth(balanceEntry.CreatorPKID[:]))
	}

	return nil
}

func DBPutBalanceEntryMappings(
	handle *badger.DB, balanceEntry *BalanceEntry, isDAOCoin bool) error {

	return handle.Update(func(txn *badger.Txn) error {
		return DBPutBalanceEntryMappingsWithTxn(
			txn, balanceEntry, isDAOCoin)
	})
}

// GetSingleBalanceEntryFromPublicKeys fetches a single balance entry of a holder's creator or DAO coin.
// Returns nil if the balance entry never existed.
func GetSingleBalanceEntryFromPublicKeys(holder []byte, creator []byte, utxoView *UtxoView, isDAOCoin bool) (*BalanceEntry, error) {
	holderPKIDEntry := utxoView.GetPKIDForPublicKey(holder)
	if holderPKIDEntry == nil || holderPKIDEntry.isDeleted {
		return nil, fmt.Errorf("DbGetSingleBalanceEntryFromPublicKeys: holderPKID was nil or deleted; this should never happen")
	}
	holderPKID := holderPKIDEntry.PKID
	creatorPKIDEntry := utxoView.GetPKIDForPublicKey(creator)
	if creatorPKIDEntry == nil || creatorPKIDEntry.isDeleted {
		return nil, fmt.Errorf("DbGetSingleBalanceEntryFromPublicKeys: creatorPKID was nil or deleted; this should never happen")
	}
	creatorPKID := creatorPKIDEntry.PKID

	// Check if there's a balance entry in the view
	balanceEntryMapKey := MakeBalanceEntryKey(holderPKID, creatorPKID)
	balanceEntryFromView := utxoView.GetHODLerPKIDCreatorPKIDToBalanceEntryMap(isDAOCoin)[balanceEntryMapKey]
	if balanceEntryFromView != nil {
		return balanceEntryFromView, nil
	}

	// Check if there's a balance entry in the database
	balanceEntryFromDb := DbGetBalanceEntry(utxoView.Handle, holderPKID, creatorPKID, isDAOCoin)
	return balanceEntryFromDb, nil
}

// DbGetBalanceEntry returns a balance entry from the database
func DbGetBalanceEntry(db *badger.DB, holder *PKID, creator *PKID, isDAOCoin bool) *BalanceEntry {
	var ret *BalanceEntry
	db.View(func(txn *badger.Txn) error {
		ret = DbGetHolderPKIDCreatorPKIDToBalanceEntryWithTxn(txn, holder, creator, isDAOCoin)
		return nil
	})
	return ret
}

func DbGetHolderPKIDCreatorPKIDToBalanceEntryWithTxn(txn *badger.Txn, holder *PKID, creator *PKID, isDAOCoin bool) *BalanceEntry {
	key := _dbKeyForCreatorPKIDHODLerPKIDToBalanceEntry(creator, holder, isDAOCoin)
	balanceEntryObj := &BalanceEntry{}
	balanceEntryItem, err := txn.Get(key)
	if err != nil {
		return nil
	}
	err = balanceEntryItem.Value(func(valBytes []byte) error {
		return gob.NewDecoder(bytes.NewReader(valBytes)).Decode(balanceEntryObj)
	})
	if err != nil {
		glog.Errorf("DbGetHolderPKIDCreatorPKIDToBalanceEntryWithTxn: Problem decoding "+
			"balance entry for holder %v and creator %v", PkToStringMainnet(PKIDToPublicKey(holder)), PkToStringMainnet(PKIDToPublicKey(creator)))
		return nil
	}
	return balanceEntryObj
}

// DbGetBalanceEntriesYouHold fetches the BalanceEntries that the passed in pkid holds.
func DbGetBalanceEntriesYouHold(db *badger.DB, pkid *PKID, filterOutZeroBalances bool, isDAOCoin bool) ([]*BalanceEntry, error) {
	// Get the balance entries for the coins that *you hold*
	balanceEntriesYouHodl := []*BalanceEntry{}
	{
		prefix := _dbGetPrefixForHODLerPKIDCreatorPKIDToBalanceEntry(isDAOCoin)
		keyPrefix := append(prefix, pkid[:]...)
		_, entryByteStringsFound := _enumerateKeysForPrefix(db, keyPrefix)
		for _, byteString := range entryByteStringsFound {
			currentEntry := &BalanceEntry{}
			if err := gob.NewDecoder(bytes.NewReader(byteString)).Decode(currentEntry); err != nil {
				return nil, err
			}
			if filterOutZeroBalances && currentEntry.BalanceNanos.IsZero() {
				continue
			}
			balanceEntriesYouHodl = append(balanceEntriesYouHodl, currentEntry)
		}
	}

	return balanceEntriesYouHodl, nil
}

// DbGetBalanceEntriesHodlingYou fetches the BalanceEntries that hold the pkid passed in.
func DbGetBalanceEntriesHodlingYou(db *badger.DB, pkid *PKID, filterOutZeroBalances bool, isDAOCoin bool) ([]*BalanceEntry, error) {
	// Get the balance entries for the coins that *hold you*
	balanceEntriesThatHodlYou := []*BalanceEntry{}
	{
		prefix := _dbGetPrefixForCreatorPKIDHODLerPKIDToBalanceEntry(isDAOCoin)
		keyPrefix := append(prefix, pkid[:]...)
		_, entryByteStringsFound := _enumerateKeysForPrefix(db, keyPrefix)
		for _, byteString := range entryByteStringsFound {
			currentEntry := &BalanceEntry{}
			if err := gob.NewDecoder(bytes.NewReader(byteString)).Decode(currentEntry); err != nil {
				return nil, err
			}
			if filterOutZeroBalances && currentEntry.BalanceNanos.IsZero() {
				continue
			}
			balanceEntriesThatHodlYou = append(balanceEntriesThatHodlYou, currentEntry)
		}
	}

	return balanceEntriesThatHodlYou, nil
}

// =====================================================================================
// End coin balance entry code
// =====================================================================================

// startPrefix specifies a point in the DB at which the iteration should start.
// It doesn't have to map to an exact key because badger will just binary search
// and start right before/after that location.
//
// validForPrefix helps determine when the iteration should stop. The iteration
// stops at the last entry that has this prefix. Setting it to
// an empty byte string would cause the iteration to seek to the beginning of the db,
// whereas setting it to one of the _Prefix bytes would cause the iteration to stop
// at the last entry with that prefix.
//
// maxKeyLen is required so we can pad the key with FF in the case the user wants
// to seek backwards. This is required due to a quirk of badgerdb. It is ignored
// if reverse == false.
//
// numToFetch specifies the number of entries to fetch. If set to zero then it
// fetches all entries that match the validForPrefix passed in.
func DBGetPaginatedKeysAndValuesForPrefixWithTxn(
	dbTxn *badger.Txn, startPrefix []byte, validForPrefix []byte,
	maxKeyLen int, numToFetch int, reverse bool, fetchValues bool) (

	_keysFound [][]byte, _valsFound [][]byte, _err error) {

	keysFound := [][]byte{}
	valsFound := [][]byte{}

	opts := badger.DefaultIteratorOptions

	opts.PrefetchValues = fetchValues

	// Optionally go in reverse order.
	opts.Reverse = reverse

	it := dbTxn.NewIterator(opts)
	defer it.Close()
	prefix := startPrefix
	if reverse {
		// When we iterate backwards, the prefix must be bigger than all possible
		// keys that could actually exist with this prefix. We achieve this by
		// padding the end of the dbPrefixx passed in up to the key length.
		prefix = make([]byte, maxKeyLen)
		for ii := 0; ii < maxKeyLen; ii++ {
			if ii < len(startPrefix) {
				prefix[ii] = startPrefix[ii]
			} else {
				prefix[ii] = 0xFF
			}
		}
	}
	for it.Seek(prefix); it.ValidForPrefix(validForPrefix); it.Next() {
		keyCopy := it.Item().KeyCopy(nil)
		if maxKeyLen != 0 && len(keyCopy) != maxKeyLen {
			return nil, nil, fmt.Errorf(
				"DBGetPaginatedKeysAndValuesForPrefixWithTxn: Invalid key length %v != %v",
				len(keyCopy), maxKeyLen)
		}

		var valCopy []byte
		if fetchValues {
			var err error
			valCopy, err = it.Item().ValueCopy(nil)
			if err != nil {
				return nil, nil, fmt.Errorf("DBGetPaginatedKeysAndValuesForPrefixWithTxn: "+
					"Error fetching value: %v", err)
			}
		}

		keysFound = append(keysFound, keyCopy)
		valsFound = append(valsFound, valCopy)

		if numToFetch != 0 && len(keysFound) == numToFetch {
			break
		}
	}

	// Return whatever we found.
	return keysFound, valsFound, nil
}

func DBGetPaginatedKeysAndValuesForPrefix(
	db *badger.DB, startPrefix []byte, validForPrefix []byte,
	keyLen int, numToFetch int, reverse bool, fetchValues bool) (
	_keysFound [][]byte, _valsFound [][]byte, _err error) {

	keysFound := [][]byte{}
	valsFound := [][]byte{}

	dbErr := db.View(func(txn *badger.Txn) error {
		var err error
		keysFound, valsFound, err = DBGetPaginatedKeysAndValuesForPrefixWithTxn(
			txn, startPrefix, validForPrefix, keyLen,
			numToFetch, reverse, fetchValues)
		if err != nil {
			return fmt.Errorf("DBGetPaginatedKeysAndValuesForPrefix: %v", err)
		}
		return nil
	})
	if dbErr != nil {
		return nil, nil, dbErr
	}

	return keysFound, valsFound, nil
}

func DBGetPaginatedPostsOrderedByTime(
	db *badger.DB, startPostTimestampNanos uint64, startPostHash *BlockHash,
	numToFetch int, fetchPostEntries bool, reverse bool) (
	_postHashes []*BlockHash, _tstampNanos []uint64, _postEntries []*PostEntry,
	_err error) {

	startPostPrefix := append([]byte{}, _PrefixTstampNanosPostHash...)

	if startPostTimestampNanos > 0 {
		startTstampBytes := EncodeUint64(startPostTimestampNanos)
		startPostPrefix = append(startPostPrefix, startTstampBytes...)
	}

	if startPostHash != nil {
		startPostPrefix = append(startPostPrefix, startPostHash[:]...)
	}

	// We fetch in reverse to get the latest posts.
	maxUint64Tstamp := []byte{0xFF, 0xFF, 0xFF, 0xFF, 0xFF, 0xFF, 0xFF, 0xFF}
	postIndexKeys, _, err := DBGetPaginatedKeysAndValuesForPrefix(
		db, startPostPrefix, _PrefixTstampNanosPostHash, /*validForPrefix*/
		len(_PrefixTstampNanosPostHash)+len(maxUint64Tstamp)+HashSizeBytes, /*keyLen*/
		numToFetch, reverse                                                 /*reverse*/, false /*fetchValues*/)
	if err != nil {
		return nil, nil, nil, fmt.Errorf("DBGetPaginatedPostsOrderedByTime: %v", err)
	}

	// Cut the post hashes and timestamps out of the returned keys.
	postHashes := []*BlockHash{}
	tstamps := []uint64{}
	startTstampIndex := len(_PrefixTstampNanosPostHash)
	hashStartIndex := len(_PrefixTstampNanosPostHash) + len(maxUint64Tstamp)
	hashEndIndex := hashStartIndex + HashSizeBytes
	for _, postKeyBytes := range postIndexKeys {
		currentPostHash := &BlockHash{}
		copy(currentPostHash[:], postKeyBytes[hashStartIndex:hashEndIndex])
		postHashes = append(postHashes, currentPostHash)

		tstamps = append(tstamps, DecodeUint64(
			postKeyBytes[startTstampIndex:hashStartIndex]))
	}

	// Fetch the PostEntries if desired.
	var postEntries []*PostEntry
	if fetchPostEntries {
		for _, postHash := range postHashes {
			postEntry := DBGetPostEntryByPostHash(db, postHash)
			if postEntry == nil {
				return nil, nil, nil, fmt.Errorf("DBGetPaginatedPostsOrderedByTime: "+
					"PostHash %v does not have corresponding entry", postHash)
			}
			postEntries = append(postEntries, postEntry)
		}
	}

	return postHashes, tstamps, postEntries, nil
}

func DBGetProfilesByUsernamePrefixAndDeSoLocked(
	db *badger.DB, usernamePrefix string, utxoView *UtxoView) (
	_profileEntries []*ProfileEntry, _err error) {

	startPrefix := append([]byte{}, _PrefixProfileUsernameToPKID...)
	lowercaseUsernamePrefixString := strings.ToLower(usernamePrefix)
	lowercaseUsernamePrefix := []byte(lowercaseUsernamePrefixString)
	startPrefix = append(startPrefix, lowercaseUsernamePrefix...)

	_, pkidsFound, err := DBGetPaginatedKeysAndValuesForPrefix(
		db /*db*/, startPrefix, /*startPrefix*/
		startPrefix /*validForPrefix*/, 0, /*keyLen (ignored when reverse == false)*/
		0 /*numToFetch (zero fetches all)*/, false, /*reverse*/
		true /*fetchValues*/)
	if err != nil {
		return nil, fmt.Errorf("DBGetProfilesByUsernamePrefixAndDeSoLocked: %v", err)
	}

	// Have to do this to convert the PKIDs back into public keys
	// TODO: We should clean things up around public keys vs PKIDs
	pubKeysMap := make(map[PkMapKey][]byte)
	for _, pkidBytes := range pkidsFound {
		if len(pkidBytes) != btcec.PubKeyBytesLenCompressed {
			continue
		}
		pkid := &PKID{}
		copy(pkid[:], pkidBytes)
		pubKey := DBGetPublicKeyForPKID(db, pkid)
		if len(pubKey) != 0 {
			pubKeysMap[MakePkMapKey(pubKey)] = pubKey
		}
	}

	for username, profileEntry := range utxoView.ProfileUsernameToProfileEntry {
		if strings.HasPrefix(string(username[:]), lowercaseUsernamePrefixString) {
			pkMapKey := MakePkMapKey(profileEntry.PublicKey)
			pubKeysMap[pkMapKey] = profileEntry.PublicKey
		}
	}

	// Sigh.. convert the public keys *back* into PKIDs...
	profilesFound := []*ProfileEntry{}
	for _, pk := range pubKeysMap {
		pkid := utxoView.GetPKIDForPublicKey(pk).PKID
		profile := utxoView.GetProfileEntryForPKID(pkid)
		// Double-check that a username matches the prefix.
		// If a user had the handle "elon" and then changed to "jeff" and that transaction hadn't mined yet,
		// we would return the profile for "jeff" when we search for "elon" which is incorrect.
		if profile != nil && strings.HasPrefix(strings.ToLower(string(profile.Username[:])), lowercaseUsernamePrefixString) {
			profilesFound = append(profilesFound, profile)
		}
	}

	// If there is no error, sort and return numToFetch. Username searches are always
	// sorted by coin value.
	sort.Slice(profilesFound, func(ii, jj int) bool {
		return profilesFound[ii].CreatorCoinEntry.DeSoLockedNanos > profilesFound[jj].CreatorCoinEntry.DeSoLockedNanos
	})

	return profilesFound, nil
}

// DBGetPaginatedProfilesByDeSoLocked returns up to 'numToFetch' profiles from the db.
func DBGetPaginatedProfilesByDeSoLocked(
	db *badger.DB, startDeSoLockedNanos uint64,
	startProfilePubKeyy []byte, numToFetch int, fetchProfileEntries bool) (
	_profilePublicKeys [][]byte, _profileEntries []*ProfileEntry, _err error) {

	// Convert the start public key to a PKID.
	pkidEntry := DBGetPKIDEntryForPublicKey(db, startProfilePubKeyy)

	startProfilePrefix := append([]byte{}, _PrefixCreatorDeSoLockedNanosCreatorPKID...)
	var startDeSoLockedBytes []byte
	if pkidEntry != nil {
		startDeSoLockedBytes = EncodeUint64(startDeSoLockedNanos)
		startProfilePrefix = append(startProfilePrefix, startDeSoLockedBytes...)
		startProfilePrefix = append(startProfilePrefix, pkidEntry.PKID[:]...)
	} else {
		// If no pub key is provided, we just max out deso locked and start at the top of the list.
		maxBigEndianUint64Bytes := []byte{0xFF, 0xFF, 0xFF, 0xFF, 0xFF, 0xFF, 0xFF, 0xFF}
		startDeSoLockedBytes = maxBigEndianUint64Bytes
		startProfilePrefix = append(startProfilePrefix, startDeSoLockedBytes...)
	}

	keyLen := len(_PrefixCreatorDeSoLockedNanosCreatorPKID) + len(startDeSoLockedBytes) + btcec.PubKeyBytesLenCompressed
	// We fetch in reverse to get the profiles with the most DeSo locked.
	profileIndexKeys, _, err := DBGetPaginatedKeysAndValuesForPrefix(
		db, startProfilePrefix, _PrefixCreatorDeSoLockedNanosCreatorPKID, /*validForPrefix*/
		keyLen /*keyLen*/, numToFetch,
		true   /*reverse*/, false /*fetchValues*/)
	if err != nil {
		return nil, nil, fmt.Errorf("DBGetPaginatedProfilesByDeSoLocked: %v", err)
	}

	// Cut the pkids out of the returned keys.
	profilePKIDs := [][]byte{}
	startPKIDIndex := len(_PrefixCreatorDeSoLockedNanosCreatorPKID) + len(startDeSoLockedBytes)
	endPKIDIndex := startPKIDIndex + btcec.PubKeyBytesLenCompressed
	for _, profileKeyBytes := range profileIndexKeys {
		currentPKID := make([]byte, btcec.PubKeyBytesLenCompressed)
		copy(currentPKID[:], profileKeyBytes[startPKIDIndex:endPKIDIndex][:])
		profilePKIDs = append(profilePKIDs, currentPKID)
	}

	profilePubKeys := [][]byte{}
	for _, pkidBytes := range profilePKIDs {
		pkid := &PKID{}
		copy(pkid[:], pkidBytes)
		profilePubKeys = append(profilePubKeys, DBGetPublicKeyForPKID(db, pkid))
	}

	if !fetchProfileEntries {
		return profilePubKeys, nil, nil
	}

	// Fetch the ProfileEntries if desired.
	var profileEntries []*ProfileEntry
	for _, profilePKID := range profilePKIDs {
		pkid := &PKID{}
		copy(pkid[:], profilePKID)
		profileEntry := DBGetProfileEntryForPKID(db, pkid)
		if profileEntry == nil {
			return nil, nil, fmt.Errorf("DBGetAllProfilesByLockedDeSo: "+
				"ProfilePKID %v does not have corresponding entry",
				PkToStringBoth(profilePKID))
		}
		profileEntries = append(profileEntries, profileEntry)
	}

	return profilePubKeys, profileEntries, nil
}

// -------------------------------------------------------------------------------------
// Mempool Txn mapping funcions
// <prefix, txn hash BlockHash> -> <*MsgDeSoTxn>
// -------------------------------------------------------------------------------------

func _dbKeyForMempoolTxn(mempoolTx *MempoolTx) []byte {
	// Make a copy to avoid multiple calls to this function re-using the same slice.
	prefixCopy := append([]byte{}, _PrefixMempoolTxnHashToMsgDeSoTxn...)
	timeAddedBytes := EncodeUint64(uint64(mempoolTx.Added.UnixNano()))
	key := append(prefixCopy, timeAddedBytes...)
	key = append(key, mempoolTx.Hash[:]...)

	return key
}

func DbPutMempoolTxnWithTxn(txn *badger.Txn, mempoolTx *MempoolTx) error {

	mempoolTxnBytes, err := mempoolTx.Tx.ToBytes(false /*preSignatureBool*/)
	if err != nil {
		return errors.Wrapf(err, "DbPutMempoolTxnWithTxn: Problem encoding mempoolTxn to bytes.")
	}

	if err := txn.Set(_dbKeyForMempoolTxn(mempoolTx), mempoolTxnBytes); err != nil {
		return errors.Wrapf(err, "DbPutMempoolTxnWithTxn: Problem putting mapping for txn hash: %s", mempoolTx.Hash.String())
	}

	return nil
}

func DbPutMempoolTxn(handle *badger.DB, mempoolTx *MempoolTx) error {

	return handle.Update(func(txn *badger.Txn) error {
		return DbPutMempoolTxnWithTxn(txn, mempoolTx)
	})
}

func DbGetMempoolTxnWithTxn(txn *badger.Txn, mempoolTx *MempoolTx) *MsgDeSoTxn {

	mempoolTxnObj := &MsgDeSoTxn{}
	mempoolTxnItem, err := txn.Get(_dbKeyForMempoolTxn(mempoolTx))
	if err != nil {
		return nil
	}
	err = mempoolTxnItem.Value(func(valBytes []byte) error {
		return gob.NewDecoder(bytes.NewReader(valBytes)).Decode(mempoolTxnObj)
	})
	if err != nil {
		glog.Errorf("DbGetMempoolTxnWithTxn: Problem reading "+
			"Tx for tx hash %s: %v", mempoolTx.Hash.String(), err)
		return nil
	}
	return mempoolTxnObj
}

func DbGetMempoolTxn(db *badger.DB, mempoolTx *MempoolTx) *MsgDeSoTxn {
	var ret *MsgDeSoTxn
	db.View(func(txn *badger.Txn) error {
		ret = DbGetMempoolTxnWithTxn(txn, mempoolTx)
		return nil
	})
	return ret
}

func DbGetAllMempoolTxnsSortedByTimeAdded(handle *badger.DB) (_mempoolTxns []*MsgDeSoTxn, _error error) {
	_, valuesFound := _enumerateKeysForPrefix(handle, _PrefixMempoolTxnHashToMsgDeSoTxn)

	mempoolTxns := []*MsgDeSoTxn{}
	for _, mempoolTxnBytes := range valuesFound {
		mempoolTxn := &MsgDeSoTxn{}
		err := mempoolTxn.FromBytes(mempoolTxnBytes)
		if err != nil {
			return nil, errors.Wrapf(err, "DbGetAllMempoolTxnsSortedByTimeAdded: failed to decode mempoolTxnBytes.")
		}
		mempoolTxns = append(mempoolTxns, mempoolTxn)
	}

	// We don't need to sort the transactions because the DB keys include the time added and
	// are therefore retrieved from badger in order.

	return mempoolTxns, nil
}

func DbDeleteAllMempoolTxnsWithTxn(txn *badger.Txn) error {
	txnKeysFound, _, err := _enumerateKeysForPrefixWithTxn(txn, _PrefixMempoolTxnHashToMsgDeSoTxn)
	if err != nil {
		return errors.Wrapf(err, "DbDeleteAllMempoolTxnsWithTxn: ")
	}

	for _, txnKey := range txnKeysFound {
		err := DbDeleteMempoolTxnKeyWithTxn(txn, txnKey)
		if err != nil {
			return errors.Wrapf(err, "DbDeleteAllMempoolTxMappings: Deleting mempool txnKey failed.")
		}
	}

	return nil
}

func FlushMempoolToDbWithTxn(txn *badger.Txn, allTxns []*MempoolTx) error {
	for _, mempoolTx := range allTxns {
		err := DbPutMempoolTxnWithTxn(txn, mempoolTx)
		if err != nil {
			return errors.Wrapf(err, "FlushMempoolToDb: Putting "+
				"mempool tx hash %s failed.", mempoolTx.Hash.String())
		}
	}

	return nil
}

func FlushMempoolToDb(handle *badger.DB, allTxns []*MempoolTx) error {
	err := handle.Update(func(txn *badger.Txn) error {
		return FlushMempoolToDbWithTxn(txn, allTxns)
	})
	if err != nil {
		return err
	}

	return nil
}

func DbDeleteAllMempoolTxns(handle *badger.DB) error {
	handle.Update(func(txn *badger.Txn) error {
		return DbDeleteAllMempoolTxnsWithTxn(txn)
	})

	return nil
}

func DbDeleteMempoolTxnWithTxn(txn *badger.Txn, mempoolTx *MempoolTx) error {

	// When a mapping exists, delete it.
	if err := txn.Delete(_dbKeyForMempoolTxn(mempoolTx)); err != nil {
		return errors.Wrapf(err, "DbDeleteMempoolTxMappingWithTxn: Deleting "+
			"mempool tx key failed.")
	}

	return nil
}

func DbDeleteMempoolTxn(handle *badger.DB, mempoolTx *MempoolTx) error {
	return handle.Update(func(txn *badger.Txn) error {
		return DbDeleteMempoolTxnWithTxn(txn, mempoolTx)
	})
}

func DbDeleteMempoolTxnKey(handle *badger.DB, txnKey []byte) error {
	return handle.Update(func(txn *badger.Txn) error {
		return DbDeleteMempoolTxnKeyWithTxn(txn, txnKey)
	})
}

func DbDeleteMempoolTxnKeyWithTxn(txn *badger.Txn, txnKey []byte) error {

	// When a mapping exists, delete it.
	if err := txn.Delete(txnKey); err != nil {
		return errors.Wrapf(err, "DbDeleteMempoolTxMappingWithTxn: Deleting "+
			"mempool tx key failed.")
	}

	return nil
}

func LogDBSummarySnapshot(db *badger.DB) {
	keyCountMap := make(map[byte]int)
	for prefixByte := byte(0); prefixByte < byte(40); prefixByte++ {
		keysForPrefix, _ := EnumerateKeysForPrefix(db, []byte{prefixByte})
		keyCountMap[prefixByte] = len(keysForPrefix)
	}
	glog.Info(spew.Printf("LogDBSummarySnapshot: Current DB summary snapshot: %v", keyCountMap))
}

func StartDBSummarySnapshots(db *badger.DB) {
	// Periodically count the number of keys for each prefix in the DB and log.
	go func() {
		for {
			// Figure out how many keys there are for each prefix and log.
			glog.Info("StartDBSummarySnapshots: Counting DB keys...")
			LogDBSummarySnapshot(db)
			time.Sleep(30 * time.Second)
		}
	}()
}<|MERGE_RESOLUTION|>--- conflicted
+++ resolved
@@ -233,33 +233,27 @@
 	// 		<prefix, OwnerPublicKey [33]byte> -> <>
 	_PrefixAuthorizeDerivedKey = []byte{54}
 
-<<<<<<< HEAD
-	// Prefix for Messaging Keys:
-	//		<prefix, PublicKey [33]byte, KeyName [32]byte> -> <>
-	_PrefixMessagingKey = []byte{57}
-
-	// Prefix for Message Recipients:
-	//		<prefix, PublicKey [33]byte, KeyIndex [10]byte> -> <>
-	_PrefixMessageRecipient = []byte{58}
-
-	// Prefix for Message to Message Party. Prefix works similarly to regular private messages.
-	_PrefixMessageToMessageParty = []byte{59}
-=======
 	// Prefixes for DAO coin fields:
 	// <prefix, HODLer PKID [33]byte, creator PKID [33]byte> -> <BalanceEntry>
 	// <prefix, creator PKID [33]byte, HODLer PKID [33]byte> -> <BalanceEntry>
 	_PrefixHODLerPKIDCreatorPKIDToDAOCoinBalanceEntry = []byte{55}
 	_PrefixCreatorPKIDHODLerPKIDToDAOCoinBalanceEntry = []byte{56}
->>>>>>> bda8bbe3
+
+	// Prefix for Messaging Keys:
+	//		<prefix, PublicKey [33]byte, KeyName [32]byte> -> <>
+	_PrefixMessagingKey = []byte{57}
+
+	// Prefix for Message Recipients:
+	//		<prefix, PublicKey [33]byte, KeyIndex [10]byte> -> <>
+	_PrefixMessageRecipient = []byte{58}
+
+	// Prefix for Message to Message Party. Prefix works similarly to regular private messages.
+	_PrefixMessageToMessageParty = []byte{59}
 
 	// TODO: This process is a bit error-prone. We should come up with a test or
 	// something to at least catch cases where people have two prefixes with the
 	// same ID.
-<<<<<<< HEAD
-	// NEXT_TAG: 58
-=======
-	// NEXT_TAG: 57
->>>>>>> bda8bbe3
+	// NEXT_TAG: 60
 )
 
 func DBGetPKIDEntryForPublicKeyWithTxn(txn *badger.Txn, publicKey []byte) *PKIDEntry {
