package lib

import (
	"bytes"
	"crypto/rand"
	"encoding/binary"
	"encoding/hex"
	"encoding/json"
	"fmt"
	"io"
	"log"
	"math"
	"math/big"
	"path/filepath"
	"reflect"
	"sort"
	"strings"
	"time"

	"github.com/holiman/uint256"

	"github.com/btcsuite/btcd/btcec"
	"github.com/davecgh/go-spew/spew"
	"github.com/dgraph-io/badger/v3"
	"github.com/golang/glog"
	"github.com/pkg/errors"
)

// This file contains all of the functions that interact with the database.

const (
	// BadgerDbFolder is the subfolder in the config dir where we
	// store the badgerdb database by default.
	BadgerDbFolder = "badgerdb"
	MaxPrefixLen   = 1
	// This string is added as a subdirectory of --data-dir flag that contains
	// everything our node is doing. We use it in order to force a "fresh sync"
	// of a node when making major updates. Not having this structure would
	// require node operators like Coinbase to change their --data-dir flag when
	// deploying a non-backwards-compatible version of the node.
	DBVersionString = "v-00000"
)

// -------------------------------------------------------------------------------------
// DB Prefixes
// -------------------------------------------------------------------------------------

// Prefixes is a static variable that contains all the parsed prefix_id values. We use the
// Prefixes var when fetching prefixes to avoid parsing the prefix_id tags every time.
var Prefixes = GetPrefixes()

// StatePrefixes is a static variable that allows us to quickly fetch state-related prefixes. We make
// the distinction between state and non-state prefixes for hyper sync, where the node is only syncing
// state prefixes. This significantly speeds up the syncing process and the node will still work properly.
var StatePrefixes = GetStatePrefixes()

type DBPrefixes struct {
	// The key prefixes for the key-value database. To store a particular
	// type of data, we create a key prefix and store all those types of
	// data with a key prefixed by that key prefix.
	// Bitcoin does a similar thing that you can see at this link:
	// https://bitcoin.stackexchange.com/questions/28168/what-are-the-keys-used-in-the-blockchain-leveldb-ie-what-are-the-keyvalue-pair

	// The prefix for the block index:
	// Key format: <prefix_id, hash BlockHash>
	// Value format: serialized MsgDeSoBlock
	PrefixBlockHashToBlock []byte `prefix_id:"[0]"`

	// The prefix for the node index that we use to reconstruct the block tree.
	// Storing the height in big-endian byte order allows us to read in all the
	// blocks in height-sorted order from the db and construct the block tree by connecting
	// nodes to their parents as we go.
	//
	// Key format: <prefix_id, height uint32 (big-endian), hash BlockHash>
	// Value format: serialized BlockNode
	PrefixHeightHashToNodeInfo        []byte `prefix_id:"[1]"`
	PrefixBitcoinHeightHashToNodeInfo []byte `prefix_id:"[2]"`

	// We store the hash of the node that is the current tip of the main chain.
	// This key is used to look it up.
	// Value format: BlockHash
	PrefixBestDeSoBlockHash []byte `prefix_id:"[3]"`

	PrefixBestBitcoinHeaderHash []byte `prefix_id:"[4]"`

	// Utxo table.
	// <prefix_id, txid BlockHash, output_index uint64> -> UtxoEntry
	PrefixUtxoKeyToUtxoEntry []byte `prefix_id:"[5]" is_state:"true"`
	// <prefix_id, pubKey [33]byte, utxoKey< txid BlockHash, index uint32 >> -> <>
	PrefixPubKeyUtxoKey []byte `prefix_id:"[7]" is_state:"true"`
	// The number of utxo entries in the database.
	PrefixUtxoNumEntries []byte `prefix_id:"[8]" is_state:"true"`
	// Utxo operations table.
	// This table contains, for each blockhash on the main chain, the UtxoOperations
	// that were applied by this block. To roll back the block, one must loop through
	// the UtxoOperations for a particular block backwards and invert them.
	//
	// <prefix_id, hash *BlockHash > -> < serialized []UtxoOperation using custom encoding >
	PrefixBlockHashToUtxoOperations []byte `prefix_id:"[9]"`
	// The below are mappings related to the validation of BitcoinExchange transactions.
	//
	// The number of nanos that has been purchased thus far.
	PrefixNanosPurchased []byte `prefix_id:"[10]" is_state:"true"`
	// How much Bitcoin is work in USD cents.
	PrefixUSDCentsPerBitcoinExchangeRate []byte `prefix_id:"[27]" is_state:"true"`
	// <prefix_id, key> -> <GlobalParamsEntry encoded>
	PrefixGlobalParams []byte `prefix_id:"[40]" is_state:"true"`

	// The prefix for the Bitcoin TxID map. If a key is set for a TxID that means this
	// particular TxID has been processed as part of a BitcoinExchange transaction. If
	// no key is set for a TxID that means it has not been processed (and thus it can be
	// used to create new nanos).
	// <prefix_id, BitcoinTxID BlockHash> -> <nothing>
	PrefixBitcoinBurnTxIDs []byte `prefix_id:"[11]" is_state:"true"`
	// Messages are indexed by the public key of their senders and receivers. If
	// a message sends from pkFrom to pkTo then there will be two separate entries,
	// one for pkFrom and one for pkTo. The exact format is as follows:
	// <public key (33 bytes) || uint64 big-endian> -> <MessageEntry>
	PrefixPublicKeyTimestampToPrivateMessage []byte `prefix_id:"[12]" is_state:"true"`

	// Tracks the tip of the transaction index. This is used to determine
	// which blocks need to be processed in order to update the index.
	PrefixTransactionIndexTip []byte `prefix_id:"[14]" is_txindex:"true"`
	// <prefix_id, transactionID BlockHash> -> <TransactionMetadata struct>
	PrefixTransactionIDToMetadata []byte `prefix_id:"[15]" is_txindex:"true"`
	// <prefix_id, publicKey []byte, index uint32> -> <txid BlockHash>
	PrefixPublicKeyIndexToTransactionIDs []byte `prefix_id:"[16]" is_txindex:"true"`
	// <prefix_id, publicKey []byte> -> <index uint32>
	PrefixPublicKeyToNextIndex []byte `prefix_id:"[42]" is_txindex:"true"`

	// Main post index.
	// <prefix_id, PostHash BlockHash> -> PostEntry
	PrefixPostHashToPostEntry []byte `prefix_id:"[17]" is_state:"true"`
	// Post sorts
	// <prefix_id, publicKey [33]byte, PostHash> -> <>
	PrefixPosterPublicKeyPostHash []byte `prefix_id:"[18]" is_state:"true"`

	// <prefix_id, tstampNanos uint64, PostHash> -> <>
	PrefixTstampNanosPostHash []byte `prefix_id:"[19]" is_state:"true"`
	// <prefix_id, creatorbps uint64, PostHash> -> <>
	PrefixCreatorBpsPostHash []byte `prefix_id:"[20]" is_state:"true"`
	// <prefix_id, multiplebps uint64, PostHash> -> <>
	PrefixMultipleBpsPostHash []byte `prefix_id:"[21]" is_state:"true"`
	// Comments are just posts that have their ParentStakeID set, and
	// so we have a separate index that allows us to return all the
	// comments for a given StakeID
	// <prefix_id, parent stakeID [33]byte, tstampnanos uint64, post hash> -> <>
	PrefixCommentParentStakeIDToPostHash []byte `prefix_id:"[22]" is_state:"true"`

	// Main profile index
	// <prefix_id, PKID [33]byte> -> ProfileEntry
	PrefixPKIDToProfileEntry []byte `prefix_id:"[23]" is_state:"true"`
	// Profile sorts
	// For username, we set the PKID as a value since the username is not fixed width.
	// We always lowercase usernames when using them as map keys in order to make
	// all uniqueness checks case-insensitive
	// <prefix_id, username> -> <PKID>
	PrefixProfileUsernameToPKID []byte `prefix_id:"[25]" is_state:"true"`
	// This allows us to sort the profiles by the value of their coin (since
	// the amount of DeSo locked in a profile is proportional to coin price).
	PrefixCreatorDeSoLockedNanosCreatorPKID []byte `prefix_id:"[32]" is_state:"true"`
	// The StakeID is a post hash for posts and a public key for users.
	// <prefix_id, StakeIDType, AmountNanos uint64, StakeID [var]byte> -> <>
	PrefixStakeIDTypeAmountStakeIDIndex []byte `prefix_id:"[26]" is_state:"true"`

	// Prefixes for follows:
	// <prefix_id, follower PKID [33]byte, followed PKID [33]byte> -> <>
	// <prefix_id, followed PKID [33]byte, follower PKID [33]byte> -> <>
	PrefixFollowerPKIDToFollowedPKID []byte `prefix_id:"[28]" is_state:"true"`
	PrefixFollowedPKIDToFollowerPKID []byte `prefix_id:"[29]" is_state:"true"`

	// Prefixes for likes:
	// <prefix_id, user pub key [33]byte, liked post hash [32]byte> -> <>
	// <prefix_id, post hash [32]byte, user pub key [33]byte> -> <>
	PrefixLikerPubKeyToLikedPostHash []byte `prefix_id:"[30]" is_state:"true"`
	PrefixLikedPostHashToLikerPubKey []byte `prefix_id:"[31]" is_state:"true"`

	// Prefixes for creator coin fields:
	// <prefix_id, HODLer PKID [33]byte, creator PKID [33]byte> -> <BalanceEntry>
	// <prefix_id, creator PKID [33]byte, HODLer PKID [33]byte> -> <BalanceEntry>
	PrefixHODLerPKIDCreatorPKIDToBalanceEntry []byte `prefix_id:"[33]" is_state:"true"`
	PrefixCreatorPKIDHODLerPKIDToBalanceEntry []byte `prefix_id:"[34]" is_state:"true"`

	PrefixPosterPublicKeyTimestampPostHash []byte `prefix_id:"[35]" is_state:"true"`
	// If no mapping exists for a particular public key, then the PKID is simply
	// the public key itself.
	// <prefix_id, [33]byte> -> <PKID [33]byte>
	PrefixPublicKeyToPKID []byte `prefix_id:"[36]" is_state:"true"`
	// <prefix_id, PKID [33]byte> -> <PublicKey [33]byte>
	PrefixPKIDToPublicKey []byte `prefix_id:"[37]" is_state:"true"`
	// Prefix for storing mempool transactions in badger. These stored transactions are
	// used to restore the state of a node after it is shutdown.
	// <prefix_id, tx hash BlockHash> -> <*MsgDeSoTxn>
	PrefixMempoolTxnHashToMsgDeSoTxn []byte `prefix_id:"[38]"`

	// Prefixes for Reposts:
	// <prefix_id, user pub key [39]byte, reposted post hash [39]byte> -> RepostEntry
	PrefixReposterPubKeyRepostedPostHashToRepostPostHash []byte `prefix_id:"[39]" is_state:"true"`
	// Prefixes for diamonds:
	//  <prefix_id, DiamondReceiverPKID [33]byte, DiamondSenderPKID [33]byte, posthash> -> <DiamondEntry>
	//  <prefix_id, DiamondSenderPKID [33]byte, DiamondReceiverPKID [33]byte, posthash> -> <DiamondEntry>
	PrefixDiamondReceiverPKIDDiamondSenderPKIDPostHash []byte `prefix_id:"[41]" is_state:"true"`
	PrefixDiamondSenderPKIDDiamondReceiverPKIDPostHash []byte `prefix_id:"[43]" is_state:"true"`
	// Public keys that have been restricted from signing blocks.
	// <prefix_id, ForbiddenPublicKey [33]byte> -> <>
	PrefixForbiddenBlockSignaturePubKeys []byte `prefix_id:"[44]" is_state:"true"`

	// These indexes are used in order to fetch the pub keys of users that liked or diamonded a post.
	// 		Reposts: <prefix_id, RepostedPostHash, ReposterPubKey> -> <>
	// 		Quote Reposts: <prefix_id, RepostedPostHash, ReposterPubKey, RepostPostHash> -> <>
	// 		Diamonds: <prefix_id, DiamondedPostHash, DiamonderPubKey [33]byte, DiamondLevel (uint64)> -> <>
	PrefixRepostedPostHashReposterPubKey               []byte `prefix_id:"[45]" is_state:"true"`
	PrefixRepostedPostHashReposterPubKeyRepostPostHash []byte `prefix_id:"[46]" is_state:"true"`
	PrefixDiamondedPostHashDiamonderPKIDDiamondLevel   []byte `prefix_id:"[47]" is_state:"true"`
	// Prefixes for NFT ownership:
	// 	<prefix_id, NFTPostHash [32]byte, SerialNumber uint64> -> NFTEntry
	PrefixPostHashSerialNumberToNFTEntry []byte `prefix_id:"[48]" is_state:"true"`
	//  <prefix_id, PKID [33]byte, IsForSale bool, BidAmountNanos uint64, NFTPostHash[32]byte, SerialNumber uint64> -> NFTEntry
	PrefixPKIDIsForSaleBidAmountNanosPostHashSerialNumberToNFTEntry []byte `prefix_id:"[49]" is_state:"true"`
	// Prefixes for NFT bids:
	//  <prefix_id, NFTPostHash [32]byte, SerialNumber uint64, BidNanos uint64, PKID [33]byte> -> <>
	PrefixPostHashSerialNumberBidNanosBidderPKID []byte `prefix_id:"[50]" is_state:"true"`
	//  <prefix_id, BidderPKID [33]byte, NFTPostHash [32]byte, SerialNumber uint64> -> <BidNanos uint64>
	PrefixBidderPKIDPostHashSerialNumberToBidNanos []byte `prefix_id:"[51]" is_state:"true"`

	// <prefix_id, PublicKey [33]byte> -> uint64
	PrefixPublicKeyToDeSoBalanceNanos []byte `prefix_id:"[52]" is_state:"true"`

	// Block reward prefix:
	//   - This index is needed because block rewards take N blocks to mature, which means we need
	//     a way to deduct them from balance calculations until that point. Without this index, it
	//     would be impossible to figure out which of a user's UTXOs have yet to mature.
	//   - Schema: <prefix_id, hash BlockHash> -> <pubKey [33]byte, uint64 blockRewardNanos>
	PrefixPublicKeyBlockHashToBlockReward []byte `prefix_id:"[53]" is_state:"true"`

	// Prefix for NFT accepted bid entries:
	//   - Note: this index uses a slice to track the history of winning bids for an NFT. It is
	//     not core to consensus and should not be relied upon as it could get inefficient.
	//   - Schema: <prefix_id>, NFTPostHash [32]byte, SerialNumber uint64 -> []NFTBidEntry
	PrefixPostHashSerialNumberToAcceptedBidEntries []byte `prefix_id:"[54]" is_state:"true"`

	// Prefixes for DAO coin fields:
	// <prefix, HODLer PKID [33]byte, creator PKID [33]byte> -> <BalanceEntry>
	// <prefix, creator PKID [33]byte, HODLer PKID [33]byte> -> <BalanceEntry>
	PrefixHODLerPKIDCreatorPKIDToDAOCoinBalanceEntry []byte `prefix_id:"[55]" is_state:"true"`
	PrefixCreatorPKIDHODLerPKIDToDAOCoinBalanceEntry []byte `prefix_id:"[56]" is_state:"true"`

	// Prefix for MessagingGroupEntries indexed by OwnerPublicKey and GroupKeyName:
	//
	// * This index is used to store information about messaging groups. A group is indexed
	//   by the "owner" public key of the user who created the group and the key
	//   name the owner selected when creating the group (can be anything, user-defined).
	//
	// * Groups can have members that all use a shared key to communicate. In this case,
	//   the MessagingGroupEntry will contain the metadata required for each participant to
	//   compute the shared key.
	//
	// * Groups can also consist of a single person, and this is useful for "registering"
	//   a key so that other people can message you. Generally, every user has a mapping of
	//   the form:
	//   - <OwnerPublicKey, "default-key"> -> MessagingGroupEntry
	//   This "singleton" group is used to register a default key so that people can
	//   message this user. Allowing users to register default keys on-chain in this way is required
	//   to make it so that messages can be decrypted on mobile devices, where apps do not have
	//   easy access to the owner key for decrypting messages.
	//
	// <prefix, AccessGroupOwnerPublicKey [33]byte, GroupKeyName [32]byte> -> <MessagingGroupEntry>
	PrefixMessagingGroupEntriesByOwnerPubKeyAndGroupKeyName []byte `prefix_id:"[57]" is_state:"true"`

	// Prefix for Message MessagingGroupMembers:
	//
	// * For each group that a user is a member of, we store a value in this index of
	//   the form:
	//   - <OwnerPublicKey for user, GroupMessagingPublicKey> -> <HackedMessagingGroupEntry>
	//   The value needs to contain enough information to allow us to look up the
	//   group's metatdata in the _PrefixMessagingGroupEntriesByOwnerPubKeyAndGroupKeyName index. It's also convenient for
	//   the value to contain the encrypted messaging key for the user so that we can
	//   decrypt messages for this user *without* looking up the group.
	//
	// * HackedMessagingGroupEntry is a MessagingGroupEntry that we overload to store
	// 	 information on a member of a group. We couldn't use the MessagingGroupMember
	//   because we wanted to store additional information that "back-references" the
	//   MessagingGroupEntry for this group.
	//
	// * Note that GroupMessagingPublicKey != AccessGroupOwnerPublicKey. For this index
	//   it was convenient for various reasons to put the messaging public key into
	//   the index rather than the group owner's public key. This becomes clear if
	//   you read all the fetching code around this index.
	//
	// <prefix, OwnerPublicKey [33]byte, GroupMessagingPublicKey [33]byte> -> <HackedMessagingKeyEntry>
	PrefixMessagingGroupMetadataByMemberPubKeyAndGroupMessagingPubKey []byte `prefix_id:"[58]" is_state:"true"`

	// Prefix for Authorize Derived Key transactions:
	// 		<prefix_id, OwnerPublicKey [33]byte, DerivedPublicKey [33]byte> -> <DerivedKeyEntry>
	PrefixAuthorizeDerivedKey []byte `prefix_id:"[59]" is_state:"true"`

	// Prefixes for DAO coin limit orders
	// This index powers the order book.
	// <
	//   _PrefixDAOCoinLimitOrder
	//   BuyingDAOCoinCreatorPKID [33]byte
	//   SellingDAOCoinCreatorPKID [33]byte
	//   ScaledExchangeRateCoinsToSellPerCoinToBuy [32]byte
	//   BlockHeight [32]byte
	//   OrderID [32]byte
	// > -> <DAOCoinLimitOrderEntry>
	//
	// This index allows users to query for their open orders.
	// <
	//   _PrefixDAOCoinLimitOrderByTransactorPKID
	//   TransactorPKID [33]byte
	//   BuyingDAOCoinCreatorPKID [33]byte
	//   SellingDAOCoinCreatorPKID [33]byte
	//   OrderID [32]byte
	// > -> <DAOCoinLimitOrderEntry>
	//
	// This index allows users to query for a single order by ID.
	// This is useful in e.g. cancelling an order.
	// <
	//   _PrefixDAOCoinLimitOrderByOrderID
	//   OrderID [32]byte
	// > -> <DAOCoinLimitOrderEntry>
	PrefixDAOCoinLimitOrder                 []byte `prefix_id:"[60]" is_state:"true"`
	PrefixDAOCoinLimitOrderByTransactorPKID []byte `prefix_id:"[61]" is_state:"true"`
	PrefixDAOCoinLimitOrderByOrderID        []byte `prefix_id:"[62]" is_state:"true"`

	// User Association prefixes
	// PrefixUserAssociationByID:
	//  <
	//   PrefixUserAssociationByID
	//   AssociationID [32]byte
	//  > -> < UserAssociationEntry >
	PrefixUserAssociationByID []byte `prefix_id:"[63]" is_state:"true"`
	// PrefixUserAssociationByTransactor:
	//  <
	//   PrefixUserAssociationByTransactor
	//   TransactorPKID [33]byte
	//   AssociationType + NULL TERMINATOR byte
	//   AssociationValue + NULL TERMINATOR byte
	//   TargetUserPKID [33]byte
	//   AppPKID [33]byte
	//  > -> < AssociationID > # note: AssociationID is a BlockHash type
	PrefixUserAssociationByTransactor []byte `prefix_id:"[64]" is_state:"true"`
	// PrefixUserAssociationByUsers:
	//  <
	//   PrefixUserAssociationByUsers
	//   TransactorPKID [33]byte
	//   TargetUserPKID [33]byte
	//   AssociationType + NULL TERMINATOR byte
	//   AssociationValue + NULL TERMINATOR byte
	//   AppPKID [33]byte
	//  > -> < AssociationID > # note: AssociationID is a BlockHash type
	PrefixUserAssociationByTargetUser []byte `prefix_id:"[65]" is_state:"true"`
	// PrefixUserAssociationByTargetUser
	//  <
	//   PrefixUserAssociationByTargerUser
	//   TargetUserPKID [33]byte
	//   AssociationType + NULL TERMINATOR byte
	//   AssociationValue + NULL TERMINATOR byte
	//   TransactorPKID [33]byte
	//   AppPKID [33]byte
	//  > -> < AssociationID > # note: Association is a BlockHash type
	PrefixUserAssociationByUsers []byte `prefix_id:"[66]" is_state:"true"`

	// Post Association prefixes
	// PrefixPostAssociationByID
	//  <
	//   PrefixPostAssociationByID
	//   AssociationID [32]byte
	//  > -> < PostAssociationEntry >
	PrefixPostAssociationByID []byte `prefix_id:"[67]" is_state:"true"`
	// PrefixPostAssociationByTransactor
	//  <
	//   PrefixPostAssociationByTransactor
	//   TransactorPKID [33]byte
	//   AssociationType + NULL TERMINATOR byte
	//   AssociationValue + NULL TERMINATOR byte
	//   PostHash [32]byte
	//   AppPKID [33]byte
	// > -> < AssociationID > # note: AssociationID is a BlockHash type
	PrefixPostAssociationByTransactor []byte `prefix_id:"[68]" is_state:"true"`
	// PrefixPostAssociationByPost
	//  <
	//   PostHash [32]byte
	//   AssociationType + NULL TERMINATOR byte
	//   AssociationValue + NULL TERMINATOR byte
	//   TransactorPKID [33]byte
	//   AppPKID [33]byte
	//  > -> < AssociationID > # note: AssociationID is a BlockHash type
	PrefixPostAssociationByPost []byte `prefix_id:"[69]" is_state:"true"`
	// PrefixPostAssociationByType
	//  <
	//   AssociationType + NULL TERMINATOR byte
	//   AssociationValue + NULL TERMINATOR byte
	//   PostHash [32]byte
	//   TransactorPKID [33]byte
	//   AppPKID [33]byte
	//  > -> < AssociationID > # note: AssociationID is a BlockHash type
	PrefixPostAssociationByType []byte `prefix_id:"[70]" is_state:"true"`

	// Prefix for MessagingGroupEntries indexed by AccessGroupOwnerPublicKey and GroupKeyName:
	//
	// * This index is used to store information about messaging groups. A group is indexed
	//   by the "owner" public key of the user who created the group and the key
	//   name the owner selected when creating the group (can be anything, user-defined).
	//
	// * Groups can have members that all use a shared key to communicate. In this case,
	//   the MessagingGroupEntry will contain the metadata required for each participant to
	//   compute the shared key.
	//
	// * Groups can also consist of a single person, and this is useful for "registering"
	//   a key so that other people can message you. Generally, every user has a default mapping of
	//   the form:
	//   - <AccessGroupOwnerPublicKey, "default-key"> -> AccessGroupEntry
	//   This "singleton" group is used to register a default key so that people can
	//   message this user in the form of traditional DMs. Allowing users to register default keys on-chain in this
	//   way is required to make it so that messages can be decrypted on mobile devices, where apps do not have
	//   easy access to the owner key for decrypting messages.
	//
	// <prefix, AccessGroupOwnerPublicKey [33]byte, GroupKeyName [32]byte> -> <AccessGroupEntry>
	PrefixAccessGroupEntriesByAccessGroupId []byte `prefix_id:"[71]" is_state:"true"`

	// This prefix is used to store all mappings for access group members. The group owner has a
	// special-case mapping with <groupOwnerPk, groupOwnerPk, groupName> and then everybody else has
	// <memberPk, groupOwnerPk, groupName>. We don't need to store members in a group entry anymore since
	// we can just iterate over the members in the group membership index here. This saves us a lot of space
	// and makes it easier to add and remove members from groups.
	//
	// * Note that as mentioned above, there is a special case where AccessGroupMemberPublicKey == AccessGroupOwnerPublicKey.
	//   For this index it was convenient for various reasons to automatically save an entry
	//   with such a key in the db whenever a user registers a group. This becomes clear if
	//   you read all the fetching code around this index. Particularly functions containing
	//   the 'owner' keyword. This is not a bug, it's a feature because we might want an owner to be a member
	//   of their own group for various reasons:
	//   - To be able to read messages sent to the group if the group was created with a derived key.
	//   - To be able to fetch all groups that a user is a member of (including groups that
	//     they own). This is especially useful for allowing the Backend API to fetch all groups for a user.
	//
	// New <GroupMembershipIndex> :
	// <prefix, AccessGroupMemberPublicKey [33]byte, AccessGroupOwnerPublicKey [33]byte, GroupKeyName [32]byte> -> <AccessGroupMemberEntry>
	PrefixAccessGroupMembershipIndex []byte `prefix_id:"[72]" is_state:"true"`

	// Prefix for enumerating all the members of a group. Note that the previous index allows us to
	// answer the question, "what groups is this person a member of?" while this index allows us to
	// answer "who are the members of this particular group?"
	// <prefix, AccessGroupOwnerPublicKey [33]byte, GroupKeyName [32]byte, AccessGroupMemberPublicKey [33]byte>
	//		-> <AccessGroupMemberEnumerationEntry>
	PrefixAccessGroupMemberEnumerationIndex []byte `prefix_id:"[73]" is_state:"true"`

	// PrefixGroupChatMessagesIndex is modified by the NewMessage transaction and is used to store group chat
	// NewMessageEntry objects for each message sent to a group chat. The index has the following structure:
	// 	<prefix, AccessGroupOwnerPublicKey, AccessGroupKeyName, TimestampNanos> -> <NewMessageEntry>
	PrefixGroupChatMessagesIndex []byte `prefix_id:"[74]" is_state:"true"`

	// PrefixDmMessagesIndex is modified by the NewMessage transaction and is used to store NewMessageEntry objects for
	// each message sent to a Dm thread. It answers the question: "Give me all the messages between these two users."
	// The index has the following structure:
	// 	<prefix, MinorAccessGroupOwnerPublicKey, MinorAccessGroupKeyName,
	//		MajorAccessGroupOwnerPublicKey, MajorAccessGroupKeyName, TimestampNanos> -> <NewMessageEntry>
	// The Minor/Major distinction is used to deterministically map the two accessGroupIds of message's sender/recipient
	// into a single pair based on the lexicographical ordering of the two accessGroupIds. This is done to ensure that
	// both sides of the conversation have the same key for the same conversation, and we can store just a single message.
	PrefixDmMessagesIndex []byte `prefix_id:"[75]" is_state:"true"`

	// PrefixDmThreadIndex is modified by the NewMessage transaction and is used to store a DmThreadEntry
	// for each existing dm thread. It answers the question: "Give me all the threads for a particular user."
	// The index has the following structure:
	// 	<prefix, UserAccessGroupOwnerPublicKey, UserAccessGroupKeyName,
	//		PartyAccessGroupOwnerPublicKey, PartyAccessGroupKeyName> -> <DmThreadEntry>
	// It's worth noting that two of these entries are stored for each Dm thread, one being the inverse of the other.
	PrefixDmThreadIndex []byte `prefix_id:"[76]" is_state:"true"`

	// PrefixNoncePKIDIndex is used to track unexpired nonces. Each nonce is uniquely identified by its expiration block
	// height, the PKID of the user who created it, and a partial ID that is unique to the nonce. The partial ID is any
	// random uint64.
	// The index has the following structure:
	// 	<prefix, expirationBlockHeight, PKID, partialID> -> <>
	PrefixNoncePKIDIndex []byte `prefix_id:"[77]" is_state:"true"`

	// PrefixValidatorByPKID: Retrieve a validator by PKID.
	// Prefix, ValidatorPKID -> ValidatorEntry
	PrefixValidatorByPKID []byte `prefix_id:"[78]" is_state:"true"`

	// PrefixValidatorByStake: Retrieve the top N validators by stake.
	// Prefix, Status, TotalStakeAmountNanos, ValidatorPKID -> nil
	// Note that we save space by storing a nil value and parsing the ValidatorPKID from the key.
	PrefixValidatorByStake []byte `prefix_id:"[79]" is_state:"true"`

	// PrefixGlobalActiveStakeAmountNanos: Retrieve the cumulative stake across all validators.
	// Prefix -> *uint256.Int
	PrefixGlobalActiveStakeAmountNanos []byte `prefix_id:"[80]" is_state:"true"`

	// PrefixStakeByValidatorAndStaker: Retrieve a StakeEntry.
	// Prefix, ValidatorPKID, StakerPKID -> StakeEntry
	PrefixStakeByValidatorAndStaker []byte `prefix_id:"[81]" is_state:"true"`

	// PrefixLockedStakeByValidatorAndStakerAndLockedAt: Retrieve a LockedStakeEntry.
	// Prefix, ValidatorPKID, StakerPKID, LockedAtEpochNumber -> LockedStakeEntry
	//
	// The way staking works is that staking to a validator is instant and creates a StakeEntry
	// immediately, but UNstaking from a validator has a "cooldown" period before the funds
	// are returned to the user. This cooldown period is implemented in Unstake by decrementing
	// from the StakeEntry and creating a new LockedStakeEntry with the amount being unstaked.
	// the LockedStakeEntry has a LockedAtEpochNumber indicating when the Unstake occurred. This
	// allows the user to then call a *second* Unlock txn to pull the LockedStake into their
	// wallet balance after enough epochs have passed since LockedAtEpochNumber.
	//
	// Below is an example:
	// - User stakes 100 DESO to a validator. A StakeEntry is created containing 100 DESO.
	// - User unstakes 25 DESO at epoch 123. The StakeEntry is decremented to 75 DESO and a
	//   LockedStakeEntry is created containing:
	//   * <LockedStakeAmount=25 DESO, LockedAtEpochNumber=123>
	// - Suppose the cooldown period is 3 epochs. If the user tries to call UnlockStake at
	//   epoch 124, for example, which is one epoch after they called Unstake, the call will
	//   fail because (CurrentEpoch - LockedAtEpockNumber) = 124 - 123 = 1, which is less
	//   than cooldown = 3.
	// - After 3 epochs have passed, however, the UnlockStake transaction will work. For
	//   example, suppose the user calls UnlockStake at spoch 133. Now, we have
	//   (CurrentEpoch - LockedAtEpochNumber) = 133 - 123 = 10, which is greater than
	//   cooldown=3. Thus the UnlockStake will succeed, which will result in the
	//   LockedStakeEntry being deleted and 25 DESO being added to the user's balance.
	PrefixLockedStakeByValidatorAndStakerAndLockedAt []byte `prefix_id:"[82]" is_state:"true"`

	// PrefixCurrentEpoch: Retrieve the current EpochEntry.
	// Prefix -> EpochEntry
	PrefixCurrentEpoch []byte `prefix_id:"[83]" is_state:"true"`

<<<<<<< HEAD
	// PrefixSnapshotGlobalParamsEntryByEpochNumber: Retrieve a snapshot GlobalParamsEntry by EpochNumber.
	// Prefix, EpochNumber -> *GlobalParamsEntry
	PrefixSnapshotGlobalParamsEntryByEpochNumber []byte `prefix_id:"[84]" is_state:"true"`

	// PrefixSnapshotValidatorByEpochNumberAndPKID: Retrieve a snapshot ValidatorEntry by EpochNumber + PKID.
	// Prefix, EpochNumber, ValidatorPKID -> *ValidatorEntry
	PrefixSnapshotValidatorByEpochNumberAndPKID []byte `prefix_id:"[85]" is_state:"true"`

	// PrefixSnapshotValidatorByEpochNumberAndStake: Retrieve stake-ordered ValidatorEntries by EpochNumber.
	// Prefix, EpochNumber, Status, TotalStakeAmountNanos, ValidatorPKID -> nil
	// Note: we parse the ValidatorPKID from the key and the value is nil to save space.
	PrefixSnapshotValidatorByEpochNumberAndStake []byte `prefix_id:"[86]" is_state:"true"`

	// PrefixSnapshotGlobalActiveStakeAmountNanosByEpochNumber: Retrieve a snapshot GlobalActiveStakeAmountNanos by EpochNumber.
	// Prefix, EpochNumber -> *uint256.Int
	PrefixSnapshotGlobalActiveStakeAmountNanosByEpochNumber []byte `prefix_id:"[87]" is_state:"true"`

	// NEXT_TAG: 88
=======
	// PrefixCurrentRandomSeedHash: Retrieve the current RandomSeedHash.
	// Prefix -> <RandomSeedHash [32]byte>.
	PrefixCurrentRandomSeedHash []byte `prefix_id:"[84]" is_state:"true"`

	// NEXT_TAG: 85
>>>>>>> bd3b99c9
}

// StatePrefixToDeSoEncoder maps each state prefix to a DeSoEncoder type that is stored under that prefix.
// In particular, this is used by the EncoderMigration service, and used to determine how to encode/decode db entries.
func StatePrefixToDeSoEncoder(prefix []byte) (_isEncoder bool, _encoder DeSoEncoder) {
	if len(prefix) > MaxPrefixLen {
		panic(any(fmt.Sprintf("Called with prefix longer than MaxPrefixLen, prefix: (%v), MaxPrefixLen: (%v)", prefix, MaxPrefixLen)))
	}
	if bytes.Equal(prefix, Prefixes.PrefixUtxoKeyToUtxoEntry) {
		// prefix_id:"[5]"
		return true, &UtxoEntry{}
	} else if bytes.Equal(prefix, Prefixes.PrefixPubKeyUtxoKey) {
		// prefix_id:"[7]"
		return false, nil
	} else if bytes.Equal(prefix, Prefixes.PrefixUtxoNumEntries) {
		// prefix_id:"[8]"
		return false, nil
	} else if bytes.Equal(prefix, Prefixes.PrefixNanosPurchased) {
		// prefix_id:"[10]"
		return false, nil
	} else if bytes.Equal(prefix, Prefixes.PrefixUSDCentsPerBitcoinExchangeRate) {
		// prefix_id:"[27]"
		return false, nil
	} else if bytes.Equal(prefix, Prefixes.PrefixGlobalParams) {
		// prefix_id:"[40]"
		return true, &GlobalParamsEntry{}
	} else if bytes.Equal(prefix, Prefixes.PrefixBitcoinBurnTxIDs) {
		// prefix_id:"[11]"
		return false, nil
	} else if bytes.Equal(prefix, Prefixes.PrefixPublicKeyTimestampToPrivateMessage) {
		// prefix_id:"[12]"
		return true, &MessageEntry{}
	} else if bytes.Equal(prefix, Prefixes.PrefixPostHashToPostEntry) {
		// prefix_id:"[17]"
		return true, &PostEntry{}
	} else if bytes.Equal(prefix, Prefixes.PrefixPosterPublicKeyPostHash) {
		// prefix_id:"[18]"
		return false, nil
	} else if bytes.Equal(prefix, Prefixes.PrefixTstampNanosPostHash) {
		// prefix_id:"[19]"
		return false, nil
	} else if bytes.Equal(prefix, Prefixes.PrefixCreatorBpsPostHash) {
		// prefix_id:"[20]"
		return false, nil
	} else if bytes.Equal(prefix, Prefixes.PrefixMultipleBpsPostHash) {
		// prefix_id:"[21]"
		return false, nil
	} else if bytes.Equal(prefix, Prefixes.PrefixCommentParentStakeIDToPostHash) {
		// prefix_id:"[22]"
		return false, nil
	} else if bytes.Equal(prefix, Prefixes.PrefixPKIDToProfileEntry) {
		// prefix_id:"[23]"
		return true, &ProfileEntry{}
	} else if bytes.Equal(prefix, Prefixes.PrefixProfileUsernameToPKID) {
		// prefix_id:"[25]"
		// This prefix just encodes PKIDs, but it's not using the DeSoEncoder interface so for the sake of simplicity we just skip it.
		return false, nil
	} else if bytes.Equal(prefix, Prefixes.PrefixCreatorDeSoLockedNanosCreatorPKID) {
		// prefix_id:"[32]"
		return false, nil
	} else if bytes.Equal(prefix, Prefixes.PrefixStakeIDTypeAmountStakeIDIndex) {
		// prefix_id:"[26]"
		return false, nil
	} else if bytes.Equal(prefix, Prefixes.PrefixFollowerPKIDToFollowedPKID) {
		// prefix_id:"[28]"
		return false, nil
	} else if bytes.Equal(prefix, Prefixes.PrefixFollowedPKIDToFollowerPKID) {
		// prefix_id:"[29]"
		return false, nil
	} else if bytes.Equal(prefix, Prefixes.PrefixLikerPubKeyToLikedPostHash) {
		// prefix_id:"[30]"
		return false, nil
	} else if bytes.Equal(prefix, Prefixes.PrefixLikedPostHashToLikerPubKey) {
		// prefix_id:"[31]"
		return false, nil
	} else if bytes.Equal(prefix, Prefixes.PrefixHODLerPKIDCreatorPKIDToBalanceEntry) {
		// prefix_id:"[33]"
		return true, &BalanceEntry{}
	} else if bytes.Equal(prefix, Prefixes.PrefixCreatorPKIDHODLerPKIDToBalanceEntry) {
		// prefix_id:"[34]"
		return true, &BalanceEntry{}
	} else if bytes.Equal(prefix, Prefixes.PrefixPosterPublicKeyTimestampPostHash) {
		// prefix_id:"[35]"
		return false, nil
	} else if bytes.Equal(prefix, Prefixes.PrefixPublicKeyToPKID) {
		// prefix_id:"[36]"
		return true, &PKIDEntry{}
	} else if bytes.Equal(prefix, Prefixes.PrefixPKIDToPublicKey) {
		// prefix_id:"[37]"
		return false, nil
	} else if bytes.Equal(prefix, Prefixes.PrefixReposterPubKeyRepostedPostHashToRepostPostHash) {
		// prefix_id:"[39]"
		return false, nil
	} else if bytes.Equal(prefix, Prefixes.PrefixDiamondReceiverPKIDDiamondSenderPKIDPostHash) {
		// prefix_id:"[41]"
		return true, &DiamondEntry{}
	} else if bytes.Equal(prefix, Prefixes.PrefixDiamondSenderPKIDDiamondReceiverPKIDPostHash) {
		// prefix_id:"[43]"
		return true, &DiamondEntry{}
	} else if bytes.Equal(prefix, Prefixes.PrefixForbiddenBlockSignaturePubKeys) {
		// prefix_id:"[44]"
		return false, nil
	} else if bytes.Equal(prefix, Prefixes.PrefixRepostedPostHashReposterPubKey) {
		// prefix_id:"[45]"
		return false, nil
	} else if bytes.Equal(prefix, Prefixes.PrefixRepostedPostHashReposterPubKeyRepostPostHash) {
		// prefix_id:"[46]"
		return false, nil
	} else if bytes.Equal(prefix, Prefixes.PrefixDiamondedPostHashDiamonderPKIDDiamondLevel) {
		// prefix_id:"[47]"
		return false, nil
	} else if bytes.Equal(prefix, Prefixes.PrefixPostHashSerialNumberToNFTEntry) {
		// prefix_id:"[48]"
		return true, &NFTEntry{}
	} else if bytes.Equal(prefix, Prefixes.PrefixPKIDIsForSaleBidAmountNanosPostHashSerialNumberToNFTEntry) {
		// prefix_id:"[49]"
		return true, &NFTEntry{}
	} else if bytes.Equal(prefix, Prefixes.PrefixPostHashSerialNumberBidNanosBidderPKID) {
		// prefix_id:"[50]"
		return false, nil
	} else if bytes.Equal(prefix, Prefixes.PrefixBidderPKIDPostHashSerialNumberToBidNanos) {
		// prefix_id:"[51]"
		return false, nil
	} else if bytes.Equal(prefix, Prefixes.PrefixPostHashSerialNumberToAcceptedBidEntries) {
		// prefix_id:"[54]"
		return true, &NFTBidEntryBundle{}
	} else if bytes.Equal(prefix, Prefixes.PrefixPublicKeyToDeSoBalanceNanos) {
		// prefix_id:"[52]"
		return false, nil
	} else if bytes.Equal(prefix, Prefixes.PrefixPublicKeyBlockHashToBlockReward) {
		// prefix_id:"[53]"
		return false, nil
	} else if bytes.Equal(prefix, Prefixes.PrefixHODLerPKIDCreatorPKIDToDAOCoinBalanceEntry) {
		// prefix_id:"[55]"
		return true, &BalanceEntry{}
	} else if bytes.Equal(prefix, Prefixes.PrefixCreatorPKIDHODLerPKIDToDAOCoinBalanceEntry) {
		// prefix_id:"[56]"
		return true, &BalanceEntry{}
	} else if bytes.Equal(prefix, Prefixes.PrefixMessagingGroupEntriesByOwnerPubKeyAndGroupKeyName) {
		// prefix_id:"[57]"
		return true, &MessagingGroupEntry{}
	} else if bytes.Equal(prefix, Prefixes.PrefixMessagingGroupMetadataByMemberPubKeyAndGroupMessagingPubKey) {
		// prefix_id:"[58]"
		return true, &MessagingGroupEntry{}
	} else if bytes.Equal(prefix, Prefixes.PrefixAuthorizeDerivedKey) {
		// prefix_id:"[59]"
		return true, &DerivedKeyEntry{}
	} else if bytes.Equal(prefix, Prefixes.PrefixDAOCoinLimitOrder) {
		// prefix_id:"[60]"
		return true, &DAOCoinLimitOrderEntry{}
	} else if bytes.Equal(prefix, Prefixes.PrefixDAOCoinLimitOrderByTransactorPKID) {
		// prefix_id:"[61]"
		return true, &DAOCoinLimitOrderEntry{}
	} else if bytes.Equal(prefix, Prefixes.PrefixDAOCoinLimitOrderByOrderID) {
		// prefix_id:"[62]"
		return true, &DAOCoinLimitOrderEntry{}
	} else if bytes.Equal(prefix, Prefixes.PrefixUserAssociationByID) {
		// prefix_id:"[63]"
		return true, &UserAssociationEntry{}
	} else if bytes.Equal(prefix, Prefixes.PrefixUserAssociationByTransactor) {
		// prefix_id:"[64]"
		return true, &BlockHash{}
	} else if bytes.Equal(prefix, Prefixes.PrefixUserAssociationByTargetUser) {
		// prefix_id:"[65]"
		return true, &BlockHash{}
	} else if bytes.Equal(prefix, Prefixes.PrefixUserAssociationByUsers) {
		// prefix_id:"[66]"
		return true, &BlockHash{}
	} else if bytes.Equal(prefix, Prefixes.PrefixPostAssociationByID) {
		// prefix_id:"[67]"
		return true, &PostAssociationEntry{}
	} else if bytes.Equal(prefix, Prefixes.PrefixPostAssociationByTransactor) {
		// prefix_id:"[68]"
		return true, &BlockHash{}
	} else if bytes.Equal(prefix, Prefixes.PrefixPostAssociationByPost) {
		// prefix_id:"[69]"
		return true, &BlockHash{}
	} else if bytes.Equal(prefix, Prefixes.PrefixPostAssociationByType) {
		// prefix_id:"[70]"
		return true, &BlockHash{}
	} else if bytes.Equal(prefix, Prefixes.PrefixAccessGroupEntriesByAccessGroupId) {
		// prefix_id:"[71]"
		return true, &AccessGroupEntry{}
	} else if bytes.Equal(prefix, Prefixes.PrefixAccessGroupMembershipIndex) {
		// prefix_id:"[72]"
		return true, &AccessGroupMemberEntry{}
	} else if bytes.Equal(prefix, Prefixes.PrefixAccessGroupMemberEnumerationIndex) {
		// prefix_id:"[73]"
		return true, &AccessGroupMemberEnumerationEntry{}
	} else if bytes.Equal(prefix, Prefixes.PrefixGroupChatMessagesIndex) {
		// prefix_id:"[74]"
		return true, &NewMessageEntry{}
	} else if bytes.Equal(prefix, Prefixes.PrefixDmMessagesIndex) {
		// prefix_id:"[75]"
		return true, &NewMessageEntry{}
	} else if bytes.Equal(prefix, Prefixes.PrefixDmThreadIndex) {
		// prefix_id:"[76]"
		return true, &DmThreadEntry{}
	} else if bytes.Equal(prefix, Prefixes.PrefixNoncePKIDIndex) {
		// prefix_id:"[77]"
		return false, nil
	} else if bytes.Equal(prefix, Prefixes.PrefixValidatorByPKID) {
		// prefix_id:"[78]"
		return true, &ValidatorEntry{}
	} else if bytes.Equal(prefix, Prefixes.PrefixValidatorByStake) {
		// prefix_id:"[79]"
		return false, nil
	} else if bytes.Equal(prefix, Prefixes.PrefixGlobalActiveStakeAmountNanos) {
		// prefix_id:"[80]"
		return false, nil
	} else if bytes.Equal(prefix, Prefixes.PrefixStakeByValidatorAndStaker) {
		// prefix_id:"[81]"
		return true, &StakeEntry{}
	} else if bytes.Equal(prefix, Prefixes.PrefixLockedStakeByValidatorAndStakerAndLockedAt) {
		// prefix_id:"[82]"
		return true, &LockedStakeEntry{}
	} else if bytes.Equal(prefix, Prefixes.PrefixCurrentEpoch) {
		// prefix_id:"[83]"
		return true, &EpochEntry{}
<<<<<<< HEAD
	} else if bytes.Equal(prefix, Prefixes.PrefixSnapshotGlobalParamsEntryByEpochNumber) {
		// prefix_id:"[84]"
		return true, &GlobalParamsEntry{}
	} else if bytes.Equal(prefix, Prefixes.PrefixSnapshotValidatorByEpochNumberAndPKID) {
		// prefix_id:"[85]"
		return true, &ValidatorEntry{}
	} else if bytes.Equal(prefix, Prefixes.PrefixSnapshotValidatorByEpochNumberAndStake) {
		// prefix_id:"[86]"
		return false, nil
	} else if bytes.Equal(prefix, Prefixes.PrefixSnapshotGlobalActiveStakeAmountNanosByEpochNumber) {
		// prefix_id:"[87]"
=======
	} else if bytes.Equal(prefix, Prefixes.PrefixCurrentRandomSeedHash) {
		// prefix_id:"[84]"
>>>>>>> bd3b99c9
		return false, nil
	}

	return true, nil
}

func StateKeyToDeSoEncoder(key []byte) (_isEncoder bool, _encoder DeSoEncoder) {
	if MaxPrefixLen > 1 {
		panic(any(fmt.Errorf("this function only works if MaxPrefixLen is 1 but currently MaxPrefixLen=(%v)", MaxPrefixLen)))
	}
	return StatePrefixToDeSoEncoder(key[:1])
}

// getPrefixIdValue parses the DBPrefixes struct tags to fetch the prefix_id values.
func getPrefixIdValue(structFields reflect.StructField, fieldType reflect.Type) (prefixId reflect.Value) {
	var ref reflect.Value
	// Get the prefix_id tag and parse it as byte array.
	if value := structFields.Tag.Get("prefix_id"); value != "-" {
		ref = reflect.New(fieldType)
		ref.Elem().Set(reflect.MakeSlice(fieldType, 0, 0))
		if value != "" && value != "[]" {
			if err := json.Unmarshal([]byte(value), ref.Interface()); err != nil {
				panic(any(err))
			}
		}
	} else {
		panic(any(fmt.Errorf("prefix_id cannot be empty")))
	}
	return ref.Elem()
}

// GetPrefixes loads all prefix_id byte array values into a DBPrefixes struct, and returns it.
func GetPrefixes() *DBPrefixes {
	prefixes := &DBPrefixes{}

	// Iterate over all DBPrefixes fields and parse their prefix_id tags.
	prefixElements := reflect.ValueOf(prefixes).Elem()
	structFields := prefixElements.Type()
	for i := 0; i < structFields.NumField(); i++ {
		prefixField := prefixElements.Field(i)
		prefixId := getPrefixIdValue(structFields.Field(i), prefixField.Type())
		prefixField.Set(prefixId)
	}
	return prefixes
}

// DBStatePrefixes is a helper struct that stores information about state-related prefixes.
type DBStatePrefixes struct {
	Prefixes *DBPrefixes

	// StatePrefixesMap maps prefixes to whether they are state (true) or non-state (false) prefixes.
	StatePrefixesMap map[byte]bool

	// StatePrefixesList is a list of state prefixes.
	StatePrefixesList [][]byte

	// TxIndexPrefixes is a list of TxIndex prefixes
	TxIndexPrefixes [][]byte
}

// GetStatePrefixes() creates a DBStatePrefixes object from the DBPrefixes struct and returns it. We
// parse the prefix_id and is_state tags.
func GetStatePrefixes() *DBStatePrefixes {
	// Initialize the DBStatePrefixes struct.
	statePrefixes := &DBStatePrefixes{}
	statePrefixes.Prefixes = &DBPrefixes{}
	statePrefixes.StatePrefixesMap = make(map[byte]bool)

	// Iterate over all the DBPrefixes fields and parse the prefix_id and is_state tags.
	prefixElements := reflect.ValueOf(statePrefixes.Prefixes).Elem()
	structFields := prefixElements.Type()
	for i := 0; i < structFields.NumField(); i++ {
		prefixField := prefixElements.Field(i)
		prefixId := getPrefixIdValue(structFields.Field(i), prefixField.Type())
		prefixBytes := prefixId.Bytes()
		if len(prefixBytes) > MaxPrefixLen {
			panic(any(fmt.Errorf("prefix (%v) is longer than MaxPrefixLen: (%v)",
				structFields.Field(i).Name, MaxPrefixLen)))
		}
		prefix := prefixBytes[0]
		if statePrefixes.StatePrefixesMap[prefix] {
			panic(any(fmt.Errorf("prefix (%v) already exists in StatePrefixesMap. You created a "+
				"prefix overlap, fix it", structFields.Field(i).Name)))
		}
		if structFields.Field(i).Tag.Get("is_state") == "true" {
			statePrefixes.StatePrefixesMap[prefix] = true
			statePrefixes.StatePrefixesList = append(statePrefixes.StatePrefixesList, []byte{prefix})
		} else if structFields.Field(i).Tag.Get("is_txindex") == "true" {
			statePrefixes.TxIndexPrefixes = append(statePrefixes.TxIndexPrefixes, []byte{prefix})
			statePrefixes.StatePrefixesMap[prefix] = false
		} else {
			statePrefixes.StatePrefixesMap[prefix] = false
		}
	}
	// Sort prefixes.
	sort.Slice(statePrefixes.StatePrefixesList, func(i int, j int) bool {
		switch bytes.Compare(statePrefixes.StatePrefixesList[i], statePrefixes.StatePrefixesList[j]) {
		case 0:
			return true
		case -1:
			return true
		case 1:
			return false
		}
		return false
	})
	return statePrefixes
}

// isStateKey checks if a key is a state-related key.
func isStateKey(key []byte) bool {
	if MaxPrefixLen > 1 {
		panic(any(fmt.Errorf("this function only works if MaxPrefixLen is 1 but currently MaxPrefixLen=(%v)", MaxPrefixLen)))
	}
	prefix := key[0]
	isState, exists := StatePrefixes.StatePrefixesMap[prefix]
	return exists && isState
}

// isTxIndexKey checks if a key is a txindex-related key.
func isTxIndexKey(key []byte) bool {
	if MaxPrefixLen > 1 {
		panic(any(fmt.Errorf("this function only works if MaxPrefixLen is 1 but currently MaxPrefixLen=(%v)", MaxPrefixLen)))
	}
	prefix := key[0]
	for _, txIndexPrefix := range StatePrefixes.TxIndexPrefixes {
		if prefix == txIndexPrefix[0] {
			return true
		}
	}
	return false
}

// -------------------------------------------------------------------------------------
// DB Operations
// -------------------------------------------------------------------------------------

// EncodeKeyValue encodes DB key and value similarly to how DER signatures are encoded. The format is:
// len(key + value) || len(key) || key || len(value) || value
// This encoding is unique meaning (key, value) and (key', value') pairs have the same encoding if and
// only if key = key' and value = value'
func EncodeKeyValue(key []byte, value []byte) []byte {
	data := []byte{}

	data = append(data, EncodeUint64(uint64(len(key)+len(value)))...)
	data = append(data, EncodeUint64(uint64(len(key)))...)
	data = append(data, key...)
	data = append(data, EncodeUint64(uint64(len(value)))...)
	data = append(data, value...)

	return data
}

func EncodeKeyAndValueForChecksum(key []byte, value []byte, blockHeight uint64) []byte {
	checksumValue := value
	if isEncoder, encoder := StateKeyToDeSoEncoder(key); isEncoder && encoder != nil {
		rr := bytes.NewReader(value)
		if exists, err := DecodeFromBytes(encoder, rr); exists && err == nil {
			// We skip metadata in checksum computation.
			checksumValue = EncodeToBytes(blockHeight, encoder, true)
		} else if err != nil {
			glog.Errorf("Some odd problem: isEncoder %v encoder %v, key bytes (%v), value bytes (%v), blockHeight (%v)",
				isEncoder, encoder, key, checksumValue, blockHeight)
			panic(any(errors.Wrapf(err, "EncodeKeyAndValueForChecksum: The schema is corrupted or value doesn't match the key")))
		}
	}

	return EncodeKeyValue(key, checksumValue)
}

// DBSetWithTxn is a wrapper around BadgerDB Set function which allows us to add computation
// prior to DB writes. In particular, we use it to maintain a dynamic LRU cache, compute the
// state checksum, and to build DB snapshots with ancestral records.
func DBSetWithTxn(txn *badger.Txn, snap *Snapshot, key []byte, value []byte) error {
	// We only cache / update ancestral records when we're dealing with state prefix.
	isState := snap != nil && snap.isState(key)
	var ancestralValue []byte
	var getError error

	// If snapshot was provided, we will need to load the current value of the record
	// so that we can later write it in the ancestral record. We first lookup cache.
	if isState {
		// We check if we've already read this key and stored it in the cache.
		// Otherwise, we fetch the current value of this record from the DB.
		ancestralValue, getError = DBGetWithTxn(txn, snap, key)

		// If there is some error with the DB read, other than non-existent key, we return.
		if getError != nil && getError != badger.ErrKeyNotFound {
			return errors.Wrapf(getError, "DBSetWithTxn: problem reading record "+
				"from DB with key: %v", key)
		}
	}

	// We update the DB record with the intended value.
	err := txn.Set(key, value)
	if err != nil {
		return errors.Wrapf(err, "DBSetWithTxn: Problem setting record "+
			"in DB with key: %v, value: %v", key, value)
	}

	// After a successful DB write, we update the snapshot.
	if isState {
		keyString := hex.EncodeToString(key)

		// Update ancestral record structures depending on the existing DB record.
		if err := snap.PrepareAncestralRecord(keyString, ancestralValue, getError != badger.ErrKeyNotFound); err != nil {
			return errors.Wrapf(err, "DBSetWithTxn: Problem preparing ancestral record")
		}
		// Now save the newest record to cache.
		snap.DatabaseCache.Add(keyString, value)

		if !snap.disableChecksum {
			// We have to remove the previous value from the state checksum.
			// Because checksum is commutative, we can safely remove the past value here.
			if getError == nil {
				snap.RemoveChecksumBytes(key, ancestralValue)
			}
			// We also add the new record to the checksum.
			snap.AddChecksumBytes(key, value)
		}
	}
	return nil
}

// DBGetWithTxn is a wrapper function around the BadgerDB get function. It returns
// the DB entry associated with the given key and handles the logic around the LRU cache.
// Whenever we read/write records in the DB, we place a copy in the LRU cache to save
// us lookup time.
func DBGetWithTxn(txn *badger.Txn, snap *Snapshot, key []byte) ([]byte, error) {
	// We only cache / update ancestral records when we're dealing with state prefix.
	isState := snap != nil && snap.isState(key)
	keyString := hex.EncodeToString(key)

	// Lookup the snapshot cache and check if we've already stored a value there.
	if isState {
		if val, exists := snap.DatabaseCache.Lookup(keyString); exists {
			return val.([]byte), nil
		}
	}

	// If record doesn't exist in cache, we get it from the DB.
	item, err := txn.Get(key)
	if err != nil {
		return nil, err
	}
	itemData, err := item.ValueCopy(nil)
	if err != nil {
		return nil, err
	}

	// If a flush takes place, we don't update cache. It will be updated in DBSetWithTxn.
	if isState {
		// Hold the snapshot memory lock just to be e
		snap.Status.MemoryLock.Lock()
		defer snap.Status.MemoryLock.Unlock()
		if !snap.Status.IsFlushingWithoutLock() {
			snap.DatabaseCache.Add(keyString, itemData)
		}
	}
	return itemData, nil
}

// DBDeleteWithTxn is a wrapper function around BadgerDB delete function.
// It allows us to update the snapshot LRU cache, checksum, and ancestral records.
func DBDeleteWithTxn(txn *badger.Txn, snap *Snapshot, key []byte) error {
	var ancestralValue []byte
	var getError error
	isState := snap != nil && snap.isState(key)

	// If snapshot was provided, we will need to load the current value of the record
	// so that we can later write it in the ancestral record. We first lookup cache.
	if isState {
		// We check if we've already read this key and stored it in the cache.
		// Otherwise, we fetch the current value of this record from the DB.
		ancestralValue, getError = DBGetWithTxn(txn, snap, key)
		// If the key doesn't exist then there is no point in deleting this entry.
		if getError == badger.ErrKeyNotFound {
			return nil
		}

		// If there is some error with the DB read, other than non-existent key, we return.
		if getError != nil {
			return errors.Wrapf(getError, "DBDeleteWithTxn: problem checking for DB record "+
				"with key: %v", key)
		}
	}

	err := txn.Delete(key)
	if err != nil {
		return errors.Wrapf(err, "DBDeleteWithTxn: Problem deleting record "+
			"from DB with key: %v", key)
	}

	// After a successful DB delete, we update the snapshot.
	if isState {
		keyString := hex.EncodeToString(key)

		// Update ancestral record structures depending on the existing DB record.
		if err := snap.PrepareAncestralRecord(keyString, ancestralValue, true); err != nil {
			return errors.Wrapf(err, "DBDeleteWithTxn: Problem preparing ancestral record")
		}
		// Now delete the past record from the cache.
		snap.DatabaseCache.Delete(keyString)
		// We have to remove the previous value from the state checksum.
		// Because checksum is commutative, we can safely remove the past value here.
		if !snap.disableChecksum {
			snap.RemoveChecksumBytes(key, ancestralValue)
		}
	}
	return nil
}

// DBIteratePrefixKeys fetches a chunk of records from the provided db at a provided prefix,
// and beginning with the provided startKey. The chunk will have a total size of at least targetBytes.
// If the startKey is a valid key in the db, it will be the first entry in the returned dbEntries.
// If we have exhausted all entries for a prefix then _isChunkFull will be set as false, and true otherwise,
// when there are more entries in the db at the prefix.
func DBIteratePrefixKeys(db *badger.DB, prefix []byte, startKey []byte, targetBytes uint32) (
	_dbEntries []*DBEntry, _isChunkFull bool, _err error) {
	var dbEntries []*DBEntry
	var totalBytes int
	var isChunkFull bool

	err := db.View(func(txn *badger.Txn) error {
		opts := badger.DefaultIteratorOptions

		// Iterate over the prefix as long as there are valid keys in the DB.
		it := txn.NewIterator(opts)
		defer it.Close()
		for it.Seek(startKey); it.ValidForPrefix(prefix) && !isChunkFull; it.Next() {
			item := it.Item()
			key := item.Key()
			// Add the key, value pair to our dbEntries list.
			err := item.Value(func(value []byte) error {
				dbEntries = append(dbEntries, KeyValueToDBEntry(key, value))
				// If total amount of bytes in the dbEntries exceeds the target bytes size, we set the chunk as full.
				totalBytes += len(key) + len(value)
				if totalBytes > int(targetBytes) && len(dbEntries) > 1 {
					isChunkFull = true
				}
				return nil
			})
			if err != nil {
				return err
			}
		}
		return nil
	})
	if err != nil {
		// Return false for _isChunkFull to indicate that we shouldn't query this prefix again because
		// something is wrong.
		return nil, false, err
	}
	return dbEntries, isChunkFull, nil
}

// DBDeleteAllStateRecords is an auxiliary function that is used to clean up the state
// before starting hyper sync. _shouldErase = true is returned when it is faster to use
// os.RemoveAll(dbDir) instead of deleting records manually.
func DBDeleteAllStateRecords(db *badger.DB) (_shouldErase bool, _error error) {
	maxKeys := 10000
	shouldErase := false

	go func() {
		time.Sleep(1 * time.Minute)
		shouldErase = true
	}()

	// Iterate over all state prefixes.
	for _, prefix := range StatePrefixes.StatePrefixesList {
		startKey := prefix
		fetchingPrefix := true

		// We will delete all records for a prefix step by step. We do this in chunks of 10,000 keys,
		// to make sure we don't overload badger DB with the size of our queries. Whenever a
		// chunk is not full, that is isChunkFull = false, it means that we've exhausted all
		// entries for a prefix.
		for fetchingPrefix {
			if shouldErase {
				return true, nil
			}
			var isChunkFull bool
			var keys [][]byte
			err := db.View(func(txn *badger.Txn) error {
				totalKeys := 0
				opts := badger.DefaultIteratorOptions
				opts.AllVersions = false
				opts.PrefetchValues = false
				// Iterate over the prefix as long as there are valid keys in the DB.
				it := txn.NewIterator(opts)
				defer it.Close()
				for it.Seek(startKey); it.ValidForPrefix(prefix) && !isChunkFull; it.Next() {
					key := it.Item().KeyCopy(nil)
					keys = append(keys, key)
					totalKeys += 1
					if totalKeys > maxKeys {
						isChunkFull = true
					}
				}
				return nil
			})
			if err != nil {
				return true, errors.Wrapf(err, "DBDeleteAllStateRecords: problem fetching entries from the db at "+
					"prefix (%v)", prefix)
			}
			fetchingPrefix = isChunkFull
			glog.V(1).Infof("DeleteAllStateRecords: Deleting prefix: (%v) with total of (%v) "+
				"entries", prefix, len(keys))
			// Now delete all these keys.
			err = db.Update(func(txn *badger.Txn) error {
				for _, key := range keys {
					err := txn.Delete(key)
					if err != nil {
						return errors.Wrapf(err, "DeleteAllStateRecords: Problem deleting key (%v)", key)
					}
				}
				return nil
			})
			if err != nil {
				return true, err
			}
		}
	}
	return false, nil
}

// -------------------------------------------------------------------------------------
// DB Controllers
// -------------------------------------------------------------------------------------

func DBGetPKIDEntryForPublicKeyWithTxn(txn *badger.Txn, snap *Snapshot, publicKey []byte) *PKIDEntry {
	if len(publicKey) == 0 {
		return nil
	}

	prefix := append([]byte{}, Prefixes.PrefixPublicKeyToPKID...)
	pkidBytes, err := DBGetWithTxn(txn, snap, append(prefix, publicKey...))

	if err != nil {
		// If we don't have a mapping from public key to PKID in the db,
		// then we use the public key itself as the PKID. Doing this makes
		// it so that the PKID is generally the *first* public key that the
		// user ever associated with a particular piece of data.
		return &PKIDEntry{
			PKID:      PublicKeyToPKID(publicKey),
			PublicKey: publicKey,
		}
	}

	// If we get here then it means we actually had a PKID in the DB.
	// So return that pkid.
	pkidEntryObj := &PKIDEntry{}
	rr := bytes.NewReader(pkidBytes)
	DecodeFromBytes(pkidEntryObj, rr)
	return pkidEntryObj
}

func DBGetPKIDEntryForPublicKey(db *badger.DB, snap *Snapshot, publicKey []byte) *PKIDEntry {
	var pkid *PKIDEntry
	db.View(func(txn *badger.Txn) error {
		pkid = DBGetPKIDEntryForPublicKeyWithTxn(txn, snap, publicKey)
		return nil
	})
	return pkid
}

func DBGetPublicKeyForPKIDWithTxn(txn *badger.Txn, snap *Snapshot, pkidd *PKID) []byte {
	prefix := append([]byte{}, Prefixes.PrefixPKIDToPublicKey...)
	pkidBytes, err := DBGetWithTxn(txn, snap, append(prefix, pkidd[:]...))

	if err != nil {
		// If we don't have a mapping in the db then return the pkid itself
		// as the public key.
		pkid := pkidd.NewPKID()
		return pkid[:]
	}

	// If we get here then it means we actually had a public key mapping in the DB.
	// So return that public key.

	return pkidBytes
}

func DBGetPublicKeyForPKID(db *badger.DB, snap *Snapshot, pkidd *PKID) []byte {
	var publicKey []byte
	db.View(func(txn *badger.Txn) error {
		publicKey = DBGetPublicKeyForPKIDWithTxn(txn, snap, pkidd)
		return nil
	})
	return publicKey
}

func DBPutPKIDMappingsWithTxn(txn *badger.Txn, snap *Snapshot, blockHeight uint64,
	publicKey []byte, pkidEntry *PKIDEntry, params *DeSoParams) error {

	// If the PKID entry is identical to the public key, there's no point in saving it in the DB.
	// All functions fetching PKID will already return the public key if PKID was unset.
	if reflect.DeepEqual(publicKey, pkidEntry.PKID.ToBytes()) {
		return nil
	}

	// Set the main pub key -> pkid mapping.
	{
		prefix := append([]byte{}, Prefixes.PrefixPublicKeyToPKID...)
		pubKeyToPkidKey := append(prefix, publicKey...)
		if err := DBSetWithTxn(txn, snap, pubKeyToPkidKey, EncodeToBytes(blockHeight, pkidEntry)); err != nil {

			return errors.Wrapf(err, "DBPutPKIDMappingsWithTxn: Problem "+
				"adding mapping for pkid: %v public key: %v",
				PkToString(pkidEntry.PKID[:], params), PkToString(publicKey, params))
		}
	}

	// Set the reverse mapping: pkid -> pub key
	{
		prefix := append([]byte{}, Prefixes.PrefixPKIDToPublicKey...)
		pkidToPubKey := append(prefix, pkidEntry.PKID[:]...)
		if err := DBSetWithTxn(txn, snap, pkidToPubKey, publicKey); err != nil {

			return errors.Wrapf(err, "DBPutPKIDMappingsWithTxn: Problem "+
				"adding mapping for pkid: %v public key: %v",
				PkToString(pkidEntry.PKID[:], params), PkToString(publicKey, params))
		}
	}

	return nil
}

func DBDeletePKIDMappingsWithTxn(txn *badger.Txn, snap *Snapshot,
	publicKey []byte, params *DeSoParams) error {

	// Look up the pkid for the public key.
	pkidEntry := DBGetPKIDEntryForPublicKeyWithTxn(txn, snap, publicKey)

	{
		prefix := append([]byte{}, Prefixes.PrefixPublicKeyToPKID...)
		pubKeyToPkidKey := append(prefix, publicKey...)
		if err := DBDeleteWithTxn(txn, snap, pubKeyToPkidKey); err != nil {

			return errors.Wrapf(err, "DBDeletePKIDMappingsWithTxn: Problem "+
				"deleting mapping for public key: %v",
				PkToString(publicKey, params))
		}
	}

	{
		prefix := append([]byte{}, Prefixes.PrefixPKIDToPublicKey...)
		pubKeyToPkidKey := append(prefix, pkidEntry.PKID[:]...)
		if err := DBDeleteWithTxn(txn, snap, pubKeyToPkidKey); err != nil {

			return errors.Wrapf(err, "DBDeletePKIDMappingsWithTxn: Problem "+
				"deleting mapping for pkid: %v",
				PkToString(pkidEntry.PKID[:], params))
		}
	}

	return nil
}

func EnumerateKeysForPrefix(db *badger.DB, dbPrefix []byte) (_keysFound [][]byte, _valsFound [][]byte) {
	return _enumerateKeysForPrefix(db, dbPrefix)
}

// A helper function to enumerate all of the values for a particular prefix.
func _enumerateKeysForPrefix(db *badger.DB, dbPrefix []byte) (_keysFound [][]byte, _valsFound [][]byte) {
	keysFound := [][]byte{}
	valsFound := [][]byte{}

	dbErr := db.View(func(txn *badger.Txn) error {
		var err error
		keysFound, valsFound, err = _enumerateKeysForPrefixWithTxn(txn, dbPrefix)
		if err != nil {
			return err
		}
		return nil
	})
	if dbErr != nil {
		glog.Errorf("_enumerateKeysForPrefix: Problem fetching keys and values from db: %v", dbErr)
		return nil, nil
	}

	return keysFound, valsFound
}

func _enumerateKeysForPrefixWithTxn(txn *badger.Txn, dbPrefix []byte) (_keysFound [][]byte, _valsFound [][]byte, _err error) {
	keysFound := [][]byte{}
	valsFound := [][]byte{}

	opts := badger.DefaultIteratorOptions
	nodeIterator := txn.NewIterator(opts)
	defer nodeIterator.Close()
	prefix := dbPrefix
	for nodeIterator.Seek(prefix); nodeIterator.ValidForPrefix(prefix); nodeIterator.Next() {
		key := nodeIterator.Item().Key()
		keyCopy := make([]byte, len(key))
		copy(keyCopy[:], key[:])

		valCopy, err := nodeIterator.Item().ValueCopy(nil)
		if err != nil {
			return nil, nil, err
		}
		keysFound = append(keysFound, keyCopy)
		valsFound = append(valsFound, valCopy)
	}
	return keysFound, valsFound, nil
}

func _enumerateKeysOnlyForPrefixWithTxn(txn *badger.Txn, dbPrefix []byte) (_keysFound [][]byte) {
	return _enumeratePaginatedLimitedKeysForPrefixWithTxn(txn, dbPrefix, dbPrefix, math.MaxUint32)
}

// _enumeratePaginatedLimitedKeysForPrefixWithTxn will look for keys in the db that are GREATER OR EQUAL to the startKey
// and satisfy the dbPrefix prefix. The total number of entries fetched will be EQUAL OR SMALLER than provided limit.
func _enumeratePaginatedLimitedKeysForPrefixWithTxn(txn *badger.Txn, dbPrefix []byte, startKey []byte, limit uint32) (_keysFound [][]byte) {
	keysFound := [][]byte{}

	if limit == 0 {
		return keysFound
	}

	opts := badger.DefaultIteratorOptions
	opts.PrefetchValues = false

	nodeIterator := txn.NewIterator(opts)
	defer nodeIterator.Close()
	prefix := dbPrefix
	for nodeIterator.Seek(startKey); nodeIterator.ValidForPrefix(prefix); nodeIterator.Next() {
		key := nodeIterator.Item().Key()
		keyCopy := make([]byte, len(key))
		copy(keyCopy[:], key[:])

		keysFound = append(keysFound, keyCopy)
		if uint32(len(keysFound)) >= limit {
			break
		}
	}
	return keysFound
}

// A helper function to enumerate a limited number of the values for a particular prefix.
func _enumerateLimitedKeysReversedForPrefixAndStartingKey(db *badger.DB, dbPrefix []byte, startingKey []byte,
	limit uint64) (_keysFound [][]byte, _valsFound [][]byte) {
	keysFound := [][]byte{}
	valsFound := [][]byte{}

	dbErr := db.View(func(txn *badger.Txn) error {
		var err error
		keysFound, valsFound, err = _enumerateLimitedKeysReversedForPrefixAndStartingKeyWithTxn(
			txn, dbPrefix, startingKey, limit)
		return err
	})
	if dbErr != nil {
		glog.Errorf("_enumerateKeysForPrefix: Problem fetching keys and values from db: %v", dbErr)
		return nil, nil
	}

	return keysFound, valsFound
}

func _enumerateLimitedKeysReversedForPrefixAndStartingKeyWithTxn(txn *badger.Txn, dbPrefix []byte, startingKey []byte,
	limit uint64) (_keysFound [][]byte, _valsFound [][]byte, _err error) {

	if !bytes.HasPrefix(startingKey, dbPrefix) {
		return nil, nil, fmt.Errorf("_enumerateLimitedKeysReversedForPrefixAndSt artingKeyWithTxn: Starting key should have "+
			"dbPrefix as a proper prefix. Instead got startingKey (%v) an dbPrefix (%v)", startingKey, dbPrefix)
	}

	keysFound := [][]byte{}
	valsFound := [][]byte{}

	opts := badger.DefaultIteratorOptions

	// Go in reverse order
	opts.Reverse = true

	nodeIterator := txn.NewIterator(opts)
	defer nodeIterator.Close()
	prefix := dbPrefix

	counter := uint64(0)
	for nodeIterator.Seek(startingKey); nodeIterator.ValidForPrefix(prefix); nodeIterator.Next() {
		if counter == limit {
			break
		}
		counter++

		key := nodeIterator.Item().Key()
		keyCopy := make([]byte, len(key))
		copy(keyCopy[:], key[:])

		valCopy, err := nodeIterator.Item().ValueCopy(nil)
		if err != nil {
			return nil, nil, err
		}
		keysFound = append(keysFound, keyCopy)
		valsFound = append(valsFound, valCopy)
	}
	return keysFound, valsFound, nil
}

// -------------------------------------------------------------------------------------
// DeSo balance mapping functions
// -------------------------------------------------------------------------------------

func _dbKeyForPublicKeyToDeSoBalanceNanos(publicKey []byte) []byte {
	// Make a copy to avoid multiple calls to this function re-using the same slice.
	prefixCopy := append([]byte{}, Prefixes.PrefixPublicKeyToDeSoBalanceNanos...)
	key := append(prefixCopy, publicKey...)
	return key
}

func DbGetPrefixForPublicKeyToDesoBalanceNanos() []byte {
	return append([]byte{}, Prefixes.PrefixPublicKeyToDeSoBalanceNanos...)
}

func DbGetDeSoBalanceNanosForPublicKeyWithTxn(txn *badger.Txn, snap *Snapshot, publicKey []byte,
) (_balance uint64, _err error) {

	key := _dbKeyForPublicKeyToDeSoBalanceNanos(publicKey)

	desoBalanceBytes, err := DBGetWithTxn(txn, snap, key)
	// If balance hasn't been set before, then we would error with key not found.
	if err == badger.ErrKeyNotFound {
		return uint64(0), nil
	}
	if err != nil {
		return uint64(0), errors.Wrapf(
			err, "DbGetDeSoBalanceNanosForPublicKeyWithTxn: Problem getting balance for: %s ",
			PkToStringBoth(publicKey))
	}

	desoBalance := DecodeUint64(desoBalanceBytes)

	return desoBalance, nil
}

func DbGetDeSoBalanceNanosForPublicKey(db *badger.DB, snap *Snapshot, publicKey []byte,
) (_balance uint64, _err error) {
	ret := uint64(0)
	dbErr := db.View(func(txn *badger.Txn) error {
		var err error
		ret, err = DbGetDeSoBalanceNanosForPublicKeyWithTxn(txn, snap, publicKey)
		if err != nil {
			return fmt.Errorf("DbGetDeSoBalanceNanosForPublicKey: %v", err)
		}
		return nil
	})
	if dbErr != nil {
		return ret, dbErr
	}
	return ret, nil
}

func DbPutDeSoBalanceForPublicKeyWithTxn(txn *badger.Txn, snap *Snapshot,
	publicKey []byte, balanceNanos uint64) error {

	if len(publicKey) != btcec.PubKeyBytesLenCompressed {
		return fmt.Errorf("DbPutDeSoBalanceForPublicKeyWithTxn: Public key "+
			"length %d != %d", len(publicKey), btcec.PubKeyBytesLenCompressed)
	}

	balanceBytes := EncodeUint64(balanceNanos)

	if err := DBSetWithTxn(txn, snap, _dbKeyForPublicKeyToDeSoBalanceNanos(publicKey), balanceBytes); err != nil {

		return errors.Wrapf(
			err, "DbPutDeSoBalanceForPublicKey: Problem adding balance mapping of %d for: %s ",
			balanceNanos, PkToStringBoth(publicKey))
	}

	return nil
}

func DbPutDeSoBalanceForPublicKey(handle *badger.DB, snap *Snapshot,
	publicKey []byte, balanceNanos uint64) error {

	return handle.Update(func(txn *badger.Txn) error {
		return DbPutDeSoBalanceForPublicKeyWithTxn(txn, snap, publicKey, balanceNanos)
	})
}

func DbDeletePublicKeyToDeSoBalanceWithTxn(txn *badger.Txn, snap *Snapshot, publicKey []byte) error {

	if err := DBDeleteWithTxn(txn, snap, _dbKeyForPublicKeyToDeSoBalanceNanos(publicKey)); err != nil {
		return errors.Wrapf(err, "DbDeletePublicKeyToDeSoBalanceWithTxn: Problem deleting "+
			"balance for public key %s", PkToStringMainnet(publicKey))
	}

	return nil
}

func DbDeletePublicKeyToDeSoBalance(handle *badger.DB, snap *Snapshot, publicKey []byte) error {
	return handle.Update(func(txn *badger.Txn) error {
		return DbDeletePublicKeyToDeSoBalanceWithTxn(txn, snap, publicKey)
	})
}

// -------------------------------------------------------------------------------------
// PrivateMessage mapping functions
// <public key (33 bytes) || uint64 big-endian> -> <MessageEntry>
// -------------------------------------------------------------------------------------

func _dbKeyForMessageEntry(publicKey []byte, tstampNanos uint64) []byte {
	// Make a copy to avoid multiple calls to this function re-using the same slice.
	prefixCopy := append([]byte{}, Prefixes.PrefixPublicKeyTimestampToPrivateMessage...)
	key := append(prefixCopy, publicKey...)
	key = append(key, EncodeUint64(tstampNanos)...)
	return key
}

func _dbSeekPrefixForMessagePublicKey(publicKey []byte) []byte {
	// Make a copy to avoid multiple calls to this function re-using the same slice.
	prefixCopy := append([]byte{}, Prefixes.PrefixPublicKeyTimestampToPrivateMessage...)
	return append(prefixCopy, publicKey...)
}

// Note that this adds a mapping for the sender *and* the recipient.
func DBPutMessageEntryWithTxn(txn *badger.Txn, snap *Snapshot, blockHeight uint64,
	messageKey MessageKey, messageEntry *MessageEntry) error {

	if err := IsByteArrayValidPublicKey(messageEntry.SenderPublicKey[:]); err != nil {
		return errors.Wrapf(err, "DBPutMessageEntryWithTxn: Problem validating sender public key")
	}
	if err := IsByteArrayValidPublicKey(messageEntry.RecipientPublicKey[:]); err != nil {
		return errors.Wrapf(err, "DBPutMessageEntryWithTxn: Problem validating recipient public key")
	}
	if err := ValidateGroupPublicKeyAndName(messageEntry.SenderMessagingPublicKey[:], messageEntry.SenderMessagingGroupKeyName[:]); err != nil {
		return errors.Wrapf(err, "DBPutMessageEntryWithTxn: Problem validating sender public key and key name")
	}
	if err := ValidateGroupPublicKeyAndName(messageEntry.RecipientMessagingPublicKey[:], messageEntry.RecipientMessagingGroupKeyName[:]); err != nil {
		return errors.Wrapf(err, "DBPutMessageEntryWithTxn: Problem validating recipient public key and key name")
	}

	if err := DBSetWithTxn(txn, snap, _dbKeyForMessageEntry(
		messageKey.PublicKey[:], messageKey.TstampNanos), EncodeToBytes(blockHeight, messageEntry)); err != nil {

		return errors.Wrapf(err, "DBPutMessageEntryWithTxn: Problem setting the message (%v)", EncodeToBytes(blockHeight, messageEntry))
	}

	return nil
}

func DBPutMessageEntry(handle *badger.DB, snap *Snapshot, blockHeight uint64,
	messageKey MessageKey, messageEntry *MessageEntry) error {

	return handle.Update(func(txn *badger.Txn) error {
		return DBPutMessageEntryWithTxn(txn, snap, blockHeight, messageKey, messageEntry)
	})
}

func DBGetMessageEntryWithTxn(txn *badger.Txn, snap *Snapshot,
	publicKey []byte, tstampNanos uint64) *MessageEntry {

	key := _dbKeyForMessageEntry(publicKey, tstampNanos)
	privateMessageBytes, err := DBGetWithTxn(txn, snap, key)
	if err != nil {
		return nil
	}

	privateMessageObj := &MessageEntry{}
	rr := bytes.NewReader(privateMessageBytes)
	DecodeFromBytes(privateMessageObj, rr)
	return privateMessageObj
}

func DBGetMessageEntry(db *badger.DB, snap *Snapshot,
	publicKey []byte, tstampNanos uint64) *MessageEntry {

	var ret *MessageEntry
	db.View(func(txn *badger.Txn) error {
		ret = DBGetMessageEntryWithTxn(txn, snap, publicKey, tstampNanos)
		return nil
	})
	return ret
}

// Note this deletes the message for the sender *and* receiver since a mapping
// should exist for each.
func DBDeleteMessageEntryMappingsWithTxn(txn *badger.Txn, snap *Snapshot,
	publicKey []byte, tstampNanos uint64) error {

	// First pull up the mapping that exists for the public key passed in.
	// If one doesn't exist then there's nothing to do.
	existingMessage := DBGetMessageEntryWithTxn(txn, snap, publicKey, tstampNanos)
	if existingMessage == nil {
		return nil
	}

	// When a message exists, delete the mapping for the sender and receiver.
	if err := DBDeleteWithTxn(txn, snap, _dbKeyForMessageEntry(publicKey, tstampNanos)); err != nil {
		return errors.Wrapf(err, "DBDeleteMessageEntryMappingsWithTxn: Deleting "+
			"sender mapping for public key %s and tstamp %d failed",
			PkToStringMainnet(publicKey), tstampNanos)
	}

	return nil
}

func DBDeleteMessageEntryMappings(handle *badger.DB, snap *Snapshot,
	publicKey []byte, tstampNanos uint64) error {

	return handle.Update(func(txn *badger.Txn) error {
		return DBDeleteMessageEntryMappingsWithTxn(txn, snap, publicKey, tstampNanos)
	})
}

func DBGetMessageEntriesForPublicKey(handle *badger.DB, publicKey []byte) (
	_privateMessages []*MessageEntry, _err error) {

	// Setting the prefix to a tstamp of zero should return all the messages
	// for the public key in sorted order since 0 << the minimum timestamp in
	// the db.
	prefix := _dbSeekPrefixForMessagePublicKey(publicKey)

	// Goes backwards to get messages in time sorted order.
	// Limit the number of keys to speed up load times.
	_, valuesFound := _enumerateKeysForPrefix(handle, prefix)

	privateMessages := []*MessageEntry{}
	for _, valBytes := range valuesFound {
		privateMessageObj := &MessageEntry{}
		rr := bytes.NewReader(valBytes)
		if exists, err := DecodeFromBytes(privateMessageObj, rr); !exists || err != nil {
			return nil, errors.Wrapf(
				err, "DBGetMessageEntriesForPublicKey: Problem decoding value: ")
		}

		privateMessages = append(privateMessages, privateMessageObj)
	}

	return privateMessages, nil
}

func _enumerateLimitedMessagesForMessagingKeysReversedWithTxn(
	txn *badger.Txn, messagingGroupEntries []*MessagingGroupEntry,
	limit uint64) (_privateMessages []*MessageEntry, _err error) {

	// Users can have many messaging keys. By default, a users has the base messaging key, which
	// is just their main public key. Users can also register messaging keys, e.g. keys like the
	// "default-key", which can be used by others when sending messages to the user. The final
	// category of messaging keys are group chats, which also introduce a new messaging key that
	// the user can use to decrypt messages. Overall, the user has many messaging keys and needs
	// to index messages from multiple prefixes. To do so, we will make badger iterators for each
	// messaging key and scan each valid message prefix in reverse to get messages sorted by timestamps.

	// Get seek prefixes for each messaging key, we will use them to define iterators for message prefix
	var prefixes [][]byte
	for _, keyEntry := range messagingGroupEntries {
		prefixes = append(prefixes, _dbSeekPrefixForMessagePublicKey(keyEntry.MessagingPublicKey[:]))
		//prefixes = append(prefixes, _dbSeekPrefixForMessagePartyPublicKey(keyEntry.MessagingPublicKey[:]))
	}

	// Initialize all iterators, add the 0xff byte to the seek prefix so that we can iterate backwards.
	var messagingIterators []*badger.Iterator
	for _, prefix := range prefixes {
		opts := badger.DefaultIteratorOptions
		opts.Reverse = true
		iterator := txn.NewIterator(opts)
		// TODO: This will practically work since timestamps usually will not have the major byte set as 0xff; however
		// 	any message sent with a timestamp larger than 0xff << 8 will not be covered by this seek.
		iterator.Seek(append(prefix, 0xff))
		defer iterator.Close()
		messagingIterators = append(messagingIterators, iterator)
	}

	// We will fetch at most (limit) messages.
	privateMessages := []*MessageEntry{}
	for ; limit > 0; limit-- {

		// This loop will find the latest message among all messaging keys.
		// To do so, we find the greatest timestamp from iterator keys.
		latestTimestamp := uint64(0)
		latestTimestampIndex := -1
		for ii := 0; ii < len(prefixes); ii++ {
			if !messagingIterators[ii].ValidForPrefix(prefixes[ii]) {
				continue
			}
			// Get the timestamp from the item key
			key := messagingIterators[ii].Item().Key()
			rr := bytes.NewReader(key[len(prefixes[ii]):])
			timestamp, err := ReadUvarint(rr)
			if err != nil {
				return nil, errors.Wrapf(err, "_enumerateLimitedMessagesForMessagingKeysReversedWithTxn: problem reading timestamp "+
					"for messaging iterator from prefix (%v) at key (%v)", prefixes[ii], messagingIterators[ii].Item().Key())
			}

			if timestamp > latestTimestamp {
				latestTimestampIndex = ii
				latestTimestamp = timestamp
			}
		}

		// Now that we found the latest message, let's decode and process it.
		if latestTimestampIndex == -1 {
			break
		} else {
			// Get the message bytes and decode the message.
			messageBytes, err := messagingIterators[latestTimestampIndex].Item().ValueCopy(nil)
			if err != nil {
				return nil, errors.Wrapf(err, "_enumerateLimitedMessagesForMessagingKeysReversedWithTxn: Problem copying "+
					"value from messaging iterator from prefix (%v) at key (%v)",
					prefixes[latestTimestampIndex], messagingIterators[latestTimestampIndex].Item().Key())
			}
			message := &MessageEntry{}
			rr := bytes.NewReader(messageBytes)
			if exists, err := DecodeFromBytes(message, rr); !exists || err != nil {
				return nil, errors.Wrapf(err, "_enumerateLimitedMessagesForMessagingKeysReversedWithTxn: Problem decoding message "+
					"from messaging iterator from prefix (%v) at key (%v)",
					prefixes[latestTimestampIndex], messagingIterators[latestTimestampIndex].Item().Key())
			}
			// Add the message to the list of fetched messages
			privateMessages = append(privateMessages, message)
			messagingIterators[latestTimestampIndex].Next()
		}
	}

	return privateMessages, nil
}

func DBGetLimitedMessageForMessagingKeys(handle *badger.DB, messagingKeys []*MessagingGroupEntry, limit uint64) (
	_privateMessages []*MessageEntry, _err error) {

	// Setting the prefix to a tstamp of zero should return all the messages
	// for the public key in sorted order since 0 << the minimum timestamp in
	// the db.

	// Goes backwards to get messages in time sorted order.
	// Limit the number of keys to speed up load times.
	// Get all user messaging keys.

	err := handle.Update(func(txn *badger.Txn) error {
		var err error
		_privateMessages, err = _enumerateLimitedMessagesForMessagingKeysReversedWithTxn(txn, messagingKeys, limit)
		if err != nil {
			return errors.Wrapf(err, "DBGetLimitedMessageForMessagingKeys: problem getting user messages")
		}

		return nil
	})
	if err != nil {
		return nil, errors.Wrapf(err, "DbGetLimitedMessageAndPartyEntriesForPublicKey: problem getting user messages in txn")
	}

	return _privateMessages, nil
}

// -------------------------------------------------------------------------------------
// MessagingGroupEntry mapping functions
// <prefix, OwnerPublicKey (33 bytes) || GroupKeyName (32 bytes)> -> <MessagingGroupEntry>
// -------------------------------------------------------------------------------------

func _dbKeyForMessagingGroupEntry(messagingGroupEntry *MessagingGroupKey) []byte {
	prefixCopy := append([]byte{}, Prefixes.PrefixMessagingGroupEntriesByOwnerPubKeyAndGroupKeyName...)
	key := append(prefixCopy, messagingGroupEntry.OwnerPublicKey.ToBytes()...)
	key = append(key, messagingGroupEntry.GroupKeyName.ToBytes()...)
	return key
}

func _dbSeekPrefixForMessagingGroupEntry(ownerPublicKey *PublicKey) []byte {
	prefixCopy := append([]byte{}, Prefixes.PrefixMessagingGroupEntriesByOwnerPubKeyAndGroupKeyName...)
	return append(prefixCopy, ownerPublicKey.ToBytes()...)
}

func DBPutMessagingGroupEntryWithTxn(txn *badger.Txn, snap *Snapshot, blockHeight uint64,
	ownerPublicKey *PublicKey, messagingGroupEntry *MessagingGroupEntry) error {

	messagingKey := &MessagingGroupKey{
		OwnerPublicKey: *ownerPublicKey,
		GroupKeyName:   *messagingGroupEntry.MessagingGroupKeyName,
	}
	if err := DBSetWithTxn(txn, snap, _dbKeyForMessagingGroupEntry(messagingKey), EncodeToBytes(blockHeight, messagingGroupEntry)); err != nil {
		return errors.Wrapf(err, "DBPutMessagingGroupEntryWithTxn: Problem adding messaging key entry mapping: ")
	}

	return nil
}

func DBPutMessagingGroupEntry(handle *badger.DB, snap *Snapshot, blockHeight uint64,
	ownerPublicKey *PublicKey, messagingGroupEntry *MessagingGroupEntry) error {

	return handle.Update(func(txn *badger.Txn) error {
		return DBPutMessagingGroupEntryWithTxn(txn, snap, blockHeight, ownerPublicKey, messagingGroupEntry)
	})
}

func DBGetMessagingGroupEntryWithTxn(txn *badger.Txn, snap *Snapshot,
	messagingGroupKey *MessagingGroupKey) *MessagingGroupEntry {

	key := _dbKeyForMessagingGroupEntry(messagingGroupKey)

	messagingGroupBytes, err := DBGetWithTxn(txn, snap, key)
	if err != nil {
		return nil
	}
	messagingGroupEntry := &MessagingGroupEntry{}
	rr := bytes.NewReader(messagingGroupBytes)
	DecodeFromBytes(messagingGroupEntry, rr)
	return messagingGroupEntry
}

func DBGetMessagingGroupEntry(db *badger.DB, snap *Snapshot,
	messagingGroupKey *MessagingGroupKey) *MessagingGroupEntry {
	var ret *MessagingGroupEntry
	db.View(func(txn *badger.Txn) error {
		ret = DBGetMessagingGroupEntryWithTxn(txn, snap, messagingGroupKey)
		return nil
	})
	return ret
}

func DBDeleteMessagingGroupEntryWithTxn(txn *badger.Txn, snap *Snapshot,
	messagingGroupKey *MessagingGroupKey) error {

	// First pull up the entry that exists for the messaging key.
	// If one doesn't exist then there's nothing to do.
	if entry := DBGetMessagingGroupEntryWithTxn(txn, snap, messagingGroupKey); entry == nil {
		return nil
	}

	// When a messaging key entry exists, delete it from the DB.
	if err := DBDeleteWithTxn(txn, snap, _dbKeyForMessagingGroupEntry(messagingGroupKey)); err != nil {
		return errors.Wrapf(err, "DBDeleteMessagingGroupEntryWithTxn: Deleting "+
			"entry for MessagingGroupKey failed: %v", messagingGroupKey)
	}

	return nil
}

func DBDeleteMessagingGroupEntry(handle *badger.DB, snap *Snapshot,
	messagingGroupKey *MessagingGroupKey) error {
	return handle.Update(func(txn *badger.Txn) error {
		return DBDeleteMessagingGroupEntryWithTxn(txn, snap, messagingGroupKey)
	})
}

func DBGetMessagingGroupEntriesForOwnerWithTxn(txn *badger.Txn, ownerPublicKey *PublicKey) (
	_messagingKeyEntries []*MessagingGroupEntry, _err error) {

	// Setting the prefix to owner's public key will allow us to fetch all messaging keys
	// for the user. We enumerate this prefix.
	prefix := _dbSeekPrefixForMessagingGroupEntry(ownerPublicKey)
	_, valuesFound, err := _enumerateKeysForPrefixWithTxn(txn, prefix)
	if err != nil {
		return nil, errors.Wrapf(err, "DBGetMessagingGroupEntriesForOwnerWithTxn: "+
			"problem enumerating messaging key entries for prefix (%v)", prefix)
	}

	// Decode found messaging key entries.
	messagingKeyEntries := []*MessagingGroupEntry{}
	for _, valBytes := range valuesFound {
		messagingKeyEntry := &MessagingGroupEntry{}
		rr := bytes.NewReader(valBytes)
		if exists, err := DecodeFromBytes(messagingKeyEntry, rr); !exists || err != nil {
			return nil, errors.Wrapf(err, "DBGetMessagingGroupEntriesForOwnerWithTxn: "+
				"problem decoding messaging key entry for public key (%v)", ownerPublicKey)
		}

		messagingKeyEntries = append(messagingKeyEntries, messagingKeyEntry)
	}

	return messagingKeyEntries, nil
}

func DBGetAllUserGroupEntiresWithTxn(txn *badger.Txn, ownerPublicKey []byte) ([]*MessagingGroupEntry, error) {
	// This function fetches all MessagingGroupEntries for the user from the DB. This includes the
	// base entry, the owner group entries, and the member group entries.

	// We will keep track of all group entries in this array.
	var userGroupEntries []*MessagingGroupEntry

	// First add the base messaging key.
	userGroupEntries = append(userGroupEntries, &MessagingGroupEntry{
		GroupOwnerPublicKey:   NewPublicKey(ownerPublicKey),
		MessagingPublicKey:    NewPublicKey(ownerPublicKey),
		MessagingGroupKeyName: BaseGroupKeyName(),
	})

	// Now add all the groups where this user is the owner
	ownerGroupEntries, err := DBGetMessagingGroupEntriesForOwnerWithTxn(txn, NewPublicKey(ownerPublicKey))
	if err != nil {
		return nil, errors.Wrapf(err, "DBGetAllUserGroupEntiresWithTxn: problem getting messaging entries")
	}
	userGroupEntries = append(userGroupEntries, ownerGroupEntries...)

	// And add the groups where the user is a member
	memberGroupEntries, err := DBGetAllMessagingGroupEntriesForMemberWithTxn(txn, NewPublicKey(ownerPublicKey))
	if err != nil {
		return nil, errors.Wrapf(err, "DBGetAllUserGroupEntiresWithTxn: problem getting recipient entries")
	}
	userGroupEntries = append(userGroupEntries, memberGroupEntries...)

	return userGroupEntries, nil
}

func DBGetAllUserGroupEntries(handle *badger.DB, ownerPublicKey []byte) ([]*MessagingGroupEntry, error) {
	var err error
	var messagingGroupEntries []*MessagingGroupEntry

	err = handle.View(func(txn *badger.Txn) error {
		messagingGroupEntries, err = DBGetAllUserGroupEntiresWithTxn(txn, ownerPublicKey)
		return err
	})
	if err != nil {
		return nil, errors.Wrapf(err, "DBGetAllUserGroupEntries: problem getting user messaging keys")
	}
	return messagingGroupEntries, nil
}

// -------------------------------------------------------------------------------------
// PrefixGroupChatMessagesIndex
// <prefix, AccessGroupOwnerPublicKey, AccessGroupKeyName, TimestampNanos> -> <NewMessageEntry>
// -------------------------------------------------------------------------------------

// _dbSeekPrefixForGroupMemberAttributesIndex returns prefix to enumerate over the given member's attributes.
func _dbKeyForGroupChatMessagesIndex(key GroupChatMessageKey) []byte {
	prefixCopy := append([]byte{}, Prefixes.PrefixGroupChatMessagesIndex...)
	prefixCopy = append(prefixCopy, key.AccessGroupOwnerPublicKey.ToBytes()...)
	prefixCopy = append(prefixCopy, key.AccessGroupKeyName.ToBytes()...)
	prefixCopy = append(prefixCopy, EncodeUint64(key.TimestampNanos)...)
	return prefixCopy
}

func _dbSeekPrefixForGroupChatMessagesIndex(groupOwnerPublicKey PublicKey, groupKeyName GroupKeyName) []byte {
	prefixCopy := append([]byte{}, Prefixes.PrefixGroupChatMessagesIndex...)
	prefixCopy = append(prefixCopy, groupOwnerPublicKey.ToBytes()...)
	prefixCopy = append(prefixCopy, groupKeyName.ToBytes()...)
	return prefixCopy
}

func DBGetGroupChatMessageEntry(db *badger.DB, snap *Snapshot, key GroupChatMessageKey) (*NewMessageEntry, error) {
	var ret *NewMessageEntry
	var err error
	err = db.View(func(txn *badger.Txn) error {
		ret, err = DBGetGroupChatMessageEntryWithTxn(txn, snap, key)
		return err
	})
	if err != nil {
		return nil, errors.Wrapf(err, "DBGetGroupChatMessageEntry: Problem getting group chat messages index")
	}
	return ret, nil
}

func DBGetGroupChatMessageEntryWithTxn(txn *badger.Txn, snap *Snapshot, key GroupChatMessageKey) (*NewMessageEntry, error) {

	prefix := _dbKeyForGroupChatMessagesIndex(key)
	messagesIndexBytes, err := DBGetWithTxn(txn, snap, prefix)
	if err == badger.ErrKeyNotFound {
		return nil, nil
	}
	if err != nil {
		return nil, errors.Wrapf(err, "DBGetGroupChatMessageEntryWithTxn: Problem getting group chat messages index")
	}

	messagingIndex := &NewMessageEntry{}
	rr := bytes.NewReader(messagesIndexBytes)
	if exists, err := DecodeFromBytes(messagingIndex, rr); !exists || err != nil {
		return nil, errors.Wrapf(err, "DBGetGroupChatMessageEntryWithTxn: Problem decoding group chat messages index")
	}

	return messagingIndex, nil
}

func DBGetPaginatedGroupChatMessageEntry(handle *badger.DB, snap *Snapshot,
	groupChatThreadKey AccessGroupId, startingTimestamp uint64, maxMessagesToFetch uint64) (
	_messageEntries []*NewMessageEntry, _err error) {

	var err error
	var messageEntries []*NewMessageEntry
	err = handle.View(func(txn *badger.Txn) error {
		messageEntries, err = DBGetPaginatedGroupChatMessageEntryWithTxn(
			txn, snap, groupChatThreadKey, startingTimestamp, maxMessagesToFetch)
		return err
	})
	if err != nil {
		return nil, errors.Wrapf(err, "DBGetPaginatedGroupChagMessageEntry: "+
			"Problem getting paginated group chat messages with group chat thread key (%v), starting timestamp (%v), "+
			"maxMessagesToFetch (%v)", groupChatThreadKey, startingTimestamp, maxMessagesToFetch)
	}
	return messageEntries, nil
}

func DBGetPaginatedGroupChatMessageEntryWithTxn(txn *badger.Txn, snap *Snapshot,
	groupChatThreadKey AccessGroupId, startingTimestamp uint64, maxMessagesToFetch uint64) (
	_messageEntries []*NewMessageEntry, _err error) {

	var messageEntries []*NewMessageEntry
	// Construct the seek key given the group chat thread and the starting timestamp.
	prefix := _dbSeekPrefixForGroupChatMessagesIndex(
		groupChatThreadKey.AccessGroupOwnerPublicKey, groupChatThreadKey.AccessGroupKeyName)
	startKey := append(prefix, EncodeUint64(startingTimestamp)...)

	// Now fetch the messages from the db.
	keysFound, valsFound, err := _enumerateLimitedKeysReversedForPrefixAndStartingKeyWithTxn(
		txn, prefix, startKey, maxMessagesToFetch)
	if err != nil {
		return nil, errors.Wrapf(err, "DBGetPaginatedGroupChatMessageEntryWithTxn: Problem getting group chat messages index")
	}

	// Sanity-check that we don't return the starting key.
	if len(keysFound) > 0 && bytes.Equal(startKey, keysFound[0]) {
		// We will fetch one more key after the last key found and append it to the list of the keys found, with the first element removed.
		additionalKeys, additionalVals, err := _enumerateLimitedKeysReversedForPrefixAndStartingKeyWithTxn(
			txn, prefix, keysFound[len(keysFound)-1], 2)
		if err != nil {
			return nil, errors.Wrapf(err, "DBGetPaginatedGroupChatMessageEntryWithTxn: Problem getting group chat messages index")
		}
		keysFound = append(keysFound[1:], additionalKeys[1:]...)
		valsFound = append(valsFound[1:], additionalVals[1:]...)
	}

	// Turn all fetched values into new message entries.
	for ii, val := range valsFound {
		groupChatMessage := &NewMessageEntry{}
		rr := bytes.NewReader(val)
		if exists, err := DecodeFromBytes(groupChatMessage, rr); !exists || err != nil {
			return nil, errors.Wrapf(err, "DBGetPaginatedGroupChatMessageEntryWithTxn: "+
				"Problem decoding group chat messages index with key: %v and value: %v", keysFound[ii], val)
		}
		messageEntries = append(messageEntries, groupChatMessage)
	}

	// Sanity-check that the keys are sorted.
	for ii := 1; ii < len(messageEntries); ii++ {
		if messageEntries[ii-1].TimestampNanos < messageEntries[ii].TimestampNanos {
			return nil, fmt.Errorf("DBGetPaginatedGroupChatMessageEntryWithTxn: "+
				"Keys are not sorted in descending order: %v, %v", messageEntries[ii-1], messageEntries[ii])
		}
	}

	return messageEntries, nil
}

func DBPutGroupChatMessageEntryWithTxn(txn *badger.Txn, snap *Snapshot, blockHeight uint64,
	key GroupChatMessageKey, messageEntry *NewMessageEntry) error {

	if err := DBSetWithTxn(txn, snap, _dbKeyForGroupChatMessagesIndex(key),
		EncodeToBytes(blockHeight, messageEntry)); err != nil {

		return errors.Wrapf(err, "DBPutGroupChatMessageEntryWithTxn: Problem setting group chat messages index "+
			"with key (%v) and entry (%v) in the db", _dbKeyForGroupChatMessagesIndex(key), messageEntry)
	}

	return nil
}

func DBDeleteGroupChatMessageEntryWithTxn(txn *badger.Txn, snap *Snapshot, key GroupChatMessageKey) error {
	// First pull up the mapping that exists for the public key passed in.
	// If one doesn't exist then there's nothing to do.
	existingMessageEntry, err := DBGetGroupChatMessageEntryWithTxn(txn, snap, key)
	if err != nil {
		return errors.Wrapf(err, "DBDeleteGroupChatMessageEntryWithTxn: Problem getting group chat messages index")
	}
	if existingMessageEntry == nil {
		return nil
	}

	// When a message exists, delete the mapping for the sender and receiver.
	if err := DBDeleteWithTxn(txn, snap, _dbKeyForGroupChatMessagesIndex(key)); err != nil {

		return errors.Wrapf(err, "DBDeleteGroupChatMessageIndexWithTxn: Deleting mapping for group chat "+
			"message key: %v", key)
	}

	return nil
}

// -------------------------------------------------------------------------------------
// PrefixDmMessagesIndex
// 	<prefix, MinorAccessGroupOwnerPublicKey, MinorAccessGroupKeyName,
//		MajorAccessGroupOwnerPublicKey, MajorAccessGroupKeyName, TimestampNanos> -> <NewMessageEntry>
// -------------------------------------------------------------------------------------

func _dbKeyForPrefixDmMessageIndex(key DmMessageKey) []byte {
	prefixCopy := append([]byte{}, Prefixes.PrefixDmMessagesIndex...)
	prefixCopy = append(prefixCopy, key.MinorAccessGroupOwnerPublicKey.ToBytes()...)
	prefixCopy = append(prefixCopy, key.MinorAccessGroupKeyName.ToBytes()...)
	prefixCopy = append(prefixCopy, key.MajorAccessGroupOwnerPublicKey.ToBytes()...)
	prefixCopy = append(prefixCopy, key.MajorAccessGroupKeyName.ToBytes()...)
	prefixCopy = append(prefixCopy, EncodeUint64(key.TimestampNanos)...)
	return prefixCopy
}

func _dbSeekPrefixForPrefixDmMessageIndex(minorGroupOwnerPublicKey PublicKey, minorGroupKeyName GroupKeyName,
	majorGroupOwnerPublicKey PublicKey, majorGroupKeyName GroupKeyName) []byte {
	prefixCopy := append([]byte{}, Prefixes.PrefixDmMessagesIndex...)
	prefixCopy = append(prefixCopy, minorGroupOwnerPublicKey.ToBytes()...)
	prefixCopy = append(prefixCopy, minorGroupKeyName.ToBytes()...)
	prefixCopy = append(prefixCopy, majorGroupOwnerPublicKey.ToBytes()...)
	prefixCopy = append(prefixCopy, majorGroupKeyName.ToBytes()...)
	return prefixCopy
}

func DBGetDmMessageEntry(db *badger.DB, snap *Snapshot, key DmMessageKey) (*NewMessageEntry, error) {
	var ret *NewMessageEntry
	var err error
	err = db.View(func(txn *badger.Txn) error {
		ret, err = DBGetDmMessageEntryWithTxn(txn, snap, key)
		return err
	})
	if err != nil {
		return nil, errors.Wrapf(err, "DBGetDmMessageEntry: Problem getting dm message entry with key: %v", key)
	}
	return ret, nil
}

func DBGetDmMessageEntryWithTxn(txn *badger.Txn, snap *Snapshot, key DmMessageKey) (*NewMessageEntry, error) {

	prefix := _dbKeyForPrefixDmMessageIndex(key)
	dmMessageBytes, err := DBGetWithTxn(txn, snap, prefix)
	if err == badger.ErrKeyNotFound {
		return nil, nil
	}
	if err != nil {
		return nil, errors.Wrapf(err, "DBGetDmMessageEntryWithTxn: Problem getting dm message entry with key: %v", key)
	}

	dmMessage := &NewMessageEntry{}
	rr := bytes.NewReader(dmMessageBytes)
	if exists, err := DecodeFromBytes(dmMessage, rr); !exists || err != nil {
		return nil, errors.Wrapf(err, "DBGetDmMessageEntryWithTxn: Problem decoding dm message entry with key: %v", key)
	}

	return dmMessage, nil
}

func DBGetPaginatedDmMessageEntry(handle *badger.DB, snap *Snapshot,
	dmThreadKey DmThreadKey, maxTimestamp uint64, maxMessagesToFetch uint64) (
	_messageEntries []*NewMessageEntry, _err error) {

	var err error
	var messageEntries []*NewMessageEntry
	err = handle.View(func(txn *badger.Txn) error {
		messageEntries, err = DBGetPaginatedDmMessageEntryWithTxn(
			txn, snap, dmThreadKey, maxTimestamp, maxMessagesToFetch)
		return err
	})
	if err != nil {
		return nil, errors.Wrapf(err, "DBGetPaginatedDmMessageEntry: "+
			"Problem getting paginated message entries with dmThreadKey (%v), maxTimestamp (%v), "+
			"maxMessagesToFetch (%v)", dmThreadKey, maxTimestamp, maxMessagesToFetch)
	}
	return messageEntries, nil
}

func DBGetPaginatedDmMessageEntryWithTxn(txn *badger.Txn, snap *Snapshot,
	dmThreadKey DmThreadKey, maxTimestamp uint64, maxMessagesToFetch uint64) (
	_messageEntries []*NewMessageEntry, _err error) {

	var messageEntries []*NewMessageEntry
	// Construct the seek key given the dm thread and the starting timestamp.
	dmMessageKey := MakeDmMessageKeyFromDmThreadKey(dmThreadKey)
	prefix := _dbSeekPrefixForPrefixDmMessageIndex(dmMessageKey.MinorAccessGroupOwnerPublicKey, dmMessageKey.MinorAccessGroupKeyName,
		dmMessageKey.MajorAccessGroupOwnerPublicKey, dmMessageKey.MajorAccessGroupKeyName)
	startKey := append(prefix, EncodeUint64(maxTimestamp)...)

	// Now fetch the messages from the Db
	keysFound, valsFound, err := _enumerateLimitedKeysReversedForPrefixAndStartingKeyWithTxn(txn, prefix, startKey, maxMessagesToFetch)
	if err != nil {
		return nil, errors.Wrapf(err, "DBGetPaginatedDmMessageEntryWithTxn: Problem fetching paginated messages")
	}

	// Sanity-check that we don't return the starting key.
	if len(keysFound) > 0 && bytes.Compare(startKey, keysFound[0]) == 0 {
		// We will fetch one more key after the last key found and append it to the list of the keys found, with the first element removed.
		additionalKeys, additionalVals, err := _enumerateLimitedKeysReversedForPrefixAndStartingKeyWithTxn(
			txn, prefix, keysFound[len(keysFound)-1], 2)
		if err != nil {
			return nil, errors.Wrapf(err, "DBGetPaginatedDmMessageEntryWithTxn: Problem getting additional paginated messages")
		}
		keysFound = append(keysFound[1:], additionalKeys[1:]...)
		valsFound = append(valsFound[1:], additionalVals[1:]...)
	}

	// Turn all fetched values into new message entries.
	for ii, val := range valsFound {
		dmMessage := &NewMessageEntry{}
		rr := bytes.NewReader(val)
		if exists, err := DecodeFromBytes(dmMessage, rr); !exists || err != nil {
			return nil, errors.Wrapf(err, "DBGetPaginatedDmMessageEntryWithTxn: "+
				"Problem decoding dm message entry with key: %v and value: %v", keysFound[ii], val)
		}
		messageEntries = append(messageEntries, dmMessage)
	}

	// Sanity-check that the timestamps we found are sorted in descending order.
	for ii := 1; ii < len(messageEntries); ii++ {
		if messageEntries[ii-1].TimestampNanos < messageEntries[ii].TimestampNanos {
			return nil, fmt.Errorf("DBGetPaginatedDmMessageEntryWithTxn: "+
				"Found unsorted message entries timestamps: %v %v", *messageEntries[ii-1], *messageEntries[ii])
		}
	}

	return messageEntries, nil
}

func DBPutDmMessageEntryWithTxn(txn *badger.Txn, snap *Snapshot, blockHeight uint64,
	key DmMessageKey, messageEntry *NewMessageEntry) error {

	if err := DBSetWithTxn(txn, snap, _dbKeyForPrefixDmMessageIndex(key),
		EncodeToBytes(blockHeight, messageEntry)); err != nil {

		return errors.Wrapf(err, "DBPutDmMessageWithTxn: Problem setting dm message index "+
			"with key (%v) and entry (%v) in the db", _dbKeyForPrefixDmMessageIndex(key), messageEntry)
	}

	return nil
}

func DBDeleteDmMessageEntryWithTxn(txn *badger.Txn, snap *Snapshot, key DmMessageKey) error {
	existingMember, err := DBGetDmMessageEntryWithTxn(txn, snap, key)
	if err != nil {
		return errors.Wrapf(err, "DBDeleteDmMessageEntryWithTxn: Problem getting dm message entry")
	}
	if existingMember == nil {
		return nil
	}

	// When a message exists, delete the mapping.
	if err := DBDeleteWithTxn(txn, snap, _dbKeyForPrefixDmMessageIndex(key)); err != nil {

		return errors.Wrapf(err, "DBDeleteDmMessageEntryWithTxn: Deleting mapping for dm message"+
			"with message key: %v", key)
	}

	return nil
}

// -------------------------------------------------------------------------------------
// PrefixDmThreadIndex
// This prefix stores information about all the different DM threads that the user has participated in.
// We store a duplicate entry for each thread, with the "user", "party" accessGroupIds flipped.
// 	<prefix, UserAccessGroupOwnerPublicKey, UserAccessGroupKeyName,
//		PartyAccessGroupOwnerPublicKey, PartyAccessGroupKeyName> -> <DmThreadEntry>
// -------------------------------------------------------------------------------------

func _dbKeyForPrefixDmThreadIndex(key DmThreadKey) []byte {
	prefixCopy := append([]byte{}, Prefixes.PrefixDmThreadIndex...)
	prefixCopy = append(prefixCopy, key.UserAccessGroupOwnerPublicKey.ToBytes()...)
	prefixCopy = append(prefixCopy, key.UserAccessGroupKeyName.ToBytes()...)
	prefixCopy = append(prefixCopy, key.PartyAccessGroupOwnerPublicKey.ToBytes()...)
	prefixCopy = append(prefixCopy, key.PartyAccessGroupKeyName.ToBytes()...)
	return prefixCopy
}

func _dbSeekPrefixForDmThreadIndexWithUserPublicKey(userGroupOwnerPublicKey PublicKey) []byte {
	prefixCopy := append([]byte{}, Prefixes.PrefixDmThreadIndex...)
	prefixCopy = append(prefixCopy, userGroupOwnerPublicKey.ToBytes()...)
	return prefixCopy
}

func _dbSeekPrefixForDmThreadIndexWithAccessGroupId(accessGroupId AccessGroupId) []byte {
	prefixCopy := append([]byte{}, Prefixes.PrefixDmThreadIndex...)
	prefixCopy = append(prefixCopy, accessGroupId.AccessGroupOwnerPublicKey.ToBytes()...)
	prefixCopy = append(prefixCopy, accessGroupId.AccessGroupKeyName.ToBytes()...)

	return prefixCopy
}

func _dbDecodeKeyForPrefixDmThreadIndex(key []byte) (_userGroupOwnerPublicKey PublicKey, _userGroupKeyName GroupKeyName,
	_partyGroupOwnerPublicKey PublicKey, _partyGroupKeyName GroupKeyName, _err error) {
	// The key should be of the form:
	// <prefix, AccessGroupOwnerPublicKey, AccessGroupKeyName>
	expectedKeyLenght := len(Prefixes.PrefixDmThreadIndex) + PublicKeyLenCompressed + MaxAccessGroupKeyNameCharacters +
		PublicKeyLenCompressed + MaxAccessGroupKeyNameCharacters
	if len(key) != expectedKeyLenght {
		return PublicKey{}, GroupKeyName{}, PublicKey{}, GroupKeyName{}, fmt.Errorf("_dbDecodeKeyForAccessGroupEntry: "+
			"key length is invalid: %v, should be: %v", len(key), expectedKeyLenght)
	}
	keyWithoutPrefix := key[len(Prefixes.PrefixDmThreadIndex):]
	userGroupOwnerPublicKey := *NewPublicKey(keyWithoutPrefix[:PublicKeyLenCompressed])

	keyWithoutPrefix = keyWithoutPrefix[PublicKeyLenCompressed:]
	userGroupKeyName := *NewGroupKeyName(keyWithoutPrefix[:MaxAccessGroupKeyNameCharacters])

	keyWithoutPrefix = keyWithoutPrefix[MaxAccessGroupKeyNameCharacters:]
	partyGroupOwnerPublicKey := *NewPublicKey(keyWithoutPrefix[:PublicKeyLenCompressed])

	keyWithoutPrefix = keyWithoutPrefix[PublicKeyLenCompressed:]
	partyGroupKeyName := *NewGroupKeyName(keyWithoutPrefix[:MaxAccessGroupKeyNameCharacters])

	return userGroupOwnerPublicKey, userGroupKeyName, partyGroupOwnerPublicKey, partyGroupKeyName, nil
}

func DBCheckDmThreadExistence(db *badger.DB, snap *Snapshot, key DmThreadKey) (*DmThreadEntry, error) {
	var ret *DmThreadEntry
	var err error
	err = db.View(func(txn *badger.Txn) error {
		ret, err = DBCheckDmThreadExistenceWithTxn(txn, snap, key)
		return err
	})
	if err != nil {
		return nil, errors.Wrapf(err, "DBCheckDmThreadExistence: Problem checking dm thread existence with key: %v", key)
	}
	return ret, nil
}

func DBCheckDmThreadExistenceWithTxn(txn *badger.Txn, snap *Snapshot, key DmThreadKey) (*DmThreadEntry, error) {

	prefix := _dbKeyForPrefixDmThreadIndex(key)
	dmThreadExistenceBytes, err := DBGetWithTxn(txn, snap, prefix)
	if err == badger.ErrKeyNotFound {
		return nil, nil
	} else if err != nil {
		return nil, errors.Wrapf(err, "DBCheckDmThreadExistenceWithTxn: Problem checking dm thread existence with key: %v", key)
	}

	dmThreadExistence := &DmThreadEntry{}
	rr := bytes.NewReader(dmThreadExistenceBytes)
	if exists, err := DecodeFromBytes(dmThreadExistence, rr); !exists || err != nil {
		return nil, errors.Wrapf(err, "DBCheckDmThreadExistenceWithTxn: Problem decoding dm thread existence"+
			"with key: %v", key)
	}
	return dmThreadExistence, nil
}

func DBGetAllUserDmThreadsByAccessGroupId(db *badger.DB, snap *Snapshot,
	userGroupOwnerPublicKey PublicKey, userGroupKeyName GroupKeyName) ([]*DmThreadKey, error) {
	var ret []*DmThreadKey
	var err error
	err = db.View(func(txn *badger.Txn) error {
		ret, err = DBGetAllUserDmThreadsByAccessGroupIdWithTxn(txn, snap, userGroupOwnerPublicKey, userGroupKeyName)
		return err
	})
	if err != nil {
		return nil, errors.Wrapf(err, "DBGetAllUserDmThreads: Problem getting all user dm threads with "+
			"UserAccessGroupOwnerPublicKey: %v, UserAccessGroupKeyName: %v", userGroupOwnerPublicKey, userGroupKeyName)
	}
	return ret, nil
}

func DBGetAllUserDmThreadsByAccessGroupIdWithTxn(txn *badger.Txn, snap *Snapshot,
	userGroupOwnerPublicKey PublicKey, userGroupKeyName GroupKeyName) ([]*DmThreadKey, error) {

	accessGroupId := NewAccessGroupId(&userGroupOwnerPublicKey, userGroupKeyName.ToBytes())
	prefix := _dbSeekPrefixForDmThreadIndexWithAccessGroupId(*accessGroupId)
	keysFound := _enumerateKeysOnlyForPrefixWithTxn(txn, prefix)

	// Decode found keys.
	var userDmThreads []*DmThreadKey
	for _, key := range keysFound {
		_userGroupOwnerPublicKey, _userGroupKeyName,
			_partyGroupOwnerPublicKey, _partyGroupKeyName, err := _dbDecodeKeyForPrefixDmThreadIndex(key)
		if err != nil {
			return nil, errors.Wrapf(err, "DBGetAllUserDmThreadsWithTxn: Problem decoding key: %v", key)
		}
		if !bytes.Equal(_userGroupOwnerPublicKey.ToBytes(), userGroupOwnerPublicKey.ToBytes()) {
			return nil, fmt.Errorf("DBGetAllUserDmThreadsWithTxn: Found key with unexpected user public key: %v, "+
				"expected: %v", _userGroupOwnerPublicKey, userGroupOwnerPublicKey)
		}
		if !bytes.Equal(_userGroupKeyName.ToBytes(), userGroupKeyName.ToBytes()) {
			return nil, fmt.Errorf("DBGetAllUserDmThreadsWithTxn: Found key with unexpected user group key name: %v, "+
				"expected: %v", _userGroupKeyName, userGroupKeyName)
		}

		dmThread := MakeDmThreadKey(_userGroupOwnerPublicKey, _userGroupKeyName, _partyGroupOwnerPublicKey, _partyGroupKeyName)
		userDmThreads = append(userDmThreads, &dmThread)
	}
	return userDmThreads, nil
}

func DBGetAllUserDmThreads(db *badger.DB, snap *Snapshot, userGroupOwnerPublicKey PublicKey) ([]*DmThreadKey, error) {
	var ret []*DmThreadKey
	var err error
	err = db.View(func(txn *badger.Txn) error {
		ret, err = DBGetAllUserDmThreadsWithTxn(txn, snap, userGroupOwnerPublicKey)
		return err
	})
	if err != nil {
		return nil, errors.Wrapf(err, "DBGetAllUserDmThreads: Problem getting all user dm threads with "+
			"UserAccessGroupOwnerPublicKey: %v", userGroupOwnerPublicKey)
	}
	return ret, nil
}

func DBGetAllUserDmThreadsWithTxn(txn *badger.Txn, snap *Snapshot,
	userGroupOwnerPublicKey PublicKey) ([]*DmThreadKey, error) {

	prefix := _dbSeekPrefixForDmThreadIndexWithUserPublicKey(userGroupOwnerPublicKey)
	keysFound := _enumerateKeysOnlyForPrefixWithTxn(txn, prefix)

	// Decode found keys.
	var userDmThreads []*DmThreadKey
	for _, key := range keysFound {
		_userGroupOwnerPublicKey, _userGroupKeyName,
			_partyGroupOwnerPublicKey, _partyGroupKeyName, err := _dbDecodeKeyForPrefixDmThreadIndex(key)
		if err != nil {
			return nil, errors.Wrapf(err, "DBGetAllUserDmThreadsWithTxn: Problem decoding key: %v", key)
		}
		if !bytes.Equal(_userGroupOwnerPublicKey.ToBytes(), userGroupOwnerPublicKey.ToBytes()) {
			return nil, fmt.Errorf("DBGetAllUserDmThreadsWithTxn: Found key with unexpected user public key: %v, "+
				"expected: %v", _userGroupOwnerPublicKey, userGroupOwnerPublicKey)
		}

		dmThread := MakeDmThreadKey(_userGroupOwnerPublicKey, _userGroupKeyName, _partyGroupOwnerPublicKey, _partyGroupKeyName)
		userDmThreads = append(userDmThreads, &dmThread)
	}
	return userDmThreads, nil
}

func DBPutDmThreadIndex(db *badger.DB, snap *Snapshot, blockHeight uint64, dmThreadKey DmThreadKey) error {
	err := db.Update(func(txn *badger.Txn) error {
		return DBPutDmThreadIndexWithTxn(txn, snap, blockHeight, dmThreadKey)
	})
	if err != nil {
		return errors.Wrapf(err, "DBPutDmThreadIndex: Problem putting dm thread index with key: %v", dmThreadKey)
	}
	return nil
}

func DBPutDmThreadIndexWithTxn(txn *badger.Txn, snap *Snapshot, blockHeight uint64, dmThreadKey DmThreadKey) error {
	prefix := _dbKeyForPrefixDmThreadIndex(dmThreadKey)
	// We don't store any data under this index for now. For forward-compatibility we store a dummy
	// DeSoEncoder to allow for encoder migrations, should they ever be useful.
	dmThreadExistence := MakeDmThreadEntry()
	if err := DBSetWithTxn(txn, snap, prefix, EncodeToBytes(blockHeight, &dmThreadExistence)); err != nil {
		return errors.Wrapf(err, "DBPutDmThreadIndex: Problem putting dm thread index with key: %v", dmThreadKey)
	}
	return nil
}

func DBDeleteDmThreadIndex(db *badger.DB, snap *Snapshot, dmThreadKey DmThreadKey) error {
	err := db.Update(func(txn *badger.Txn) error {
		return DBDeleteDmThreadIndexWithTxn(txn, snap, dmThreadKey)
	})
	if err != nil {
		return errors.Wrapf(err, "DBDeleteDmThreadIndex: Problem deleting dm thread index with key: %v", dmThreadKey)
	}
	return nil
}

func DBDeleteDmThreadIndexWithTxn(txn *badger.Txn, snap *Snapshot, dmThreadKey DmThreadKey) error {
	prefix := _dbKeyForPrefixDmThreadIndex(dmThreadKey)
	if err := DBDeleteWithTxn(txn, snap, prefix); err != nil {
		return errors.Wrapf(err, "DBDeleteDmThreadIndex: Problem deleting dm thread index with key: %v", dmThreadKey)
	}

	return nil
}

// -------------------------------------------------------------------------------------
// AccessGroupEntry db functionality
// PrefixAccessGroupEntriesByAccessGroupId
// <prefix, AccessGroupOwnerPublicKey, AccessGroupKeyName> -> <AccessGroupEntry>
// -------------------------------------------------------------------------------------

func _dbKeyForAccessGroupEntry(accessGroupOwnerPublicKey PublicKey, accessGroupKeyName GroupKeyName) []byte {
	prefixCopy := append([]byte{}, Prefixes.PrefixAccessGroupEntriesByAccessGroupId...)
	prefixCopy = append(prefixCopy, accessGroupOwnerPublicKey.ToBytes()...)
	prefixCopy = append(prefixCopy, accessGroupKeyName.ToBytes()...)
	return prefixCopy
}

func _dbSeekPrefixForAccessGroupEntry(accessGroupOwnerPublicKey PublicKey) []byte {
	prefixCopy := append([]byte{}, Prefixes.PrefixAccessGroupEntriesByAccessGroupId...)
	prefixCopy = append(prefixCopy, accessGroupOwnerPublicKey.ToBytes()...)
	return prefixCopy
}

func _dbDecodeKeyForAccessGroupEntry(key []byte) (PublicKey, GroupKeyName, error) {
	// The key should be of the form:
	// <prefix, AccessGroupOwnerPublicKey, AccessGroupKeyName>
	expectedKeyLenght := len(Prefixes.PrefixAccessGroupEntriesByAccessGroupId) + PublicKeyLenCompressed + MaxAccessGroupKeyNameCharacters
	if len(key) != expectedKeyLenght {
		return PublicKey{}, GroupKeyName{}, fmt.Errorf("_dbDecodeKeyForAccessGroupEntry: "+
			"key length is invalid: %v, should be: %v", len(key), expectedKeyLenght)
	}
	keyWithoutPrefix := key[len(Prefixes.PrefixAccessGroupEntriesByAccessGroupId):]
	accessGroupOwnerPublicKey := *NewPublicKey(keyWithoutPrefix[:PublicKeyLenCompressed])
	accessGroupKeyName := *NewGroupKeyName(keyWithoutPrefix[PublicKeyLenCompressed:])
	return accessGroupOwnerPublicKey, accessGroupKeyName, nil
}

func DBGetAccessGroupEntryByAccessGroupId(db *badger.DB, snap *Snapshot,
	accessGroupOwnerPublicKey *PublicKey, accessGroupKeyName *GroupKeyName) (*AccessGroupEntry, error) {
	var err error
	var ret *AccessGroupEntry
	err = db.View(func(txn *badger.Txn) error {
		ret, err = DBGetAccessGroupEntryByAccessGroupIdWithTxn(txn, snap, accessGroupOwnerPublicKey, accessGroupKeyName)
		return err
	})
	if err != nil {
		return nil, errors.Wrapf(err, "DBGetAccessGroupEntryByAccessGroupId: Problem getting access group entry")
	}

	return ret, nil
}

func DBGetAccessGroupEntryByAccessGroupIdWithTxn(txn *badger.Txn, snap *Snapshot,
	accessGroupOwnerPublicKey *PublicKey, accessGroupKeyName *GroupKeyName) (*AccessGroupEntry, error) {

	prefix := _dbKeyForAccessGroupEntry(*accessGroupOwnerPublicKey, *accessGroupKeyName)

	accessGroupEntryBytes, err := DBGetWithTxn(txn, snap, prefix)
	if err == badger.ErrKeyNotFound {
		return nil, nil
	}
	if err != nil {
		return nil, errors.Wrapf(err, "DBGetAccessGroupEntryByAccessGroupIdWithTxn: Problem getting access group entry")
	}
	accessGroupEntry := &AccessGroupEntry{}
	rr := bytes.NewReader(accessGroupEntryBytes)
	if exists, err := DecodeFromBytes(accessGroupEntry, rr); !exists || err != nil {
		return nil, errors.Wrapf(err, "DBGetAccessGroupEntryByAccessGroupIdWithTxn: Problem decoding access group entry")
	}

	return accessGroupEntry, nil
}

func DBGetAccessGroupExistenceByAccessGroupId(db *badger.DB, snap *Snapshot,
	accessGroupOwnerPublicKey *PublicKey, accessGroupKeyName *GroupKeyName) (bool, error) {
	var err error
	var ret bool
	err = db.View(func(txn *badger.Txn) error {
		ret, err = DBGetAccessGroupExistenceByAccessGroupIdWithTxn(txn, snap, accessGroupOwnerPublicKey, accessGroupKeyName)
		return err
	})
	if err != nil {
		return false, errors.Wrapf(err, "DBGetAccessGroupExistenceByAccessGroupId: Problem getting access group entry")
	}
	return ret, nil
}

// DBGetAccessGroupExistenceByAccessGroupIdWithTxn checks whether an access group exists in the db using some
// optimized db queries.
func DBGetAccessGroupExistenceByAccessGroupIdWithTxn(txn *badger.Txn, snap *Snapshot,
	accessGroupOwnerPublicKey *PublicKey, accessGroupKeyName *GroupKeyName) (bool, error) {

	prefix := _dbKeyForAccessGroupEntry(*accessGroupOwnerPublicKey, *accessGroupKeyName)
	// We only cache / update ancestral records when we're dealing with state prefix.
	isState := snap != nil && snap.isState(prefix)
	keyString := hex.EncodeToString(prefix)

	// Lookup the snapshot cache and check if we've already stored a value there.
	if isState {
		if _, exists := snap.DatabaseCache.Lookup(keyString); exists {
			return true, nil
		}
	}

	// Otherwise, we need to check the DB.
	_, err := txn.Get(prefix)
	if err == badger.ErrKeyNotFound {
		return false, nil
	}
	if err != nil {
		return false, errors.Wrapf(err, "DBGetAccessGroupExistenceByAccessGroupIdWithTxn: Problem getting access group entry")
	}
	return true, nil
}

func DBGetAccessGroupIdsForOwner(db *badger.DB, snap *Snapshot, accessGroupOwnerPublicKey PublicKey) ([]*AccessGroupId, error) {
	var err error
	var ret []*AccessGroupId
	err = db.View(func(txn *badger.Txn) error {
		ret, err = DBGetAccessGroupIdsForOwnerWithTxn(txn, snap, accessGroupOwnerPublicKey)
		return err
	})
	if err != nil && err != badger.ErrKeyNotFound {
		return nil, errors.Wrapf(err, "DBGetAccessGroupIdsForOwner: Problem getting access group entries for owner")
	}
	return ret, nil
}

func DBGetAccessGroupIdsForOwnerWithTxn(txn *badger.Txn, snap *Snapshot, accessGroupOwnerPublicKey PublicKey) ([]*AccessGroupId, error) {
	prefix := _dbSeekPrefixForAccessGroupEntry(accessGroupOwnerPublicKey)

	keysFound := _enumerateKeysOnlyForPrefixWithTxn(txn, prefix)

	// Decode found keys.
	accessGroupIds := []*AccessGroupId{}
	for _, keys := range keysFound {
		accessGroupOwnerPublicKeyFromKey, accessGroupKeyName, err := _dbDecodeKeyForAccessGroupEntry(keys)
		if err != nil {
			return nil, errors.Wrapf(err, "DBGetAccessGroupIdsForOwnerWithTxn: Problem decoding access group id")
		}
		if !bytes.Equal(accessGroupOwnerPublicKey.ToBytes(), accessGroupOwnerPublicKeyFromKey.ToBytes()) {
			return nil, fmt.Errorf("DBGetAccessGroupIdsForOwnerWithTxn: "+
				"Access group owner public key from key (%v) does not match expected access group owner public key (%v)",
				accessGroupOwnerPublicKeyFromKey, accessGroupOwnerPublicKey)
		}

		accessGroupId := NewAccessGroupId(&accessGroupOwnerPublicKey, accessGroupKeyName.ToBytes())
		accessGroupIds = append(accessGroupIds, accessGroupId)
	}
	return accessGroupIds, nil
}

func DBPutAccessGroupEntry(db *badger.DB, snap *Snapshot, blockHeight uint64, accessGroupEntry *AccessGroupEntry) error {
	var err error
	err = db.Update(func(txn *badger.Txn) error {
		return DBPutAccessGroupEntryWithTxn(txn, snap, blockHeight, accessGroupEntry)
	})
	if err != nil {
		return errors.Wrapf(err, "DBPutAccessGroupEntry: Problem putting access group entry")
	}
	return nil
}

func DBPutAccessGroupEntryWithTxn(txn *badger.Txn, snap *Snapshot, blockHeight uint64, accessGroupEntry *AccessGroupEntry) error {
	prefix := _dbKeyForAccessGroupEntry(*accessGroupEntry.AccessGroupOwnerPublicKey, *accessGroupEntry.AccessGroupKeyName)
	if err := DBSetWithTxn(txn, snap, prefix, EncodeToBytes(blockHeight, accessGroupEntry)); err != nil {
		return errors.Wrapf(err, "DBPutAccessGroupEntryWithTxn: Problem putting access group entry")
	}

	return nil
}

func DBDeleteAccessGroupEntry(db *badger.DB, snap *Snapshot, accessGroupOwnerPublicKey PublicKey,
	accessGroupKeyName GroupKeyName) error {
	var err error
	err = db.Update(func(txn *badger.Txn) error {
		return DBDeleteAccessGroupEntryWithTxn(txn, snap, accessGroupOwnerPublicKey, accessGroupKeyName)
	})
	if err != nil {
		return errors.Wrapf(err, "DBDeleteAccessGroupEntry: Problem deleting access group entry")
	}
	return nil
}

func DBDeleteAccessGroupEntryWithTxn(txn *badger.Txn, snap *Snapshot, accessGroupOwnerPublicKey PublicKey,
	accessGroupKeyName GroupKeyName) error {

	prefix := _dbKeyForAccessGroupEntry(accessGroupOwnerPublicKey, accessGroupKeyName)

	if err := DBDeleteWithTxn(txn, snap, prefix); err != nil {
		return errors.Wrapf(err, "DBDeleteAccessGroupEntryWithTxn: Problem deleting access group entry")
	}

	return nil
}

// -------------------------------------------------------------------------------------
// Access group member entry db functionality
// PrefixAccessGroupMembershipIndex
// <prefix, AccessGroupMemberPublicKey, AccessGroupOwnerPublicKey, AccessGroupKeyName> -> <AccessGroupMemberEntry>
// -------------------------------------------------------------------------------------

func _dbKeyForAccessGroupMemberEntry(
	accessGroupMemberPublicKey PublicKey, accessGroupOwnerPublicKey PublicKey, accessGroupKeyName GroupKeyName) []byte {

	prefixCopy := append([]byte{}, Prefixes.PrefixAccessGroupMembershipIndex...)
	prefixCopy = append(prefixCopy, accessGroupMemberPublicKey.ToBytes()...)
	prefixCopy = append(prefixCopy, accessGroupOwnerPublicKey.ToBytes()...)
	prefixCopy = append(prefixCopy, accessGroupKeyName.ToBytes()...)
	return prefixCopy
}

func _dbSeekPrefixForAccessGroupMemberEntry(accessGroupMemberPublicKey PublicKey) []byte {
	prefixCopy := append([]byte{}, Prefixes.PrefixAccessGroupMembershipIndex...)
	prefixCopy = append(prefixCopy, accessGroupMemberPublicKey.ToBytes()...)
	return prefixCopy
}

func _dbDecodeKeyForAccessGroupMemberEntry(key []byte) (PublicKey, PublicKey, GroupKeyName, error) {
	// The key should be of the form:
	// <prefix, AccessGroupMemberPublicKey, AccessGroupOwnerPublicKey, AccessGroupKeyName>
	if len(key) != 1+2*PublicKeyLenCompressed+MaxAccessGroupKeyNameCharacters {
		return PublicKey{}, PublicKey{}, GroupKeyName{}, fmt.Errorf("_dbDecodeKeyForAccessGroupMemberEntry: "+
			"Key length (%d) is not the expected length (%d)",
			len(key), 1+2*PublicKeyLenCompressed+MaxAccessGroupKeyNameCharacters)
	}

	// Slice off the prefix.
	keySlice := key[len(Prefixes.PrefixAccessGroupMembershipIndex):]
	// Get the access group member public key.
	accessGroupMemberPublicKey := *NewPublicKey(keySlice[:PublicKeyLenCompressed])
	keySlice = keySlice[PublicKeyLenCompressed:]
	// Get the access group owner public key.
	accessGroupOwnerPublicKey := *NewPublicKey(keySlice[:PublicKeyLenCompressed])
	keySlice = keySlice[PublicKeyLenCompressed:]
	// Get the access group key name.
	accessGroupKeyName := *NewGroupKeyName(keySlice)

	return accessGroupMemberPublicKey, accessGroupOwnerPublicKey, accessGroupKeyName, nil
}

func DBGetAccessGroupMemberEntry(db *badger.DB, snap *Snapshot,
	accessGroupMemberPublicKey PublicKey, accessGroupOwnerPublicKey PublicKey, accessGroupKeyName GroupKeyName) (*AccessGroupMemberEntry, error) {

	var err error
	var ret *AccessGroupMemberEntry
	err = db.View(func(txn *badger.Txn) error {
		ret, err = DBGetAccessGroupMemberEntryWithTxn(txn, snap, accessGroupMemberPublicKey, accessGroupOwnerPublicKey, accessGroupKeyName)
		return err
	})
	if err != nil && err != badger.ErrKeyNotFound {
		return nil, errors.Wrapf(err, "GetAccessGroupMemberEntry: Problem getting access group member entry")
	}
	return ret, nil
}

func DBGetAccessGroupMemberEntryWithTxn(txn *badger.Txn, snap *Snapshot,
	accessGroupMemberPublicKey PublicKey, accessGroupOwnerPublicKey PublicKey, accessGroupKeyName GroupKeyName) (*AccessGroupMemberEntry, error) {

	prefix := _dbKeyForAccessGroupMemberEntry(accessGroupMemberPublicKey, accessGroupOwnerPublicKey, accessGroupKeyName)

	accessGroupMemberBytes, err := DBGetWithTxn(txn, snap, prefix)
	if err == badger.ErrKeyNotFound {
		return nil, nil
	} else if err != nil {
		return nil, errors.Wrapf(err, "DBGetAccessGroupMemberEntryWithTxn: Problem getting access group member entry")
	}
	accessGroupMember := &AccessGroupMemberEntry{}
	rr := bytes.NewReader(accessGroupMemberBytes)
	if exists, err := DecodeFromBytes(accessGroupMember, rr); !exists || err != nil {
		return nil, errors.Wrapf(err, "DBGetAccessGroupMemberEntryWithTxn: Problem decoding access group member entry")
	}

	return accessGroupMember, nil
}

func DBGetAccessGroupIdsForMember(db *badger.DB, snap *Snapshot,
	accessGroupMemberPublicKey PublicKey) (_accessGroupIdsMember []*AccessGroupId, _err error) {

	var ret []*AccessGroupId
	var err error
	err = db.View(func(txn *badger.Txn) error {
		ret, err = DBGetAccessGroupIdsForMemberWithTxn(txn, snap, accessGroupMemberPublicKey)
		return err
	})
	if err != nil && err != badger.ErrKeyNotFound {
		return nil, errors.Wrapf(err, "DBGetAccessGroupIdsForMember: Problem getting access group ids for member")
	}
	return ret, nil
}

func DBGetAccessGroupIdsForMemberWithTxn(txn *badger.Txn, snap *Snapshot,
	accessGroupMemberPublicKey PublicKey) (_accessGroupIdsMember []*AccessGroupId, _err error) {

	prefix := _dbSeekPrefixForAccessGroupMemberEntry(accessGroupMemberPublicKey)
	keysFound := _enumerateKeysOnlyForPrefixWithTxn(txn, prefix)

	// Decode found keys.
	accessGroupIds := []*AccessGroupId{}
	for _, keys := range keysFound {
		accessGroupMemberPublicKeyFromKey, accessGroupOwnerPublicKey, accessGroupKeyName, err := _dbDecodeKeyForAccessGroupMemberEntry(keys)
		if err != nil {
			return nil, errors.Wrapf(err, "DBGetAccessGroupIdsForMemberWithTxn: Problem decoding access group id")
		}
		if !bytes.Equal(accessGroupMemberPublicKey.ToBytes(), accessGroupMemberPublicKeyFromKey.ToBytes()) {
			return nil, fmt.Errorf("DBGetAccessGroupIdsForMemberWithTxn: "+
				"Access group member public key from key (%v) does not match expected access group member public key (%v)",
				accessGroupMemberPublicKey, accessGroupMemberPublicKeyFromKey)
		}

		accessGroupId := NewAccessGroupId(&accessGroupOwnerPublicKey, accessGroupKeyName.ToBytes())
		accessGroupIds = append(accessGroupIds, accessGroupId)
	}
	return accessGroupIds, nil
}

func DBPutAccessGroupMemberEntry(db *badger.DB, snap *Snapshot, blockHeight uint64,
	accessGroupMemberEntry *AccessGroupMemberEntry, accessGroupOwnerPublicKey PublicKey, groupKeyName GroupKeyName) error {
	var err error
	err = db.Update(func(txn *badger.Txn) error {
		return DBPutAccessGroupMemberEntryWithTxn(txn, snap, blockHeight,
			accessGroupMemberEntry, accessGroupOwnerPublicKey, groupKeyName)
	})
	if err != nil {
		return errors.Wrapf(err, "DBPutAccessGroupMemberEntry: Problem putting access group member entry")
	}
	return nil
}

func DBPutAccessGroupMemberEntryWithTxn(txn *badger.Txn, snap *Snapshot, blockHeight uint64,
	accessGroupMemberEntry *AccessGroupMemberEntry, accessGroupOwnerPublicKey PublicKey, groupKeyName GroupKeyName) error {

	if accessGroupMemberEntry == nil || accessGroupMemberEntry.AccessGroupMemberPublicKey == nil {
		return fmt.Errorf("DBPutAccessGroupMemberEntryWithTxn: accessGroupMemberEntry is nil or " +
			"accessGroupMemberEntry.AccessGroupMemberPublicKey is nil")
	}
	if reflect.DeepEqual(groupKeyName.ToBytes(), BaseGroupKeyName().ToBytes()) {
		glog.Errorf("DBPutAccessGroupMemberEntryWithTxn: groupKeyName is empty")
	}

	prefix := _dbKeyForAccessGroupMemberEntry(
		*accessGroupMemberEntry.AccessGroupMemberPublicKey, accessGroupOwnerPublicKey, groupKeyName)
	if err := DBSetWithTxn(txn, snap, prefix, EncodeToBytes(blockHeight, accessGroupMemberEntry)); err != nil {
		return errors.Wrapf(err, "DBPutAccessGroupMemberEntryWithTxn: Problem putting access group member entry")
	}
	return nil
}

func DBDeleteAccessGroupMemberEntry(db *badger.DB, snap *Snapshot,
	accessGroupMemberPublicKey PublicKey, accessGroupOwnerPublicKey PublicKey, accessGroupKeyName GroupKeyName) error {

	var err error
	err = db.Update(func(txn *badger.Txn) error {
		return DBDeleteAccessGroupMemberEntryWithTxn(txn, snap, accessGroupMemberPublicKey, accessGroupOwnerPublicKey, accessGroupKeyName)
	})
	if err != nil {
		return errors.Wrapf(err, "DBDeleteAccessGroupMemberEntry: Problem deleting access group member entry")
	}
	return nil
}

func DBDeleteAccessGroupMemberEntryWithTxn(txn *badger.Txn, snap *Snapshot,
	accessGroupMemberPublicKey PublicKey, accessGroupOwnerPublicKey PublicKey, accessGroupKeyName GroupKeyName) error {

	prefix := _dbKeyForAccessGroupMemberEntry(accessGroupMemberPublicKey, accessGroupOwnerPublicKey, accessGroupKeyName)
	if err := DBDeleteWithTxn(txn, snap, prefix); err != nil {
		return errors.Wrapf(err, "DBDeleteAccessGroupMemberEntryWithTxn: Problem deleting access group member entry")
	}

	return nil
}

// -------------------------------------------------------------------------------------
// Enumerate over group members of an access group
// PrefixGroupMemberEnumerationIndex
// <prefix, AccessGroupOwnerPublicKey, AccessGroupKeyName, AccessGroupMemberPublicKey> -> <AccessGroupMemberEnumerationEntry>
// -------------------------------------------------------------------------------------

// _dbKeyForAccessGroupMemberEnumerationIndex returns the key for a group enumeration index.
func _dbKeyForAccessGroupMemberEnumerationIndex(accessGroupOwnerPublicKey PublicKey, accessGroupKeyName GroupKeyName,
	accessGroupMemberPublicKey PublicKey) []byte {
	prefixCopy := append([]byte{}, Prefixes.PrefixAccessGroupMemberEnumerationIndex...)
	key := append(prefixCopy, accessGroupOwnerPublicKey.ToBytes()...)
	key = append(key, accessGroupKeyName.ToBytes()...)
	key = append(key, accessGroupMemberPublicKey.ToBytes()...)
	return key
}

// Seek prefix for group enumeration index.
func _dbSeekPrefixForAccessGroupMemberEnumerationIndex(groupOwnerPublicKey PublicKey, groupKeyName GroupKeyName) []byte {
	prefixCopy := append([]byte{}, Prefixes.PrefixAccessGroupMemberEnumerationIndex...)
	prefixCopy = append(prefixCopy, groupOwnerPublicKey.ToBytes()...)
	prefixCopy = append(prefixCopy, groupKeyName.ToBytes()...)
	return prefixCopy
}

func DBGetAccessGroupMemberExistenceFromEnumerationIndex(handle *badger.DB, snap *Snapshot,
	groupMemberPublicKey PublicKey, groupOwnerPublicKey PublicKey, groupKeyName GroupKeyName) (
	_exists bool, _err error) {

	var err error
	var exists bool
	err = handle.View(func(txn *badger.Txn) error {
		exists, err = DBGetGroupMemberExistenceFromEnumerationIndexWithTxn(txn, snap,
			groupMemberPublicKey, groupOwnerPublicKey, groupKeyName)
		return err
	})
	if err != nil {
		return false, errors.Wrapf(err, "DBGetGroupMemberForAccessGroup: Problem getting group member for access group"+
			" groupOwnerPublicKey: %v, groupKeyName: %v, groupMemberPublicKey: %v", groupOwnerPublicKey, groupKeyName, groupMemberPublicKey)
	}
	return exists, nil
}

// DBGetGroupMemberForAccessGroupWithTxn for a given group.
func DBGetGroupMemberExistenceFromEnumerationIndexWithTxn(txn *badger.Txn, snap *Snapshot,
	groupMemberPublicKey PublicKey, groupOwnerPublicKey PublicKey, groupKeyName GroupKeyName) (
	_exists bool, _err error) {

	prefix := _dbKeyForAccessGroupMemberEnumerationIndex(groupOwnerPublicKey, groupKeyName, groupMemberPublicKey)

	accessGroupMemberEnumerationEntryBytes, err := DBGetWithTxn(txn, snap, prefix)
	if err == badger.ErrKeyNotFound {
		return false, nil
	} else if err != nil {
		return false, errors.Wrapf(err, "DBGetGroupMemberForAccessGroupWithTxn: Problem getting group member for access group"+
			" groupOwnerPublicKey: %v, groupKeyName: %v, groupMemberPublicKey: %v", groupOwnerPublicKey, groupKeyName, groupMemberPublicKey)
	}
	accessGroupMemberEnumerationEntry := &AccessGroupMemberEnumerationEntry{}
	rr := bytes.NewReader(accessGroupMemberEnumerationEntryBytes)
	if exists, err := DecodeFromBytes(accessGroupMemberEnumerationEntry, rr); err != nil || !exists {
		return false, errors.Wrapf(err, "DBGetGroupMemberForAccessGroupWithTxn: Problem getting group member existence "+
			"for access group groupOwnerPublicKey: %v, groupKeyName: %v, groupMemberPublicKey: %v", groupOwnerPublicKey, groupKeyName, groupMemberPublicKey)
	}

	return true, nil
}

func DBGetPaginatedAccessGroupMembersFromEnumerationIndex(handle *badger.DB, snap *Snapshot,
	groupOwnerPublicKey PublicKey, groupKeyName GroupKeyName, startingAccessGroupMemberPublicKeyBytes []byte, limit uint32) (
	_accessGroupMemberPublicKeys []*PublicKey, _err error) {

	var err error
	var accessGroupMemberPublicKeys []*PublicKey
	err = handle.View(func(txn *badger.Txn) error {
		accessGroupMemberPublicKeys, err = DBGetPaginatedAccessGroupMembersFromEnumerationIndexWithTxn(txn, snap,
			groupOwnerPublicKey, groupKeyName, startingAccessGroupMemberPublicKeyBytes, limit)
		return err
	})
	if err != nil {
		return nil, errors.Wrapf(err, "DBGetPaginatedAccessGroupMembersFromEnumerationIndex: "+
			"Problem getting paginated access group members from enumeration index with "+
			"groupOwnerPublicKey (%v) groupKeyName (%v) startGroupMemberPublicKey (%v) limit (%v)",
			groupOwnerPublicKey, groupKeyName, startingAccessGroupMemberPublicKeyBytes, limit)
	}
	return accessGroupMemberPublicKeys, nil
}

// DBGetPaginatedAccessGroupMembersFromEnumerationIndexWithTxn for a given group will return a list of group members,
// with public keys lexicographically GREATER than startingAccessGroupMemberPublicKeyBytes. The number of returned entries
// will be at most maxMembersToFetch.
func DBGetPaginatedAccessGroupMembersFromEnumerationIndexWithTxn(txn *badger.Txn, snap *Snapshot,
	groupOwnerPublicKey PublicKey, groupKeyName GroupKeyName, startingAccessGroupMemberPublicKeyBytes []byte,
	maxMembersToFetch uint32) (_accessGroupMemberPublicKeys []*PublicKey, _err error) {

	var accessGroupMembers []*PublicKey
	prefix := _dbSeekPrefixForAccessGroupMemberEnumerationIndex(groupOwnerPublicKey, groupKeyName)
	startKey := append(prefix, startingAccessGroupMemberPublicKeyBytes...)

	keysFound := _enumeratePaginatedLimitedKeysForPrefixWithTxn(txn, prefix, startKey, maxMembersToFetch)
	// Sanity-check that we don't return the starting key.
	if len(keysFound) > 0 && bytes.Compare(startKey, keysFound[0]) == 0 {
		// We will fetch one more key after the last key found and append it to the list of keys found, with the first element removed.
		additionalKey := _enumeratePaginatedLimitedKeysForPrefixWithTxn(txn, prefix, keysFound[len(keysFound)-1], 2)
		keysFound = append(keysFound[1:], additionalKey[1:]...)
	}

	for _, key := range keysFound {
		memberPublicKeyBytes := key[len(prefix):]
		accessGroupMembers = append(accessGroupMembers, NewPublicKey(memberPublicKeyBytes))
	}

	// Sanity-check that the public keys we found are actually lexicographically sorted.
	for ii := 1; ii < len(accessGroupMembers); ii++ {
		if bytes.Compare(accessGroupMembers[ii-1].ToBytes(), accessGroupMembers[ii].ToBytes()) >= 0 {
			return nil, fmt.Errorf("DBGetPaginatedAccessGroupMembersFromEnumerationIndexWithTxn: "+
				"Found unsorted access group members: %v %v", accessGroupMembers[ii-1], accessGroupMembers[ii])
		}
	}

	return accessGroupMembers, nil
}

func DBPutAccessGroupMemberEnumerationIndex(handle *badger.DB, snap *Snapshot, blockHeight uint64,
	groupOwnerPublicKey PublicKey, groupKeyName GroupKeyName, accessGroupMemberPublicKey PublicKey) error {

	err := handle.Update(func(txn *badger.Txn) error {
		return DBPutAccessGroupMemberEnumerationIndexWithTxn(txn, snap, blockHeight,
			groupOwnerPublicKey, groupKeyName, accessGroupMemberPublicKey)
	})
	if err != nil {
		return errors.Wrapf(err, "DBPutAccessGroupMemberEnumerationIndex: Problem putting access group member "+
			"enumeration index groupOwnerPublicKey: %v, groupKeyName: %v, accessGroupMemberPublicKey: %v",
			groupOwnerPublicKey, groupKeyName, accessGroupMemberPublicKey)
	}
	return nil
}

// DBPutAccessGroupMemberEnumerationIndexWithTxn puts a mapping from a group member to a group in the db.
func DBPutAccessGroupMemberEnumerationIndexWithTxn(txn *badger.Txn, snap *Snapshot, blockHeight uint64,
	groupOwnerPublicKey PublicKey, groupKeyName GroupKeyName, accessGroupMemberPublicKey PublicKey) error {

	// We don't store any data under this index for now. For forward-compatibility we store a dummy
	// DeSoEncoder to allow for encoder migrations, should they ever be useful.
	accessGroupMemberEnumerationEntry := MakeAccessGroupMemberEnumerationEntry()
	if err := DBSetWithTxn(txn, snap, _dbKeyForAccessGroupMemberEnumerationIndex(
		groupOwnerPublicKey, groupKeyName, accessGroupMemberPublicKey), EncodeToBytes(blockHeight, &accessGroupMemberEnumerationEntry)); err != nil {

		return errors.Wrapf(err, "DBPutAccessGroupMemberInMembershipIndexWithTxn: Problem setting access "+
			"recipient with groupOwnerPublicKey %v, groupKeyName %v, accessGroupMemberPublicKey %v",
			groupOwnerPublicKey, groupKeyName, accessGroupMemberPublicKey)
	}

	return nil
}

func DBDeleteAccessGroupMemberEnumerationIndex(handle *badger.DB, snap *Snapshot,
	groupMemberPublicKey PublicKey, groupOwnerPublicKey PublicKey, groupKeyName GroupKeyName) error {

	err := handle.Update(func(txn *badger.Txn) error {
		return DBDeleteAccessGroupMemberEnumerationIndexWithTxn(txn, snap, groupOwnerPublicKey, groupKeyName, groupMemberPublicKey)
	})
	if err != nil {
		return errors.Wrapf(err, "DBDeleteMemberFromEnumerationIndex: Problem deleting member from enumeration index "+
			"groupOwnerPublicKey: %v, groupKeyName: %v, groupMemberPublicKey: %v",
			groupOwnerPublicKey, groupKeyName, groupMemberPublicKey)
	}
	return nil
}

func DBDeleteAccessGroupMemberEnumerationIndexWithTxn(txn *badger.Txn, snap *Snapshot,
	groupOwnerPublicKey PublicKey, groupKeyName GroupKeyName, groupMemberPublicKey PublicKey) error {

	if err := DBDeleteWithTxn(txn, snap, _dbKeyForAccessGroupMemberEnumerationIndex(
		groupOwnerPublicKey, groupKeyName, groupMemberPublicKey)); err != nil {

		return errors.Wrapf(err, "DBDeleteMemberFromMembershipIndexWithTxn: Deleting mapping for public key %v, "+
			"group owner public key %v and key name %v failed", groupOwnerPublicKey[:],
			groupKeyName[:], groupMemberPublicKey[:])
	}

	return nil
}

// -------------------------------------------------------------------------------------
// Messaging recipient
// <prefix, public key, messaging public key > -> <HackedMessagingGroupEntry>
// -------------------------------------------------------------------------------------

func _dbKeyForMessagingGroupMember(memberPublicKey *PublicKey, groupMessagingPublicKey *PublicKey) []byte {
	prefixCopy := append([]byte{}, Prefixes.PrefixMessagingGroupMetadataByMemberPubKeyAndGroupMessagingPubKey...)
	key := append(prefixCopy, memberPublicKey[:]...)
	key = append(key, groupMessagingPublicKey[:]...)
	return key
}

func _dbSeekPrefixForMessagingGroupMember(memberPublicKey *PublicKey) []byte {
	prefixCopy := append([]byte{}, Prefixes.PrefixMessagingGroupMetadataByMemberPubKeyAndGroupMessagingPubKey...)
	return append(prefixCopy, memberPublicKey[:]...)
}

func DBPutMessagingGroupMemberWithTxn(txn *badger.Txn, snap *Snapshot, blockHeight uint64,
	messagingGroupMember *MessagingGroupMember, groupOwnerPublicKey *PublicKey,
	messagingGroupEntry *MessagingGroupEntry) error {
	// Sanity-check that public keys have the correct length.

	if len(messagingGroupMember.EncryptedKey) < btcec.PrivKeyBytesLen {
		return fmt.Errorf("DBPutMessagingGroupMemberWithTxn: Problem getting recipient "+
			"entry for public key (%v)", messagingGroupMember.GroupMemberPublicKey)
	}

	// Entries for group members are stored as MessagingGroupEntries where the only member in
	// the entry is the member specified. This is a bit of a hack to allow us to store a "back-reference"
	// to the GroupEntry inside the value of this field.
	memberGroupEntry := &MessagingGroupEntry{
		GroupOwnerPublicKey:   groupOwnerPublicKey,
		MessagingPublicKey:    messagingGroupEntry.MessagingPublicKey,
		MessagingGroupKeyName: messagingGroupEntry.MessagingGroupKeyName,
		MessagingGroupMembers: []*MessagingGroupMember{
			messagingGroupMember,
		},
	}

	if err := DBSetWithTxn(txn, snap, _dbKeyForMessagingGroupMember(
		messagingGroupMember.GroupMemberPublicKey, messagingGroupEntry.MessagingPublicKey),
		EncodeToBytes(blockHeight, memberGroupEntry)); err != nil {

		return errors.Wrapf(err, "DBPutMessagingGroupMemberWithTxn: Problem setting messaging recipient with key (%v) "+
			"and entry (%v) in the db", _dbKeyForMessagingGroupMember(
			messagingGroupMember.GroupMemberPublicKey, messagingGroupEntry.MessagingPublicKey),
			EncodeToBytes(blockHeight, memberGroupEntry))
	}

	return nil
}

func DBPutMessagingGroupMember(handle *badger.DB, snap *Snapshot, blockHeight uint64,
	messagingGroupMember *MessagingGroupMember, ownerPublicKey *PublicKey, messagingGroupEntry *MessagingGroupEntry) error {

	return handle.Update(func(txn *badger.Txn) error {
		return DBPutMessagingGroupMemberWithTxn(txn, snap, blockHeight, messagingGroupMember, ownerPublicKey, messagingGroupEntry)
	})
}

func DBGetMessagingGroupMemberWithTxn(txn *badger.Txn, snap *Snapshot, messagingGroupMember *MessagingGroupMember,
	messagingGroupEntry *MessagingGroupEntry) *MessagingGroupEntry {

	key := _dbKeyForMessagingGroupMember(
		messagingGroupMember.GroupMemberPublicKey, messagingGroupEntry.MessagingPublicKey)
	// This is a hacked MessagingGroupEntry that contains a single member entry
	// for the member we're fetching in the members list.
	messagingGroupMemberEntryBytes, err := DBGetWithTxn(txn, snap, key)
	if err != nil {
		return nil
	}
	messagingGroupMemberEntry := &MessagingGroupEntry{}
	rr := bytes.NewReader(messagingGroupMemberEntryBytes)
	DecodeFromBytes(messagingGroupMemberEntry, rr)

	return messagingGroupMemberEntry
}

func DBGetMessagingMember(db *badger.DB, snap *Snapshot, messagingMember *MessagingGroupMember,
	messagingGroupEntry *MessagingGroupEntry) *MessagingGroupEntry {

	var ret *MessagingGroupEntry
	db.View(func(txn *badger.Txn) error {
		ret = DBGetMessagingGroupMemberWithTxn(txn, snap, messagingMember, messagingGroupEntry)
		return nil
	})
	return ret
}

func DBGetAllMessagingGroupEntriesForMemberWithTxn(txn *badger.Txn, ownerPublicKey *PublicKey) (
	[]*MessagingGroupEntry, error) {

	// This function is used to fetch all messaging
	var messagingGroupEntries []*MessagingGroupEntry
	prefix := _dbSeekPrefixForMessagingGroupMember(ownerPublicKey)
	_, valuesFound, err := _enumerateKeysForPrefixWithTxn(txn, prefix)
	if err != nil {
		return nil, errors.Wrapf(err, "DBGetAllMessagingGroupEntriesForMemberWithTxn: "+
			"problem enumerating messaging key entries for prefix (%v)", prefix)
	}

	for _, valBytes := range valuesFound {
		messagingGroupEntry := &MessagingGroupEntry{}
		rr := bytes.NewReader(valBytes)
		if exists, err := DecodeFromBytes(messagingGroupEntry, rr); !exists || err != nil {
			return nil, errors.Wrapf(err, "DBGetAllMessagingGroupEntriesForMemberWithTxn: problem reading "+
				"an entry from DB")
		}

		messagingGroupEntries = append(messagingGroupEntries, messagingGroupEntry)
	}

	return messagingGroupEntries, nil
}

// Note this deletes the message for the sender *and* receiver since a mapping
// should exist for each.
func DBDeleteMessagingGroupMemberMappingWithTxn(txn *badger.Txn, snap *Snapshot,
	messagingGroupMember *MessagingGroupMember, messagingGroupEntry *MessagingGroupEntry) error {

	// First pull up the mapping that exists for the public key passed in.
	// If one doesn't exist then there's nothing to do.
	existingMember := DBGetMessagingGroupMemberWithTxn(txn, snap, messagingGroupMember, messagingGroupEntry)
	if existingMember == nil {
		return nil
	}

	// When a message exists, delete the mapping for the sender and receiver.
	if err := DBDeleteWithTxn(txn, snap, _dbKeyForMessagingGroupMember(
		messagingGroupMember.GroupMemberPublicKey, messagingGroupEntry.MessagingPublicKey)); err != nil {

		return errors.Wrapf(err, "DBDeleteMessagingGroupMemberMappingWithTxn: Deleting mapping for public key %v "+
			"and messaging public key %v failed", messagingGroupMember.GroupMemberPublicKey[:],
			messagingGroupEntry.MessagingPublicKey[:])
	}

	return nil
}

func DBDeleteMessagingGroupMemberMappings(handle *badger.DB, snap *Snapshot,
	messagingGroupMember *MessagingGroupMember, messagingGroupEntry *MessagingGroupEntry) error {

	return handle.Update(func(txn *badger.Txn) error {
		return DBDeleteMessagingGroupMemberMappingWithTxn(txn, snap, messagingGroupMember, messagingGroupEntry)
	})
}

// -------------------------------------------------------------------------------------
// Forbidden block signature public key functions
// <prefix_id, public key> -> <>
// -------------------------------------------------------------------------------------

func _dbKeyForForbiddenBlockSignaturePubKeys(publicKey []byte) []byte {
	// Make a copy to avoid multiple calls to this function re-using the same slice.
	prefixCopy := append([]byte{}, Prefixes.PrefixForbiddenBlockSignaturePubKeys...)
	key := append(prefixCopy, publicKey...)
	return key
}

func DbPutForbiddenBlockSignaturePubKeyWithTxn(txn *badger.Txn, snap *Snapshot, publicKey []byte) error {

	if len(publicKey) != btcec.PubKeyBytesLenCompressed {
		return fmt.Errorf("DbPutForbiddenBlockSignaturePubKeyWithTxn: Forbidden public key "+
			"length %d != %d", len(publicKey), btcec.PubKeyBytesLenCompressed)
	}

	if err := DBSetWithTxn(txn, snap, _dbKeyForForbiddenBlockSignaturePubKeys(publicKey), []byte{}); err != nil {
		return errors.Wrapf(err, "DbPutForbiddenBlockSignaturePubKeyWithTxn: Problem adding mapping for sender: ")
	}

	return nil
}

func DbPutForbiddenBlockSignaturePubKey(handle *badger.DB, snap *Snapshot, publicKey []byte) error {

	return handle.Update(func(txn *badger.Txn) error {
		return DbPutForbiddenBlockSignaturePubKeyWithTxn(txn, snap, publicKey)
	})
}

func DbGetForbiddenBlockSignaturePubKeyWithTxn(txn *badger.Txn, snap *Snapshot, publicKey []byte) []byte {

	key := _dbKeyForForbiddenBlockSignaturePubKeys(publicKey)
	_, err := DBGetWithTxn(txn, snap, key)
	if err != nil {
		return nil
	}

	// Typically, we return a DB entry here, but we don't store anything for this mapping.
	// We use this function instead of one returning true / false for feature consistency.
	return []byte{}
}

func DbGetForbiddenBlockSignaturePubKey(db *badger.DB, snap *Snapshot, publicKey []byte) []byte {
	var ret []byte
	db.View(func(txn *badger.Txn) error {
		ret = DbGetForbiddenBlockSignaturePubKeyWithTxn(txn, snap, publicKey)
		return nil
	})
	return ret
}

func DbDeleteForbiddenBlockSignaturePubKeyWithTxn(
	txn *badger.Txn, snap *Snapshot, publicKey []byte) error {

	existingEntry := DbGetForbiddenBlockSignaturePubKeyWithTxn(txn, snap, publicKey)
	if existingEntry == nil {
		return nil
	}

	if err := DBDeleteWithTxn(txn, snap, _dbKeyForForbiddenBlockSignaturePubKeys(publicKey)); err != nil {
		return errors.Wrapf(err, "DbDeleteForbiddenBlockSignaturePubKeyWithTxn: Deleting "+
			"sender mapping for public key %s failed", PkToStringMainnet(publicKey))
	}

	return nil
}

func DbDeleteForbiddenBlockSignaturePubKey(
	handle *badger.DB, snap *Snapshot, publicKey []byte) error {

	return handle.Update(func(txn *badger.Txn) error {
		return DbDeleteForbiddenBlockSignaturePubKeyWithTxn(txn, snap, publicKey)
	})
}

// -------------------------------------------------------------------------------------
// Likes mapping functions
// 		<prefix_id, user pub key [33]byte, liked post BlockHash> -> <>
// 		<prefix_id, liked post BlockHash, user pub key [33]byte> -> <>
// -------------------------------------------------------------------------------------

func _dbKeyForLikerPubKeyToLikedPostHashMapping(
	userPubKey []byte, likedPostHash BlockHash) []byte {
	// Make a copy to avoid multiple calls to this function re-using the same slice.
	prefixCopy := append([]byte{}, Prefixes.PrefixLikerPubKeyToLikedPostHash...)
	key := append(prefixCopy, userPubKey...)
	key = append(key, likedPostHash[:]...)
	return key
}

func _dbKeyForLikedPostHashToLikerPubKeyMapping(
	likedPostHash BlockHash, userPubKey []byte) []byte {
	// Make a copy to avoid multiple calls to this function re-using the same slice.
	prefixCopy := append([]byte{}, Prefixes.PrefixLikedPostHashToLikerPubKey...)
	key := append(prefixCopy, likedPostHash[:]...)
	key = append(key, userPubKey...)
	return key
}

func _dbSeekPrefixForPostHashesYouLike(yourPubKey []byte) []byte {
	// Make a copy to avoid multiple calls to this function re-using the same slice.
	prefixCopy := append([]byte{}, Prefixes.PrefixLikerPubKeyToLikedPostHash...)
	return append(prefixCopy, yourPubKey...)
}

func _dbSeekPrefixForLikerPubKeysLikingAPostHash(likedPostHash BlockHash) []byte {
	// Make a copy to avoid multiple calls to this function re-using the same slice.
	prefixCopy := append([]byte{}, Prefixes.PrefixLikedPostHashToLikerPubKey...)
	return append(prefixCopy, likedPostHash[:]...)
}

// Note that this adds a mapping for the user *and* the liked post.
func DbPutLikeMappingsWithTxn(txn *badger.Txn, snap *Snapshot,
	userPubKey []byte, likedPostHash BlockHash) error {

	if len(userPubKey) != btcec.PubKeyBytesLenCompressed {
		return fmt.Errorf("DbPutLikeMappingsWithTxn: User public key "+
			"length %d != %d", len(userPubKey), btcec.PubKeyBytesLenCompressed)
	}

	if err := DBSetWithTxn(txn, snap, _dbKeyForLikerPubKeyToLikedPostHashMapping(
		userPubKey, likedPostHash), []byte{}); err != nil {

		return errors.Wrapf(
			err, "DbPutLikeMappingsWithTxn: Problem adding user to liked post mapping: ")
	}
	if err := DBSetWithTxn(txn, snap, _dbKeyForLikedPostHashToLikerPubKeyMapping(
		likedPostHash, userPubKey), []byte{}); err != nil {

		return errors.Wrapf(
			err, "DbPutLikeMappingsWithTxn: Problem adding liked post to user mapping: ")
	}

	return nil
}

func DbPutLikeMappings(handle *badger.DB, snap *Snapshot,
	userPubKey []byte, likedPostHash BlockHash) error {

	return handle.Update(func(txn *badger.Txn) error {
		return DbPutLikeMappingsWithTxn(txn, snap, userPubKey, likedPostHash)
	})
}

func DbGetLikerPubKeyToLikedPostHashMappingWithTxn(txn *badger.Txn,
	snap *Snapshot, userPubKey []byte, likedPostHash BlockHash) []byte {

	key := _dbKeyForLikerPubKeyToLikedPostHashMapping(userPubKey, likedPostHash)
	_, err := DBGetWithTxn(txn, snap, key)
	if err != nil {
		return nil
	}

	// Typically, we return a DB entry here, but we don't store anything for like mappings.
	// We use this function instead of one returning true / false for feature consistency.
	return []byte{}
}

func DbGetLikerPubKeyToLikedPostHashMapping(
	db *badger.DB, snap *Snapshot, userPubKey []byte, likedPostHash BlockHash) []byte {
	var ret []byte
	db.View(func(txn *badger.Txn) error {
		ret = DbGetLikerPubKeyToLikedPostHashMappingWithTxn(txn, snap, userPubKey, likedPostHash)
		return nil
	})
	return ret
}

// Note this deletes the like for the user *and* the liked post since a mapping
// should exist for each.
func DbDeleteLikeMappingsWithTxn(txn *badger.Txn, snap *Snapshot,
	userPubKey []byte, likedPostHash BlockHash) error {

	// First check that a mapping exists. If one doesn't exist then there's nothing to do.
	existingMapping := DbGetLikerPubKeyToLikedPostHashMappingWithTxn(
		txn, snap, userPubKey, likedPostHash)
	if existingMapping == nil {
		return nil
	}

	// When a message exists, delete the mapping for the sender and receiver.
	if err := DBDeleteWithTxn(txn, snap,
		_dbKeyForLikerPubKeyToLikedPostHashMapping(userPubKey, likedPostHash)); err != nil {
		return errors.Wrapf(err, "DbDeleteLikeMappingsWithTxn: Deleting "+
			"userPubKey %s and likedPostHash %s failed",
			PkToStringBoth(userPubKey), likedPostHash)
	}
	if err := DBDeleteWithTxn(txn, snap,
		_dbKeyForLikedPostHashToLikerPubKeyMapping(likedPostHash, userPubKey)); err != nil {
		return errors.Wrapf(err, "DbDeleteLikeMappingsWithTxn: Deleting "+
			"likedPostHash %s and userPubKey %s failed",
			PkToStringBoth(likedPostHash[:]), PkToStringBoth(userPubKey))
	}

	return nil
}

func DbDeleteLikeMappings(handle *badger.DB, snap *Snapshot,
	userPubKey []byte, likedPostHash BlockHash) error {

	return handle.Update(func(txn *badger.Txn) error {
		return DbDeleteLikeMappingsWithTxn(txn, snap, userPubKey, likedPostHash)
	})
}

func DbGetPostHashesYouLike(handle *badger.DB, yourPublicKey []byte) (
	_postHashes []*BlockHash, _err error) {

	prefix := _dbSeekPrefixForPostHashesYouLike(yourPublicKey)
	keysFound, _ := _enumerateKeysForPrefix(handle, prefix)

	postHashesYouLike := []*BlockHash{}
	for _, keyBytes := range keysFound {
		// We must slice off the first byte and userPubKey to get the likedPostHash.
		postHash := &BlockHash{}
		copy(postHash[:], keyBytes[1+btcec.PubKeyBytesLenCompressed:])
		postHashesYouLike = append(postHashesYouLike, postHash)
	}

	return postHashesYouLike, nil
}

func DbGetLikerPubKeysLikingAPostHash(handle *badger.DB, likedPostHash BlockHash) (
	_pubKeys [][]byte, _err error) {

	prefix := _dbSeekPrefixForLikerPubKeysLikingAPostHash(likedPostHash)
	keysFound, _ := _enumerateKeysForPrefix(handle, prefix)

	userPubKeys := [][]byte{}
	for _, keyBytes := range keysFound {
		// We must slice off the first byte and likedPostHash to get the userPubKey.
		userPubKey := keyBytes[1+HashSizeBytes:]
		userPubKeys = append(userPubKeys, userPubKey)
	}

	return userPubKeys, nil
}

// -------------------------------------------------------------------------------------
// Reposts mapping functions
//
//	<prefix_id, user pub key [33]byte, reposted post BlockHash> -> <>
//	<prefix_id, reposted post BlockHash, user pub key [33]byte> -> <>
//
// -------------------------------------------------------------------------------------
// PrefixReposterPubKeyRepostedPostHashToRepostPostHash
func _dbKeyForReposterPubKeyRepostedPostHashToRepostPostHash(userPubKey []byte, repostedPostHash BlockHash, repostPostHash BlockHash) []byte {
	// Make a copy to avoid multiple calls to this function re-using the same slice.
	prefixCopy := append([]byte{}, Prefixes.PrefixReposterPubKeyRepostedPostHashToRepostPostHash...)
	key := append(prefixCopy, userPubKey...)
	key = append(key, repostedPostHash[:]...)
	key = append(key, repostPostHash[:]...)
	return key
}

// This is a little hacky but we can save space by encoding RepostEntry entirely in the prefix []byte{39} keys.
// _dbKeyForReposterPubKeyRepostedPostHashToRepostEntry decodes these keys into RepostEntry.
func _dbKeyForReposterPubKeyRepostedPostHashToRepostEntry(key []byte) *RepostEntry {
	if len(key) != 1+33+32+32 {
		return nil
	}

	entry := &RepostEntry{}
	entry.ReposterPubKey = key[1:34]
	entry.RepostedPostHash = NewBlockHash(key[34:66])
	entry.RepostPostHash = NewBlockHash(key[66:98])
	return entry
}

func _dbSeekKeyForReposterPubKeyRepostedPostHashToRepostPostHash(userPubKey []byte, repostedPostHash BlockHash) []byte {
	// Make a copy to avoid multiple calls to this function re-using the same slice.
	prefixCopy := append([]byte{}, Prefixes.PrefixReposterPubKeyRepostedPostHashToRepostPostHash...)
	key := append(prefixCopy, userPubKey...)
	key = append(key, repostedPostHash[:]...)
	return key
}

func _dbSeekPrefixForPostHashesYouRepost(yourPubKey []byte) []byte {
	// Make a copy to avoid multiple calls to this function re-using the same slice.
	prefixCopy := append([]byte{}, Prefixes.PrefixReposterPubKeyRepostedPostHashToRepostPostHash...)
	return append(prefixCopy, yourPubKey...)
}

// PrefixRepostedPostHashReposterPubKey
func _dbKeyForRepostedPostHashReposterPubKey(repostedPostHash *BlockHash, reposterPubKey []byte) []byte {
	// Make a copy to avoid multiple calls to this function re-using the same slice.
	prefixCopy := append([]byte{}, Prefixes.PrefixRepostedPostHashReposterPubKey...)
	key := append(prefixCopy, repostedPostHash[:]...)
	key = append(key, reposterPubKey...)
	return key
}

// **For quoted reposts**
// PrefixRepostedPostHashReposterPubKeyRepostPostHash
func _dbKeyForRepostedPostHashReposterPubKeyRepostPostHash(
	repostedPostHash *BlockHash, reposterPubKey []byte, repostPostHash *BlockHash) []byte {
	// Make a copy to avoid multiple calls to this function re-using the same slice.
	prefixCopy := append([]byte{}, Prefixes.PrefixRepostedPostHashReposterPubKeyRepostPostHash...)
	key := append(prefixCopy, repostedPostHash[:]...)
	key = append(key, reposterPubKey...)
	key = append(key, repostPostHash[:]...)
	return key
}

// Note that this adds a mapping for the user *and* the reposted post.
func DbPutRepostMappingsWithTxn(txn *badger.Txn, snap *Snapshot, blockHeight uint64,
	repostEntry RepostEntry) error {

	if len(repostEntry.ReposterPubKey) != btcec.PubKeyBytesLenCompressed {
		return fmt.Errorf("DbPutRepostMappingsWithTxn: User public key "+
			"length %d != %d", len(repostEntry.ReposterPubKey), btcec.PubKeyBytesLenCompressed)
	}
	if repostEntry.RepostedPostHash == nil {
		return fmt.Errorf("DbPutRepostMappingsWithTxn: Reposted post hash cannot be nil")
	}
	if repostEntry.RepostPostHash == nil {
		return fmt.Errorf("DbPutRepostMappingsWithTxn: Repost post hash cannot be nil")
	}

	if err := DBSetWithTxn(txn, snap, _dbKeyForReposterPubKeyRepostedPostHashToRepostPostHash(
		repostEntry.ReposterPubKey, *repostEntry.RepostedPostHash, *repostEntry.RepostPostHash), []byte{}); err != nil {

		return errors.Wrapf(
			err, "DbPutRepostMappingsWithTxn: Problem adding user to reposted post mapping: ")
	}

	return nil
}

func DbPutRepostMappings(handle *badger.DB, snap *Snapshot, blockHeight uint64,
	userPubKey []byte, repostedPostHash BlockHash, repostEntry RepostEntry) error {

	return handle.Update(func(txn *badger.Txn) error {
		return DbPutRepostMappingsWithTxn(txn, snap, blockHeight, repostEntry)
	})
}

func DbGetReposterPubKeyRepostedPostHashToRepostEntryWithTxn(txn *badger.Txn,
	snap *Snapshot, userPubKey []byte, repostedPostHash BlockHash) *RepostEntry {

	key := _dbSeekKeyForReposterPubKeyRepostedPostHashToRepostPostHash(userPubKey, repostedPostHash)
	keysFound, _, err := _enumerateKeysForPrefixWithTxn(txn, key)
	if err != nil {
		return nil
	}
	// We select the RepostEntry with the "smallest" repostHash. We can't tell which
	// one is preferred, so we just return the first one.
	for _, keyBytes := range keysFound {
		return _dbKeyForReposterPubKeyRepostedPostHashToRepostEntry(keyBytes)
		// We must slice off the first byte and userPubKey to get the repostedPostHash.
	}
	return nil
}

func DbReposterPubKeyRepostedPostHashToRepostEntry(db *badger.DB,
	snap *Snapshot, userPubKey []byte, repostedPostHash BlockHash) *RepostEntry {

	var ret *RepostEntry
	db.View(func(txn *badger.Txn) error {
		ret = DbGetReposterPubKeyRepostedPostHashToRepostEntryWithTxn(txn, snap, userPubKey, repostedPostHash)
		return nil
	})
	return ret
}

// Note this deletes the repost for the user *and* the reposted post since a mapping
// should exist for each.
func DbDeleteRepostMappingsWithTxn(txn *badger.Txn, snap *Snapshot, repostEntry RepostEntry) error {

	// First check that a mapping exists. If one doesn't exist then there's nothing to do.
	_, err := DBGetWithTxn(txn, snap, _dbKeyForReposterPubKeyRepostedPostHashToRepostPostHash(
		repostEntry.ReposterPubKey, *repostEntry.RepostedPostHash, *repostEntry.RepostPostHash))
	if err != nil {
		return nil
	}

	// When a repost exists, delete the repost entry mapping.
	if err := DBDeleteWithTxn(txn, snap, _dbKeyForReposterPubKeyRepostedPostHashToRepostPostHash(
		repostEntry.ReposterPubKey, *repostEntry.RepostedPostHash, *repostEntry.RepostPostHash)); err != nil {
		return errors.Wrapf(err, "DbDeleteRepostMappingsWithTxn: Deleting "+
			"user public key %s and reposted post hash %v and repost post hash %v failed",
			PkToStringMainnet(repostEntry.ReposterPubKey[:]), repostEntry.RepostedPostHash[:], repostEntry.RepostPostHash[:])
	}
	return nil
}

func DbDeleteAllRepostMappingsWithTxn(txn *badger.Txn, snap *Snapshot, userPubKey []byte, repostedPostHash BlockHash) error {

	key := _dbSeekKeyForReposterPubKeyRepostedPostHashToRepostPostHash(userPubKey, repostedPostHash)
	keysFound, _, err := _enumerateKeysForPrefixWithTxn(txn, key)
	if err != nil {
		return nil
	}
	for _, keyBytes := range keysFound {
		if err := DBDeleteWithTxn(txn, snap, keyBytes); err != nil {
			return errors.Wrapf(err, "DbDeleteAllRepostMappingsWithTxn: Problem deleting a repost entry "+
				"with key (%v)", key)
		}
	}
	return nil
}

func DbGetPostHashesYouRepost(handle *badger.DB, yourPublicKey []byte) (
	_postHashes []*BlockHash, _err error) {

	prefix := _dbSeekPrefixForPostHashesYouRepost(yourPublicKey)
	keysFound, _ := _enumerateKeysForPrefix(handle, prefix)

	postHashesYouRepost := []*BlockHash{}
	for _, keyBytes := range keysFound {
		// We must slice off the first byte and userPubKey to get the repostedPostHash.
		postHash := &BlockHash{}
		copy(postHash[:], keyBytes[1+btcec.PubKeyBytesLenCompressed:])
		postHashesYouRepost = append(postHashesYouRepost, postHash)
	}

	return postHashesYouRepost, nil
}

// -------------------------------------------------------------------------------------
// Follows mapping functions
// 		<prefix_id, follower pub key [33]byte, followed pub key [33]byte> -> <>
// 		<prefix_id, followed pub key [33]byte, follower pub key [33]byte> -> <>
// -------------------------------------------------------------------------------------

func _dbKeyForFollowerToFollowedMapping(
	followerPKID *PKID, followedPKID *PKID) []byte {
	// Make a copy to avoid multiple calls to this function re-using the same slice.
	prefixCopy := append([]byte{}, Prefixes.PrefixFollowerPKIDToFollowedPKID...)
	key := append(prefixCopy, followerPKID[:]...)
	key = append(key, followedPKID[:]...)
	return key
}

func _dbKeyForFollowedToFollowerMapping(
	followedPKID *PKID, followerPKID *PKID) []byte {
	// Make a copy to avoid multiple calls to this function re-using the same slice.
	prefixCopy := append([]byte{}, Prefixes.PrefixFollowedPKIDToFollowerPKID...)
	key := append(prefixCopy, followedPKID[:]...)
	key = append(key, followerPKID[:]...)
	return key
}

func _dbSeekPrefixForPKIDsYouFollow(yourPKID *PKID) []byte {
	// Make a copy to avoid multiple calls to this function re-using the same slice.
	prefixCopy := append([]byte{}, Prefixes.PrefixFollowerPKIDToFollowedPKID...)
	return append(prefixCopy, yourPKID[:]...)
}

func _dbSeekPrefixForPKIDsFollowingYou(yourPKID *PKID) []byte {
	// Make a copy to avoid multiple calls to this function re-using the same slice.
	prefixCopy := append([]byte{}, Prefixes.PrefixFollowedPKIDToFollowerPKID...)
	return append(prefixCopy, yourPKID[:]...)
}

// Note that this adds a mapping for the follower *and* the pub key being followed.
func DbPutFollowMappingsWithTxn(txn *badger.Txn, snap *Snapshot,
	followerPKID *PKID, followedPKID *PKID) error {

	if len(followerPKID) != btcec.PubKeyBytesLenCompressed {
		return fmt.Errorf("DbPutFollowMappingsWithTxn: Follower PKID "+
			"length %d != %d", len(followerPKID[:]), btcec.PubKeyBytesLenCompressed)
	}
	if len(followedPKID) != btcec.PubKeyBytesLenCompressed {
		return fmt.Errorf("DbPutFollowMappingsWithTxn: Followed PKID "+
			"length %d != %d", len(followerPKID), btcec.PubKeyBytesLenCompressed)
	}

	if err := DBSetWithTxn(txn, snap, _dbKeyForFollowerToFollowedMapping(
		followerPKID, followedPKID), []byte{}); err != nil {

		return errors.Wrapf(
			err, "DbPutFollowMappingsWithTxn: Problem adding follower to followed mapping: ")
	}
	if err := DBSetWithTxn(txn, snap, _dbKeyForFollowedToFollowerMapping(
		followedPKID, followerPKID), []byte{}); err != nil {

		return errors.Wrapf(
			err, "DbPutFollowMappingsWithTxn: Problem adding followed to follower mapping: ")
	}

	return nil
}

func DbPutFollowMappings(handle *badger.DB, snap *Snapshot,
	followerPKID *PKID, followedPKID *PKID) error {

	return handle.Update(func(txn *badger.Txn) error {
		return DbPutFollowMappingsWithTxn(txn, snap, followerPKID, followedPKID)
	})
}

func DbGetFollowerToFollowedMappingWithTxn(txn *badger.Txn,
	snap *Snapshot, followerPKID *PKID, followedPKID *PKID) []byte {

	key := _dbKeyForFollowerToFollowedMapping(followerPKID, followedPKID)
	_, err := DBGetWithTxn(txn, snap, key)
	if err != nil {
		return nil
	}

	// Typically we return a DB entry here but we don't store anything for like mappings.
	// We use this function instead of one returning true / false for feature consistency.
	return []byte{}
}

func DbGetFollowerToFollowedMapping(db *badger.DB, snap *Snapshot,
	followerPKID *PKID, followedPKID *PKID) []byte {

	var ret []byte
	db.View(func(txn *badger.Txn) error {
		ret = DbGetFollowerToFollowedMappingWithTxn(txn, snap, followerPKID, followedPKID)
		return nil
	})
	return ret
}

// Note this deletes the follow for the follower *and* followed since a mapping
// should exist for each.
func DbDeleteFollowMappingsWithTxn(txn *badger.Txn, snap *Snapshot,
	followerPKID *PKID, followedPKID *PKID) error {

	// First check that a mapping exists for the PKIDs passed in.
	// If one doesn't exist then there's nothing to do.
	existingMapping := DbGetFollowerToFollowedMappingWithTxn(
		txn, snap, followerPKID, followedPKID)
	if existingMapping == nil {
		return nil
	}

	// When a message exists, delete the mapping for the sender and receiver.
	if err := DBDeleteWithTxn(txn, snap, _dbKeyForFollowerToFollowedMapping(followerPKID, followedPKID)); err != nil {
		return errors.Wrapf(err, "DbDeleteFollowMappingsWithTxn: Deleting "+
			"followerPKID %s and followedPKID %s failed",
			PkToStringMainnet(followerPKID[:]), PkToStringMainnet(followedPKID[:]))
	}
	if err := DBDeleteWithTxn(txn, snap, _dbKeyForFollowedToFollowerMapping(followedPKID, followerPKID)); err != nil {
		return errors.Wrapf(err, "DbDeleteFollowMappingsWithTxn: Deleting "+
			"followedPKID %s and followerPKID %s failed",
			PkToStringMainnet(followedPKID[:]), PkToStringMainnet(followerPKID[:]))
	}

	return nil
}

func DbDeleteFollowMappings(handle *badger.DB, snap *Snapshot,
	followerPKID *PKID, followedPKID *PKID) error {

	return handle.Update(func(txn *badger.Txn) error {
		return DbDeleteFollowMappingsWithTxn(txn, snap, followerPKID, followedPKID)
	})
}

func DbGetPKIDsYouFollow(handle *badger.DB, yourPKID *PKID) (
	_pkids []*PKID, _err error) {

	prefix := _dbSeekPrefixForPKIDsYouFollow(yourPKID)
	keysFound, _ := _enumerateKeysForPrefix(handle, prefix)

	pkidsYouFollow := []*PKID{}
	for _, keyBytes := range keysFound {
		// We must slice off the first byte and followerPKID to get the followedPKID.
		followedPKIDBytes := keyBytes[1+btcec.PubKeyBytesLenCompressed:]
		followedPKID := &PKID{}
		copy(followedPKID[:], followedPKIDBytes)
		pkidsYouFollow = append(pkidsYouFollow, followedPKID)
	}

	return pkidsYouFollow, nil
}

func DbGetPKIDsFollowingYou(handle *badger.DB, yourPKID *PKID) (
	_pkids []*PKID, _err error) {

	prefix := _dbSeekPrefixForPKIDsFollowingYou(yourPKID)
	keysFound, _ := _enumerateKeysForPrefix(handle, prefix)

	pkidsFollowingYou := []*PKID{}
	for _, keyBytes := range keysFound {
		// We must slice off the first byte and followedPKID to get the followerPKID.
		followerPKIDBytes := keyBytes[1+btcec.PubKeyBytesLenCompressed:]
		followerPKID := &PKID{}
		copy(followerPKID[:], followerPKIDBytes)
		pkidsFollowingYou = append(pkidsFollowingYou, followerPKID)
	}

	return pkidsFollowingYou, nil
}

func DbGetPubKeysYouFollow(handle *badger.DB, snap *Snapshot, yourPubKey []byte) (
	_pubKeys [][]byte, _err error) {

	// Get the PKID for the pub key
	yourPKID := DBGetPKIDEntryForPublicKey(handle, snap, yourPubKey)
	followPKIDs, err := DbGetPKIDsYouFollow(handle, yourPKID.PKID)
	if err != nil {
		return nil, errors.Wrap(err, "DbGetPubKeysYouFollow: ")
	}

	// Convert the pkids to public keys
	followPubKeys := [][]byte{}
	for _, fpkidIter := range followPKIDs {
		fpkid := fpkidIter
		followPk := DBGetPublicKeyForPKID(handle, snap, fpkid)
		followPubKeys = append(followPubKeys, followPk)
	}

	return followPubKeys, nil
}

func DbGetPubKeysFollowingYou(handle *badger.DB, snap *Snapshot, yourPubKey []byte) (
	_pubKeys [][]byte, _err error) {

	// Get the PKID for the pub key
	yourPKID := DBGetPKIDEntryForPublicKey(handle, snap, yourPubKey)
	followPKIDs, err := DbGetPKIDsFollowingYou(handle, yourPKID.PKID)
	if err != nil {
		return nil, errors.Wrap(err, "DbGetPubKeysFollowingYou: ")
	}

	// Convert the pkids to public keys
	followPubKeys := [][]byte{}
	for _, fpkidIter := range followPKIDs {
		fpkid := fpkidIter
		followPk := DBGetPublicKeyForPKID(handle, snap, fpkid)
		followPubKeys = append(followPubKeys, followPk)
	}

	return followPubKeys, nil
}

// -------------------------------------------------------------------------------------
// Diamonds mapping functions
//  <prefix_id, DiamondReceiverPKID [33]byte, DiamondSenderPKID [33]byte, posthash> -> <[]byte{DiamondLevel}>
// -------------------------------------------------------------------------------------

func _dbKeyForDiamondReceiverToDiamondSenderMapping(diamondEntry *DiamondEntry) []byte {
	// Make a copy to avoid multiple calls to this function re-using the same slice.
	prefixCopy := append([]byte{}, Prefixes.PrefixDiamondReceiverPKIDDiamondSenderPKIDPostHash...)
	key := append(prefixCopy, diamondEntry.ReceiverPKID[:]...)
	key = append(key, diamondEntry.SenderPKID[:]...)
	key = append(key, diamondEntry.DiamondPostHash[:]...)
	return key
}

func _dbKeyForDiamondReceiverToDiamondSenderMappingWithoutEntry(
	diamondReceiverPKID *PKID, diamondSenderPKID *PKID, diamondPostHash *BlockHash) []byte {
	// Make a copy to avoid multiple calls to this function re-using the same slice.
	prefixCopy := append([]byte{}, Prefixes.PrefixDiamondReceiverPKIDDiamondSenderPKIDPostHash...)
	key := append(prefixCopy, diamondReceiverPKID[:]...)
	key = append(key, diamondSenderPKID[:]...)
	key = append(key, diamondPostHash[:]...)
	return key
}

func _dbKeyForDiamondedPostHashDiamonderPKIDDiamondLevel(diamondEntry *DiamondEntry) []byte {
	// Make a copy to avoid multiple calls to this function re-using the same slice.
	prefixCopy := append([]byte{}, Prefixes.PrefixDiamondedPostHashDiamonderPKIDDiamondLevel...)
	key := append(prefixCopy, diamondEntry.DiamondPostHash[:]...)
	key = append(key, diamondEntry.SenderPKID[:]...)
	// Diamond level is an int64 in extraData but it forced to be non-negative in consensus.
	key = append(key, EncodeUint64(uint64(diamondEntry.DiamondLevel))...)
	return key
}

func _dbSeekPrefixForPKIDsThatDiamondedYou(yourPKID *PKID) []byte {
	// Make a copy to avoid multiple calls to this function re-using the same slice.
	prefixCopy := append([]byte{}, Prefixes.PrefixDiamondReceiverPKIDDiamondSenderPKIDPostHash...)
	return append(prefixCopy, yourPKID[:]...)
}

func _dbKeyForDiamondSenderToDiamondReceiverMapping(diamondEntry *DiamondEntry) []byte {
	// Make a copy to avoid multiple calls to this function re-using the same slice.
	prefixCopy := append([]byte{}, Prefixes.PrefixDiamondSenderPKIDDiamondReceiverPKIDPostHash...)
	key := append(prefixCopy, diamondEntry.SenderPKID[:]...)
	key = append(key, diamondEntry.ReceiverPKID[:]...)
	key = append(key, diamondEntry.DiamondPostHash[:]...)
	return key
}

func _dbKeyForDiamondSenderToDiamondReceiverMappingWithoutEntry(
	diamondReceiverPKID *PKID, diamondSenderPKID *PKID, diamondPostHash *BlockHash) []byte {
	// Make a copy to avoid multiple calls to this function re-using the same slice.
	prefixCopy := append([]byte{}, Prefixes.PrefixDiamondSenderPKIDDiamondReceiverPKIDPostHash...)
	key := append(prefixCopy, diamondSenderPKID[:]...)
	key = append(key, diamondReceiverPKID[:]...)
	key = append(key, diamondPostHash[:]...)
	return key
}

func _dbSeekPrefixForPKIDsThatYouDiamonded(yourPKID *PKID) []byte {
	// Make a copy to avoid multiple calls to this function re-using the same slice.
	prefixCopy := append([]byte{}, Prefixes.PrefixDiamondSenderPKIDDiamondReceiverPKIDPostHash...)
	return append(prefixCopy, yourPKID[:]...)
}

func _dbSeekPrefixForReceiverPKIDAndSenderPKID(receiverPKID *PKID, senderPKID *PKID) []byte {
	// Make a copy to avoid multiple calls to this function re-using the same slice.
	prefixCopy := append([]byte{}, Prefixes.PrefixDiamondReceiverPKIDDiamondSenderPKIDPostHash...)
	key := append(prefixCopy, receiverPKID[:]...)
	return append(key, senderPKID[:]...)
}

func DbPutDiamondMappingsWithTxn(txn *badger.Txn, snap *Snapshot, blockHeight uint64,
	diamondEntry *DiamondEntry) error {

	if len(diamondEntry.ReceiverPKID) != btcec.PubKeyBytesLenCompressed {
		return fmt.Errorf("DbPutDiamondMappingsWithTxn: Receiver PKID "+
			"length %d != %d", len(diamondEntry.ReceiverPKID[:]), btcec.PubKeyBytesLenCompressed)
	}
	if len(diamondEntry.SenderPKID) != btcec.PubKeyBytesLenCompressed {
		return fmt.Errorf("DbPutDiamondMappingsWithTxn: Sender PKID "+
			"length %d != %d", len(diamondEntry.SenderPKID), btcec.PubKeyBytesLenCompressed)
	}

	diamondEntryBytes := EncodeToBytes(blockHeight, diamondEntry)
	if err := DBSetWithTxn(txn, snap, _dbKeyForDiamondReceiverToDiamondSenderMapping(diamondEntry), diamondEntryBytes); err != nil {
		return errors.Wrapf(
			err, "DbPutDiamondMappingsWithTxn: Problem adding receiver to giver mapping: ")
	}

	if err := DBSetWithTxn(txn, snap, _dbKeyForDiamondSenderToDiamondReceiverMapping(diamondEntry), diamondEntryBytes); err != nil {
		return errors.Wrapf(err, "DbPutDiamondMappingsWithTxn: Problem adding sender to receiver mapping: ")
	}

	if err := DBSetWithTxn(txn, snap, _dbKeyForDiamondedPostHashDiamonderPKIDDiamondLevel(diamondEntry),
		[]byte{}); err != nil {
		return errors.Wrapf(
			err, "DbPutDiamondMappingsWithTxn: Problem adding DiamondedPostHash Diamonder Diamond Level mapping: ")
	}

	return nil
}

func DbPutDiamondMappings(handle *badger.DB, snap *Snapshot, blockHeight uint64,
	diamondEntry *DiamondEntry) error {

	return handle.Update(func(txn *badger.Txn) error {
		return DbPutDiamondMappingsWithTxn(txn, snap, blockHeight, diamondEntry)
	})
}

func DbGetDiamondMappingsWithTxn(txn *badger.Txn, snap *Snapshot, diamondReceiverPKID *PKID,
	diamondSenderPKID *PKID, diamondPostHash *BlockHash) *DiamondEntry {

	key := _dbKeyForDiamondReceiverToDiamondSenderMappingWithoutEntry(
		diamondReceiverPKID, diamondSenderPKID, diamondPostHash)
	diamondEntryBytes, err := DBGetWithTxn(txn, snap, key)
	if err != nil {
		return nil
	}

	// We return the byte array stored for this diamond mapping. This mapping should only
	// hold one uint8 with a value between 1 and 5 but the caller is responsible for sanity
	// checking in order to maintain consistency with other DB functions that do not error.
	diamondEntry := &DiamondEntry{}
	rr := bytes.NewReader(diamondEntryBytes)
	DecodeFromBytes(diamondEntry, rr)
	return diamondEntry
}

func DbGetDiamondMappings(db *badger.DB, snap *Snapshot, diamondReceiverPKID *PKID,
	diamondSenderPKID *PKID, diamondPostHash *BlockHash) *DiamondEntry {

	var ret *DiamondEntry
	db.View(func(txn *badger.Txn) error {
		ret = DbGetDiamondMappingsWithTxn(
			txn, snap, diamondReceiverPKID, diamondSenderPKID, diamondPostHash)
		return nil
	})
	return ret
}

func DbDeleteDiamondMappingsWithTxn(txn *badger.Txn, snap *Snapshot, diamondEntry *DiamondEntry) error {

	// First check that a mapping exists for the PKIDs passed in.
	// If one doesn't exist then there's nothing to do.
	existingMapping := DbGetDiamondMappingsWithTxn(txn, snap,
		diamondEntry.ReceiverPKID, diamondEntry.SenderPKID, diamondEntry.DiamondPostHash)
	if existingMapping == nil {
		return nil
	}

	// When a DiamondEntry exists, delete the diamond mappings.
	if err := DBDeleteWithTxn(txn, snap, _dbKeyForDiamondReceiverToDiamondSenderMapping(diamondEntry)); err != nil {
		return errors.Wrapf(err, "DbDeleteDiamondMappingsWithTxn: Deleting "+
			"diamondReceiverPKID %s and diamondSenderPKID %s and diamondPostHash %s failed",
			PkToStringMainnet(diamondEntry.ReceiverPKID[:]),
			PkToStringMainnet(diamondEntry.SenderPKID[:]),
			diamondEntry.DiamondPostHash.String(),
		)
	}
	// When a DiamondEntry exists, delete the diamond mappings.
	if err := DBDeleteWithTxn(txn, snap, _dbKeyForDiamondedPostHashDiamonderPKIDDiamondLevel(diamondEntry)); err != nil {
		return errors.Wrapf(err, "DbDeleteDiamondMappingsWithTxn: Deleting "+
			"diamondedPostHash %s and diamonderPKID %s and diamondLevel %s failed",
			diamondEntry.DiamondPostHash.String(),
			PkToStringMainnet(diamondEntry.SenderPKID[:]),
			diamondEntry.DiamondPostHash.String(),
		)
	}

	if err := DBDeleteWithTxn(txn, snap, _dbKeyForDiamondSenderToDiamondReceiverMapping(diamondEntry)); err != nil {
		return errors.Wrapf(err, "DbDeleteDiamondMappingsWithTxn: Deleting "+
			"diamondSenderPKID %s and diamondReceiverPKID %s and diamondPostHash %s failed",
			PkToStringMainnet(diamondEntry.SenderPKID[:]),
			PkToStringMainnet(diamondEntry.ReceiverPKID[:]),
			diamondEntry.DiamondPostHash.String(),
		)
	}

	return nil
}

func DbDeleteDiamondMappings(handle *badger.DB, snap *Snapshot, diamondEntry *DiamondEntry) error {
	return handle.Update(func(txn *badger.Txn) error {
		return DbDeleteDiamondMappingsWithTxn(txn, snap, diamondEntry)
	})
}

// This function returns a map of PKIDs that gave diamonds to a list of DiamondEntrys
// that contain post hashes.
func DbGetPKIDsThatDiamondedYouMap(handle *badger.DB, yourPKID *PKID, fetchYouDiamonded bool) (
	_pkidToDiamondsMap map[PKID][]*DiamondEntry, _err error) {

	prefix := _dbSeekPrefixForPKIDsThatDiamondedYou(yourPKID)
	diamondSenderStartIdx := 1 + btcec.PubKeyBytesLenCompressed
	diamondSenderEndIdx := 1 + 2*btcec.PubKeyBytesLenCompressed
	diamondReceiverStartIdx := 1
	diamondReceiverEndIdx := 1 + btcec.PubKeyBytesLenCompressed
	if fetchYouDiamonded {
		prefix = _dbSeekPrefixForPKIDsThatYouDiamonded(yourPKID)
		diamondSenderStartIdx = 1
		diamondSenderEndIdx = 1 + btcec.PubKeyBytesLenCompressed
		diamondReceiverStartIdx = 1 + btcec.PubKeyBytesLenCompressed
		diamondReceiverEndIdx = 1 + 2*btcec.PubKeyBytesLenCompressed
	}
	keysFound, valsFound := _enumerateKeysForPrefix(handle, prefix)

	pkidsToDiamondEntryMap := make(map[PKID][]*DiamondEntry)
	for ii, keyBytes := range keysFound {
		// The DiamondEntry found must not be nil.
		diamondEntry := &DiamondEntry{}
		rr := bytes.NewReader(valsFound[ii])
		DecodeFromBytes(diamondEntry, rr)
		if diamondEntry == nil {
			return nil, fmt.Errorf(
				"DbGetPKIDsThatDiamondedYouMap: Found nil DiamondEntry for public key %v "+
					"and key bytes %#v when seeking; this should never happen",
				PkToStringMainnet(yourPKID[:]), keyBytes)
		}
		expectedDiamondKeyLen := 1 + 2*btcec.PubKeyBytesLenCompressed + HashSizeBytes
		if len(keyBytes) != expectedDiamondKeyLen {
			return nil, fmt.Errorf(
				"DbGetPKIDsThatDiamondedYouMap: Invalid key length %v should be %v",
				len(keyBytes), expectedDiamondKeyLen)
		}

		// Note: The code below is mainly just sanity-checking. Checking the key isn't actually
		// needed in this function, since all the information is duplicated in the entry.

		// Chop out the diamond sender PKID.
		diamondSenderPKIDBytes := keyBytes[diamondSenderStartIdx:diamondSenderEndIdx]
		diamondSenderPKID := &PKID{}
		copy(diamondSenderPKID[:], diamondSenderPKIDBytes)
		// It must match what's in the DiamondEntry
		if !reflect.DeepEqual(diamondSenderPKID, diamondEntry.SenderPKID) {
			return nil, fmt.Errorf(
				"DbGetPKIDsThatDiamondedYouMap: Sender PKID in DB %v did not "+
					"match Sender PKID in DiamondEntry %v; this should never happen",
				PkToStringBoth(diamondSenderPKID[:]), PkToStringBoth(diamondEntry.SenderPKID[:]))
		}

		// Chop out the diamond receiver PKID
		diamondReceiverPKIDBytes := keyBytes[diamondReceiverStartIdx:diamondReceiverEndIdx]
		diamondReceiverPKID := &PKID{}
		copy(diamondReceiverPKID[:], diamondReceiverPKIDBytes)
		// It must match what's in the DiamondEntry
		if !reflect.DeepEqual(diamondReceiverPKID, diamondEntry.ReceiverPKID) {
			return nil, fmt.Errorf(
				"DbGetPKIDsThatDiamondedYouMap: Receiver PKID in DB %v did not "+
					"match Receiver PKID in DiamondEntry %v; this should never happen",
				PkToStringBoth(diamondReceiverPKID[:]), PkToStringBoth(diamondEntry.ReceiverPKID[:]))
		}

		// Chop out the diamond post hash.
		diamondPostHashBytes := keyBytes[1+2*btcec.PubKeyBytesLenCompressed:]
		diamondPostHash := &BlockHash{}
		copy(diamondPostHash[:], diamondPostHashBytes)
		// It must match what's in the entry
		if *diamondPostHash != *diamondEntry.DiamondPostHash {
			return nil, fmt.Errorf(
				"DbGetPKIDsThatDiamondedYouMap: Post hash found in DB key %v "+
					"did not match post hash in DiamondEntry %v; this should never happen",
				diamondPostHash, diamondEntry.DiamondPostHash)
		}

		// If a map entry doesn't exist for this sender, create one.
		newListOfEntrys := pkidsToDiamondEntryMap[*diamondSenderPKID]
		newListOfEntrys = append(newListOfEntrys, diamondEntry)
		pkidsToDiamondEntryMap[*diamondSenderPKID] = newListOfEntrys
	}

	return pkidsToDiamondEntryMap, nil
}

// This function returns a list of DiamondEntrys given by giverPKID to receiverPKID that contain post hashes.
func DbGetDiamondEntriesForSenderToReceiver(handle *badger.DB, receiverPKID *PKID, senderPKID *PKID) (
	_diamondEntries []*DiamondEntry, _err error) {

	prefix := _dbSeekPrefixForReceiverPKIDAndSenderPKID(receiverPKID, senderPKID)
	keysFound, valsFound := _enumerateKeysForPrefix(handle, prefix)
	var diamondEntries []*DiamondEntry
	for ii, keyBytes := range keysFound {
		// The DiamondEntry found must not be nil.
		diamondEntry := &DiamondEntry{}
		rr := bytes.NewReader(valsFound[ii])

		if exists, err := DecodeFromBytes(diamondEntry, rr); !exists || err != nil || diamondEntry == nil {
			return nil, fmt.Errorf(
				"DbGetDiamondEntriesForGiverToReceiver: Found nil DiamondEntry for receiver key %v "+
					"and giver key %v when seeking; this should never happen",
				PkToStringMainnet(receiverPKID[:]), PkToStringMainnet(senderPKID[:]))
		}
		expectedDiamondKeyLen := 1 + 2*btcec.PubKeyBytesLenCompressed + HashSizeBytes
		if len(keyBytes) != expectedDiamondKeyLen {
			return nil, fmt.Errorf(
				"DbGetDiamondEntriesForGiverToReceiver: Invalid key length %v should be %v",
				len(keyBytes), expectedDiamondKeyLen)
		}

		// Note: The code below is mainly just sanity-checking. Checking the key isn't actually
		// needed in this function, since all the information is duplicated in the entry.

		// Chop out the diamond sender PKID.
		diamondSenderPKIDBytes := keyBytes[1+btcec.PubKeyBytesLenCompressed : 1+2*btcec.PubKeyBytesLenCompressed]
		diamondSenderPKID := &PKID{}
		copy(diamondSenderPKID[:], diamondSenderPKIDBytes)
		// It must match what's in the DiamondEntry
		if !reflect.DeepEqual(diamondSenderPKID, diamondEntry.SenderPKID) {
			return nil, fmt.Errorf(
				"DbGetDiamondEntriesForGiverToReceiver: Sender PKID in DB %v did not "+
					"match Sender PKID in DiamondEntry %v; this should never happen",
				PkToStringBoth(diamondSenderPKID[:]), PkToStringBoth(diamondEntry.SenderPKID[:]))
		}

		// Chop out the diamond post hash.
		diamondPostHashBytes := keyBytes[1+2*btcec.PubKeyBytesLenCompressed:]
		diamondPostHash := &BlockHash{}
		copy(diamondPostHash[:], diamondPostHashBytes)
		// It must match what's in the entry
		if *diamondPostHash != *diamondEntry.DiamondPostHash {
			return nil, fmt.Errorf(
				"DbGetDiamondEntriesForGiverToReceiver: Post hash found in DB key %v "+
					"did not match post hash in DiamondEntry %v; this should never happen",
				diamondPostHash, diamondEntry.DiamondPostHash)
		}
		// Append the diamond entry to the slice
		diamondEntries = append(diamondEntries, diamondEntry)
	}
	return diamondEntries, nil
}

// -------------------------------------------------------------------------------------
// BitcoinBurnTxID mapping functions
// <BitcoinBurnTxID BlockHash> -> <>
// -------------------------------------------------------------------------------------

func _keyForBitcoinBurnTxID(bitcoinBurnTxID *BlockHash) []byte {
	// Make a copy to avoid multiple calls to this function re-using the same
	// underlying array.
	prefixCopy := append([]byte{}, Prefixes.PrefixBitcoinBurnTxIDs...)
	return append(prefixCopy, bitcoinBurnTxID[:]...)
}

func DbPutBitcoinBurnTxIDWithTxn(txn *badger.Txn, snap *Snapshot, bitcoinBurnTxID *BlockHash) error {
	return DBSetWithTxn(txn, snap, _keyForBitcoinBurnTxID(bitcoinBurnTxID), []byte{})
}

func DbExistsBitcoinBurnTxIDWithTxn(txn *badger.Txn, snap *Snapshot, bitcoinBurnTxID *BlockHash) bool {
	// We don't care about the value because we're just checking to see if the key exists.
	if _, err := DBGetWithTxn(txn, snap, _keyForBitcoinBurnTxID(bitcoinBurnTxID)); err != nil {
		return false
	}
	return true
}

func DbExistsBitcoinBurnTxID(db *badger.DB, snap *Snapshot, bitcoinBurnTxID *BlockHash) bool {
	var exists bool
	db.View(func(txn *badger.Txn) error {
		exists = DbExistsBitcoinBurnTxIDWithTxn(txn, snap, bitcoinBurnTxID)
		return nil
	})
	return exists
}

func DbDeleteBitcoinBurnTxIDWithTxn(txn *badger.Txn, snap *Snapshot, bitcoinBurnTxID *BlockHash) error {
	return DBDeleteWithTxn(txn, snap, _keyForBitcoinBurnTxID(bitcoinBurnTxID))
}

func DbGetAllBitcoinBurnTxIDs(handle *badger.DB) (_bitcoinBurnTxIDs []*BlockHash) {
	keysFound, _ := _enumerateKeysForPrefix(handle, Prefixes.PrefixBitcoinBurnTxIDs)
	bitcoinBurnTxIDs := []*BlockHash{}
	for _, key := range keysFound {
		bbtxid := &BlockHash{}
		copy(bbtxid[:], key[1:])
		bitcoinBurnTxIDs = append(bitcoinBurnTxIDs, bbtxid)
	}

	return bitcoinBurnTxIDs
}

func _getBlockHashForPrefixWithTxn(txn *badger.Txn, snap *Snapshot, prefix []byte) *BlockHash {
	blockHash, err := DBGetWithTxn(txn, snap, prefix)
	if err != nil {
		return nil
	}

	return NewBlockHash(blockHash)
}

func _getBlockHashForPrefix(handle *badger.DB, snap *Snapshot, prefix []byte) *BlockHash {
	var ret *BlockHash
	err := handle.View(func(txn *badger.Txn) error {
		ret = _getBlockHashForPrefixWithTxn(txn, snap, prefix)
		return nil
	})
	if err != nil {
		return nil
	}
	return ret
}

// GetBadgerDbPath returns the path where we store the badgerdb data.
func GetBadgerDbPath(dataDir string) string {
	return filepath.Join(dataDir, BadgerDbFolder)
}

func _EncodeUint32(num uint32) []byte {
	numBytes := make([]byte, 4)
	binary.BigEndian.PutUint32(numBytes, num)
	return numBytes
}

func DecodeUint32(num []byte) uint32 {
	return binary.BigEndian.Uint32(num)
}

func EncodeUint64(num uint64) []byte {
	numBytes := make([]byte, 8)
	binary.BigEndian.PutUint64(numBytes, num)
	return numBytes
}

func DecodeUint64(scoreBytes []byte) uint64 {
	return binary.BigEndian.Uint64(scoreBytes)
}

func EncodeUint8(num uint8) []byte {
	return []byte{num}
}

func DecodeUint8(numBytes []byte) uint8 {
	return numBytes[0]
}

func ReadUint8(rr *bytes.Reader) (uint8, error) {
	var numBytes [1]byte
	_, err := io.ReadFull(rr, numBytes[:])
	if err != nil {
		return 0, err
	}
	return DecodeUint8(numBytes[:]), nil
}

func DbPutNanosPurchasedWithTxn(txn *badger.Txn, snap *Snapshot, nanosPurchased uint64) error {
	return DBSetWithTxn(txn, snap, Prefixes.PrefixNanosPurchased, EncodeUint64(nanosPurchased))
}

func DbPutNanosPurchased(handle *badger.DB, snap *Snapshot, nanosPurchased uint64) error {
	return handle.Update(func(txn *badger.Txn) error {
		return DbPutNanosPurchasedWithTxn(txn, snap, nanosPurchased)
	})
}

func DbGetNanosPurchasedWithTxn(txn *badger.Txn, snap *Snapshot) uint64 {
	nanosPurchasedBytes, err := DBGetWithTxn(txn, snap, Prefixes.PrefixNanosPurchased)
	if err != nil {
		return 0
	}

	return DecodeUint64(nanosPurchasedBytes)
}

func DbGetNanosPurchased(handle *badger.DB, snap *Snapshot) uint64 {
	var nanosPurchased uint64
	handle.View(func(txn *badger.Txn) error {
		nanosPurchased = DbGetNanosPurchasedWithTxn(txn, snap)
		return nil
	})

	return nanosPurchased
}

func DbPutGlobalParamsEntry(handle *badger.DB, snap *Snapshot, blockHeight uint64,
	globalParamsEntry GlobalParamsEntry) error {

	return handle.Update(func(txn *badger.Txn) error {
		return DbPutGlobalParamsEntryWithTxn(txn, snap, blockHeight, globalParamsEntry)
	})
}

func DbPutGlobalParamsEntryWithTxn(txn *badger.Txn, snap *Snapshot, blockHeight uint64,
	globalParamsEntry GlobalParamsEntry) error {

	err := DBSetWithTxn(txn, snap, Prefixes.PrefixGlobalParams, EncodeToBytes(blockHeight, &globalParamsEntry))
	if err != nil {
		return errors.Wrapf(err, "DbPutGlobalParamsEntryWithTxn: Problem adding global params entry to db: ")
	}
	return nil
}

func DbGetGlobalParamsEntryWithTxn(txn *badger.Txn, snap *Snapshot) *GlobalParamsEntry {
	globalParamsEntryBytes, err := DBGetWithTxn(txn, snap, Prefixes.PrefixGlobalParams)
	if err != nil {
		return &InitialGlobalParamsEntry
	}
	globalParamsEntryObj := &GlobalParamsEntry{}
	rr := bytes.NewReader(globalParamsEntryBytes)
	DecodeFromBytes(globalParamsEntryObj, rr)

	return globalParamsEntryObj
}

func DbGetGlobalParamsEntry(handle *badger.DB, snap *Snapshot) *GlobalParamsEntry {
	var globalParamsEntry *GlobalParamsEntry
	handle.View(func(txn *badger.Txn) error {
		globalParamsEntry = DbGetGlobalParamsEntryWithTxn(txn, snap)
		return nil
	})
	return globalParamsEntry
}

func DbPutUSDCentsPerBitcoinExchangeRateWithTxn(txn *badger.Txn, snap *Snapshot,
	usdCentsPerBitcoinExchangeRate uint64) error {

	return DBSetWithTxn(txn, snap, Prefixes.PrefixUSDCentsPerBitcoinExchangeRate,
		EncodeUint64(usdCentsPerBitcoinExchangeRate))
}

func DbGetUSDCentsPerBitcoinExchangeRateWithTxn(txn *badger.Txn, snap *Snapshot) uint64 {
	usdCentsPerBitcoinExchangeRateBytes, err := DBGetWithTxn(txn, snap, Prefixes.PrefixUSDCentsPerBitcoinExchangeRate)
	if err != nil {
		return InitialUSDCentsPerBitcoinExchangeRate
	}

	return DecodeUint64(usdCentsPerBitcoinExchangeRateBytes)
}

func DbGetUSDCentsPerBitcoinExchangeRate(handle *badger.DB, snap *Snapshot) uint64 {
	var usdCentsPerBitcoinExchangeRate uint64
	handle.View(func(txn *badger.Txn) error {
		usdCentsPerBitcoinExchangeRate = DbGetUSDCentsPerBitcoinExchangeRateWithTxn(txn, snap)
		return nil
	})

	return usdCentsPerBitcoinExchangeRate
}

func GetUtxoNumEntriesWithTxn(txn *badger.Txn, snap *Snapshot) uint64 {
	indexBytes, err := DBGetWithTxn(txn, snap, Prefixes.PrefixUtxoNumEntries)
	if err != nil {
		return 0
	}

	return DecodeUint64(indexBytes)
}

func GetUtxoNumEntries(handle *badger.DB, snap *Snapshot) uint64 {
	var numEntries uint64
	handle.View(func(txn *badger.Txn) error {
		numEntries = GetUtxoNumEntriesWithTxn(txn, snap)
		return nil
	})

	return numEntries
}

func _SerializeUtxoKey(utxoKey *UtxoKey) []byte {
	indexBytes := make([]byte, 4)
	binary.BigEndian.PutUint32(indexBytes, utxoKey.Index)
	return append(utxoKey.TxID[:], indexBytes...)

}

func _DbKeyForUtxoKey(utxoKey *UtxoKey) []byte {
	return append(append([]byte{}, Prefixes.PrefixUtxoKeyToUtxoEntry...), _SerializeUtxoKey(utxoKey)...)
}

// Implements the reverse of _DbKeyForUtxoKey. This doesn't error-check
// and caller should make sure they're passing a properly-sized key to
// this function.
func _UtxoKeyFromDbKey(utxoDbKey []byte) *UtxoKey {
	// Read in the TxID, which is at the beginning.
	txIDBytes := utxoDbKey[:HashSizeBytes]
	txID := BlockHash{}
	copy(txID[:], txIDBytes)
	// Read in the index, which is encoded as a bigint at the end.
	indexBytes := utxoDbKey[HashSizeBytes:]
	indexValue := binary.BigEndian.Uint32(indexBytes)
	return &UtxoKey{
		Index: indexValue,
		TxID:  txID,
	}
}

func PutUtxoNumEntriesWithTxn(txn *badger.Txn, snap *Snapshot, newNumEntries uint64) error {
	return DBSetWithTxn(txn, snap, Prefixes.PrefixUtxoNumEntries, EncodeUint64(newNumEntries))
}

func PutUtxoEntryForUtxoKeyWithTxn(txn *badger.Txn, snap *Snapshot, blockHeight uint64,
	utxoKey *UtxoKey, utxoEntry *UtxoEntry) error {

	return DBSetWithTxn(txn, snap, _DbKeyForUtxoKey(utxoKey), EncodeToBytes(blockHeight, utxoEntry))
}

func DbGetUtxoEntryForUtxoKeyWithTxn(txn *badger.Txn, snap *Snapshot, utxoKey *UtxoKey) *UtxoEntry {
	utxoDbKey := _DbKeyForUtxoKey(utxoKey)
	utxoEntryBytes, err := DBGetWithTxn(txn, snap, utxoDbKey)
	if err != nil {
		return nil
	}

	utxoEntry := &UtxoEntry{}
	rr := bytes.NewReader(utxoEntryBytes)
	DecodeFromBytes(utxoEntry, rr)
	return utxoEntry
}

func DbGetUtxoEntryForUtxoKey(handle *badger.DB, snap *Snapshot, utxoKey *UtxoKey) *UtxoEntry {
	var ret *UtxoEntry
	handle.View(func(txn *badger.Txn) error {
		ret = DbGetUtxoEntryForUtxoKeyWithTxn(txn, snap, utxoKey)
		return nil
	})

	return ret
}

func DeleteUtxoEntryForKeyWithTxn(txn *badger.Txn, snap *Snapshot, utxoKey *UtxoKey) error {
	return DBDeleteWithTxn(txn, snap, _DbKeyForUtxoKey(utxoKey))
}

func DeletePubKeyUtxoKeyMappingWithTxn(txn *badger.Txn, snap *Snapshot,
	publicKey []byte, utxoKey *UtxoKey) error {
	if len(publicKey) != btcec.PubKeyBytesLenCompressed {
		return fmt.Errorf("DeletePubKeyUtxoKeyMappingWithTxn: Public key has improper length %d != %d", len(publicKey), btcec.PubKeyBytesLenCompressed)
	}

	keyToDelete := append(append([]byte{}, Prefixes.PrefixPubKeyUtxoKey...), publicKey...)
	keyToDelete = append(keyToDelete, _SerializeUtxoKey(utxoKey)...)

	return DBDeleteWithTxn(txn, snap, keyToDelete)
}

func PutPubKeyUtxoKeyWithTxn(txn *badger.Txn, snap *Snapshot, publicKey []byte, utxoKey *UtxoKey) error {
	if len(publicKey) != btcec.PubKeyBytesLenCompressed {
		return fmt.Errorf("PutPubKeyUtxoKeyWithTxn: Public key has improper length %d != %d", len(publicKey), btcec.PubKeyBytesLenCompressed)
	}

	keyToAdd := append(append([]byte{}, Prefixes.PrefixPubKeyUtxoKey...), publicKey...)
	keyToAdd = append(keyToAdd, _SerializeUtxoKey(utxoKey)...)

	return DBSetWithTxn(txn, snap, keyToAdd, []byte{})
}

// DbGetUtxosForPubKey finds the UtxoEntry's corresponding to the public
// key passed in. It also attaches the UtxoKeys to the UtxoEntry's it
// returns for easy access.
func DbGetUtxosForPubKey(publicKey []byte, handle *badger.DB, snap *Snapshot) ([]*UtxoEntry, error) {
	// Verify the length of the public key.
	if len(publicKey) != btcec.PubKeyBytesLenCompressed {
		return nil, fmt.Errorf("DbGetUtxosForPubKey: Public key has improper "+
			"length %d != %d", len(publicKey), btcec.PubKeyBytesLenCompressed)
	}
	// Look up the utxo keys for this public key.
	utxoEntriesFound := []*UtxoEntry{}
	err := handle.View(func(txn *badger.Txn) error {
		// Start by looping through to find all the UtxoKeys.
		utxoKeysFound := []*UtxoKey{}
		opts := badger.DefaultIteratorOptions
		nodeIterator := txn.NewIterator(opts)
		defer nodeIterator.Close()
		prefix := append(append([]byte{}, Prefixes.PrefixPubKeyUtxoKey...), publicKey...)
		for nodeIterator.Seek(prefix); nodeIterator.ValidForPrefix(prefix); nodeIterator.Next() {
			// Strip the prefix off the key. What's left should be the UtxoKey.
			pkUtxoKey := nodeIterator.Item().Key()
			utxoKeyBytes := pkUtxoKey[len(prefix):]
			// The size of the utxo key bytes should be equal to the size of a
			// standard hash (the txid) plus the size of a uint32.
			if len(utxoKeyBytes) != HashSizeBytes+4 {
				return fmt.Errorf("Problem reading <pk, utxoKey> mapping; key size %d "+
					"is not equal to (prefix_byte=%d + len(publicKey)=%d + len(utxoKey)=%d)=%d. "+
					"Key found: %#v", len(pkUtxoKey), len(Prefixes.PrefixPubKeyUtxoKey), len(publicKey), HashSizeBytes+4, len(prefix)+HashSizeBytes+4, pkUtxoKey)
			}
			// Try and convert the utxo key bytes into a utxo key.
			utxoKey := _UtxoKeyFromDbKey(utxoKeyBytes)
			if utxoKey == nil {
				return fmt.Errorf("Problem reading <pk, utxoKey> mapping; parsing UtxoKey bytes %#v returned nil", utxoKeyBytes)
			}

			// Now that we have the utxoKey, enqueue it.
			utxoKeysFound = append(utxoKeysFound, utxoKey)
		}

		// Once all the UtxoKeys are found, fetch all the UtxoEntries.
		for ii := range utxoKeysFound {
			foundUtxoKey := utxoKeysFound[ii]
			utxoEntry := DbGetUtxoEntryForUtxoKeyWithTxn(txn, snap, foundUtxoKey)
			if utxoEntry == nil {
				return fmt.Errorf("UtxoEntry for UtxoKey %v was not found", foundUtxoKey)
			}

			// Set a back-reference to the utxo key.
			utxoEntry.UtxoKey = foundUtxoKey

			utxoEntriesFound = append(utxoEntriesFound, utxoEntry)
		}

		return nil
	})
	if err != nil {
		return nil, errors.Wrapf(err, "DbGetUtxosForPubKey: ")
	}

	// If there are no errors, return everything we found.
	return utxoEntriesFound, nil
}

func DeleteUnmodifiedMappingsForUtxoWithTxn(txn *badger.Txn, snap *Snapshot, utxoKey *UtxoKey) error {
	// Get the entry for the utxoKey from the db.
	utxoEntry := DbGetUtxoEntryForUtxoKeyWithTxn(txn, snap, utxoKey)
	if utxoEntry == nil {
		// If an entry doesn't exist for this key then there is nothing in the
		// db to delete.
		return nil
	}

	// If the entry exists, delete the <UtxoKey -> UtxoEntry> mapping from the db.
	// It is assumed that the entry corresponding to a key has not been modified
	// and so is OK to delete
	if err := DeleteUtxoEntryForKeyWithTxn(txn, snap, utxoKey); err != nil {
		return err
	}

	// Delete the <pubkey, utxoKey> -> <> mapping.
	if err := DeletePubKeyUtxoKeyMappingWithTxn(txn, snap, utxoEntry.PublicKey, utxoKey); err != nil {
		return err
	}

	return nil
}

func PutMappingsForUtxoWithTxn(txn *badger.Txn, snap *Snapshot, blockHeight uint64,
	utxoKey *UtxoKey, utxoEntry *UtxoEntry) error {
	// Put the <utxoKey -> utxoEntry> mapping.
	if err := PutUtxoEntryForUtxoKeyWithTxn(txn, snap, blockHeight, utxoKey, utxoEntry); err != nil {
		return nil
	}

	// Put the <pubkey, utxoKey> -> <> mapping.
	if err := PutPubKeyUtxoKeyWithTxn(txn, snap, utxoEntry.PublicKey, utxoKey); err != nil {
		return err
	}

	return nil
}

func _DbKeyForUtxoOps(blockHash *BlockHash) []byte {
	return append(append([]byte{}, Prefixes.PrefixBlockHashToUtxoOperations...), blockHash[:]...)
}

func GetUtxoOperationsForBlockWithTxn(txn *badger.Txn, snap *Snapshot, blockHash *BlockHash) ([][]*UtxoOperation, error) {
	utxoOpsBytes, err := DBGetWithTxn(txn, snap, _DbKeyForUtxoOps(blockHash))
	if err != nil {
		return nil, err
	}

	utxoOpsBundle := &UtxoOperationBundle{}
	rr := bytes.NewReader(utxoOpsBytes)
	if exists, err := DecodeFromBytes(utxoOpsBundle, rr); !exists || err != nil {
		return nil, errors.Wrapf(err, "GetUtxoOperationsForBlockWithTxn: Problem decoding utxoOpsBundle")
	}

	return utxoOpsBundle.UtxoOpBundle, nil
}

func GetUtxoOperationsForBlock(handle *badger.DB, snap *Snapshot, blockHash *BlockHash) ([][]*UtxoOperation, error) {
	var ops [][]*UtxoOperation
	err := handle.View(func(txn *badger.Txn) error {
		var err error
		ops, err = GetUtxoOperationsForBlockWithTxn(txn, snap, blockHash)
		return err
	})

	return ops, err
}

func PutUtxoOperationsForBlockWithTxn(txn *badger.Txn, snap *Snapshot, blockHeight uint64,
	blockHash *BlockHash, utxoOpsForBlock [][]*UtxoOperation) error {

	opBundle := &UtxoOperationBundle{
		UtxoOpBundle: utxoOpsForBlock,
	}
	return DBSetWithTxn(txn, snap, _DbKeyForUtxoOps(blockHash), EncodeToBytes(blockHeight, opBundle))
}

func DeleteUtxoOperationsForBlockWithTxn(txn *badger.Txn, snap *Snapshot, blockHash *BlockHash) error {
	return DBDeleteWithTxn(txn, snap, _DbKeyForUtxoOps(blockHash))
}

func SerializeBlockNode(blockNode *BlockNode) ([]byte, error) {
	data := []byte{}

	// Hash
	if blockNode.Hash == nil {
		return nil, fmt.Errorf("SerializeBlockNode: Hash cannot be nil")
	}
	data = append(data, blockNode.Hash[:]...)

	// Height
	data = append(data, UintToBuf(uint64(blockNode.Height))...)

	// DifficultyTarget
	if blockNode.DifficultyTarget == nil {
		return nil, fmt.Errorf("SerializeBlockNode: DifficultyTarget cannot be nil")
	}
	data = append(data, blockNode.DifficultyTarget[:]...)

	// CumWork
	data = append(data, BigintToHash(blockNode.CumWork)[:]...)

	// Header
	serializedHeader, err := blockNode.Header.ToBytes(false)
	if err != nil {
		return nil, errors.Wrapf(err, "SerializeBlockNode: Problem serializing header")
	}
	data = append(data, IntToBuf(int64(len(serializedHeader)))...)
	data = append(data, serializedHeader...)

	// Status
	// It's assumed this field is one byte long.
	data = append(data, UintToBuf(uint64(blockNode.Status))...)

	return data, nil
}

func DeserializeBlockNode(data []byte) (*BlockNode, error) {
	blockNode := NewBlockNode(
		nil,          // Parent
		&BlockHash{}, // Hash
		0,            // Height
		&BlockHash{}, // DifficultyTarget
		nil,          // CumWork
		nil,          // Header
		StatusNone,   // Status

	)

	rr := bytes.NewReader(data)

	// Hash
	_, err := io.ReadFull(rr, blockNode.Hash[:])
	if err != nil {
		return nil, errors.Wrapf(err, "DeserializeBlockNode: Problem decoding Hash")
	}

	// Height
	height, err := ReadUvarint(rr)
	if err != nil {
		return nil, errors.Wrapf(err, "DeserializeBlockNode: Problem decoding Height")
	}
	blockNode.Height = uint32(height)

	// DifficultyTarget
	_, err = io.ReadFull(rr, blockNode.DifficultyTarget[:])
	if err != nil {
		return nil, errors.Wrapf(err, "DeserializeBlockNode: Problem decoding DifficultyTarget")
	}

	// CumWork
	tmp := BlockHash{}
	_, err = io.ReadFull(rr, tmp[:])
	if err != nil {
		return nil, errors.Wrapf(err, "DeserializeBlockNode: Problem decoding CumWork")
	}
	blockNode.CumWork = HashToBigint(&tmp)

	// Header
	payloadLen, err := ReadVarint(rr)
	if err != nil {
		return nil, errors.Wrapf(err, "DeserializeBlockNode: Problem decoding Header length")
	}
	headerBytes, err := SafeMakeSliceWithLength[byte](uint64(payloadLen))
	if err != nil {
		return nil, errors.Wrapf(err, "DeserializeBlockNode: Problem cretaing byte slice for header bytes")
	}
	_, err = io.ReadFull(rr, headerBytes[:])
	if err != nil {
		return nil, errors.Wrapf(err, "DeserializeBlockNode: Problem reading Header bytes")
	}
	blockNode.Header = NewMessage(MsgTypeHeader).(*MsgDeSoHeader)
	err = blockNode.Header.FromBytes(headerBytes)
	if err != nil {
		return nil, errors.Wrapf(err, "DeserializeBlockNode: Problem parsing Header bytes")
	}

	// Status
	status, err := ReadUvarint(rr)
	if err != nil {
		return nil, errors.Wrapf(err, "DeserializeBlockNode: Problem decoding Status")
	}
	blockNode.Status = BlockStatus(uint32(status))

	return blockNode, nil
}

type ChainType uint8

const (
	ChainTypeDeSoBlock = iota
	ChainTypeBitcoinHeader
)

func _prefixForChainType(chainType ChainType) []byte {
	var prefix []byte
	switch chainType {
	case ChainTypeDeSoBlock:
		prefix = Prefixes.PrefixBestDeSoBlockHash
	case ChainTypeBitcoinHeader:
		prefix = Prefixes.PrefixBestBitcoinHeaderHash
	default:
		glog.Errorf("_prefixForChainType: Unknown ChainType %d; this should never happen", chainType)
		return nil
	}

	return prefix
}

func DbGetBestHash(handle *badger.DB, snap *Snapshot, chainType ChainType) *BlockHash {
	prefix := _prefixForChainType(chainType)
	if len(prefix) == 0 {
		glog.Errorf("DbGetBestHash: Problem getting prefix for ChainType: %d", chainType)
		return nil
	}
	return _getBlockHashForPrefix(handle, snap, prefix)
}

func PutBestHashWithTxn(txn *badger.Txn, snap *Snapshot,
	bh *BlockHash, chainType ChainType) error {

	prefix := _prefixForChainType(chainType)
	if len(prefix) == 0 {
		glog.Errorf("PutBestHashWithTxn: Problem getting prefix for ChainType: %d", chainType)
		return nil
	}
	return DBSetWithTxn(txn, snap, prefix, bh[:])
}

func PutBestHash(handle *badger.DB, snap *Snapshot, bh *BlockHash, chainType ChainType) error {
	return handle.Update(func(txn *badger.Txn) error {
		return PutBestHashWithTxn(txn, snap, bh, chainType)
	})
}

func BlockHashToBlockKey(blockHash *BlockHash) []byte {
	return append(append([]byte{}, Prefixes.PrefixBlockHashToBlock...), blockHash[:]...)
}

func PublicKeyBlockHashToBlockRewardKey(publicKey []byte, blockHash *BlockHash) []byte {
	// Make a copy to avoid multiple calls to this function re-using the same slice.
	prefixCopy := append([]byte{}, Prefixes.PrefixPublicKeyBlockHashToBlockReward...)
	key := append(prefixCopy, publicKey...)
	key = append(key, blockHash[:]...)
	return key
}

func GetBlockWithTxn(txn *badger.Txn, snap *Snapshot, blockHash *BlockHash) *MsgDeSoBlock {
	hashKey := BlockHashToBlockKey(blockHash)

	blockBytes, err := DBGetWithTxn(txn, snap, hashKey)
	if err != nil {
		return nil
	}

	blockRet := NewMessage(MsgTypeBlock).(*MsgDeSoBlock)
	if err := blockRet.FromBytes(blockBytes); err != nil {
		return nil
	}

	return blockRet
}

func GetBlock(blockHash *BlockHash, handle *badger.DB, snap *Snapshot) (*MsgDeSoBlock, error) {
	hashKey := BlockHashToBlockKey(blockHash)
	var blockRet *MsgDeSoBlock
	err := handle.View(func(txn *badger.Txn) error {
		blockBytes, err := DBGetWithTxn(txn, snap, hashKey)
		if err != nil {
			return err
		}

		ret := NewMessage(MsgTypeBlock).(*MsgDeSoBlock)
		if err := ret.FromBytes(blockBytes); err != nil {
			return err
		}
		blockRet = ret
		return nil
	})
	if err != nil {
		return nil, err
	}

	return blockRet, nil
}

func PutBlockWithTxn(txn *badger.Txn, snap *Snapshot, desoBlock *MsgDeSoBlock) error {
	if desoBlock.Header == nil {
		return fmt.Errorf("PutBlockWithTxn: Header was nil in block %v", desoBlock)
	}
	blockHash, err := desoBlock.Header.Hash()
	if err != nil {
		return errors.Wrapf(err, "PutBlockWithTxn: Problem hashing header: ")
	}
	blockKey := BlockHashToBlockKey(blockHash)
	data, err := desoBlock.ToBytes(false)
	if err != nil {
		return err
	}
	// First check to see if the block is already in the db.
	if _, err := DBGetWithTxn(txn, snap, blockKey); err == nil {
		// err == nil means the block already exists in the db so
		// no need to store it.
		return nil
	}
	// If the block is not in the db then set it.
	if err := DBSetWithTxn(txn, snap, blockKey, data); err != nil {
		return err
	}

	// Index the block reward. Used for deducting immature block rewards from user balances.
	if len(desoBlock.Txns) == 0 {
		return fmt.Errorf("PutBlockWithTxn: Got block without any txns %v", desoBlock)
	}
	blockRewardTxn := desoBlock.Txns[0]
	if blockRewardTxn.TxnMeta.GetTxnType() != TxnTypeBlockReward {
		return fmt.Errorf("PutBlockWithTxn: Got block without block reward as first txn %v", desoBlock)
	}
	// It's possible the block reward is split across multiple public keys.
	pubKeyToBlockRewardMap := make(map[PkMapKey]uint64)
	for _, bro := range desoBlock.Txns[0].TxOutputs {
		pkMapKey := MakePkMapKey(bro.PublicKey)
		if _, hasKey := pubKeyToBlockRewardMap[pkMapKey]; !hasKey {
			pubKeyToBlockRewardMap[pkMapKey] = bro.AmountNanos
		} else {
			pubKeyToBlockRewardMap[pkMapKey] += bro.AmountNanos
		}
	}
	for pkMapKeyIter, blockReward := range pubKeyToBlockRewardMap {
		pkMapKey := pkMapKeyIter

		blockRewardKey := PublicKeyBlockHashToBlockRewardKey(pkMapKey[:], blockHash)
		if err := DBSetWithTxn(txn, snap, blockRewardKey, EncodeUint64(blockReward)); err != nil {
			return err
		}
	}

	return nil
}

func PutBlock(handle *badger.DB, snap *Snapshot, desoBlock *MsgDeSoBlock) error {
	err := handle.Update(func(txn *badger.Txn) error {
		return PutBlockWithTxn(txn, snap, desoBlock)
	})
	if err != nil {
		return err
	}

	return nil
}

func DeleteBlockReward(handle *badger.DB, snap *Snapshot, desoBlock *MsgDeSoBlock) error {
	return handle.Update(func(txn *badger.Txn) error {
		return DeleteBlockRewardWithTxn(txn, snap, desoBlock)
	})
}

func DeleteBlockRewardWithTxn(txn *badger.Txn, snap *Snapshot, desoBlock *MsgDeSoBlock) error {
	blockHash, err := desoBlock.Header.Hash()
	if err != nil {
		return errors.Wrapf(err, "DeleteBlockRewardWithTxn: Problem hashing header: ")
	}

	// Index the block reward. Used for deducting immature block rewards from user balances.
	if len(desoBlock.Txns) == 0 {
		return fmt.Errorf("DeleteBlockRewardWithTxn: Got block without any txns %v", desoBlock)
	}
	blockRewardTxn := desoBlock.Txns[0]
	if blockRewardTxn.TxnMeta.GetTxnType() != TxnTypeBlockReward {
		return fmt.Errorf("DeleteBlockRewardWithTxn: Got block without block reward as first txn %v", desoBlock)
	}
	// It's possible the block reward is split across multiple public keys.
	blockRewardPublicKeys := make(map[PkMapKey]bool)
	for _, bro := range desoBlock.Txns[0].TxOutputs {
		pkMapKey := MakePkMapKey(bro.PublicKey)
		blockRewardPublicKeys[pkMapKey] = true
	}
	for pkMapKeyIter := range blockRewardPublicKeys {
		pkMapKey := pkMapKeyIter

		blockRewardKey := PublicKeyBlockHashToBlockRewardKey(pkMapKey[:], blockHash)
		if err := DBDeleteWithTxn(txn, snap, blockRewardKey); err != nil {
			return err
		}
	}

	return nil
}

func DbGetBlockRewardForPublicKeyBlockHashWithTxn(txn *badger.Txn, snap *Snapshot, publicKey []byte, blockHash *BlockHash,
) (_balance uint64, _err error) {
	key := PublicKeyBlockHashToBlockRewardKey(publicKey, blockHash)
	desoBalanceBytes, err := DBGetWithTxn(txn, snap, key)
	if err != nil {
		return uint64(0), nil
	}
	return DecodeUint64(desoBalanceBytes), nil
}

func DbGetBlockRewardForPublicKeyBlockHash(db *badger.DB, snap *Snapshot, publicKey []byte, blockHash *BlockHash,
) (_balance uint64, _err error) {
	ret := uint64(0)
	dbErr := db.View(func(txn *badger.Txn) error {
		var err error
		ret, err = DbGetBlockRewardForPublicKeyBlockHashWithTxn(txn, snap, publicKey, blockHash)
		if err != nil {
			return errors.Wrap(err, "DbGetBlockRewardForPublicKeyBlockHash: ")
		}
		return nil
	})
	if dbErr != nil {
		return uint64(0), dbErr
	}
	return ret, nil
}

func _heightHashToNodeIndexPrefix(bitcoinNodes bool) []byte {
	prefix := append([]byte{}, Prefixes.PrefixHeightHashToNodeInfo...)
	if bitcoinNodes {
		prefix = append([]byte{}, Prefixes.PrefixBitcoinHeightHashToNodeInfo...)
	}

	return prefix
}

func _heightHashToNodeIndexKey(height uint32, hash *BlockHash, bitcoinNodes bool) []byte {
	prefix := _heightHashToNodeIndexPrefix(bitcoinNodes)

	heightBytes := make([]byte, 4)
	binary.BigEndian.PutUint32(heightBytes[:], height)
	key := append(prefix, heightBytes[:]...)
	key = append(key, hash[:]...)

	return key
}

func GetHeightHashToNodeInfoWithTxn(txn *badger.Txn, snap *Snapshot,
	height uint32, hash *BlockHash, bitcoinNodes bool) *BlockNode {

	key := _heightHashToNodeIndexKey(height, hash, bitcoinNodes)
	nodeBytes, err := DBGetWithTxn(txn, snap, key)
	if err != nil {
		return nil
	}

	var blockNode *BlockNode
	blockNode, err = DeserializeBlockNode(nodeBytes)
	if err != nil {
		return nil
	}
	return blockNode
}

func GetHeightHashToNodeInfo(handle *badger.DB, snap *Snapshot,
	height uint32, hash *BlockHash, bitcoinNodes bool) *BlockNode {

	var blockNode *BlockNode
	handle.View(func(txn *badger.Txn) error {
		blockNode = GetHeightHashToNodeInfoWithTxn(txn, snap, height, hash, bitcoinNodes)
		return nil
	})
	return blockNode
}

func PutHeightHashToNodeInfoWithTxn(txn *badger.Txn, snap *Snapshot,
	node *BlockNode, bitcoinNodes bool) error {

	key := _heightHashToNodeIndexKey(node.Height, node.Hash, bitcoinNodes)
	serializedNode, err := SerializeBlockNode(node)
	if err != nil {
		return errors.Wrapf(err, "PutHeightHashToNodeInfoWithTxn: Problem serializing node")
	}

	if err := DBSetWithTxn(txn, snap, key, serializedNode); err != nil {
		return err
	}
	return nil
}

func PutHeightHashToNodeInfo(handle *badger.DB, snap *Snapshot, node *BlockNode, bitcoinNodes bool) error {
	err := handle.Update(func(txn *badger.Txn) error {
		return PutHeightHashToNodeInfoWithTxn(txn, snap, node, bitcoinNodes)
	})

	if err != nil {
		return err
	}

	return nil
}

func DbDeleteHeightHashToNodeInfoWithTxn(txn *badger.Txn, snap *Snapshot,
	node *BlockNode, bitcoinNodes bool) error {

	return DBDeleteWithTxn(txn, snap, _heightHashToNodeIndexKey(node.Height, node.Hash, bitcoinNodes))
}

func DbBulkDeleteHeightHashToNodeInfo(handle *badger.DB, snap *Snapshot,
	nodes []*BlockNode, bitcoinNodes bool) error {

	err := handle.Update(func(txn *badger.Txn) error {
		for _, nn := range nodes {
			if err := DbDeleteHeightHashToNodeInfoWithTxn(txn, snap, nn, bitcoinNodes); err != nil {
				return err
			}
		}
		return nil
	})

	if err != nil {
		return err
	}

	return nil
}

// InitDbWithGenesisBlock initializes the database to contain only the genesis
// block.
func InitDbWithDeSoGenesisBlock(params *DeSoParams, handle *badger.DB,
	eventManager *EventManager, snap *Snapshot) error {
	// Construct a node for the genesis block. Its height is zero and it has
	// no parents. Its difficulty should be set to the initial
	// difficulty specified in the parameters and it should be assumed to be
	// valid and stored by the end of this function.
	genesisBlock := params.GenesisBlock
	diffTarget := MustDecodeHexBlockHash(params.MinDifficultyTargetHex)
	blockHash := MustDecodeHexBlockHash(params.GenesisBlockHashHex)
	genesisNode := NewBlockNode(
		nil, // Parent
		blockHash,
		0, // Height
		diffTarget,
		BytesToBigint(ExpectedWorkForBlockHash(diffTarget)[:]), // CumWork
		genesisBlock.Header, // Header
		StatusHeaderValidated|StatusBlockProcessed|StatusBlockStored|StatusBlockValidated, // Status
	)

	// Set the fields in the db to reflect the current state of our chain.
	//
	// Set the best hash to the genesis block in the db since its the only node
	// we're currently aware of. Set it for both the header chain and the block
	// chain.
	if snap != nil {
		snap.PrepareAncestralRecordsFlush()
	}

	if err := PutBestHash(handle, snap, blockHash, ChainTypeDeSoBlock); err != nil {
		return errors.Wrapf(err, "InitDbWithGenesisBlock: Problem putting genesis block hash into db for block chain")
	}
	// Add the genesis block to the (hash -> block) index.
	if err := PutBlock(handle, snap, genesisBlock); err != nil {
		return errors.Wrapf(err, "InitDbWithGenesisBlock: Problem putting genesis block into db")
	}
	// Add the genesis block to the (height, hash -> node info) index in the db.
	if err := PutHeightHashToNodeInfo(handle, snap, genesisNode, false /*bitcoinNodes*/); err != nil {
		return errors.Wrapf(err, "InitDbWithGenesisBlock: Problem putting (height, hash -> node) in db")
	}
	if err := DbPutNanosPurchased(handle, snap, params.DeSoNanosPurchasedAtGenesis); err != nil {
		return errors.Wrapf(err, "InitDbWithGenesisBlock: Problem putting genesis block hash into db for block chain")
	}
	if err := DbPutGlobalParamsEntry(handle, snap, 0, InitialGlobalParamsEntry); err != nil {
		return errors.Wrapf(err, "InitDbWithGenesisBlock: Problem putting GlobalParamsEntry into db for block chain")
	}

	if snap != nil {
		snap.StartAncestralRecordsFlush(true)
	}

	// We apply seed transactions here. This step is useful for setting
	// up the blockchain with a particular set of transactions, e.g. when
	// hard forking the chain.
	//
	// TODO: Right now there's an issue where if we hit an error during this
	// step of the initialization, the next time we run the program it will
	// think things are initialized because we set the best block hash at the
	// top. We should fix this at some point so that an error in this step
	// wipes out the best hash.
	utxoView, err := NewUtxoView(handle, params, nil, snap)
	if err != nil {
		return fmt.Errorf(
			"InitDbWithDeSoGenesisBlock: Error initializing UtxoView")
	}

	// Add the seed balances to the view.
	for index, txOutput := range params.SeedBalances {
		outputKey := UtxoKey{
			TxID:  BlockHash{},
			Index: uint32(index),
		}
		utxoEntry := UtxoEntry{
			AmountNanos: txOutput.AmountNanos,
			PublicKey:   txOutput.PublicKey,
			BlockHeight: 0,
			// Just make this a normal transaction so that we don't have to wait for
			// the block reward maturity.
			UtxoType: UtxoTypeOutput,
			UtxoKey:  &outputKey,
		}

		if _, err = utxoView._addDESO(txOutput.AmountNanos, txOutput.PublicKey, &utxoEntry, 0); err != nil {
			return fmt.Errorf("InitDbWithDeSoGenesisBlock: Error adding "+
				"seed balance at index %v ; output: %v: %v", index, txOutput, err)
		}
	}

	// Add the seed txns to the view
	utxoOpsForBlock := [][]*UtxoOperation{}
	for txnIndex, txnHex := range params.SeedTxns {
		txnBytes, err := hex.DecodeString(txnHex)
		if err != nil {
			return fmt.Errorf(
				"InitDbWithDeSoGenesisBlock: Error decoding seed "+
					"txn HEX: %v, txn index: %v, txn hex: %v",
				err, txnIndex, txnHex)
		}
		txn := &MsgDeSoTxn{}
		if err := txn.FromBytes(txnBytes); err != nil {
			return fmt.Errorf(
				"InitDbWithDeSoGenesisBlock: Error decoding seed "+
					"txn BYTES: %v, txn index: %v, txn hex: %v",
				err, txnIndex, txnHex)
		}
		// Important: ignoreUtxos makes it so that the inputs/outputs aren't
		// processed, which is important.
		// Set txnSizeBytes to 0 here as the minimum network fee is 0 at genesis block, so there is no need to serialize
		// these transactions to check if they meet the minimum network fee requirement.
		var utxoOpsForTxn []*UtxoOperation
		utxoOpsForTxn, _, _, _, err = utxoView.ConnectTransaction(
			txn, txn.Hash(), 0, 0 /*blockHeight*/, false /*verifySignatures*/, true /*ignoreUtxos*/)
		if err != nil {
			return fmt.Errorf(
				"InitDbWithDeSoGenesisBlock: Error connecting transaction: %v, "+
					"txn index: %v, txn hex: %v",
				err, txnIndex, txnHex)
		}
		utxoOpsForBlock = append(utxoOpsForBlock, utxoOpsForTxn)
	}

	// If we have an event manager, initialize the genesis block with the current
	// state of the view.
	if eventManager != nil {
		eventManager.blockConnected(&BlockEvent{
			Block:    genesisBlock,
			UtxoView: utxoView,
			UtxoOps:  utxoOpsForBlock,
		})
	}

	// Flush all the data in the view.
	err = utxoView.FlushToDb(0)
	if err != nil {
		return fmt.Errorf(
			"InitDbWithDeSoGenesisBlock: Error flushing seed txns to DB: %v", err)
	}

	return nil
}

// GetBlockTipHeight fetches the current block tip height from the database.
func GetBlockTipHeight(handle *badger.DB, bitcoinNodes bool) (uint64, error) {
	var blockHeight uint64
	prefix := _heightHashToNodeIndexPrefix(bitcoinNodes)
	// Seek prefix will look for the block node with the largest block height. We populate the maximal possible
	// uint32 and iterate backwards.
	seekPrefix := append(prefix, []byte{0xff, 0xff, 0xff, 0xff}...)

	err := handle.View(func(txn *badger.Txn) error {
		opts := badger.DefaultIteratorOptions
		opts.Reverse = true
		nodeIterator := txn.NewIterator(opts)
		defer nodeIterator.Close()

		// Fetch a single blocknode and then return.
		nodeIterator.Seek(seekPrefix)
		if !nodeIterator.ValidForPrefix(prefix) {
			return fmt.Errorf("No block nodes were found in the database")
		}

		item := nodeIterator.Item()
		err := item.Value(func(blockNodeBytes []byte) error {
			blockNode, err := DeserializeBlockNode(blockNodeBytes)
			if err != nil {
				return err
			}
			blockHeight = uint64(blockNode.Height)
			return nil
		})
		return err
	})
	return blockHeight, err
}

func GetBlockIndex(handle *badger.DB, bitcoinNodes bool) (map[BlockHash]*BlockNode, error) {
	blockIndex := make(map[BlockHash]*BlockNode)

	prefix := _heightHashToNodeIndexPrefix(bitcoinNodes)

	err := handle.View(func(txn *badger.Txn) error {
		opts := badger.DefaultIteratorOptions
		nodeIterator := txn.NewIterator(opts)
		defer nodeIterator.Close()
		for nodeIterator.Seek(prefix); nodeIterator.ValidForPrefix(prefix); nodeIterator.Next() {
			var blockNode *BlockNode

			// Don't bother checking the key. We assume that the key lines up
			// with what we've stored in the value in terms of (height, block hash).
			item := nodeIterator.Item()
			err := item.Value(func(blockNodeBytes []byte) error {
				// Deserialize the block node.
				var err error
				// TODO: There is room for optimization here by pre-allocating a
				// contiguous list of block nodes and then populating that list
				// rather than having each blockNode be a stand-alone allocation.
				blockNode, err = DeserializeBlockNode(blockNodeBytes)
				if err != nil {
					return err
				}
				return nil
			})
			if err != nil {
				return err
			}

			// If we got here it means we read a blockNode successfully. Store it
			// into our node index.
			blockIndex[*blockNode.Hash] = blockNode

			// Find the parent of this block, which should already have been read
			// in and connect it. Skip the genesis block, which has height 0. Also
			// skip the block if its PrevBlockHash is empty, which will be true for
			// the BitcoinStartBlockNode.
			//
			// TODO: There is room for optimization here by keeping a reference to
			// the last node we've iterated over and checking if that node is the
			// parent. Doing this would avoid an expensive hashmap check to get
			// the parent by its block hash.
			if blockNode.Height == 0 || (*blockNode.Header.PrevBlockHash == BlockHash{}) {
				continue
			}
			if parent, ok := blockIndex[*blockNode.Header.PrevBlockHash]; ok {
				// We found the parent node so connect it.
				blockNode.Parent = parent
			} else {
				// In this case we didn't find the parent so error. There shouldn't
				// be any unconnectedTxns in our block index.
				return fmt.Errorf("GetBlockIndex: Could not find parent for blockNode: %+v", blockNode)
			}
		}
		return nil
	})
	if err != nil {
		return nil, errors.Wrapf(err, "GetBlockIndex: Problem reading block index from db")
	}

	return blockIndex, nil
}

func GetBestChain(tipNode *BlockNode, blockIndex map[BlockHash]*BlockNode) ([]*BlockNode, error) {
	reversedBestChain := []*BlockNode{}
	for tipNode != nil {
		if (tipNode.Status&StatusBlockValidated) == 0 &&
			(tipNode.Status&StatusBitcoinHeaderValidated) == 0 {

			return nil, fmt.Errorf("GetBestChain: Invalid node found in main chain: %+v", tipNode)
		}

		reversedBestChain = append(reversedBestChain, tipNode)
		tipNode = tipNode.Parent
	}

	bestChain := make([]*BlockNode, len(reversedBestChain))
	for ii := 0; ii < len(reversedBestChain); ii++ {
		bestChain[ii] = reversedBestChain[len(reversedBestChain)-1-ii]
	}

	return bestChain, nil
}

// RandomBytes returns a []byte with random values.
func RandomBytes(numBytes int32) []byte {
	randomBytes := make([]byte, numBytes)
	_, err := rand.Read(randomBytes)
	if err != nil {
		glog.Errorf("Problem reading random bytes: %v", err)
	}
	return randomBytes
}

// RandomBytesHex returns a hex string representing numBytes of
// entropy.
func RandomBytesHex(numBytes int32) string {
	return hex.EncodeToString(RandomBytes(numBytes))
}

// RandInt64 returns a random 64-bit int.
func RandInt64(max int64) int64 {
	val, err := rand.Int(rand.Reader, big.NewInt(math.MaxInt64))
	if err != nil {
		glog.Errorf("Problem generating random int64: %v", err)
	}
	return val.Int64()
}

// RandInt32 returns a random 32-bit int.
func RandInt32(max int32) int32 {
	val, err := rand.Int(rand.Reader, big.NewInt(math.MaxInt32))
	if err != nil {
		glog.Errorf("Problem generating random int32: %v", err)
	}
	if val.Int64() > math.MaxInt32 {
		glog.Errorf("Generated a random number out of range: %d (max: %d)", val.Int64(), math.MaxInt32)
	}
	// This cast is OK since we initialized the number to be
	// < MaxInt32 above.
	return int32(val.Int64())
}

// PPrintJSON prints a JSON object but pretty.
func PPrintJSON(xx interface{}) {
	yy, _ := json.MarshalIndent(xx, "", "  ")
	log.Println(string(yy))
}

func BlocksPerDuration(duration time.Duration, timeBetweenBlocks time.Duration) uint32 {
	return uint32(int64(duration) / int64(timeBetweenBlocks))
}

func PkToString(pk []byte, params *DeSoParams) string {
	return Base58CheckEncode(pk, false, params)
}

func PrivToString(priv []byte, params *DeSoParams) string {
	return Base58CheckEncode(priv, true, params)
}

func PkToStringMainnet(pk []byte) string {
	return Base58CheckEncode(pk, false, &DeSoMainnetParams)
}

func PkToStringBoth(pk []byte) string {
	return PkToStringMainnet(pk) + ":" + PkToStringTestnet(pk)
}

func PkToStringTestnet(pk []byte) string {
	return Base58CheckEncode(pk, false, &DeSoTestnetParams)
}

func DbGetTxindexTip(handle *badger.DB, snap *Snapshot) *BlockHash {
	return _getBlockHashForPrefix(handle, snap, Prefixes.PrefixTransactionIndexTip)
}

func DbPutTxindexTipWithTxn(txn *badger.Txn, snap *Snapshot, tipHash *BlockHash) error {
	return DBSetWithTxn(txn, snap, Prefixes.PrefixTransactionIndexTip, tipHash[:])
}

func DbPutTxindexTip(handle *badger.DB, snap *Snapshot, tipHash *BlockHash) error {
	return handle.Update(func(txn *badger.Txn) error {
		return DbPutTxindexTipWithTxn(txn, snap, tipHash)
	})
}

func _DbTxindexPublicKeyNextIndexPrefix(publicKey []byte) []byte {
	return append(append([]byte{}, Prefixes.PrefixPublicKeyToNextIndex...), publicKey...)
}

func DbTxindexPublicKeyPrefix(publicKey []byte) []byte {
	return append(append([]byte{}, Prefixes.PrefixPublicKeyIndexToTransactionIDs...), publicKey...)
}

func DbTxindexPublicKeyIndexToTxnKey(publicKey []byte, index uint32) []byte {
	prefix := DbTxindexPublicKeyPrefix(publicKey)
	return append(prefix, _EncodeUint32(index)...)
}

func DbGetTxindexTxnsForPublicKeyWithTxn(txn *badger.Txn, publicKey []byte) []*BlockHash {
	txIDs := []*BlockHash{}
	_, valsFound, err := _enumerateKeysForPrefixWithTxn(txn, DbTxindexPublicKeyPrefix(publicKey))
	if err != nil {
		return txIDs
	}
	for _, txIDBytes := range valsFound {
		blockHash := &BlockHash{}
		copy(blockHash[:], txIDBytes[:])
		txIDs = append(txIDs, blockHash)
	}

	return txIDs
}

func DbGetTxindexTxnsForPublicKey(handle *badger.DB, publicKey []byte) []*BlockHash {
	txIDs := []*BlockHash{}
	handle.Update(func(txn *badger.Txn) error {
		txIDs = DbGetTxindexTxnsForPublicKeyWithTxn(txn, publicKey)
		return nil
	})
	return txIDs
}

func _DbGetTxindexNextIndexForPublicKeBySeekWithTxn(txn *badger.Txn, publicKey []byte) uint64 {
	dbPrefixx := DbTxindexPublicKeyPrefix(publicKey)

	opts := badger.DefaultIteratorOptions

	opts.PrefetchValues = false

	// Go in reverse order.
	opts.Reverse = true

	it := txn.NewIterator(opts)
	defer it.Close()
	// Since we iterate backwards, the prefix must be bigger than all possible
	// counts that could actually exist. We use four bytes since the index is
	// encoded as a 32-bit big-endian byte slice, which will be four bytes long.
	maxBigEndianUint32Bytes := []byte{0xFF, 0xFF, 0xFF, 0xFF}
	prefix := append([]byte{}, dbPrefixx...)
	prefix = append(prefix, maxBigEndianUint32Bytes...)
	for it.Seek(prefix); it.ValidForPrefix(dbPrefixx); it.Next() {
		countKey := it.Item().Key()

		// Strip the prefix off the key and check its length. If it contains
		// a big-endian uint32 then it should be at least four bytes.
		countKey = countKey[len(dbPrefixx):]
		if len(countKey) < len(maxBigEndianUint32Bytes) {
			glog.Errorf("DbGetTxindexNextIndexForPublicKey: Invalid public key "+
				"index key length %d should be at least %d",
				len(countKey), len(maxBigEndianUint32Bytes))
			return 0
		}

		countVal := DecodeUint32(countKey[:len(maxBigEndianUint32Bytes)])
		return uint64(countVal + 1)
	}
	// If we get here it means we didn't find anything in the db so return zero.
	return 0
}

func DbGetTxindexNextIndexForPublicKey(handle *badger.DB, snap *Snapshot, publicKey []byte) *uint64 {
	var nextIndex *uint64
	handle.View(func(txn *badger.Txn) error {
		nextIndex = _DbGetTxindexNextIndexForPublicKeyWithTxn(txn, snap, publicKey)
		return nil
	})
	return nextIndex
}

func _DbGetTxindexNextIndexForPublicKeyWithTxn(txn *badger.Txn, snap *Snapshot, publicKey []byte) *uint64 {
	key := _DbTxindexPublicKeyNextIndexPrefix(publicKey)
	valBytes, err := DBGetWithTxn(txn, snap, key)
	if err != nil {
		// If we haven't seen this public key yet, we won't have a next index for this key yet, so return 0.
		if errors.Is(err, badger.ErrKeyNotFound) {
			nextIndexVal := _DbGetTxindexNextIndexForPublicKeBySeekWithTxn(txn, publicKey)
			return &nextIndexVal
		} else {
			return nil
		}
	}
	nextIndexVal, bytesRead := Uvarint(valBytes)
	if bytesRead <= 0 {
		return nil
	}
	return &nextIndexVal

}

func DbPutTxindexNextIndexForPublicKeyWithTxn(txn *badger.Txn, snap *Snapshot,
	publicKey []byte, nextIndex uint64) error {

	key := _DbTxindexPublicKeyNextIndexPrefix(publicKey)
	valBuf := UintToBuf(nextIndex)

	return DBSetWithTxn(txn, snap, key, valBuf)
}

func DbDeleteTxindexNextIndexForPublicKeyWithTxn(txn *badger.Txn, snap *Snapshot, publicKey []byte) error {
	key := _DbTxindexPublicKeyNextIndexPrefix(publicKey)
	return DBDeleteWithTxn(txn, snap, key)
}

func DbPutTxindexPublicKeyToTxnMappingSingleWithTxn(txn *badger.Txn, snap *Snapshot,
	publicKey []byte, txID *BlockHash) error {

	nextIndex := _DbGetTxindexNextIndexForPublicKeyWithTxn(txn, snap, publicKey)
	if nextIndex == nil {
		return fmt.Errorf("Error getting next index")
	}
	key := DbTxindexPublicKeyIndexToTxnKey(publicKey, uint32(*nextIndex))
	err := DbPutTxindexNextIndexForPublicKeyWithTxn(txn, snap, publicKey, uint64(*nextIndex+1))
	if err != nil {
		return err
	}
	return DBSetWithTxn(txn, snap, key, txID[:])
}

func DbDeleteTxindexPublicKeyToTxnMappingSingleWithTxn(txn *badger.Txn,
	snap *Snapshot, publicKey []byte, txID *BlockHash) error {

	// Get all the mappings corresponding to the public key passed in.
	// TODO: This is inefficient but reorgs are rare so whatever.
	txIDsInDB := DbGetTxindexTxnsForPublicKeyWithTxn(txn, publicKey)
	numMappingsInDB := len(txIDsInDB)

	// Loop over the list of txIDs and delete the one
	// corresponding to the passed-in transaction. Note we can assume that
	// only one occurrence exists in the list.
	// TODO: Looping backwards would be more efficient.
	for ii, singleTxID := range txIDsInDB {
		if *singleTxID == *txID {
			// If we get here it means the transaction we need to delete is at
			// this index.
			txIDsInDB = append(txIDsInDB[:ii], txIDsInDB[ii+1:]...)
			break
		}
	}

	// Delete all the mappings from the db.
	for pkIndex := 0; pkIndex < numMappingsInDB; pkIndex++ {
		key := DbTxindexPublicKeyIndexToTxnKey(publicKey, uint32(pkIndex))
		if err := DBDeleteWithTxn(txn, snap, key); err != nil {
			return err
		}
	}

	// Delete the next index for this public key
	err := DbDeleteTxindexNextIndexForPublicKeyWithTxn(txn, snap, publicKey)
	if err != nil {
		return err
	}

	// Re-add all the mappings to the db except the one we just deleted.
	for _, singleTxID := range txIDsInDB {
		if err := DbPutTxindexPublicKeyToTxnMappingSingleWithTxn(txn, snap, publicKey, singleTxID); err != nil {
			return err
		}
	}

	// At this point the db should contain all transactions except the one
	// that was deleted.
	return nil
}

func DbTxindexTxIDKey(txID *BlockHash) []byte {
	return append(append([]byte{}, Prefixes.PrefixTransactionIDToMetadata...), txID[:]...)
}

type AffectedPublicKey struct {
	PublicKeyBase58Check string
	// Metadata about how this public key was affected by the transaction.
	Metadata string
}

func (pk *AffectedPublicKey) RawEncodeWithoutMetadata(blockHeight uint64, skipMetadata ...bool) []byte {
	var data []byte

	data = append(data, EncodeByteArray([]byte(pk.PublicKeyBase58Check))...)
	data = append(data, EncodeByteArray([]byte(pk.Metadata))...)
	return data
}

func (pk *AffectedPublicKey) RawDecodeWithoutMetadata(blockHeight uint64, rr *bytes.Reader) error {

	publicKeyBase58CheckBytes, err := DecodeByteArray(rr)
	if err != nil {
		return errors.Wrapf(err, "AffectedPublicKey.Decode: problem reading PublicKeyBase58Check")
	}
	pk.PublicKeyBase58Check = string(publicKeyBase58CheckBytes)

	metadataBytes, err := DecodeByteArray(rr)
	if err != nil {
		return errors.Wrapf(err, "AffectedPublicKey.Decode: problem reading Metadata")
	}
	pk.Metadata = string(metadataBytes)

	return nil
}

func (pk *AffectedPublicKey) GetVersionByte(blockHeight uint64) byte {
	return 0
}

func (pk *AffectedPublicKey) GetEncoderType() EncoderType {
	return EncoderTypeAffectedPublicKey
}

type BasicTransferTxindexMetadata struct {
	TotalInputNanos  uint64
	TotalOutputNanos uint64
	FeeNanos         uint64
	UtxoOpsDump      string
	UtxoOps          []*UtxoOperation
	DiamondLevel     int64
	PostHashHex      string
}

func (txnMeta *BasicTransferTxindexMetadata) RawEncodeWithoutMetadata(blockHeight uint64, skipMetadata ...bool) []byte {
	var data []byte

	data = append(data, UintToBuf(txnMeta.TotalInputNanos)...)
	data = append(data, UintToBuf(txnMeta.TotalOutputNanos)...)
	data = append(data, UintToBuf(txnMeta.FeeNanos)...)
	data = append(data, EncodeByteArray([]byte(txnMeta.UtxoOpsDump))...)
	data = append(data, UintToBuf(uint64(len(txnMeta.UtxoOps)))...)
	for _, utxoOp := range txnMeta.UtxoOps {
		data = append(data, EncodeToBytes(blockHeight, utxoOp, skipMetadata...)...)
	}
	data = append(data, UintToBuf(uint64(txnMeta.DiamondLevel))...)
	data = append(data, EncodeByteArray([]byte(txnMeta.PostHashHex))...)
	return data
}

func (txnMeta *BasicTransferTxindexMetadata) RawDecodeWithoutMetadata(blockHeight uint64, rr *bytes.Reader) error {
	var err error

	txnMeta.TotalInputNanos, err = ReadUvarint(rr)
	if err != nil {
		return errors.Wrapf(err, "BasicTransferTxindexMetadata.Decode: Problem reading TotalInputNanos")
	}

	txnMeta.TotalOutputNanos, err = ReadUvarint(rr)
	if err != nil {
		return errors.Wrapf(err, "BasicTransferTxindexMetadata.Decode: Problem reading TotalOutputNanos")
	}

	txnMeta.FeeNanos, err = ReadUvarint(rr)
	if err != nil {
		return errors.Wrapf(err, "BasicTransferTxindexMetadata.Decode: Problem reading FeeNanos")
	}

	utxoOpsDump, err := DecodeByteArray(rr)
	if err != nil {
		return errors.Wrapf(err, "BasicTransferTxindexMetadata.Decode: Problem reading UtxoOpsDump")
	}
	txnMeta.UtxoOpsDump = string(utxoOpsDump)

	lenUtxoOps, err := ReadUvarint(rr)
	if err != nil {
		return errors.Wrapf(err, "BasicTransferTxindexMetadata.Decode: Problem reading len of UtxoOps")
	}
	for ; lenUtxoOps > 0; lenUtxoOps-- {
		utxoOp := &UtxoOperation{}
		if exists, err := DecodeFromBytes(utxoOp, rr); !exists || err != nil {
			return errors.Wrapf(err, "BasicTransferTxindexMetadata.Decode: Problem reading UtxoOps")
		}
		txnMeta.UtxoOps = append(txnMeta.UtxoOps, utxoOp)
	}

	uint64DiamondLevel, err := ReadUvarint(rr)
	if err != nil {
		return errors.Wrapf(err, "BasicTransferTxindexMetadata.Decode: Problem reading DiamondLevel")
	}
	txnMeta.DiamondLevel = int64(uint64DiamondLevel)

	postHashBytes, err := DecodeByteArray(rr)
	if err != nil {
		return errors.Wrapf(err, "BasicTransferTxindexMetadata.Decode: Problem reading PostHashHex")
	}
	txnMeta.PostHashHex = string(postHashBytes)

	return nil
}

func (txnMeta *BasicTransferTxindexMetadata) GetVersionByte(blockHeight uint64) byte {
	return 0
}

func (txnMeta *BasicTransferTxindexMetadata) GetEncoderType() EncoderType {
	return EncoderTypeBasicTransferTxindexMetadata
}

type BitcoinExchangeTxindexMetadata struct {
	BitcoinSpendAddress string
	// DeSoOutputPubKeyBase58Check = TransactorPublicKeyBase58Check
	SatoshisBurned uint64
	// NanosCreated = 0 OR TotalOutputNanos+FeeNanos
	NanosCreated uint64
	// TotalNanosPurchasedBefore = TotalNanosPurchasedAfter - NanosCreated
	TotalNanosPurchasedBefore uint64
	TotalNanosPurchasedAfter  uint64
	BitcoinTxnHash            string
}

func (txnMeta *BitcoinExchangeTxindexMetadata) RawEncodeWithoutMetadata(blockHeight uint64, skipMetadata ...bool) []byte {
	var data []byte

	data = append(data, EncodeByteArray([]byte(txnMeta.BitcoinSpendAddress))...)
	data = append(data, UintToBuf(txnMeta.SatoshisBurned)...)
	data = append(data, UintToBuf(txnMeta.NanosCreated)...)
	data = append(data, UintToBuf(txnMeta.TotalNanosPurchasedBefore)...)
	data = append(data, UintToBuf(txnMeta.TotalNanosPurchasedAfter)...)
	data = append(data, EncodeByteArray([]byte(txnMeta.BitcoinTxnHash))...)
	return data
}

func (txnMeta *BitcoinExchangeTxindexMetadata) RawDecodeWithoutMetadata(blockHeight uint64, rr *bytes.Reader) error {
	var err error

	bitcoinSpendAddressBytes, err := DecodeByteArray(rr)
	if err != nil {
		return errors.Wrapf(err, "BitcoinExchangeTxindexMetadata.Decode: problem decoding BitcoinSpendAddress")
	}
	txnMeta.BitcoinSpendAddress = string(bitcoinSpendAddressBytes)

	txnMeta.SatoshisBurned, err = ReadUvarint(rr)
	if err != nil {
		return errors.Wrapf(err, "BitcoinExchangeTxindexMetadata.Decode: problem decoding SatoshisBurned")
	}

	txnMeta.NanosCreated, err = ReadUvarint(rr)
	if err != nil {
		return errors.Wrapf(err, "BitcoinExchangeTxindexMetadata.Decode: problem decoding NanosCreated")
	}

	txnMeta.TotalNanosPurchasedBefore, err = ReadUvarint(rr)
	if err != nil {
		return errors.Wrapf(err, "BitcoinExchangeTxindexMetadata.Decode: problem decoding TotalNanosPurchasedBefore")
	}
	txnMeta.TotalNanosPurchasedAfter, err = ReadUvarint(rr)
	if err != nil {
		return errors.Wrapf(err, "BitcoinExchangeTxindexMetadata.Decode: problem decoding TotalNanosPurchasedAfter")
	}

	bitcoinTxnHashBytes, err := DecodeByteArray(rr)
	if err != nil {
		return errors.Wrapf(err, "BitcoinExchangeTxindexMetadata.Decode: problem decoding BitcoinTxnHash")
	}
	txnMeta.BitcoinTxnHash = string(bitcoinTxnHashBytes)

	return nil
}

func (txnMeta *BitcoinExchangeTxindexMetadata) GetVersionByte(blockHeight uint64) byte {
	return 0
}

func (txnMeta *BitcoinExchangeTxindexMetadata) GetEncoderType() EncoderType {
	return EncoderTypeBitcoinExchangeTxindexMetadata
}

type CreatorCoinTxindexMetadata struct {
	OperationType string
	// TransactorPublicKeyBase58Check = TransactorPublicKeyBase58Check
	// CreatorPublicKeyBase58Check in AffectedPublicKeys

	// Differs depending on OperationType.
	DeSoToSellNanos        uint64
	CreatorCoinToSellNanos uint64
	DeSoToAddNanos         uint64

	// Rosetta needs to know how much DESO was added or removed so it can
	// model the change to the total deso locked in the creator coin
	DESOLockedNanosDiff int64
}

func (txnMeta *CreatorCoinTxindexMetadata) RawEncodeWithoutMetadata(blockHeight uint64, skipMetadata ...bool) []byte {
	var data []byte

	data = append(data, EncodeByteArray([]byte(txnMeta.OperationType))...)
	data = append(data, UintToBuf(txnMeta.DeSoToSellNanos)...)
	data = append(data, UintToBuf(txnMeta.CreatorCoinToSellNanos)...)
	data = append(data, UintToBuf(txnMeta.DeSoToAddNanos)...)
	data = append(data, UintToBuf(uint64(txnMeta.DESOLockedNanosDiff))...)
	return data
}

func (txnMeta *CreatorCoinTxindexMetadata) RawDecodeWithoutMetadata(blockHeight uint64, rr *bytes.Reader) error {
	var err error

	operationTypeBytes, err := DecodeByteArray(rr)
	if err != nil {
		return errors.Wrapf(err, "CreatorCoinTxindexMetadata.Decode: Problem reading OperationType")
	}
	txnMeta.OperationType = string(operationTypeBytes)

	txnMeta.DeSoToSellNanos, err = ReadUvarint(rr)
	if err != nil {
		return errors.Wrapf(err, "CreatorCoinTxindexMetadata.Decode: Problem reading DeSoToSellNanos")
	}

	txnMeta.CreatorCoinToSellNanos, err = ReadUvarint(rr)
	if err != nil {
		return errors.Wrapf(err, "CreatorCoinTxindexMetadata.Decode: Problem reading CreatorCoinToSellNanos")
	}

	txnMeta.DeSoToAddNanos, err = ReadUvarint(rr)
	if err != nil {
		return errors.Wrapf(err, "CreatorCoinTxindexMetadata.Decode: Problem reading DeSoToAddNanos")
	}

	uint64DESOLockedNanosDiff, err := ReadUvarint(rr)
	if err != nil {
		return errors.Wrapf(err, "CreatorCoinTxindexMetadata.Decode: Problem reading uint64DESOLockedNanosDiff")
	}
	txnMeta.DESOLockedNanosDiff = int64(uint64DESOLockedNanosDiff)

	return nil
}

func (txnMeta *CreatorCoinTxindexMetadata) GetVersionByte(blockHeight uint64) byte {
	return 0
}

func (txnMeta *CreatorCoinTxindexMetadata) GetEncoderType() EncoderType {
	return EncoderTypeCreatorCoinTxindexMetadata
}

type CreatorCoinTransferTxindexMetadata struct {
	CreatorUsername            string
	CreatorCoinToTransferNanos uint64
	DiamondLevel               int64
	PostHashHex                string
}

func (txnMeta *CreatorCoinTransferTxindexMetadata) RawEncodeWithoutMetadata(blockHeight uint64, skipMetadata ...bool) []byte {
	var data []byte

	data = append(data, EncodeByteArray([]byte(txnMeta.CreatorUsername))...)
	data = append(data, UintToBuf(txnMeta.CreatorCoinToTransferNanos)...)
	data = append(data, UintToBuf(uint64(txnMeta.DiamondLevel))...)
	data = append(data, EncodeByteArray([]byte(txnMeta.PostHashHex))...)
	return data
}

func (txnMeta *CreatorCoinTransferTxindexMetadata) RawDecodeWithoutMetadata(blockHeight uint64, rr *bytes.Reader) error {
	var err error

	creatorUsernameBytes, err := DecodeByteArray(rr)
	if err != nil {
		return errors.Wrapf(err, "CreatorCoinTransferTxindexMetadata.Decode: problem reading CreatorUsername")
	}
	txnMeta.CreatorUsername = string(creatorUsernameBytes)

	txnMeta.CreatorCoinToTransferNanos, err = ReadUvarint(rr)
	if err != nil {
		return errors.Wrapf(err, "CreatorCoinTransferTxindexMetadata.Decode: problem reading CreatorCoinToTransferNanos")
	}

	uint64DiamondLevel, err := ReadUvarint(rr)
	if err != nil {
		return errors.Wrapf(err, "CreatorCoinTransferTxindexMetadata.Decode: problem reading DiamondLevel")
	}
	txnMeta.DiamondLevel = int64(uint64DiamondLevel)

	postHashHexBytes, err := DecodeByteArray(rr)
	if err != nil {
		return errors.Wrapf(err, "CreatorCoinTransferTxindexMetadata.Decode: problem reading PostHashHex")
	}
	txnMeta.PostHashHex = string(postHashHexBytes)

	return nil
}

func (txnMeta *CreatorCoinTransferTxindexMetadata) GetVersionByte(blockHeight uint64) byte {
	return 0
}

func (txnMeta *CreatorCoinTransferTxindexMetadata) GetEncoderType() EncoderType {
	return EncoderTypeCreatorCoinTransferTxindexMetadata
}

type DAOCoinTransferTxindexMetadata struct {
	CreatorUsername        string
	DAOCoinToTransferNanos uint256.Int
}

func (txnMeta *DAOCoinTransferTxindexMetadata) RawEncodeWithoutMetadata(blockHeight uint64, skipMetadata ...bool) []byte {
	var data []byte

	data = append(data, EncodeByteArray([]byte(txnMeta.CreatorUsername))...)
	data = append(data, VariableEncodeUint256(&txnMeta.DAOCoinToTransferNanos)...)
	return data
}

func (txnMeta *DAOCoinTransferTxindexMetadata) RawDecodeWithoutMetadata(blockHeight uint64, rr *bytes.Reader) error {
	var err error

	creatorUsernameBytes, err := DecodeByteArray(rr)
	if err != nil {
		return errors.Wrapf(err, "DAOCoinTransferTxindexMetadata.Decode: Problem reading CreatorUsername")
	}
	txnMeta.CreatorUsername = string(creatorUsernameBytes)

	DAOCoinToTransferNanos, err := VariableDecodeUint256(rr)
	if err != nil {
		return errors.Wrapf(err, "DAOCoinTransferTxindexMetadata.Decode: Problem reading DAOCoinToTransferNanos")
	}
	txnMeta.DAOCoinToTransferNanos = *DAOCoinToTransferNanos
	return nil
}

func (txnMeta *DAOCoinTransferTxindexMetadata) GetVersionByte(blockHeight uint64) byte {
	return 0
}

func (txnMeta *DAOCoinTransferTxindexMetadata) GetEncoderType() EncoderType {
	return EncoderTypeDAOCoinTransferTxindexMetadata
}

type DAOCoinTxindexMetadata struct {
	CreatorUsername           string
	OperationType             string
	CoinsToMintNanos          *uint256.Int
	CoinsToBurnNanos          *uint256.Int
	TransferRestrictionStatus string
}

func (txnMeta *DAOCoinTxindexMetadata) RawEncodeWithoutMetadata(blockHeight uint64, skipMetadata ...bool) []byte {
	var data []byte

	data = append(data, EncodeByteArray([]byte(txnMeta.CreatorUsername))...)
	data = append(data, EncodeByteArray([]byte(txnMeta.OperationType))...)

	data = append(data, VariableEncodeUint256(txnMeta.CoinsToMintNanos)...)
	data = append(data, VariableEncodeUint256(txnMeta.CoinsToBurnNanos)...)

	data = append(data, EncodeByteArray([]byte(txnMeta.TransferRestrictionStatus))...)
	return data
}

func (txnMeta *DAOCoinTxindexMetadata) RawDecodeWithoutMetadata(blockHeight uint64, rr *bytes.Reader) error {
	var err error

	creatorUsernameBytes, err := DecodeByteArray(rr)
	if err != nil {
		return errors.Wrapf(err, "DAOCoinTxindexMetadata.Decode: problem reading CreatorUsername")
	}
	txnMeta.CreatorUsername = string(creatorUsernameBytes)

	operationTypeBytes, err := DecodeByteArray(rr)
	if err != nil {
		return errors.Wrapf(err, "DAOCoinTxindexMetadata.Decode: problem reading OperationType")
	}
	txnMeta.OperationType = string(operationTypeBytes)

	txnMeta.CoinsToMintNanos, err = VariableDecodeUint256(rr)
	if err != nil {
		return errors.Wrapf(err, "DAOCoinTxindexMetadata.Decode: problem reading CoinsToMintNanos")
	}

	txnMeta.CoinsToBurnNanos, err = VariableDecodeUint256(rr)
	if err != nil {
		return errors.Wrapf(err, "DAOCoinTxindexMetadata.Decode: problem reading CoinsToBurnNanos")
	}

	transferRestrictionStatusBytes, err := DecodeByteArray(rr)
	if err != nil {
		return errors.Wrapf(err, "DAOCoinTxindexMetadata.Decode: problem reading TransferRestrictionStatus")
	}
	txnMeta.TransferRestrictionStatus = string(transferRestrictionStatusBytes)

	return nil
}

func (txnMeta *DAOCoinTxindexMetadata) GetVersionByte(blockHeight uint64) byte {
	return 0
}

func (txnMeta *DAOCoinTxindexMetadata) GetEncoderType() EncoderType {
	return EncoderTypeDAOCoinTxindexMetadata
}

type FilledDAOCoinLimitOrderMetadata struct {
	TransactorPublicKeyBase58Check string
	BuyingDAOCoinCreatorPublicKey  string
	SellingDAOCoinCreatorPublicKey string
	CoinQuantityInBaseUnitsBought  *uint256.Int
	CoinQuantityInBaseUnitsSold    *uint256.Int
	IsFulfilled                    bool
}

func (orderMeta *FilledDAOCoinLimitOrderMetadata) RawEncodeWithoutMetadata(blockHeight uint64, skipMetadata ...bool) []byte {
	var data []byte

	data = append(data, EncodeByteArray([]byte(orderMeta.TransactorPublicKeyBase58Check))...)
	data = append(data, EncodeByteArray([]byte(orderMeta.BuyingDAOCoinCreatorPublicKey))...)
	data = append(data, EncodeByteArray([]byte(orderMeta.SellingDAOCoinCreatorPublicKey))...)
	data = append(data, VariableEncodeUint256(orderMeta.CoinQuantityInBaseUnitsBought)...)
	data = append(data, VariableEncodeUint256(orderMeta.CoinQuantityInBaseUnitsSold)...)
	data = append(data, BoolToByte(orderMeta.IsFulfilled))

	return data
}

func (orderMeta *FilledDAOCoinLimitOrderMetadata) RawDecodeWithoutMetadata(blockHeight uint64, rr *bytes.Reader) error {

	// TransactorPublicKeyBase58Check
	transactorPublicKeyBase58Check, err := DecodeByteArray(rr)
	if err != nil {
		return errors.Wrapf(err, "FilledDAOCoinLimitOrderMetadata.Decode: Problem reading TransactorPublicKeyBase58Check")
	}
	orderMeta.TransactorPublicKeyBase58Check = string(transactorPublicKeyBase58Check)

	// BuyingDAOCoinCreatorPublicKey
	buyingDAOCoinCreatorPublicKey, err := DecodeByteArray(rr)
	if err != nil {
		return errors.Wrapf(err, "TransactorPublicKeyBase58Check.Decode: Problem reading BuyingDAOCoinCreatorPublicKey")
	}
	orderMeta.BuyingDAOCoinCreatorPublicKey = string(buyingDAOCoinCreatorPublicKey)

	// SellingDAOCoinCreatorPublicKey
	sellingDAOCoinCreatorPublicKey, err := DecodeByteArray(rr)
	if err != nil {
		return errors.Wrapf(err, "FilledDAOCoinLimitOrderMetadata.Decode: Problem reading SellingDAOCoinCreatorPublicKey")
	}
	orderMeta.SellingDAOCoinCreatorPublicKey = string(sellingDAOCoinCreatorPublicKey)

	// CoinQuantityInBaseUnitsBought
	orderMeta.CoinQuantityInBaseUnitsBought, err = VariableDecodeUint256(rr)
	if err != nil {
		return errors.Wrapf(err, "FilledDAOCoinLimitOrderMetadata.Decode: Problem reading CoinQuantityInBaseUnitsBought")
	}

	// CoinQuantityInBaseUnitsSold
	orderMeta.CoinQuantityInBaseUnitsSold, err = VariableDecodeUint256(rr)
	if err != nil {
		return errors.Wrapf(err, "FilledDAOCoinLimitOrderMetadata.Decode: Problem reading CoinQuantityInBaseUnitsSold")
	}

	orderMeta.IsFulfilled, err = ReadBoolByte(rr)
	if err != nil {
		return errors.Wrapf(err, "FilledDAOCoinLimitOrderMetadata.Decode: Problem reading IsFulfilled")
	}
	return nil
}

func (orderMeta *FilledDAOCoinLimitOrderMetadata) GetVersionByte(blockHeight uint64) byte {
	return byte(0)
}

func (orderMeta *FilledDAOCoinLimitOrderMetadata) GetEncoderType() EncoderType {
	return EncoderTypeFilledDAOCoinLimitOrderMetadata
}

type DAOCoinLimitOrderTxindexMetadata struct {
	BuyingDAOCoinCreatorPublicKey             string
	SellingDAOCoinCreatorPublicKey            string
	ScaledExchangeRateCoinsToSellPerCoinToBuy *uint256.Int
	QuantityToFillInBaseUnits                 *uint256.Int
	FilledDAOCoinLimitOrdersMetadata          []*FilledDAOCoinLimitOrderMetadata
}

func (daoMeta *DAOCoinLimitOrderTxindexMetadata) RawEncodeWithoutMetadata(blockHeight uint64, skipMetadata ...bool) []byte {
	var data []byte

	data = append(data, EncodeByteArray([]byte(daoMeta.BuyingDAOCoinCreatorPublicKey))...)
	data = append(data, EncodeByteArray([]byte(daoMeta.SellingDAOCoinCreatorPublicKey))...)
	data = append(data, VariableEncodeUint256(daoMeta.ScaledExchangeRateCoinsToSellPerCoinToBuy)...)
	data = append(data, VariableEncodeUint256(daoMeta.QuantityToFillInBaseUnits)...)

	data = append(data, UintToBuf(uint64(len(daoMeta.FilledDAOCoinLimitOrdersMetadata)))...)
	for _, order := range daoMeta.FilledDAOCoinLimitOrdersMetadata {
		data = append(data, EncodeToBytes(blockHeight, order)...)
	}
	return data
}

func (daoMeta *DAOCoinLimitOrderTxindexMetadata) RawDecodeWithoutMetadata(blockHeight uint64, rr *bytes.Reader) error {

	buyingDAOCoinCreatorPublicKey, err := DecodeByteArray(rr)
	if err != nil {
		return errors.Wrapf(err, "DAOCoinLimitOrderTxindexMetadata.Decode: Problem reading BuyingDAOCoinCreatorPublicKey")
	}
	daoMeta.BuyingDAOCoinCreatorPublicKey = string(buyingDAOCoinCreatorPublicKey)

	sellingDAOCoinCreatorPublicKey, err := DecodeByteArray(rr)
	if err != nil {
		return errors.Wrapf(err, "DAOCoinLimitOrderTxindexMetadata.Decode: Problem reading SellingDAOCoinCreatorPublicKey")
	}
	daoMeta.SellingDAOCoinCreatorPublicKey = string(sellingDAOCoinCreatorPublicKey)

	daoMeta.ScaledExchangeRateCoinsToSellPerCoinToBuy, err = VariableDecodeUint256(rr)
	if err != nil {
		return errors.Wrapf(err, "DAOCoinLimitOrderTxindexMetadata.Decode: Problem reading ScaledExchangeRateCoinsToSellPerCoinToBuy")
	}

	daoMeta.QuantityToFillInBaseUnits, err = VariableDecodeUint256(rr)
	if err != nil {
		return errors.Wrapf(err, "DAOCoinLimitOrderTxindexMetadata.Decode: Problem reading QuantityToFillInBaseUnits")
	}

	lenFilledDAOCoinLimitOrdersMetadata, err := ReadUvarint(rr)
	if err != nil {
		return errors.Wrapf(err, "DAOCoinLimitOrderTxindexMetadata.Decode: Problem reading len lenFilledDAOCoinLimitOrdersMetadata")
	}
	for ; lenFilledDAOCoinLimitOrdersMetadata > 0; lenFilledDAOCoinLimitOrdersMetadata-- {
		filledDAOCoinLimitOrderMetadata := &FilledDAOCoinLimitOrderMetadata{}
		if exist, err := DecodeFromBytes(filledDAOCoinLimitOrderMetadata, rr); !exist || err != nil {
			return errors.Wrapf(err, "DAOCoinLimitOrderTxindexMetadata.Decode: Problem reading len FilledDAOCoinLimitOrdersMetadata")
		}
		daoMeta.FilledDAOCoinLimitOrdersMetadata = append(daoMeta.FilledDAOCoinLimitOrdersMetadata, filledDAOCoinLimitOrderMetadata)
	}
	return nil
}

func (daoMeta *DAOCoinLimitOrderTxindexMetadata) GetVersionByte(blockHeight uint64) byte {
	return byte(0)
}

func (daoMeta *DAOCoinLimitOrderTxindexMetadata) GetEncoderType() EncoderType {
	return EncoderTypeDAOCoinLimitOrderTxindexMetadata
}

type UpdateProfileTxindexMetadata struct {
	ProfilePublicKeyBase58Check string

	NewUsername    string
	NewDescription string
	NewProfilePic  string

	NewCreatorBasisPoints uint64

	NewStakeMultipleBasisPoints uint64

	IsHidden bool
}

func (txnMeta *UpdateProfileTxindexMetadata) RawEncodeWithoutMetadata(blockHeight uint64, skipMetadata ...bool) []byte {
	var data []byte

	data = append(data, EncodeByteArray([]byte(txnMeta.ProfilePublicKeyBase58Check))...)
	data = append(data, EncodeByteArray([]byte(txnMeta.NewUsername))...)
	data = append(data, EncodeByteArray([]byte(txnMeta.NewDescription))...)
	data = append(data, EncodeByteArray([]byte(txnMeta.NewProfilePic))...)
	data = append(data, UintToBuf(txnMeta.NewCreatorBasisPoints)...)
	data = append(data, UintToBuf(txnMeta.NewStakeMultipleBasisPoints)...)
	data = append(data, BoolToByte(txnMeta.IsHidden))

	return data
}

func (txnMeta *UpdateProfileTxindexMetadata) RawDecodeWithoutMetadata(blockHeight uint64, rr *bytes.Reader) error {
	var err error

	profilePublicKeyBase58CheckBytes, err := DecodeByteArray(rr)
	if err != nil {
		return errors.Wrapf(err, "UpdateProfileTxindexMetadata.Decode: problem reading ProfilePublicKeyBase58Check")
	}
	txnMeta.ProfilePublicKeyBase58Check = string(profilePublicKeyBase58CheckBytes)

	newUsernameBytes, err := DecodeByteArray(rr)
	if err != nil {
		return errors.Wrapf(err, "UpdateProfileTxindexMetadata.Decode: problem reading NewUsername")
	}
	txnMeta.NewUsername = string(newUsernameBytes)

	newDescriptionBytes, err := DecodeByteArray(rr)
	if err != nil {
		return errors.Wrapf(err, "UpdateProfileTxindexMetadata.Decode: problem reading NewDescription")
	}
	txnMeta.NewDescription = string(newDescriptionBytes)

	newProfilePicBytes, err := DecodeByteArray(rr)
	if err != nil {
		return errors.Wrapf(err, "UpdateProfileTxindexMetadata.Decode: problem reading NewProfilePic")
	}
	txnMeta.NewProfilePic = string(newProfilePicBytes)

	txnMeta.NewCreatorBasisPoints, err = ReadUvarint(rr)
	if err != nil {
		return errors.Wrapf(err, "UpdateProfileTxindexMetadata.Decode: problem reading NewCreatorBasisPoints")
	}

	txnMeta.NewStakeMultipleBasisPoints, err = ReadUvarint(rr)
	if err != nil {
		return errors.Wrapf(err, "UpdateProfileTxindexMetadata.Decode: problem reading NewStakeMultipleBasisPoints")
	}

	txnMeta.IsHidden, err = ReadBoolByte(rr)
	if err != nil {
		return errors.Wrapf(err, "UpdateProfileTxindexMetadata.Decode: problem reading IsHidden")
	}
	return nil
}

func (txnMeta *UpdateProfileTxindexMetadata) GetVersionByte(blockHeight uint64) byte {
	return 0
}

func (txnMeta *UpdateProfileTxindexMetadata) GetEncoderType() EncoderType {
	return EncoderTypeUpdateProfileTxindexMetadata
}

type SubmitPostTxindexMetadata struct {
	PostHashBeingModifiedHex string
	// PosterPublicKeyBase58Check = TransactorPublicKeyBase58Check

	// If this is a reply to an existing post, then the ParentPostHashHex
	ParentPostHashHex string
	// ParentPosterPublicKeyBase58Check in AffectedPublicKeys

	// The profiles that are mentioned are in the AffectedPublicKeys
	// MentionedPublicKeyBase58Check in AffectedPublicKeys
}

func (txnMeta *SubmitPostTxindexMetadata) RawEncodeWithoutMetadata(blockHeight uint64, skipMetadata ...bool) []byte {
	var data []byte

	data = append(data, EncodeByteArray([]byte(txnMeta.PostHashBeingModifiedHex))...)
	data = append(data, EncodeByteArray([]byte(txnMeta.ParentPostHashHex))...)
	return data
}

func (txnMeta *SubmitPostTxindexMetadata) RawDecodeWithoutMetadata(blockHeight uint64, rr *bytes.Reader) error {
	postHashBeingModifiedHexBytes, err := DecodeByteArray(rr)
	if err != nil {
		return errors.Wrapf(err, "SubmitPostTxindexMetadata.Decode: problem reading PostHashBeingModifiedHex")
	}
	txnMeta.PostHashBeingModifiedHex = string(postHashBeingModifiedHexBytes)

	parentPostHashHexBytes, err := DecodeByteArray(rr)
	if err != nil {
		return errors.Wrapf(err, "SubmitPostTxindexMetadata.Decode: problem reading ParentPostHashHex")
	}
	txnMeta.ParentPostHashHex = string(parentPostHashHexBytes)

	return nil
}

func (txnMeta *SubmitPostTxindexMetadata) GetVersionByte(blockHeight uint64) byte {
	return 0
}

func (txnMeta *SubmitPostTxindexMetadata) GetEncoderType() EncoderType {
	return EncoderTypeSubmitPostTxindexMetadata
}

type LikeTxindexMetadata struct {
	// LikerPublicKeyBase58Check = TransactorPublicKeyBase58Check
	IsUnlike bool

	PostHashHex string
	// PosterPublicKeyBase58Check in AffectedPublicKeys
}

func (txnMeta *LikeTxindexMetadata) RawEncodeWithoutMetadata(blockHeight uint64, skipMetadata ...bool) []byte {
	var data []byte

	data = append(data, BoolToByte(txnMeta.IsUnlike))
	data = append(data, EncodeByteArray([]byte(txnMeta.PostHashHex))...)
	return data
}

func (txnMeta *LikeTxindexMetadata) RawDecodeWithoutMetadata(blockHeight uint64, rr *bytes.Reader) error {
	var err error

	txnMeta.IsUnlike, err = ReadBoolByte(rr)
	if err != nil {
		return errors.Wrapf(err, "LikeTxindexMetadata.Decode: Emptry IsUnlike")
	}
	postHashHexBytes, err := DecodeByteArray(rr)
	if err != nil {
		return errors.Wrapf(err, "LikeTxindexMetadata.Decode: problem reading PostHashHex")
	}
	txnMeta.PostHashHex = string(postHashHexBytes)

	return nil
}

func (txnMeta *LikeTxindexMetadata) GetVersionByte(blockHeight uint64) byte {
	return 0
}

func (txnMeta *LikeTxindexMetadata) GetEncoderType() EncoderType {
	return EncoderTypeLikeTxindexMetadata
}

type FollowTxindexMetadata struct {
	// FollowerPublicKeyBase58Check = TransactorPublicKeyBase58Check
	// FollowedPublicKeyBase58Check in AffectedPublicKeys

	IsUnfollow bool
}

func (txnMeta *FollowTxindexMetadata) RawEncodeWithoutMetadata(blockHeight uint64, skipMetadata ...bool) []byte {
	var data []byte

	data = append(data, BoolToByte(txnMeta.IsUnfollow))
	return data
}

func (txnMeta *FollowTxindexMetadata) RawDecodeWithoutMetadata(blockHeight uint64, rr *bytes.Reader) error {
	var err error
	txnMeta.IsUnfollow, err = ReadBoolByte(rr)
	if err != nil {
		return errors.Wrapf(err, "FollowTxindexMetadata.Decode: Problem reading IsUnfollow")
	}
	return nil
}

func (txnMeta *FollowTxindexMetadata) GetVersionByte(blockHeight uint64) byte {
	return 0
}

func (txnMeta *FollowTxindexMetadata) GetEncoderType() EncoderType {
	return EncoderTypeFollowTxindexMetadata
}

type PrivateMessageTxindexMetadata struct {
	// SenderPublicKeyBase58Check = TransactorPublicKeyBase58Check
	// RecipientPublicKeyBase58Check in AffectedPublicKeys

	TimestampNanos uint64
}

func (txnMeta *PrivateMessageTxindexMetadata) RawEncodeWithoutMetadata(blockHeight uint64, skipMetadata ...bool) []byte {
	var data []byte

	data = append(data, UintToBuf(txnMeta.TimestampNanos)...)
	return data
}

func (txnMeta *PrivateMessageTxindexMetadata) RawDecodeWithoutMetadata(blockHeight uint64, rr *bytes.Reader) error {
	var err error

	txnMeta.TimestampNanos, err = ReadUvarint(rr)
	if err != nil {
		return errors.Wrapf(err, "PrivateMessageTxindexMetadata.Decode: Problem reading TimestampNanos")
	}
	return nil
}

func (txnMeta *PrivateMessageTxindexMetadata) GetVersionByte(blockHeight uint64) byte {
	return 0
}

func (txnMeta *PrivateMessageTxindexMetadata) GetEncoderType() EncoderType {
	return EncoderTypePrivateMessageTxindexMetadata
}

type SwapIdentityTxindexMetadata struct {
	// ParamUpdater = TransactorPublicKeyBase58Check

	FromPublicKeyBase58Check string
	ToPublicKeyBase58Check   string

	// Rosetta needs this information to track creator coin balances
	FromDeSoLockedNanos uint64
	ToDeSoLockedNanos   uint64
}

func (txnMeta *SwapIdentityTxindexMetadata) RawEncodeWithoutMetadata(blockHeight uint64, skipMetadata ...bool) []byte {
	var data []byte

	data = append(data, EncodeByteArray([]byte(txnMeta.FromPublicKeyBase58Check))...)
	data = append(data, EncodeByteArray([]byte(txnMeta.ToPublicKeyBase58Check))...)
	data = append(data, UintToBuf(txnMeta.FromDeSoLockedNanos)...)
	data = append(data, UintToBuf(txnMeta.ToDeSoLockedNanos)...)
	return data
}

func (txnMeta *SwapIdentityTxindexMetadata) RawDecodeWithoutMetadata(blockHeight uint64, rr *bytes.Reader) error {
	var err error

	fromPublicKeyBase58CheckBytes, err := DecodeByteArray(rr)
	if err != nil {
		return errors.Wrapf(err, "SwapIdentityTxindexMetadata.Decode: Problem reading FromPublicKeyBase58Check")
	}
	txnMeta.FromPublicKeyBase58Check = string(fromPublicKeyBase58CheckBytes)

	toPublicKeyBase58CheckBytes, err := DecodeByteArray(rr)
	if err != nil {
		return errors.Wrapf(err, "SwapIdentityTxindexMetadata.Decode: Problem reading ToPublicKeyBase58Check")
	}
	txnMeta.ToPublicKeyBase58Check = string(toPublicKeyBase58CheckBytes)

	txnMeta.FromDeSoLockedNanos, err = ReadUvarint(rr)
	if err != nil {
		return errors.Wrapf(err, "SwapIdentityTxindexMetadata.Decode: Problem reading FromDeSoLockedNanos")
	}
	txnMeta.ToDeSoLockedNanos, err = ReadUvarint(rr)
	if err != nil {
		return errors.Wrapf(err, "SwapIdentityTxindexMetadata.Decode: Problem reading ToDeSoLockedNanos")
	}
	return nil
}

func (txnMeta *SwapIdentityTxindexMetadata) GetVersionByte(blockHeight uint64) byte {
	return 0
}

func (txnMeta *SwapIdentityTxindexMetadata) GetEncoderType() EncoderType {
	return EncoderTypeSwapIdentityTxindexMetadata
}

type NFTRoyaltiesMetadata struct {
	CreatorCoinRoyaltyNanos     uint64
	CreatorRoyaltyNanos         uint64
	CreatorPublicKeyBase58Check string
	// We omit the maps when empty to save some space.
	AdditionalCoinRoyaltiesMap map[string]uint64 `json:",omitempty"`
	AdditionalDESORoyaltiesMap map[string]uint64 `json:",omitempty"`
}

func (txnMeta *NFTRoyaltiesMetadata) RawEncodeWithoutMetadata(blockHeight uint64, skipMetadata ...bool) []byte {
	var data []byte

	data = append(data, UintToBuf(txnMeta.CreatorRoyaltyNanos)...)
	data = append(data, UintToBuf(txnMeta.CreatorRoyaltyNanos)...)
	data = append(data, EncodeByteArray([]byte(txnMeta.CreatorPublicKeyBase58Check))...)
	data = append(data, EncodeMapStringUint64(txnMeta.AdditionalCoinRoyaltiesMap)...)
	data = append(data, EncodeMapStringUint64(txnMeta.AdditionalDESORoyaltiesMap)...)
	return data
}

func (txnMeta *NFTRoyaltiesMetadata) RawDecodeWithoutMetadata(blockHeight uint64, rr *bytes.Reader) error {
	var err error

	txnMeta.CreatorCoinRoyaltyNanos, err = ReadUvarint(rr)
	if err != nil {
		return errors.Wrapf(err, "NFTRoyaltiesMetadata.Decode: Problem reading CreatorCoinRoyaltyNanos")
	}
	txnMeta.CreatorRoyaltyNanos, err = ReadUvarint(rr)
	if err != nil {
		return errors.Wrapf(err, "NFTRoyaltiesMetadata.Decode: Problem reading CreatorRoyaltyNanos")
	}
	creatorPublicKeyBase58CheckBytes, err := DecodeByteArray(rr)
	if err != nil {
		return errors.Wrapf(err, "NFTRoyaltiesMetadata.Decode: Problem reading CreatorPublicKeyBase58Check")
	}
	txnMeta.CreatorPublicKeyBase58Check = string(creatorPublicKeyBase58CheckBytes)

	txnMeta.AdditionalCoinRoyaltiesMap, err = DecodeMapStringUint64(rr)
	if err != nil {
		return errors.Wrapf(err, "NFTRoyaltiesMetadata.Decode: Problem reading AdditionalCoinRoyaltiesMap")
	}
	txnMeta.AdditionalDESORoyaltiesMap, err = DecodeMapStringUint64(rr)
	if err != nil {
		return errors.Wrapf(err, "NFTRoyaltiesMetadata.Decode: Problem reading AdditionalDESORoyaltiesMap")
	}
	return nil
}

func (txnMeta *NFTRoyaltiesMetadata) GetVersionByte(blockHeight uint64) byte {
	return 0
}

func (txnMeta *NFTRoyaltiesMetadata) GetEncoderType() EncoderType {
	return EncoderTypeNFTRoyaltiesMetadata
}

type NFTBidTxindexMetadata struct {
	NFTPostHashHex            string
	SerialNumber              uint64
	BidAmountNanos            uint64
	IsBuyNowBid               bool
	OwnerPublicKeyBase58Check string
	// We omit the empty object here as a bid that doesn't trigger a "buy now" operation will have no royalty metadata
	NFTRoyaltiesMetadata *NFTRoyaltiesMetadata `json:",omitempty"`
}

func (txnMeta *NFTBidTxindexMetadata) RawEncodeWithoutMetadata(blockHeight uint64, skipMetadata ...bool) []byte {
	var data []byte

	data = append(data, EncodeByteArray([]byte(txnMeta.NFTPostHashHex))...)
	data = append(data, UintToBuf(txnMeta.SerialNumber)...)
	data = append(data, UintToBuf(txnMeta.BidAmountNanos)...)
	data = append(data, BoolToByte(txnMeta.IsBuyNowBid))
	data = append(data, EncodeByteArray([]byte(txnMeta.OwnerPublicKeyBase58Check))...)
	data = append(data, EncodeToBytes(blockHeight, txnMeta.NFTRoyaltiesMetadata, skipMetadata...)...)
	return data
}

func (txnMeta *NFTBidTxindexMetadata) RawDecodeWithoutMetadata(blockHeight uint64, rr *bytes.Reader) error {
	var err error

	NFTPostHashHexBytes, err := DecodeByteArray(rr)
	if err != nil {
		return errors.Wrapf(err, "NFTBidTxindexMetadata.Decode: Problem reading NFTPostHashHex")
	}
	txnMeta.NFTPostHashHex = string(NFTPostHashHexBytes)

	txnMeta.SerialNumber, err = ReadUvarint(rr)
	if err != nil {
		return errors.Wrapf(err, "NFTBidTxindexMetadata.Decode: Problem reading SerialNumber")
	}
	txnMeta.BidAmountNanos, err = ReadUvarint(rr)
	if err != nil {
		return errors.Wrapf(err, "NFTBidTxindexMetadata.Decode: Problem reading BidAmountNanos")
	}
	txnMeta.IsBuyNowBid, err = ReadBoolByte(rr)
	if err != nil {
		return errors.Wrapf(err, "NFTBidTxindexMetadata.Decode: Problem reading IsBuyNowBid")
	}

	ownerPublicKeyBase58CheckBytes, err := DecodeByteArray(rr)
	if err != nil {
		return errors.Wrapf(err, "NFTBidTxindexMetadata.Decode: Problem reading OwnerPublicKeyBase58Check")
	}
	txnMeta.OwnerPublicKeyBase58Check = string(ownerPublicKeyBase58CheckBytes)

	txnMeta.NFTRoyaltiesMetadata = &NFTRoyaltiesMetadata{}
	if exists, err := DecodeFromBytes(txnMeta.NFTRoyaltiesMetadata, rr); !exists || err != nil {
		return errors.Wrapf(err, "NFTBidTxindexMetadata.Decode: Problem reading NFTRoyaltiesMetadata")
	}

	return nil
}

func (txnMeta *NFTBidTxindexMetadata) GetVersionByte(blockHeight uint64) byte {
	return 0
}

func (txnMeta *NFTBidTxindexMetadata) GetEncoderType() EncoderType {
	return EncoderTypeNFTBidTxindexMetadata
}

type AcceptNFTBidTxindexMetadata struct {
	NFTPostHashHex       string
	SerialNumber         uint64
	BidAmountNanos       uint64
	NFTRoyaltiesMetadata *NFTRoyaltiesMetadata
}

func (txnMeta *AcceptNFTBidTxindexMetadata) RawEncodeWithoutMetadata(blockHeight uint64, skipMetadata ...bool) []byte {
	var data []byte

	data = append(data, EncodeByteArray([]byte(txnMeta.NFTPostHashHex))...)
	data = append(data, UintToBuf(txnMeta.SerialNumber)...)
	data = append(data, UintToBuf(txnMeta.BidAmountNanos)...)
	data = append(data, EncodeToBytes(blockHeight, txnMeta.NFTRoyaltiesMetadata, skipMetadata...)...)

	return data
}

func (txnMeta *AcceptNFTBidTxindexMetadata) RawDecodeWithoutMetadata(blockHeight uint64, rr *bytes.Reader) error {
	var err error

	NFTPostHashHexBytes, err := DecodeByteArray(rr)
	if err != nil {
		return errors.Wrapf(err, "AcceptNFTBidTxindexMetadata.Decode: problem reading NFTPostHashHex")
	}
	txnMeta.NFTPostHashHex = string(NFTPostHashHexBytes)

	txnMeta.SerialNumber, err = ReadUvarint(rr)
	if err != nil {
		return errors.Wrapf(err, "AcceptNFTBidTxindexMetadata.Decode: problem reading SerialNumber")
	}
	txnMeta.BidAmountNanos, err = ReadUvarint(rr)
	if err != nil {
		return errors.Wrapf(err, "AcceptNFTBidTxindexMetadata.Decode: problem reading BidAmountNanos")
	}
	txnMeta.NFTRoyaltiesMetadata = &NFTRoyaltiesMetadata{}
	if exists, err := DecodeFromBytes(txnMeta.NFTRoyaltiesMetadata, rr); !exists || err != nil {
		return errors.Wrapf(err, "AcceptNFTBidTxindexMetadata.Decode: problem reading NFTRoyaltiesMetadata")
	}
	return nil
}

func (txnMeta *AcceptNFTBidTxindexMetadata) GetVersionByte(blockHeight uint64) byte {
	return 0
}

func (txnMeta *AcceptNFTBidTxindexMetadata) GetEncoderType() EncoderType {
	return EncoderTypeAcceptNFTBidTxindexMetadata
}

type NFTTransferTxindexMetadata struct {
	NFTPostHashHex string
	SerialNumber   uint64
}

func (txnMeta *NFTTransferTxindexMetadata) RawEncodeWithoutMetadata(blockHeight uint64, skipMetadata ...bool) []byte {
	var data []byte

	data = append(data, EncodeByteArray([]byte(txnMeta.NFTPostHashHex))...)
	data = append(data, UintToBuf(txnMeta.SerialNumber)...)

	return data
}

func (txnMeta *NFTTransferTxindexMetadata) RawDecodeWithoutMetadata(blockHeight uint64, rr *bytes.Reader) error {
	var err error

	NFTPostHashHexBytes, err := DecodeByteArray(rr)
	if err != nil {
		return errors.Wrapf(err, "NFTTransferTxindexMetadata.Decode: problem reading NFTPostHashHex")
	}
	txnMeta.NFTPostHashHex = string(NFTPostHashHexBytes)

	txnMeta.SerialNumber, err = ReadUvarint(rr)
	if err != nil {
		return errors.Wrapf(err, "NFTTransferTxindexMetadata.Decode: problem reading SerialNumber")
	}

	return nil
}

func (txnMeta *NFTTransferTxindexMetadata) GetVersionByte(blockHeight uint64) byte {
	return 0
}

func (txnMeta *NFTTransferTxindexMetadata) GetEncoderType() EncoderType {
	return EncoderTypeNFTTransferTxindexMetadata
}

type AcceptNFTTransferTxindexMetadata struct {
	NFTPostHashHex string
	SerialNumber   uint64
}

func (txnMeta *AcceptNFTTransferTxindexMetadata) RawEncodeWithoutMetadata(blockHeight uint64, skipMetadata ...bool) []byte {
	var data []byte

	data = append(data, EncodeByteArray([]byte(txnMeta.NFTPostHashHex))...)
	data = append(data, UintToBuf(txnMeta.SerialNumber)...)
	return data
}

func (txnMeta *AcceptNFTTransferTxindexMetadata) RawDecodeWithoutMetadata(blockHeight uint64, rr *bytes.Reader) error {
	var err error

	NFTPostHashHex, err := DecodeByteArray(rr)
	if err != nil {
		return errors.Wrapf(err, "AcceptNFTTransferTxindexMetadata.Decode: problem reading NFTPostHashHex")
	}
	txnMeta.NFTPostHashHex = string(NFTPostHashHex)

	txnMeta.SerialNumber, err = ReadUvarint(rr)
	if err != nil {
		return errors.Wrapf(err, "AcceptNFTTransferTxindexMetadata.Decode: problem reading SerialNumber")
	}
	return nil
}

func (txnMeta *AcceptNFTTransferTxindexMetadata) GetVersionByte(blockHeight uint64) byte {
	return 0
}

func (txnMeta *AcceptNFTTransferTxindexMetadata) GetEncoderType() EncoderType {
	return EncoderTypeAcceptNFTTransferTxindexMetadata
}

type BurnNFTTxindexMetadata struct {
	NFTPostHashHex string
	SerialNumber   uint64
}

func (txnMeta *BurnNFTTxindexMetadata) RawEncodeWithoutMetadata(blockHeight uint64, skipMetadata ...bool) []byte {
	var data []byte

	data = append(data, EncodeByteArray([]byte(txnMeta.NFTPostHashHex))...)
	data = append(data, UintToBuf(txnMeta.SerialNumber)...)

	return data
}

func (txnMeta *BurnNFTTxindexMetadata) RawDecodeWithoutMetadata(blockHeight uint64, rr *bytes.Reader) error {
	var err error

	NFTPostHashHex, err := DecodeByteArray(rr)
	if err != nil {
		return errors.Wrapf(err, "BurnNFTTxindexMetadata.Decode: problem reading NFTPostHashHex")
	}
	txnMeta.NFTPostHashHex = string(NFTPostHashHex)

	txnMeta.SerialNumber, err = ReadUvarint(rr)
	if err != nil {
		return errors.Wrapf(err, "BurnNFTTxindexMetadata.Decode: problem reading SerialNumber")
	}
	return nil
}

func (txnMeta *BurnNFTTxindexMetadata) GetVersionByte(blockHeight uint64) byte {
	return 0
}

func (txnMeta *BurnNFTTxindexMetadata) GetEncoderType() EncoderType {
	return EncoderTypeBurnNFTTxindexMetadata
}

type CreateNFTTxindexMetadata struct {
	NFTPostHashHex             string
	AdditionalCoinRoyaltiesMap map[string]uint64 `json:",omitempty"`
	AdditionalDESORoyaltiesMap map[string]uint64 `json:",omitempty"`
}

func (txnMeta *CreateNFTTxindexMetadata) RawEncodeWithoutMetadata(blockHeight uint64, skipMetadata ...bool) []byte {
	var data []byte

	data = append(data, EncodeByteArray([]byte(txnMeta.NFTPostHashHex))...)
	data = append(data, EncodeMapStringUint64(txnMeta.AdditionalCoinRoyaltiesMap)...)
	data = append(data, EncodeMapStringUint64(txnMeta.AdditionalDESORoyaltiesMap)...)

	return data
}

func (txnMeta *CreateNFTTxindexMetadata) RawDecodeWithoutMetadata(blockHeight uint64, rr *bytes.Reader) error {
	var err error

	NFTPostHashHexBytes, err := DecodeByteArray(rr)
	if err != nil {
		return errors.Wrapf(err, "CreateNFTTxindexMetadata.Decode: problem reading NFTPostHashHex")
	}
	txnMeta.NFTPostHashHex = string(NFTPostHashHexBytes)

	txnMeta.AdditionalCoinRoyaltiesMap, err = DecodeMapStringUint64(rr)
	if err != nil {
		return errors.Wrapf(err, "CreateNFTTxindexMetadata.Decode: problem reading AdditionalCoinRoyaltiesMap")
	}
	txnMeta.AdditionalDESORoyaltiesMap, err = DecodeMapStringUint64(rr)
	if err != nil {
		return errors.Wrapf(err, "CreateNFTTxindexMetadata.Decode: problem reading AdditionalDESORoyaltiesMap")
	}

	return nil
}

func (txnMeta *CreateNFTTxindexMetadata) GetVersionByte(blockHeight uint64) byte {
	return 0
}

func (txnMeta *CreateNFTTxindexMetadata) GetEncoderType() EncoderType {
	return EncoderTypeCreateNFTTxindexMetadata
}

type UpdateNFTTxindexMetadata struct {
	NFTPostHashHex string
	IsForSale      bool
}

func (txnMeta *UpdateNFTTxindexMetadata) RawEncodeWithoutMetadata(blockHeight uint64, skipMetadata ...bool) []byte {
	var data []byte

	data = append(data, EncodeByteArray([]byte(txnMeta.NFTPostHashHex))...)
	data = append(data, BoolToByte(txnMeta.IsForSale))

	return data
}

func (txnMeta *UpdateNFTTxindexMetadata) RawDecodeWithoutMetadata(blockHeight uint64, rr *bytes.Reader) error {
	var err error

	NFTPostHashHexBytes, err := DecodeByteArray(rr)
	if err != nil {
		return errors.Wrapf(err, "UpdateNFTTxindexMetadata.Decode: Problem reading NFTPostHashHex")
	}
	txnMeta.NFTPostHashHex = string(NFTPostHashHexBytes)
	txnMeta.IsForSale, err = ReadBoolByte(rr)
	if err != nil {
		return errors.Wrapf(err, "UpdateNFTTxindexMetadata.Decode: Problem reading IsForSale")

	}
	return nil
}

func (txnMeta *UpdateNFTTxindexMetadata) GetVersionByte(blockHeight uint64) byte {
	return 0
}

func (txnMeta *UpdateNFTTxindexMetadata) GetEncoderType() EncoderType {
	return EncoderTypeUpdateNFTTxindexMetadata
}

type TransactionMetadata struct {
	BlockHashHex    string
	TxnIndexInBlock uint64
	TxnType         string
	// All transactions have a public key who executed the transaction and some
	// public keys that are affected by the transaction. Notifications are created
	// for the affected public keys. _getPublicKeysForTxn uses this to set entries in the
	// database.
	TransactorPublicKeyBase58Check string
	AffectedPublicKeys             []*AffectedPublicKey

	// We store these outputs so we don't have to load the full transaction from disk
	// when looking up output amounts
	TxnOutputs []*DeSoOutput

	BasicTransferTxindexMetadata         *BasicTransferTxindexMetadata         `json:",omitempty"`
	BitcoinExchangeTxindexMetadata       *BitcoinExchangeTxindexMetadata       `json:",omitempty"`
	CreatorCoinTxindexMetadata           *CreatorCoinTxindexMetadata           `json:",omitempty"`
	CreatorCoinTransferTxindexMetadata   *CreatorCoinTransferTxindexMetadata   `json:",omitempty"`
	UpdateProfileTxindexMetadata         *UpdateProfileTxindexMetadata         `json:",omitempty"`
	SubmitPostTxindexMetadata            *SubmitPostTxindexMetadata            `json:",omitempty"`
	LikeTxindexMetadata                  *LikeTxindexMetadata                  `json:",omitempty"`
	FollowTxindexMetadata                *FollowTxindexMetadata                `json:",omitempty"`
	PrivateMessageTxindexMetadata        *PrivateMessageTxindexMetadata        `json:",omitempty"`
	SwapIdentityTxindexMetadata          *SwapIdentityTxindexMetadata          `json:",omitempty"`
	NFTBidTxindexMetadata                *NFTBidTxindexMetadata                `json:",omitempty"`
	AcceptNFTBidTxindexMetadata          *AcceptNFTBidTxindexMetadata          `json:",omitempty"`
	NFTTransferTxindexMetadata           *NFTTransferTxindexMetadata           `json:",omitempty"`
	AcceptNFTTransferTxindexMetadata     *AcceptNFTTransferTxindexMetadata     `json:",omitempty"`
	BurnNFTTxindexMetadata               *BurnNFTTxindexMetadata               `json:",omitempty"`
	DAOCoinTxindexMetadata               *DAOCoinTxindexMetadata               `json:",omitempty"`
	DAOCoinTransferTxindexMetadata       *DAOCoinTransferTxindexMetadata       `json:",omitempty"`
	CreateNFTTxindexMetadata             *CreateNFTTxindexMetadata             `json:",omitempty"`
	UpdateNFTTxindexMetadata             *UpdateNFTTxindexMetadata             `json:",omitempty"`
	DAOCoinLimitOrderTxindexMetadata     *DAOCoinLimitOrderTxindexMetadata     `json:",omitempty"`
	CreateUserAssociationTxindexMetadata *CreateUserAssociationTxindexMetadata `json:",omitempty"`
	DeleteUserAssociationTxindexMetadata *DeleteUserAssociationTxindexMetadata `json:",omitempty"`
	CreatePostAssociationTxindexMetadata *CreatePostAssociationTxindexMetadata `json:",omitempty"`
	DeletePostAssociationTxindexMetadata *DeletePostAssociationTxindexMetadata `json:",omitempty"`
	AccessGroupTxindexMetadata           *AccessGroupTxindexMetadata           `json:",omitempty"`
	AccessGroupMembersTxindexMetadata    *AccessGroupMembersTxindexMetadata    `json:",omitempty"`
	NewMessageTxindexMetadata            *NewMessageTxindexMetadata            `json:",omitempty"`
	RegisterAsValidatorTxindexMetadata   *RegisterAsValidatorTxindexMetadata   `json:",omitempty"`
	UnregisterAsValidatorTxindexMetadata *UnregisterAsValidatorTxindexMetadata `json:",omitempty"`
	StakeTxindexMetadata                 *StakeTxindexMetadata                 `json:",omitempty"`
	UnstakeTxindexMetadata               *UnstakeTxindexMetadata               `json:",omitempty"`
	UnlockStakeTxindexMetadata           *UnlockStakeTxindexMetadata           `json:",omitempty"`
	UnjailValidatorTxindexMetadata       *UnjailValidatorTxindexMetadata       `json:",omitempty"`
}

func (txnMeta *TransactionMetadata) RawEncodeWithoutMetadata(blockHeight uint64, skipMetadata ...bool) []byte {
	var data []byte

	data = append(data, EncodeByteArray([]byte(txnMeta.BlockHashHex))...)
	data = append(data, UintToBuf(txnMeta.TxnIndexInBlock)...)
	data = append(data, EncodeByteArray([]byte(txnMeta.TxnType))...)
	data = append(data, EncodeByteArray([]byte(txnMeta.TransactorPublicKeyBase58Check))...)

	data = append(data, UintToBuf(uint64(len(txnMeta.AffectedPublicKeys)))...)
	for _, affectedKey := range txnMeta.AffectedPublicKeys {
		data = append(data, EncodeToBytes(blockHeight, affectedKey, skipMetadata...)...)
	}

	data = append(data, UintToBuf(uint64(len(txnMeta.TxnOutputs)))...)
	for _, output := range txnMeta.TxnOutputs {
		data = append(data, EncodeToBytes(blockHeight, output, skipMetadata...)...)
	}

	// encoding BasicTransferTxindexMetadata
	data = append(data, EncodeToBytes(blockHeight, txnMeta.BasicTransferTxindexMetadata, skipMetadata...)...)
	// encoding BitcoinExchangeTxindexMetadata
	data = append(data, EncodeToBytes(blockHeight, txnMeta.BitcoinExchangeTxindexMetadata, skipMetadata...)...)
	// encoding CreatorCoinTxindexMetadata
	data = append(data, EncodeToBytes(blockHeight, txnMeta.CreatorCoinTxindexMetadata, skipMetadata...)...)
	// encoding CreatorCoinTransferTxindexMetadata
	data = append(data, EncodeToBytes(blockHeight, txnMeta.CreatorCoinTransferTxindexMetadata, skipMetadata...)...)
	// encoding UpdateProfileTxindexMetadata
	data = append(data, EncodeToBytes(blockHeight, txnMeta.UpdateProfileTxindexMetadata, skipMetadata...)...)
	// encoding SubmitPostTxindexMetadata
	data = append(data, EncodeToBytes(blockHeight, txnMeta.SubmitPostTxindexMetadata, skipMetadata...)...)
	// encoding LikeTxindexMetadata
	data = append(data, EncodeToBytes(blockHeight, txnMeta.LikeTxindexMetadata, skipMetadata...)...)
	// encoding FollowTxindexMetadata
	data = append(data, EncodeToBytes(blockHeight, txnMeta.FollowTxindexMetadata, skipMetadata...)...)
	// encoding PrivateMessageTxindexMetadata
	data = append(data, EncodeToBytes(blockHeight, txnMeta.PrivateMessageTxindexMetadata, skipMetadata...)...)
	// encoding SwapIdentityTxindexMetadata
	data = append(data, EncodeToBytes(blockHeight, txnMeta.SwapIdentityTxindexMetadata, skipMetadata...)...)
	// encoding NFTBidTxindexMetadata
	data = append(data, EncodeToBytes(blockHeight, txnMeta.NFTBidTxindexMetadata, skipMetadata...)...)
	// encoding AcceptNFTBidTxindexMetadata
	data = append(data, EncodeToBytes(blockHeight, txnMeta.AcceptNFTBidTxindexMetadata, skipMetadata...)...)
	// encoding NFTTransferTxindexMetadata
	data = append(data, EncodeToBytes(blockHeight, txnMeta.NFTTransferTxindexMetadata, skipMetadata...)...)
	// encoding AcceptNFTTransferTxindexMetadata
	data = append(data, EncodeToBytes(blockHeight, txnMeta.AcceptNFTTransferTxindexMetadata, skipMetadata...)...)
	// encoding BurnNFTTxindexMetadata
	data = append(data, EncodeToBytes(blockHeight, txnMeta.BurnNFTTxindexMetadata, skipMetadata...)...)
	// encoding DAOCoinTxindexMetadata
	data = append(data, EncodeToBytes(blockHeight, txnMeta.DAOCoinTxindexMetadata, skipMetadata...)...)
	// encoding DAOCoinTransferTxindexMetadata
	data = append(data, EncodeToBytes(blockHeight, txnMeta.DAOCoinTransferTxindexMetadata, skipMetadata...)...)
	// encoding CreateNFTTxindexMetadata
	data = append(data, EncodeToBytes(blockHeight, txnMeta.CreateNFTTxindexMetadata, skipMetadata...)...)
	// encoding UpdateNFTTxindexMetadata
	data = append(data, EncodeToBytes(blockHeight, txnMeta.UpdateNFTTxindexMetadata, skipMetadata...)...)
	// encoding DAOCoinLimitOrderTxindexMetadata
	data = append(data, EncodeToBytes(blockHeight, txnMeta.DAOCoinLimitOrderTxindexMetadata, skipMetadata...)...)

	if MigrationTriggered(blockHeight, AssociationsAndAccessGroupsMigration) {
		// encoding CreateUserAssociationTxindexMetadata
		data = append(data, EncodeToBytes(blockHeight, txnMeta.CreateUserAssociationTxindexMetadata, skipMetadata...)...)
		// encoding DeleteUserAssociationTxindexMetadata
		data = append(data, EncodeToBytes(blockHeight, txnMeta.DeleteUserAssociationTxindexMetadata, skipMetadata...)...)
		// encoding CreatePostAssociationTxindexMetadata
		data = append(data, EncodeToBytes(blockHeight, txnMeta.CreatePostAssociationTxindexMetadata, skipMetadata...)...)
		// encoding DeletePostAssociationTxindexMetadata
		data = append(data, EncodeToBytes(blockHeight, txnMeta.DeletePostAssociationTxindexMetadata, skipMetadata...)...)
	}

	if MigrationTriggered(blockHeight, AssociationsAndAccessGroupsMigration) {
		// encoding AccessGroupTxindexMetadata
		data = append(data, EncodeToBytes(blockHeight, txnMeta.AccessGroupTxindexMetadata, skipMetadata...)...)
		// encoding AccessGroupMembersTxindexMetadata
		data = append(data, EncodeToBytes(blockHeight, txnMeta.AccessGroupMembersTxindexMetadata, skipMetadata...)...)
		// encoding NewMessageTxindexMetadata
		data = append(data, EncodeToBytes(blockHeight, txnMeta.NewMessageTxindexMetadata, skipMetadata...)...)
	}

	if MigrationTriggered(blockHeight, ProofOfStakeNewTxnTypesMigration) {
		// encoding RegisterAsValidatorTxindexMetadata
		data = append(data, EncodeToBytes(blockHeight, txnMeta.RegisterAsValidatorTxindexMetadata, skipMetadata...)...)
		// encoding UnregisterAsValidatorTxindexMetadata
		data = append(data, EncodeToBytes(blockHeight, txnMeta.UnregisterAsValidatorTxindexMetadata, skipMetadata...)...)
		// encoding StakeTxindexMetadata
		data = append(data, EncodeToBytes(blockHeight, txnMeta.StakeTxindexMetadata, skipMetadata...)...)
		// encoding UnstakeTxindexMetadata
		data = append(data, EncodeToBytes(blockHeight, txnMeta.UnstakeTxindexMetadata, skipMetadata...)...)
		// encoding UnlockStakeTxindexMetadata
		data = append(data, EncodeToBytes(blockHeight, txnMeta.UnlockStakeTxindexMetadata, skipMetadata...)...)
		// encoding UnjailValidatorTxindexMetadata
		data = append(data, EncodeToBytes(blockHeight, txnMeta.UnjailValidatorTxindexMetadata, skipMetadata...)...)
	}

	return data
}

func (txnMeta *TransactionMetadata) RawDecodeWithoutMetadata(blockHeight uint64, rr *bytes.Reader) error {
	var err error

	blockHashHexBytes, err := DecodeByteArray(rr)
	if err != nil {
		return errors.Wrapf(err, "TransactionMetadata.Decode: problem reading BlockHashHexBytes")
	}
	txnMeta.BlockHashHex = string(blockHashHexBytes)

	txnMeta.TxnIndexInBlock, err = ReadUvarint(rr)
	if err != nil {
		return errors.Wrapf(err, "TransactionMetadata.Decode: problem reading TxnIndexInBlock")
	}

	txnTypeBytes, err := DecodeByteArray(rr)
	if err != nil {
		return errors.Wrapf(err, "TransactionMetadata.Decode: problem reading TxnType")
	}
	txnMeta.TxnType = string(txnTypeBytes)

	transactorPublicKeyBase58CheckBytes, err := DecodeByteArray(rr)
	if err != nil {
		return errors.Wrapf(err, "TransactionMetadata.Decode: problem reading TransactorPublicKeyBase58Check")
	}
	txnMeta.TransactorPublicKeyBase58Check = string(transactorPublicKeyBase58CheckBytes)

	lenAffectedPublicKeys, err := ReadUvarint(rr)
	if err != nil {
		return errors.Wrapf(err, "TransactionMetadata.Decode: problem reading len AffectedPublicKeys")
	}
	for ; lenAffectedPublicKeys > 0; lenAffectedPublicKeys-- {
		affectedPublicKey := &AffectedPublicKey{}
		if exists, err := DecodeFromBytes(affectedPublicKey, rr); !exists || err != nil {
			return errors.Wrapf(err, "TransactionMetadata.Decode: problem reading AffectedPublicKey")
		}
		txnMeta.AffectedPublicKeys = append(txnMeta.AffectedPublicKeys, affectedPublicKey)
	}

	lenTxnOutputs, err := ReadUvarint(rr)
	if err != nil {
		return errors.Wrapf(err, "TransactionMetadata.Decode: problem reading len TxnOutputs")
	}
	for ; lenTxnOutputs > 0; lenTxnOutputs-- {
		txnOutput := &DeSoOutput{}
		if exists, err := DecodeFromBytes(txnOutput, rr); !exists || err != nil {
			return errors.Wrapf(err, "TransactionMetadata.Decode: problem reading TxnOutput")
		}
		txnMeta.TxnOutputs = append(txnMeta.TxnOutputs, txnOutput)
	}

	// decoding BasicTransferTxindexMetadata
	CopyBasicTransferTxindexMetadata := &BasicTransferTxindexMetadata{}
	if exist, err := DecodeFromBytes(CopyBasicTransferTxindexMetadata, rr); exist && err == nil {
		txnMeta.BasicTransferTxindexMetadata = CopyBasicTransferTxindexMetadata
	} else if err != nil {
		return errors.Wrapf(err, "TransactionMetadata.Decode: Problem reading BasicTransferTxindexMetadata")
	}
	// decoding BitcoinExchangeTxindexMetadata
	CopyBitcoinExchangeTxindexMetadata := &BitcoinExchangeTxindexMetadata{}
	if exist, err := DecodeFromBytes(CopyBitcoinExchangeTxindexMetadata, rr); exist && err == nil {
		txnMeta.BitcoinExchangeTxindexMetadata = CopyBitcoinExchangeTxindexMetadata
	} else if err != nil {
		return errors.Wrapf(err, "TransactionMetadata.Decode: Problem reading BitcoinExchangeTxindexMetadata")
	}
	// decoding CreatorCoinTxindexMetadata
	CopyCreatorCoinTxindexMetadata := &CreatorCoinTxindexMetadata{}
	if exist, err := DecodeFromBytes(CopyCreatorCoinTxindexMetadata, rr); exist && err == nil {
		txnMeta.CreatorCoinTxindexMetadata = CopyCreatorCoinTxindexMetadata
	} else if err != nil {
		return errors.Wrapf(err, "TransactionMetadata.Decode: Problem reading CreatorCoinTxindexMetadata")
	}
	// decoding CreatorCoinTransferTxindexMetadata
	CopyCreatorCoinTransferTxindexMetadata := &CreatorCoinTransferTxindexMetadata{}
	if exist, err := DecodeFromBytes(CopyCreatorCoinTransferTxindexMetadata, rr); exist && err == nil {
		txnMeta.CreatorCoinTransferTxindexMetadata = CopyCreatorCoinTransferTxindexMetadata
	} else if err != nil {
		return errors.Wrapf(err, "TransactionMetadata.Decode: Problem reading CreatorCoinTransferTxindexMetadata")
	}
	// decoding UpdateProfileTxindexMetadata
	CopyUpdateProfileTxindexMetadata := &UpdateProfileTxindexMetadata{}
	if exist, err := DecodeFromBytes(CopyUpdateProfileTxindexMetadata, rr); exist && err == nil {
		txnMeta.UpdateProfileTxindexMetadata = CopyUpdateProfileTxindexMetadata
	} else if err != nil {
		return errors.Wrapf(err, "TransactionMetadata.Decode: Problem reading UpdateProfileTxindexMetadata")
	}
	// decoding SubmitPostTxindexMetadata
	CopySubmitPostTxindexMetadata := &SubmitPostTxindexMetadata{}
	if exist, err := DecodeFromBytes(CopySubmitPostTxindexMetadata, rr); exist && err == nil {
		txnMeta.SubmitPostTxindexMetadata = CopySubmitPostTxindexMetadata
	} else if err != nil {
		return errors.Wrapf(err, "TransactionMetadata.Decode: Problem reading SubmitPostTxindexMetadata")
	}
	// decoding LikeTxindexMetadata
	CopyLikeTxindexMetadata := &LikeTxindexMetadata{}
	if exist, err := DecodeFromBytes(CopyLikeTxindexMetadata, rr); exist && err == nil {
		txnMeta.LikeTxindexMetadata = CopyLikeTxindexMetadata
	} else if err != nil {
		return errors.Wrapf(err, "TransactionMetadata.Decode: Problem reading LikeTxindexMetadata")
	}
	// decoding FollowTxindexMetadata
	CopyFollowTxindexMetadata := &FollowTxindexMetadata{}
	if exist, err := DecodeFromBytes(CopyFollowTxindexMetadata, rr); exist && err == nil {
		txnMeta.FollowTxindexMetadata = CopyFollowTxindexMetadata
	} else if err != nil {
		return errors.Wrapf(err, "TransactionMetadata.Decode: Problem reading FollowTxindexMetadata")
	}
	// decoding PrivateMessageTxindexMetadata
	CopyPrivateMessageTxindexMetadata := &PrivateMessageTxindexMetadata{}
	if exist, err := DecodeFromBytes(CopyPrivateMessageTxindexMetadata, rr); exist && err == nil {
		txnMeta.PrivateMessageTxindexMetadata = CopyPrivateMessageTxindexMetadata
	} else if err != nil {
		return errors.Wrapf(err, "TransactionMetadata.Decode: Problem reading PrivateMessageTxindexMetadata")
	}
	// decoding SwapIdentityTxindexMetadata
	CopySwapIdentityTxindexMetadata := &SwapIdentityTxindexMetadata{}
	if exist, err := DecodeFromBytes(CopySwapIdentityTxindexMetadata, rr); exist && err == nil {
		txnMeta.SwapIdentityTxindexMetadata = CopySwapIdentityTxindexMetadata
	} else if err != nil {
		return errors.Wrapf(err, "TransactionMetadata.Decode: Problem reading SwapIdentityTxindexMetadata")
	}
	// decoding NFTBidTxindexMetadata
	CopyNFTBidTxindexMetadata := &NFTBidTxindexMetadata{}
	if exist, err := DecodeFromBytes(CopyNFTBidTxindexMetadata, rr); exist && err == nil {
		txnMeta.NFTBidTxindexMetadata = CopyNFTBidTxindexMetadata
	} else if err != nil {
		return errors.Wrapf(err, "TransactionMetadata.Decode: Problem reading NFTBidTxindexMetadata")
	}
	// decoding AcceptNFTBidTxindexMetadata
	CopyAcceptNFTBidTxindexMetadata := &AcceptNFTBidTxindexMetadata{}
	if exist, err := DecodeFromBytes(CopyAcceptNFTBidTxindexMetadata, rr); exist && err == nil {
		txnMeta.AcceptNFTBidTxindexMetadata = CopyAcceptNFTBidTxindexMetadata
	} else if err != nil {
		return errors.Wrapf(err, "TransactionMetadata.Decode: Problem reading AcceptNFTBidTxindexMetadata")
	}
	// decoding NFTTransferTxindexMetadata
	CopyNFTTransferTxindexMetadata := &NFTTransferTxindexMetadata{}
	if exist, err := DecodeFromBytes(CopyNFTTransferTxindexMetadata, rr); exist && err == nil {
		txnMeta.NFTTransferTxindexMetadata = CopyNFTTransferTxindexMetadata
	} else if err != nil {
		return errors.Wrapf(err, "TransactionMetadata.Decode: Problem reading NFTTransferTxindexMetadata")
	}
	// decoding AcceptNFTTransferTxindexMetadata
	CopyAcceptNFTTransferTxindexMetadata := &AcceptNFTTransferTxindexMetadata{}
	if exist, err := DecodeFromBytes(CopyAcceptNFTTransferTxindexMetadata, rr); exist && err == nil {
		txnMeta.AcceptNFTTransferTxindexMetadata = CopyAcceptNFTTransferTxindexMetadata
	} else if err != nil {
		return errors.Wrapf(err, "TransactionMetadata.Decode: Problem reading AcceptNFTTransferTxindexMetadata")
	}
	// decoding BurnNFTTxindexMetadata
	CopyBurnNFTTxindexMetadata := &BurnNFTTxindexMetadata{}
	if exist, err := DecodeFromBytes(CopyBurnNFTTxindexMetadata, rr); exist && err == nil {
		txnMeta.BurnNFTTxindexMetadata = CopyBurnNFTTxindexMetadata
	} else if err != nil {
		return errors.Wrapf(err, "TransactionMetadata.Decode: Problem reading BurnNFTTxindexMetadata")
	}
	// decoding DAOCoinTxindexMetadata
	CopyDAOCoinTxindexMetadata := &DAOCoinTxindexMetadata{}
	if exist, err := DecodeFromBytes(CopyDAOCoinTxindexMetadata, rr); exist && err == nil {
		txnMeta.DAOCoinTxindexMetadata = CopyDAOCoinTxindexMetadata
	} else if err != nil {
		return errors.Wrapf(err, "TransactionMetadata.Decode: Problem reading DAOCoinTxindexMetadata")
	}
	// decoding DAOCoinTransferTxindexMetadata
	CopyDAOCoinTransferTxindexMetadata := &DAOCoinTransferTxindexMetadata{}
	if exist, err := DecodeFromBytes(CopyDAOCoinTransferTxindexMetadata, rr); exist && err == nil {
		txnMeta.DAOCoinTransferTxindexMetadata = CopyDAOCoinTransferTxindexMetadata
	} else if err != nil {
		return errors.Wrapf(err, "TransactionMetadata.Decode: Problem reading DAOCoinTransferTxindexMetadata")
	}
	// decoding CreateNFTTxindexMetadata
	CopyCreateNFTTxindexMetadata := &CreateNFTTxindexMetadata{}
	if exist, err := DecodeFromBytes(CopyCreateNFTTxindexMetadata, rr); exist && err == nil {
		txnMeta.CreateNFTTxindexMetadata = CopyCreateNFTTxindexMetadata
	} else if err != nil {
		return errors.Wrapf(err, "TransactionMetadata.Decode: Problem reading CreateNFTTxindexMetadata")
	}
	// decoding UpdateNFTTxindexMetadata
	CopyUpdateNFTTxindexMetadata := &UpdateNFTTxindexMetadata{}
	if exist, err := DecodeFromBytes(CopyUpdateNFTTxindexMetadata, rr); exist && err == nil {
		txnMeta.UpdateNFTTxindexMetadata = CopyUpdateNFTTxindexMetadata
	} else if err != nil {
		return errors.Wrapf(err, "TransactionMetadata.Decode: Problem reading UpdateNFTTxindexMetadata")
	}
	// decoding DAOCoinLimitOrderTxindexMetadata
	CopyDAOCoinLimitOrderTxindexMetadata := &DAOCoinLimitOrderTxindexMetadata{}
	if exist, err := DecodeFromBytes(CopyDAOCoinLimitOrderTxindexMetadata, rr); exist && err == nil {
		txnMeta.DAOCoinLimitOrderTxindexMetadata = CopyDAOCoinLimitOrderTxindexMetadata
	} else if err != nil {
		return errors.Wrapf(err, "TransactionMetadata.Decode: Problem reading DAOCoinLimitOrderTxindexMetadata")
	}

	if MigrationTriggered(blockHeight, AssociationsAndAccessGroupsMigration) {
		// decoding CreateUserAssociationTxindexMetadata
		CopyCreateUserAssociationTxindexMetadata := &CreateUserAssociationTxindexMetadata{}
		if exist, err := DecodeFromBytes(CopyCreateUserAssociationTxindexMetadata, rr); exist && err == nil {
			txnMeta.CreateUserAssociationTxindexMetadata = CopyCreateUserAssociationTxindexMetadata
		} else {
			return errors.Wrapf(err, "TransactionMetadata.Decode: Problem reading CreateUserAssociationTxindexMetadata")
		}
		// decoding DeleteUserAssociationTxindexMetadata
		CopyDeleteUserAssociationTxindexMetadata := &DeleteUserAssociationTxindexMetadata{}
		if exist, err := DecodeFromBytes(CopyDeleteUserAssociationTxindexMetadata, rr); exist && err == nil {
			txnMeta.DeleteUserAssociationTxindexMetadata = CopyDeleteUserAssociationTxindexMetadata
		} else {
			return errors.Wrapf(err, "TransactionMetadata.Decode: Problem reading DeleteUserAssociationTxindexMetadata")
		}
		// decoding CreatePostAssociationTxindexMetadata
		CopyCreatePostAssociationTxindexMetadata := &CreatePostAssociationTxindexMetadata{}
		if exist, err := DecodeFromBytes(CopyCreatePostAssociationTxindexMetadata, rr); exist && err == nil {
			txnMeta.CreatePostAssociationTxindexMetadata = CopyCreatePostAssociationTxindexMetadata
		} else {
			return errors.Wrapf(err, "TransactionMetadata.Decode: Problem reading CreatePostAssociationTxindexMetadata")
		}
		// decoding DeletePostAssociationTxindexMetadata
		CopyDeletePostAssociationTxindexMetadata := &DeletePostAssociationTxindexMetadata{}
		if exist, err := DecodeFromBytes(CopyDeletePostAssociationTxindexMetadata, rr); exist && err == nil {
			txnMeta.DeletePostAssociationTxindexMetadata = CopyDeletePostAssociationTxindexMetadata
		} else {
			return errors.Wrapf(err, "TransactionMetadata.Decode: Problem reading DeletePostAssociationTxindexMetadata")
		}
	}

	if MigrationTriggered(blockHeight, AssociationsAndAccessGroupsMigration) {
		// decoding AccessGroupTxindexMetadata
		CopyAccessGroupTxindexMetadata := &AccessGroupTxindexMetadata{}
		if exist, err := DecodeFromBytes(CopyAccessGroupTxindexMetadata, rr); exist && err == nil {
			txnMeta.AccessGroupTxindexMetadata = CopyAccessGroupTxindexMetadata
		} else {
			return errors.Wrapf(err, "TransactionMetadata.Decode: Problem reading AccessGroupTxindexMetadata")
		}
		// decoding AccessGroupMembersTxindexMetadata
		CopyAccessGroupMembersTxindexMetadata := &AccessGroupMembersTxindexMetadata{}
		if exist, err := DecodeFromBytes(CopyAccessGroupMembersTxindexMetadata, rr); exist && err == nil {
			txnMeta.AccessGroupMembersTxindexMetadata = CopyAccessGroupMembersTxindexMetadata
		} else {
			return errors.Wrapf(err, "TransactionMetadata.Decode: Problem reading AccessGroupMembersTxindexMetadata")
		}
		// decoding NewMessageTxindexMetadata
		CopyNewMessageTxindexMetadata := &NewMessageTxindexMetadata{}
		if exist, err := DecodeFromBytes(CopyNewMessageTxindexMetadata, rr); exist && err == nil {
			txnMeta.NewMessageTxindexMetadata = CopyNewMessageTxindexMetadata
		} else {
			return errors.Wrapf(err, "TransactionMetadata.Decode: Problem reading NewMessageTxindexMetadata")
		}
	}

	if MigrationTriggered(blockHeight, ProofOfStakeNewTxnTypesMigration) {
		// decoding RegisterAsValidatorTxindexMetadata
		if txnMeta.RegisterAsValidatorTxindexMetadata, err = DecodeDeSoEncoder(&RegisterAsValidatorTxindexMetadata{}, rr); err != nil {
			return errors.Wrapf(err, "TransactionMetadata.Decode: Problem reading RegisterAsValidatorTxindexMetadata: ")
		}
		// decoding UnregisterAsValidatorTxindexMetadata
		if txnMeta.UnregisterAsValidatorTxindexMetadata, err = DecodeDeSoEncoder(&UnregisterAsValidatorTxindexMetadata{}, rr); err != nil {
			return errors.Wrapf(err, "TransactionMetadata.Decode: Problem reading UnregisterAsValidatorTxindexMetadata: ")
		}
		// decoding StakeTxindexMetadata
		if txnMeta.StakeTxindexMetadata, err = DecodeDeSoEncoder(&StakeTxindexMetadata{}, rr); err != nil {
			return errors.Wrapf(err, "TransactionMetadata.Decode: Problem reading StakeTxindexMetadata: ")
		}
		// decoding UnstakeTxindexMetadata
		if txnMeta.UnstakeTxindexMetadata, err = DecodeDeSoEncoder(&UnstakeTxindexMetadata{}, rr); err != nil {
			return errors.Wrapf(err, "TransactionMetadata.Decode: Problem reading UnstakeTxindexMetadata: ")
		}
		// decoding UnlockStakeTxindexMetadata
		if txnMeta.UnlockStakeTxindexMetadata, err = DecodeDeSoEncoder(&UnlockStakeTxindexMetadata{}, rr); err != nil {
			return errors.Wrapf(err, "TransactionMetadata.Decode: Problem reading UnlockStakeTxindexMetadata: ")
		}
		// decoding UnjailValidatorTxindexMetadata
		if txnMeta.UnjailValidatorTxindexMetadata, err = DecodeDeSoEncoder(&UnjailValidatorTxindexMetadata{}, rr); err != nil {
			return errors.Wrapf(err, "TransactionMetadata.Decode: Problem reading UnjailValidatorTxindexMetadata: ")
		}
	}

	return nil
}

func (txnMeta *TransactionMetadata) GetVersionByte(blockHeight uint64) byte {
	return GetMigrationVersion(blockHeight, AssociationsAndAccessGroupsMigration, ProofOfStakeNewTxnTypesMigration)
}

func (txnMeta *TransactionMetadata) GetEncoderType() EncoderType {
	return EncoderTypeTransactionMetadata
}

func DBCheckTxnExistenceWithTxn(txn *badger.Txn, snap *Snapshot, txID *BlockHash) bool {
	key := DbTxindexTxIDKey(txID)
	_, err := DBGetWithTxn(txn, snap, key)
	if err != nil {
		return false
	}
	return true
}

func DbCheckTxnExistence(handle *badger.DB, snap *Snapshot, txID *BlockHash) bool {
	var exists bool
	handle.View(func(txn *badger.Txn) error {
		exists = DBCheckTxnExistenceWithTxn(txn, snap, txID)
		return nil
	})
	return exists
}

func DbGetTxindexTransactionRefByTxIDWithTxn(txn *badger.Txn, snap *Snapshot, txID *BlockHash) *TransactionMetadata {
	key := DbTxindexTxIDKey(txID)
	valObj := &TransactionMetadata{}

	valBytes, err := DBGetWithTxn(txn, snap, key)
	if err != nil {
		return nil
	}
	rr := bytes.NewReader(valBytes)
	if exists, err := DecodeFromBytes(valObj, rr); !exists || err != nil {
		return nil
	}
	return valObj
}

func DbGetTxindexTransactionRefByTxID(handle *badger.DB, snap *Snapshot, txID *BlockHash) *TransactionMetadata {
	var valObj *TransactionMetadata
	handle.View(func(txn *badger.Txn) error {
		valObj = DbGetTxindexTransactionRefByTxIDWithTxn(txn, snap, txID)
		return nil
	})
	return valObj
}
func DbPutTxindexTransactionWithTxn(txn *badger.Txn, snap *Snapshot, blockHeight uint64,
	txID *BlockHash, txnMeta *TransactionMetadata) error {

	key := append(append([]byte{}, Prefixes.PrefixTransactionIDToMetadata...), txID[:]...)
	return DBSetWithTxn(txn, snap, key, EncodeToBytes(blockHeight, txnMeta))
}

func DbPutTxindexTransaction(handle *badger.DB, snap *Snapshot, blockHeight uint64,
	txID *BlockHash, txnMeta *TransactionMetadata) error {

	return handle.Update(func(txn *badger.Txn) error {
		return DbPutTxindexTransactionWithTxn(txn, snap, blockHeight, txID, txnMeta)
	})
}

func _getPublicKeysForTxn(
	txn *MsgDeSoTxn, txnMeta *TransactionMetadata, params *DeSoParams) map[PkMapKey]bool {

	// Collect the public keys in the transaction.
	publicKeys := make(map[PkMapKey]bool)

	// TODO: For AddStake transactions, we don't have a way of getting the implicit
	// outputs. This means that if you get paid from someone else staking to a post
	// after you, the output won't be explicitly included in the transaction, and so
	// it won't be added to our index. We should fix this at some point. I think the
	// "right way" to fix this problem is to index UTXOs rather than transactions (or
	// in addition to them).
	// TODO(updated): We can fix this by populating AffectedPublicKeys

	// Add the TransactorPublicKey
	{
		res, _, err := Base58CheckDecode(txnMeta.TransactorPublicKeyBase58Check)
		if err != nil {
			glog.Errorf("_getPublicKeysForTxn: Error decoding "+
				"TransactorPublicKeyBase58Check: %v %v",
				txnMeta.TransactorPublicKeyBase58Check, err)
		} else {
			publicKeys[MakePkMapKey(res)] = true
		}
	}

	// Add each AffectedPublicKey
	for _, affectedPk := range txnMeta.AffectedPublicKeys {
		res, _, err := Base58CheckDecode(affectedPk.PublicKeyBase58Check)
		if err != nil {
			glog.Errorf("_getPublicKeysForTxn: Error decoding AffectedPublicKey: %v %v %v",
				affectedPk.PublicKeyBase58Check, affectedPk.Metadata, err)
		} else {
			publicKeys[MakePkMapKey(res)] = true
		}
	}

	return publicKeys
}

func DbPutTxindexTransactionMappingsWithTxn(txn *badger.Txn, snap *Snapshot, blockHeight uint64,
	desoTxn *MsgDeSoTxn, params *DeSoParams, txnMeta *TransactionMetadata) error {

	txID := desoTxn.Hash()

	if err := DbPutTxindexTransactionWithTxn(txn, snap, blockHeight, txID, txnMeta); err != nil {
		return fmt.Errorf("Problem adding txn to txindex transaction index: %v", err)
	}

	// Get the public keys involved with this transaction.
	publicKeys := _getPublicKeysForTxn(desoTxn, txnMeta, params)

	// For each public key found, add the txID from its list.
	for pkFoundIter := range publicKeys {
		pkFound := pkFoundIter

		// Simply add a new entry for each of the public keys found.
		if err := DbPutTxindexPublicKeyToTxnMappingSingleWithTxn(txn, snap, pkFound[:], txID); err != nil {
			return err
		}
	}

	// If we get here, it means everything went smoothly.
	return nil
}

func DbPutTxindexTransactionMappings(handle *badger.DB, snap *Snapshot, blockHeight uint64,
	desoTxn *MsgDeSoTxn, params *DeSoParams, txnMeta *TransactionMetadata) error {

	return handle.Update(func(txn *badger.Txn) error {
		return DbPutTxindexTransactionMappingsWithTxn(
			txn, snap, blockHeight, desoTxn, params, txnMeta)
	})
}

func DbDeleteTxindexTransactionMappingsWithTxn(txn *badger.Txn, snap *Snapshot, blockHeight uint64,
	desoTxn *MsgDeSoTxn, params *DeSoParams) error {

	txID := desoTxn.Hash()

	// If the txnMeta isn't in the db then that's an error.
	txnMeta := DbGetTxindexTransactionRefByTxIDWithTxn(txn, snap, txID)
	if txnMeta == nil {
		return fmt.Errorf("DbDeleteTxindexTransactionMappingsWithTxn: Missing txnMeta for txID %v", txID)
	}

	// Get the public keys involved with this transaction.
	publicKeys := _getPublicKeysForTxn(desoTxn, txnMeta, params)

	// For each public key found, delete the txID mapping from the db.
	for pkFoundIter := range publicKeys {
		pkFound := pkFoundIter
		if err := DbDeleteTxindexPublicKeyToTxnMappingSingleWithTxn(txn, snap, pkFound[:], txID); err != nil {
			return err
		}
	}

	// Delete the metadata
	transactionIndexKey := DbTxindexTxIDKey(txID)
	if err := DBDeleteWithTxn(txn, snap, transactionIndexKey); err != nil {
		return fmt.Errorf("Problem deleting transaction index key: %v", err)
	}

	// If we get here, it means everything went smoothly.
	return nil
}

func DbDeleteTxindexTransactionMappings(handle *badger.DB, snap *Snapshot, blockHeight uint64,
	desoTxn *MsgDeSoTxn, params *DeSoParams) error {

	return handle.Update(func(txn *badger.Txn) error {
		return DbDeleteTxindexTransactionMappingsWithTxn(txn, snap, blockHeight, desoTxn, params)
	})
}

// DbGetTxindexFullTransactionByTxID
// TODO: This makes lookups inefficient when blocks are large. Shouldn't be a
// problem for a while, but keep an eye on it.
func DbGetTxindexFullTransactionByTxID(txindexDBHandle *badger.DB, snap *Snapshot,
	blockchainDBHandle *badger.DB, txID *BlockHash) (
	_txn *MsgDeSoTxn, _txnMeta *TransactionMetadata) {

	var txnFound *MsgDeSoTxn
	var txnMeta *TransactionMetadata
	err := txindexDBHandle.View(func(txn *badger.Txn) error {
		txnMeta = DbGetTxindexTransactionRefByTxIDWithTxn(txn, snap, txID)
		if txnMeta == nil {
			return fmt.Errorf("DbGetTxindexFullTransactionByTxID: Transaction not found")
		}
		blockHashBytes, err := hex.DecodeString(txnMeta.BlockHashHex)
		if err != nil {
			return fmt.Errorf("DbGetTxindexFullTransactionByTxID: Error parsing block "+
				"hash hex: %v %v", txnMeta.BlockHashHex, err)
		}
		blockHash := &BlockHash{}
		copy(blockHash[:], blockHashBytes)
		blockFound, err := GetBlock(blockHash, blockchainDBHandle, snap)
		if blockFound == nil || err != nil {
			return fmt.Errorf("DbGetTxindexFullTransactionByTxID: Block corresponding to txn not found")
		}

		txnFound = blockFound.Txns[txnMeta.TxnIndexInBlock]
		return nil
	})
	if err != nil {
		return nil, nil
	}

	return txnFound, txnMeta
}

// =======================================================================================
// DeSo app code start
// =======================================================================================

func _dbKeyForPostEntryHash(postHash *BlockHash) []byte {
	// Make a copy to avoid multiple calls to this function re-using the same slice.
	prefixCopy := append([]byte{}, Prefixes.PrefixPostHashToPostEntry...)
	key := append(prefixCopy, postHash[:]...)
	return key
}
func _dbKeyForPublicKeyPostHash(publicKey []byte, postHash *BlockHash) []byte {
	// Make a copy to avoid multiple calls to this function re-using the same slice.
	key := append([]byte{}, Prefixes.PrefixPosterPublicKeyPostHash...)
	key = append(key, publicKey...)
	key = append(key, postHash[:]...)
	return key
}
func _dbKeyForPosterPublicKeyTimestampPostHash(publicKey []byte, timestampNanos uint64, postHash *BlockHash) []byte {
	// Make a copy to avoid multiple calls to this function re-using the same slice.
	key := append([]byte{}, Prefixes.PrefixPosterPublicKeyTimestampPostHash...)
	key = append(key, publicKey...)
	key = append(key, EncodeUint64(timestampNanos)...)
	key = append(key, postHash[:]...)
	return key
}
func _dbKeyForTstampPostHash(tstampNanos uint64, postHash *BlockHash) []byte {
	// Make a copy to avoid multiple calls to this function re-using the same slice.
	key := append([]byte{}, Prefixes.PrefixTstampNanosPostHash...)
	key = append(key, EncodeUint64(tstampNanos)...)
	key = append(key, postHash[:]...)
	return key
}
func _dbKeyForCreatorBpsPostHash(creatorBps uint64, postHash *BlockHash) []byte {
	key := append([]byte{}, Prefixes.PrefixCreatorBpsPostHash...)
	key = append(key, EncodeUint64(creatorBps)...)
	key = append(key, postHash[:]...)
	return key
}
func _dbKeyForStakeMultipleBpsPostHash(stakeMultipleBps uint64, postHash *BlockHash) []byte {
	key := append([]byte{}, Prefixes.PrefixMultipleBpsPostHash...)
	key = append(key, EncodeUint64(stakeMultipleBps)...)
	key = append(key, postHash[:]...)
	return key
}
func _dbKeyForCommentParentStakeIDToPostHash(
	stakeID []byte, tstampNanos uint64, postHash *BlockHash) []byte {
	key := append([]byte{}, Prefixes.PrefixCommentParentStakeIDToPostHash...)
	key = append(key, stakeID[:]...)
	key = append(key, EncodeUint64(tstampNanos)...)
	key = append(key, postHash[:]...)
	return key
}

func DBGetPostEntryByPostHashWithTxn(txn *badger.Txn, snap *Snapshot,
	postHash *BlockHash) *PostEntry {

	key := _dbKeyForPostEntryHash(postHash)
	postEntryBytes, err := DBGetWithTxn(txn, snap, key)
	if err != nil {
		return nil
	}

	postEntryObj := &PostEntry{}
	rr := bytes.NewReader(postEntryBytes)
	DecodeFromBytes(postEntryObj, rr)
	return postEntryObj
}

func DBGetPostEntryByPostHash(db *badger.DB, snap *Snapshot, postHash *BlockHash) *PostEntry {
	var ret *PostEntry
	db.View(func(txn *badger.Txn) error {
		ret = DBGetPostEntryByPostHashWithTxn(txn, snap, postHash)
		return nil
	})
	return ret
}

func DBDeletePostEntryMappingsWithTxn(txn *badger.Txn, snap *Snapshot,
	postHash *BlockHash, params *DeSoParams) error {

	// First pull up the mapping that exists for the post hash passed in.
	// If one doesn't exist then there's nothing to do.
	postEntry := DBGetPostEntryByPostHashWithTxn(txn, snap, postHash)
	if postEntry == nil {
		return nil
	}

	// When a post exists, delete the mapping for the post.
	if err := DBDeleteWithTxn(txn, snap, _dbKeyForPostEntryHash(postHash)); err != nil {
		return errors.Wrapf(err, "DbDeletePostEntryMappingsWithTxn: Deleting "+
			"post mapping for post hash %v", postHash)
	}

	// If the post is a comment we store it in a separate index. Comments are
	// technically posts but they really should be treated as their own entity.
	// The only reason they're not actually implemented that way is so that we
	// get code re-use.
	isComment := len(postEntry.ParentStakeID) == HashSizeBytes
	if isComment {
		// Extend the parent stake ID, which is a block hash, to 33 bytes, which
		// is the length of a public key and the standard length we use for this
		// key.
		extendedStakeID := append([]byte{}, postEntry.ParentStakeID...)
		extendedStakeID = append(extendedStakeID, 0x00)
		parentStakeIDKey := _dbKeyForCommentParentStakeIDToPostHash(
			extendedStakeID, postEntry.TimestampNanos, postEntry.PostHash)
		if err := DBDeleteWithTxn(txn, snap, parentStakeIDKey); err != nil {

			return errors.Wrapf(err, "DbDeletePostEntryMappingsWithTxn: Problem "+
				"deleting mapping for comment: %v: %v", postEntry, err)
		}
	} else {
		if err := DBDeleteWithTxn(txn, snap, _dbKeyForPosterPublicKeyTimestampPostHash(
			postEntry.PosterPublicKey, postEntry.TimestampNanos, postEntry.PostHash)); err != nil {

			return errors.Wrapf(err, "DbDeletePostEntryMappingsWithTxn: Deleting "+
				"public key mapping for post hash %v: %v", postHash, err)
		}
		if err := DBDeleteWithTxn(txn, snap, _dbKeyForTstampPostHash(
			postEntry.TimestampNanos, postEntry.PostHash)); err != nil {

			return errors.Wrapf(err, "DbDeletePostEntryMappingsWithTxn: Deleting "+
				"tstamp mapping for post hash %v: %v", postHash, err)
		}
		if err := DBDeleteWithTxn(txn, snap, _dbKeyForCreatorBpsPostHash(
			postEntry.CreatorBasisPoints, postEntry.PostHash)); err != nil {

			return errors.Wrapf(err, "DbDeletePostEntryMappingsWithTxn: Deleting "+
				"creatorBps mapping for post hash %v: %v", postHash, err)
		}
		if err := DBDeleteWithTxn(txn, snap, _dbKeyForStakeMultipleBpsPostHash(
			postEntry.StakeMultipleBasisPoints, postEntry.PostHash)); err != nil {

			return errors.Wrapf(err, "DbDeletePostEntryMappingsWithTxn: Deleting "+
				"stakeMultiple mapping for post hash %v: %v", postHash, err)
		}
	}

	// Delete the repost entries for the post.
	if IsVanillaRepost(postEntry) {
		if err := DBDeleteWithTxn(txn, snap,
			_dbKeyForReposterPubKeyRepostedPostHashToRepostPostHash(postEntry.PosterPublicKey, *postEntry.RepostedPostHash, *postEntry.PostHash)); err != nil {
			return errors.Wrapf(err, "DbDeletePostEntryMappingsWithTxn: Error problem deleting mapping for repostPostHash to ReposterPubKey: %v", err)
		}
		if err := DBDeleteWithTxn(txn, snap,
			_dbKeyForRepostedPostHashReposterPubKey(postEntry.RepostedPostHash, postEntry.PosterPublicKey)); err != nil {
			return errors.Wrapf(err, "DbDeletePostEntryMappingsWithTxn: Error problem adding "+
				"mapping for _dbKeyForRepostedPostHashReposterPubKey: %v", err)
		}
	} else if IsQuotedRepost(postEntry) {
		// Put quoted repost stuff.
		if err := DBDeleteWithTxn(txn, snap,
			_dbKeyForRepostedPostHashReposterPubKeyRepostPostHash(
				postEntry.RepostedPostHash, postEntry.PosterPublicKey, postEntry.PostHash)); err != nil {
			return errors.Wrapf(err, "DbDeletePostEntryMappingsWithTxn: Error problem adding "+
				"mapping for _dbKeyForRepostedPostHashReposterPubKeyRepostPostHash: %v", err)

		}
	}

	return nil
}

func DBDeletePostEntryMappings(handle *badger.DB, snap *Snapshot,
	postHash *BlockHash, params *DeSoParams) error {

	return handle.Update(func(txn *badger.Txn) error {
		return DBDeletePostEntryMappingsWithTxn(txn, snap, postHash, params)
	})
}

func DBPutPostEntryMappingsWithTxn(txn *badger.Txn, snap *Snapshot, blockHeight uint64,
	postEntry *PostEntry, params *DeSoParams) error {

	if err := DBSetWithTxn(txn, snap, _dbKeyForPostEntryHash(
		postEntry.PostHash), EncodeToBytes(blockHeight, postEntry)); err != nil {

		return errors.Wrapf(err, "DbPutPostEntryMappingsWithTxn: Problem "+
			"adding mapping for post: %v", postEntry.PostHash)
	}

	// If the post is a comment we store it in a separate index. Comments are
	// technically posts but they really should be treated as their own entity.
	// The only reason they're not actually implemented that way is so that we
	// get code re-use.
	isComment := len(postEntry.ParentStakeID) != 0
	if isComment {
		// Extend the parent stake ID, which is a block hash, to 33 bytes, which
		// is the length of a public key and the standard length we use for this
		// key.
		extendedStakeID := append([]byte{}, postEntry.ParentStakeID...)
		if len(extendedStakeID) == HashSizeBytes {
			extendedStakeID = append(extendedStakeID, 0x00)
		}
		if len(extendedStakeID) != btcec.PubKeyBytesLenCompressed {
			return fmt.Errorf("DbPutPostEntryMappingsWithTxn: extended "+
				"ParentStakeID %#v must have length %v",
				extendedStakeID, btcec.PubKeyBytesLenCompressed)
		}
		parentStakeIDKey := _dbKeyForCommentParentStakeIDToPostHash(
			extendedStakeID, postEntry.TimestampNanos, postEntry.PostHash)
		if err := DBSetWithTxn(txn, snap, parentStakeIDKey, []byte{}); err != nil {

			return errors.Wrapf(err, "DbPutPostEntryMappingsWithTxn: Problem "+
				"adding mapping for comment: %v: %v", postEntry, err)
		}

	} else {
		if err := DBSetWithTxn(txn, snap, _dbKeyForPosterPublicKeyTimestampPostHash(
			postEntry.PosterPublicKey, postEntry.TimestampNanos, postEntry.PostHash), []byte{}); err != nil {

			return errors.Wrapf(err, "DbPutPostEntryMappingsWithTxn: Problem "+
				"adding mapping for public key: %v: %v", postEntry, err)
		}
		if err := DBSetWithTxn(txn, snap, _dbKeyForTstampPostHash(
			postEntry.TimestampNanos, postEntry.PostHash), []byte{}); err != nil {

			return errors.Wrapf(err, "DbPutPostEntryMappingsWithTxn: Problem "+
				"adding mapping for tstamp: %v", postEntry)
		}
		if err := DBSetWithTxn(txn, snap, _dbKeyForCreatorBpsPostHash(
			postEntry.CreatorBasisPoints, postEntry.PostHash), []byte{}); err != nil {

			return errors.Wrapf(err, "DbPutPostEntryMappingsWithTxn: Problem "+
				"adding mapping for creatorBps: %v", postEntry)
		}
		if err := DBSetWithTxn(txn, snap, _dbKeyForStakeMultipleBpsPostHash(
			postEntry.StakeMultipleBasisPoints, postEntry.PostHash), []byte{}); err != nil {

			return errors.Wrapf(err, "DbPutPostEntryMappingsWithTxn: Problem "+
				"adding mapping for stakeMultipleBps: %v", postEntry)
		}
	}
	// We treat reposting the same for both comments and posts.
	// We only store repost entry mappings for vanilla reposts
	if IsVanillaRepost(postEntry) {
		repostEntry := RepostEntry{
			RepostPostHash:   postEntry.PostHash,
			RepostedPostHash: postEntry.RepostedPostHash,
			ReposterPubKey:   postEntry.PosterPublicKey,
		}
		if err := DbPutRepostMappingsWithTxn(txn, snap, blockHeight, repostEntry); err != nil {
			return errors.Wrapf(err, "DbPutPostEntryMappingsWithTxn: Error problem adding mapping for repostPostHash to ReposterPubKey: %v", err)
		}
		if err := DBSetWithTxn(txn, snap,
			_dbKeyForRepostedPostHashReposterPubKey(postEntry.RepostedPostHash, postEntry.PosterPublicKey),
			[]byte{}); err != nil {
			return errors.Wrapf(err, "DbPutPostEntryMappingsWithTxn: Error problem adding "+
				"mapping for _dbKeyForRepostedPostHashReposterPubKey: %v", err)
		}
	} else if IsQuotedRepost(postEntry) {
		// Put quoted repost stuff.
		if err := DBSetWithTxn(txn, snap,
			_dbKeyForRepostedPostHashReposterPubKeyRepostPostHash(
				postEntry.RepostedPostHash, postEntry.PosterPublicKey, postEntry.PostHash),
			[]byte{}); err != nil {
			return errors.Wrapf(err, "DbPutPostEntryMappingsWithTxn: Error problem adding "+
				"mapping for _dbKeyForRepostedPostHashReposterPubKeyRepostPostHash: %v", err)
		}
	}
	return nil
}

func DBPutPostEntryMappings(handle *badger.DB, snap *Snapshot, blockHeight uint64,
	postEntry *PostEntry, params *DeSoParams) error {

	return handle.Update(func(txn *badger.Txn) error {
		return DBPutPostEntryMappingsWithTxn(txn, snap, blockHeight, postEntry, params)
	})
}

// Specifying minTimestampNanos gives you all posts after minTimestampNanos
// Pass minTimestampNanos = 0 && maxTimestampNanos = 0 if you want all posts
// Setting maxTimestampNanos = 0, will default maxTimestampNanos to the current time.
func DBGetAllPostsAndCommentsForPublicKeyOrderedByTimestamp(handle *badger.DB,
	snap *Snapshot, publicKey []byte, fetchEntries bool, minTimestampNanos uint64, maxTimestampNanos uint64) (
	_tstamps []uint64, _postAndCommentHashes []*BlockHash, _postAndCommentEntries []*PostEntry, _err error) {

	tstampsFetched := []uint64{}
	postAndCommentHashesFetched := []*BlockHash{}
	postAndCommentEntriesFetched := []*PostEntry{}
	dbPrefixx := append([]byte{}, Prefixes.PrefixPosterPublicKeyTimestampPostHash...)
	dbPrefixx = append(dbPrefixx, publicKey...)

	err := handle.View(func(txn *badger.Txn) error {
		opts := badger.DefaultIteratorOptions

		opts.PrefetchValues = false

		// Go in reverse order since a larger count is better.
		opts.Reverse = true

		it := txn.NewIterator(opts)
		defer it.Close()
		// Since we iterate backwards, the prefix must be bigger than all possible
		// timestamps that could actually exist. We use eight bytes since the timestamp is
		// encoded as a 64-bit big-endian byte slice, which will be eight bytes long.
		maxBigEndianUint64Bytes := []byte{0xFF, 0xFF, 0xFF, 0xFF, 0xFF, 0xFF, 0xFF, 0xFF}
		prefix := append(dbPrefixx, maxBigEndianUint64Bytes...)

		// If we have a maxTimeStamp, we use that instead of the maxBigEndianUint64.
		if maxTimestampNanos != 0 {
			prefix = append(dbPrefixx, EncodeUint64(maxTimestampNanos)...)
		}

		for it.Seek(prefix); it.ValidForPrefix(dbPrefixx); it.Next() {
			rawKey := it.Item().Key()

			// Key should be
			// [prefix][posterPublicKey][Timestamp][PostHash]

			// Pull out the relevant fields
			timestampSizeBytes := 8
			keyWithoutPrefix := rawKey[1:]
			//posterPublicKey := keyWithoutPrefix[:HashSizeBytes]
			publicKeySizeBytes := HashSizeBytes + 1
			tstampNanos := DecodeUint64(keyWithoutPrefix[publicKeySizeBytes:(publicKeySizeBytes + timestampSizeBytes)])

			postHash := &BlockHash{}
			copy(postHash[:], keyWithoutPrefix[(publicKeySizeBytes+timestampSizeBytes):])

			if tstampNanos < minTimestampNanos {
				break
			}

			tstampsFetched = append(tstampsFetched, tstampNanos)
			postAndCommentHashesFetched = append(postAndCommentHashesFetched, postHash)
		}
		return nil
	})
	if err != nil {
		return nil, nil, nil, err
	}

	if !fetchEntries {
		return tstampsFetched, postAndCommentHashesFetched, nil, nil
	}

	for _, postHash := range postAndCommentHashesFetched {
		postEntry := DBGetPostEntryByPostHash(handle, snap, postHash)
		if postEntry == nil {
			return nil, nil, nil, fmt.Errorf("DBGetPostEntryByPostHash: "+
				"PostHash %v does not have corresponding entry", postHash)
		}
		postAndCommentEntriesFetched = append(postAndCommentEntriesFetched, postEntry)
	}

	return tstampsFetched, postAndCommentHashesFetched, postAndCommentEntriesFetched, nil
}

// DBGetAllPostsByTstamp returns all the posts in the db with the newest
// posts first.
//
// TODO(performance): This currently fetches all posts. We should implement
// some kind of pagination instead though.
func DBGetAllPostsByTstamp(handle *badger.DB, snap *Snapshot, fetchEntries bool) (
	_tstamps []uint64, _postHashes []*BlockHash, _postEntries []*PostEntry, _err error) {

	tstampsFetched := []uint64{}
	postHashesFetched := []*BlockHash{}
	postEntriesFetched := []*PostEntry{}
	dbPrefixx := append([]byte{}, Prefixes.PrefixTstampNanosPostHash...)

	err := handle.View(func(txn *badger.Txn) error {
		opts := badger.DefaultIteratorOptions

		opts.PrefetchValues = false

		// Go in reverse order since a larger count is better.
		opts.Reverse = true

		it := txn.NewIterator(opts)
		defer it.Close()
		// Since we iterate backwards, the prefix must be bigger than all possible
		// timestamps that could actually exist. We use eight bytes since the timestamp is
		// encoded as a 64-bit big-endian byte slice, which will be eight bytes long.
		maxBigEndianUint64Bytes := []byte{0xFF, 0xFF, 0xFF, 0xFF, 0xFF, 0xFF, 0xFF, 0xFF}
		prefix := append(dbPrefixx, maxBigEndianUint64Bytes...)
		for it.Seek(prefix); it.ValidForPrefix(dbPrefixx); it.Next() {
			rawKey := it.Item().Key()

			// Strip the prefix off the key and check its length. If it contains
			// a big-endian uint64 then it should be at least eight bytes.
			tstampPostHashKey := rawKey[1:]
			uint64BytesLen := len(maxBigEndianUint64Bytes)
			if len(tstampPostHashKey) != uint64BytesLen+HashSizeBytes {
				return fmt.Errorf("DBGetAllPostsByTstamp: Invalid key "+
					"length %d should be at least %d", len(tstampPostHashKey),
					uint64BytesLen+HashSizeBytes)
			}

			tstampNanos := DecodeUint64(tstampPostHashKey[:uint64BytesLen])

			// Appended to the tstamp should be the post hash so extract it here.
			postHash := &BlockHash{}
			copy(postHash[:], tstampPostHashKey[uint64BytesLen:])

			tstampsFetched = append(tstampsFetched, tstampNanos)
			postHashesFetched = append(postHashesFetched, postHash)
		}
		return nil
	})
	if err != nil {
		return nil, nil, nil, err
	}

	if !fetchEntries {
		return tstampsFetched, postHashesFetched, nil, nil
	}

	for _, postHash := range postHashesFetched {
		postEntry := DBGetPostEntryByPostHash(handle, snap, postHash)
		if postEntry == nil {
			return nil, nil, nil, fmt.Errorf("DBGetPostEntryByPostHash: "+
				"PostHash %v does not have corresponding entry", postHash)
		}
		postEntriesFetched = append(postEntriesFetched, postEntry)
	}

	return tstampsFetched, postHashesFetched, postEntriesFetched, nil
}

// DBGetCommentPostHashesForParentStakeID returns all the comments, which are indexed by their
// stake ID rather than by their timestamp.
//
// TODO(performance): This currently fetches all comments. We should implement
// something where we only get the comments for particular posts instead.
func DBGetCommentPostHashesForParentStakeID(
	handle *badger.DB, snap *Snapshot, stakeIDXXX []byte, fetchEntries bool) (
	_tstamps []uint64, _commentPostHashes []*BlockHash, _commentPostEntryes []*PostEntry, _err error) {

	tstampsFetched := []uint64{}
	commentPostHashes := []*BlockHash{}
	commentEntriesFetched := []*PostEntry{}
	dbPrefixx := append([]byte{}, Prefixes.PrefixCommentParentStakeIDToPostHash...)
	dbPrefixx = append(dbPrefixx, stakeIDXXX...)

	err := handle.View(func(txn *badger.Txn) error {
		opts := badger.DefaultIteratorOptions

		opts.PrefetchValues = false

		it := txn.NewIterator(opts)
		defer it.Close()
		// Since we iterate backwards, the prefix must be bigger than all possible
		// counts that could actually exist. We use eight bytes since the count is
		// encoded as a 64-bit big-endian byte slice, which will be eight bytes long.
		maxBigEndianUint64Bytes := []byte{0xFF, 0xFF, 0xFF, 0xFF, 0xFF, 0xFF, 0xFF, 0xFF}
		//prefix := append(dbPrefixx, maxBigEndianUint64Bytes...)
		prefix := dbPrefixx
		for it.Seek(prefix); it.ValidForPrefix(dbPrefixx); it.Next() {
			rawKey := it.Item().Key()

			// Strip the prefix off the key and check its length. It should contain
			// a 33-byte stake id, an 8 byte tstamp, and a 32 byte comment hash.
			stakeIDTstampPostHashKey := rawKey[1:]
			uint64BytesLen := len(maxBigEndianUint64Bytes)
			if len(stakeIDTstampPostHashKey) != btcec.PubKeyBytesLenCompressed+uint64BytesLen+HashSizeBytes {
				return fmt.Errorf("DBGetCommentPostHashesForParentStakeID: Invalid key "+
					"length %d should be at least %d", len(stakeIDTstampPostHashKey),
					btcec.PubKeyBytesLenCompressed+uint64BytesLen+HashSizeBytes)
			}

			//stakeID := stakeIDTstampPostHashKey[:btcec.PubKeyBytesLenCompressed]
			tstampNanos := DecodeUint64(stakeIDTstampPostHashKey[btcec.PubKeyBytesLenCompressed : btcec.PubKeyBytesLenCompressed+uint64BytesLen])

			commentPostHashBytes := stakeIDTstampPostHashKey[btcec.PubKeyBytesLenCompressed+uint64BytesLen:]
			commentPostHash := &BlockHash{}
			copy(commentPostHash[:], commentPostHashBytes)

			//stakeIDsFetched = append(stakeIDsFetched, stakeID)
			tstampsFetched = append(tstampsFetched, tstampNanos)
			commentPostHashes = append(commentPostHashes, commentPostHash)
		}
		return nil
	})
	if err != nil {
		return nil, nil, nil, err
	}

	if !fetchEntries {
		return tstampsFetched, commentPostHashes, nil, nil
	}

	for _, postHash := range commentPostHashes {
		postEntry := DBGetPostEntryByPostHash(handle, snap, postHash)
		if postEntry == nil {
			return nil, nil, nil, fmt.Errorf("DBGetCommentPostHashesForParentStakeID: "+
				"PostHash %v does not have corresponding entry", postHash)
		}
		commentEntriesFetched = append(commentEntriesFetched, postEntry)
	}

	return tstampsFetched, commentPostHashes, commentEntriesFetched, nil
}

// =======================================================================================
// NFTEntry db functions
// =======================================================================================
func _dbKeyForNFTPostHashSerialNumber(nftPostHash *BlockHash, serialNumber uint64) []byte {
	// Make a copy to avoid multiple calls to this function re-using the same slice.
	prefixCopy := append([]byte{}, Prefixes.PrefixPostHashSerialNumberToNFTEntry...)
	key := append(prefixCopy, nftPostHash[:]...)
	key = append(key, EncodeUint64(serialNumber)...)
	return key
}

func _dbKeyForPKIDIsForSaleBidAmountNanosNFTPostHashSerialNumber(pkid *PKID, isForSale bool, bidAmountNanos uint64, nftPostHash *BlockHash, serialNumber uint64) []byte {
	prefixCopy := append([]byte{}, Prefixes.PrefixPKIDIsForSaleBidAmountNanosPostHashSerialNumberToNFTEntry...)
	key := append(prefixCopy, pkid[:]...)
	key = append(key, BoolToByte(isForSale))
	key = append(key, EncodeUint64(bidAmountNanos)...)
	key = append(key, nftPostHash[:]...)
	key = append(key, EncodeUint64(serialNumber)...)
	return key
}

func DBGetNFTEntryByPostHashSerialNumberWithTxn(txn *badger.Txn, snap *Snapshot,
	postHash *BlockHash, serialNumber uint64) *NFTEntry {

	key := _dbKeyForNFTPostHashSerialNumber(postHash, serialNumber)
	nftEntryBytes, err := DBGetWithTxn(txn, snap, key)
	if err != nil {
		return nil
	}

	nftEntryObj := &NFTEntry{}
	rr := bytes.NewReader(nftEntryBytes)
	DecodeFromBytes(nftEntryObj, rr)
	return nftEntryObj
}

func DBGetNFTEntryByPostHashSerialNumber(db *badger.DB, snap *Snapshot,
	postHash *BlockHash, serialNumber uint64) *NFTEntry {

	var ret *NFTEntry
	db.View(func(txn *badger.Txn) error {
		ret = DBGetNFTEntryByPostHashSerialNumberWithTxn(txn, snap, postHash, serialNumber)
		return nil
	})
	return ret
}

func DBDeleteNFTMappingsWithTxn(txn *badger.Txn, snap *Snapshot,
	nftPostHash *BlockHash, serialNumber uint64) error {

	// First pull up the mapping that exists for the post / serial # passed in.
	// If one doesn't exist then there's nothing to do.
	nftEntry := DBGetNFTEntryByPostHashSerialNumberWithTxn(txn, snap, nftPostHash, serialNumber)
	if nftEntry == nil {
		return nil
	}

	// When an nftEntry exists, delete the mapping.
	if err := DBDeleteWithTxn(txn, snap,
		_dbKeyForPKIDIsForSaleBidAmountNanosNFTPostHashSerialNumber(
			nftEntry.OwnerPKID, nftEntry.IsForSale, nftEntry.LastAcceptedBidAmountNanos, nftPostHash, serialNumber)); err != nil {
		return errors.Wrapf(err, "DbDeleteNFTMappingsWithTxn: Deleting "+
			"nft mapping for pkid %v post hash %v serial number %d", nftEntry.OwnerPKID, nftPostHash, serialNumber)
	}

	// When an nftEntry exists, delete the mapping.
	if err := DBDeleteWithTxn(txn, snap,
		_dbKeyForNFTPostHashSerialNumber(nftPostHash, serialNumber)); err != nil {
		return errors.Wrapf(err, "DbDeleteNFTMappingsWithTxn: Deleting "+
			"nft mapping for post hash %v serial number %d", nftPostHash, serialNumber)
	}

	return nil
}

func DBDeleteNFTMappings(
	handle *badger.DB, snap *Snapshot, postHash *BlockHash, serialNumber uint64) error {

	return handle.Update(func(txn *badger.Txn) error {
		return DBDeleteNFTMappingsWithTxn(txn, snap, postHash, serialNumber)
	})
}

func DBPutNFTEntryMappingsWithTxn(txn *badger.Txn, snap *Snapshot, blockHeight uint64, nftEntry *NFTEntry) error {
	nftEntryBytes := EncodeToBytes(blockHeight, nftEntry)

	if err := DBSetWithTxn(txn, snap, _dbKeyForNFTPostHashSerialNumber(
		nftEntry.NFTPostHash, nftEntry.SerialNumber), nftEntryBytes); err != nil {

		return errors.Wrapf(err, "DbPutNFTEntryMappingsWithTxn: Problem "+
			"adding mapping for post: %v, serial number: %d", nftEntry.NFTPostHash, nftEntry.SerialNumber)
	}

	if err := DBSetWithTxn(txn, snap, _dbKeyForPKIDIsForSaleBidAmountNanosNFTPostHashSerialNumber(
		nftEntry.OwnerPKID, nftEntry.IsForSale, nftEntry.LastAcceptedBidAmountNanos, nftEntry.NFTPostHash, nftEntry.SerialNumber), nftEntryBytes); err != nil {
		return errors.Wrapf(err, "DbPutNFTEntryMappingsWithTxn: Problem "+
			"adding mapping for pkid: %v, post: %v, serial number: %d", nftEntry.OwnerPKID, nftEntry.NFTPostHash, nftEntry.SerialNumber)
	}

	return nil
}

func DBPutNFTEntryMappings(handle *badger.DB, snap *Snapshot, blockHeight uint64, nftEntry *NFTEntry) error {

	return handle.Update(func(txn *badger.Txn) error {
		return DBPutNFTEntryMappingsWithTxn(txn, snap, blockHeight, nftEntry)
	})
}

// DBGetNFTEntriesForPostHash gets NFT Entries *from the DB*. Does not include mempool txns.
func DBGetNFTEntriesForPostHash(handle *badger.DB, nftPostHash *BlockHash) (_nftEntries []*NFTEntry) {
	nftEntries := []*NFTEntry{}
	prefix := append([]byte{}, Prefixes.PrefixPostHashSerialNumberToNFTEntry...)
	keyPrefix := append(prefix, nftPostHash[:]...)
	_, entryByteStringsFound := _enumerateKeysForPrefix(handle, keyPrefix)
	for _, byteString := range entryByteStringsFound {
		currentEntry := &NFTEntry{}
		rr := bytes.NewReader(byteString)
		DecodeFromBytes(currentEntry, rr)
		nftEntries = append(nftEntries, currentEntry)
	}
	return nftEntries
}

// =======================================================================================
// NFTOwnership db functions
// NOTE: This index is not essential to running the protocol and should be computed
// outside of the protocol layer once update to the creation of TxIndex are complete.
// =======================================================================================

func DBGetNFTEntryByNFTOwnershipDetailsWithTxn(txn *badger.Txn, snap *Snapshot, ownerPKID *PKID,
	isForSale bool, bidAmountNanos uint64, postHash *BlockHash, serialNumber uint64) *NFTEntry {

	key := _dbKeyForPKIDIsForSaleBidAmountNanosNFTPostHashSerialNumber(ownerPKID, isForSale, bidAmountNanos, postHash, serialNumber)
	nftEntryBytes, err := DBGetWithTxn(txn, snap, key)
	if err != nil {
		return nil
	}

	nftEntryObj := &NFTEntry{}
	rr := bytes.NewReader(nftEntryBytes)
	DecodeFromBytes(nftEntryObj, rr)
	return nftEntryObj
}

func DBGetNFTEntryByNFTOwnershipDetails(db *badger.DB, snap *Snapshot, ownerPKID *PKID,
	isForSale bool, bidAmountNanos uint64, postHash *BlockHash, serialNumber uint64) *NFTEntry {

	var ret *NFTEntry
	db.View(func(txn *badger.Txn) error {
		ret = DBGetNFTEntryByNFTOwnershipDetailsWithTxn(txn, snap, ownerPKID, isForSale, bidAmountNanos, postHash, serialNumber)
		return nil
	})
	return ret
}

// DBGetNFTEntriesForPKID gets NFT Entries *from the DB*. Does not include mempool txns.
func DBGetNFTEntriesForPKID(handle *badger.DB, ownerPKID *PKID) (_nftEntries []*NFTEntry) {
	var nftEntries []*NFTEntry
	prefix := append([]byte{}, Prefixes.PrefixPKIDIsForSaleBidAmountNanosPostHashSerialNumberToNFTEntry...)
	keyPrefix := append(prefix, ownerPKID[:]...)
	_, entryByteStringsFound := _enumerateKeysForPrefix(handle, keyPrefix)
	for _, byteString := range entryByteStringsFound {
		currentEntry := &NFTEntry{}
		rr := bytes.NewReader(byteString)
		DecodeFromBytes(currentEntry, rr)
		nftEntries = append(nftEntries, currentEntry)
	}
	return nftEntries
}

// =======================================================================================
// AcceptedNFTBidEntries db functions
// NOTE: This index is not essential to running the protocol and should be computed
// outside of the protocol layer once update to the creation of TxIndex are complete.
// =======================================================================================
func _dbKeyForPostHashSerialNumberToAcceptedBidEntries(nftPostHash *BlockHash, serialNumber uint64) []byte {
	prefixCopy := append([]byte{}, Prefixes.PrefixPostHashSerialNumberToAcceptedBidEntries...)
	key := append(prefixCopy, nftPostHash[:]...)
	key = append(key, EncodeUint64(serialNumber)...)
	return key
}

// TODO: are we sure we want to pass a pointer to an array here?
func DBPutAcceptedNFTBidEntriesMappingWithTxn(txn *badger.Txn, snap *Snapshot, blockHeight uint64,
	nftKey NFTKey, nftBidEntries *[]*NFTBidEntry) error {

	nftBidEntryBundle := &NFTBidEntryBundle{
		nftBidEntryBundle: *nftBidEntries,
	}
	if err := DBSetWithTxn(txn, snap, _dbKeyForPostHashSerialNumberToAcceptedBidEntries(
		&nftKey.NFTPostHash, nftKey.SerialNumber), EncodeToBytes(blockHeight, nftBidEntryBundle)); err != nil {

		return errors.Wrapf(err, "DBPutAcceptedNFTBidEntriesMappingWithTxn: Problem "+
			"adding accepted bid mapping for post: %v, serial number: %d", nftKey.NFTPostHash, nftKey.SerialNumber)
	}
	return nil
}

func DBPutAcceptedNFTBidEntriesMapping(handle *badger.DB, snap *Snapshot, blockHeight uint64,
	nftKey NFTKey, nftBidEntries *[]*NFTBidEntry) error {

	return handle.Update(func(txn *badger.Txn) error {
		return DBPutAcceptedNFTBidEntriesMappingWithTxn(txn, snap, blockHeight, nftKey, nftBidEntries)
	})
}

func DBGetAcceptedNFTBidEntriesByPostHashSerialNumberWithTxn(txn *badger.Txn, snap *Snapshot,
	postHash *BlockHash, serialNumber uint64) *[]*NFTBidEntry {

	key := _dbKeyForPostHashSerialNumberToAcceptedBidEntries(postHash, serialNumber)
	nftBidEntriesBytes, err := DBGetWithTxn(txn, snap, key)
	if err != nil {
		return nil
	}

	nftBidEntriesBundle := &NFTBidEntryBundle{}
	rr := bytes.NewReader(nftBidEntriesBytes)
	if exists, err := DecodeFromBytes(nftBidEntriesBundle, rr); !exists || err != nil {
		glog.Errorf("DBGetAcceptedNFTBidEntriesByPostHashSerialNumberWithTxn: Problem reading NFTBidEntryBundle, error: (%v)", err)
		return nil
	}
	return &nftBidEntriesBundle.nftBidEntryBundle
}

func DBGetAcceptedNFTBidEntriesByPostHashSerialNumber(db *badger.DB, snap *Snapshot,
	postHash *BlockHash, serialNumber uint64) *[]*NFTBidEntry {

	var ret *[]*NFTBidEntry
	db.View(func(txn *badger.Txn) error {
		ret = DBGetAcceptedNFTBidEntriesByPostHashSerialNumberWithTxn(txn, snap, postHash, serialNumber)
		return nil
	})
	return ret
}

func DBDeleteAcceptedNFTBidEntriesMappingsWithTxn(txn *badger.Txn, snap *Snapshot,
	nftPostHash *BlockHash, serialNumber uint64) error {

	// First check to see if there is an existing mapping. If one doesn't exist, there's nothing to do.
	nftBidEntries := DBGetAcceptedNFTBidEntriesByPostHashSerialNumberWithTxn(txn, snap, nftPostHash, serialNumber)
	if nftBidEntries == nil {
		return nil
	}

	// When an nftEntry exists, delete both mapping.
	if err := DBDeleteWithTxn(txn, snap,
		_dbKeyForPostHashSerialNumberToAcceptedBidEntries(nftPostHash, serialNumber)); err != nil {
		return errors.Wrapf(err, "DBDeleteAcceptedNFTBidEntriesMappingsWithTxn: Deleting "+
			"accepted nft bid mapping for post hash %v serial number %d", nftPostHash, serialNumber)
	}

	return nil
}

func DBDeleteAcceptedNFTBidMappings(handle *badger.DB, snap *Snapshot,
	postHash *BlockHash, serialNumber uint64) error {

	return handle.Update(func(txn *badger.Txn) error {
		return DBDeleteAcceptedNFTBidEntriesMappingsWithTxn(txn, snap, postHash, serialNumber)
	})
}

// =======================================================================================
// NFTBidEntry db functions
// =======================================================================================

func _dbKeyForNFTPostHashSerialNumberBidNanosBidderPKID(bidEntry *NFTBidEntry) []byte {
	// Make a copy to avoid multiple calls to this function re-using the same slice.
	prefixCopy := append([]byte{}, Prefixes.PrefixPostHashSerialNumberBidNanosBidderPKID...)
	key := append(prefixCopy, bidEntry.NFTPostHash[:]...)
	key = append(key, EncodeUint64(bidEntry.SerialNumber)...)
	key = append(key, EncodeUint64(bidEntry.BidAmountNanos)...)
	key = append(key, bidEntry.BidderPKID[:]...)
	return key
}

func _dbKeyForNFTBidderPKIDPostHashSerialNumber(
	bidderPKID *PKID, nftPostHash *BlockHash, serialNumber uint64) []byte {
	// Make a copy to avoid multiple calls to this function re-using the same slice.
	prefixCopy := append([]byte{}, Prefixes.PrefixBidderPKIDPostHashSerialNumberToBidNanos...)
	key := append(prefixCopy, bidderPKID[:]...)
	key = append(key, nftPostHash[:]...)
	key = append(key, EncodeUint64(serialNumber)...)
	return key
}

func _dbSeekKeyForNFTBids(nftHash *BlockHash, serialNumber uint64) []byte {
	// Make a copy to avoid multiple calls to this function re-using the same slice.
	prefixCopy := append([]byte{}, Prefixes.PrefixPostHashSerialNumberBidNanosBidderPKID...)
	key := append(prefixCopy, nftHash[:]...)
	key = append(key, EncodeUint64(serialNumber)...)
	return key
}

func DBGetNFTBidEntryForNFTBidKeyWithTxn(txn *badger.Txn, snap *Snapshot,
	nftBidKey *NFTBidKey) *NFTBidEntry {

	key := _dbKeyForNFTBidderPKIDPostHashSerialNumber(
		&nftBidKey.BidderPKID, &nftBidKey.NFTPostHash, nftBidKey.SerialNumber)

	nftBidBytes, err := DBGetWithTxn(txn, snap, key)
	if err != nil {
		return nil
	}

	// If we get here then it means we actually had a bid amount for this key in the DB.
	nftBidAmountNanos := DecodeUint64(nftBidBytes)

	nftBidEntry := &NFTBidEntry{
		BidderPKID:     &nftBidKey.BidderPKID,
		NFTPostHash:    &nftBidKey.NFTPostHash,
		SerialNumber:   nftBidKey.SerialNumber,
		BidAmountNanos: nftBidAmountNanos,
	}

	return nftBidEntry
}

func DBGetNFTBidEntryForNFTBidKey(db *badger.DB, snap *Snapshot, nftBidKey *NFTBidKey) *NFTBidEntry {
	var ret *NFTBidEntry
	db.View(func(txn *badger.Txn) error {
		ret = DBGetNFTBidEntryForNFTBidKeyWithTxn(txn, snap, nftBidKey)
		return nil
	})
	return ret
}

func DBDeleteNFTBidMappingsWithTxn(txn *badger.Txn, snap *Snapshot, nftBidKey *NFTBidKey) error {

	// First check to see if there is an existing mapping. If one doesn't exist, there's nothing to do.
	nftBidEntry := DBGetNFTBidEntryForNFTBidKeyWithTxn(txn, snap, nftBidKey)
	if nftBidEntry == nil {
		return nil
	}

	// When an nftEntry exists, delete both mapping.
	if err := DBDeleteWithTxn(txn, snap, _dbKeyForNFTPostHashSerialNumberBidNanosBidderPKID(nftBidEntry)); err != nil {
		return errors.Wrapf(err, "DbDeleteNFTBidMappingsWithTxn: Deleting "+
			"nft bid mapping for nftBidKey %v", nftBidKey)
	}

	// When an nftEntry exists, delete both mapping.
	if err := DBDeleteWithTxn(txn, snap, _dbKeyForNFTBidderPKIDPostHashSerialNumber(
		nftBidEntry.BidderPKID, nftBidEntry.NFTPostHash, nftBidEntry.SerialNumber)); err != nil {
		return errors.Wrapf(err, "DbDeleteNFTBidMappingsWithTxn: Deleting "+
			"nft bid mapping for nftBidKey %v", nftBidKey)
	}

	return nil
}

func DBDeleteNFTBidMappings(handle *badger.DB, snap *Snapshot, nftBidKey *NFTBidKey) error {

	return handle.Update(func(txn *badger.Txn) error {
		return DBDeleteNFTBidMappingsWithTxn(txn, snap, nftBidKey)
	})
}

func DBPutNFTBidEntryMappingsWithTxn(txn *badger.Txn, snap *Snapshot, nftBidEntry *NFTBidEntry) error {
	// We store two indexes for NFT bids. (1) sorted by bid amount nanos in the key and
	// (2) sorted by the bidder PKID. Both come in handy.

	// Put the first index --> []byte{} (no data needs to be stored since it all info is in the key)
	if err := DBSetWithTxn(txn, snap,
		_dbKeyForNFTPostHashSerialNumberBidNanosBidderPKID(nftBidEntry), []byte{}); err != nil {

		return errors.Wrapf(err, "DbPutNFTBidEntryMappingsWithTxn: Problem "+
			"adding mapping to BidderPKID for bid entry: %v", nftBidEntry)
	}

	// Put the second index --> BidAmountNanos
	if err := DBSetWithTxn(txn, snap, _dbKeyForNFTBidderPKIDPostHashSerialNumber(
		nftBidEntry.BidderPKID, nftBidEntry.NFTPostHash, nftBidEntry.SerialNumber,
	), EncodeUint64(nftBidEntry.BidAmountNanos)); err != nil {

		return errors.Wrapf(err, "DbPutNFTBidEntryMappingsWithTxn: Problem "+
			"adding mapping to BidAmountNanos for bid entry: %v", nftBidEntry)
	}

	return nil
}

func DBPutNFTBidEntryMappings(handle *badger.DB, snap *Snapshot, nftEntry *NFTBidEntry) error {

	return handle.Update(func(txn *badger.Txn) error {
		return DBPutNFTBidEntryMappingsWithTxn(txn, snap, nftEntry)
	})
}

func DBGetNFTBidEntriesForPKID(handle *badger.DB, bidderPKID *PKID) (_nftBidEntries []*NFTBidEntry) {
	nftBidEntries := []*NFTBidEntry{}
	{
		prefix := append([]byte{}, Prefixes.PrefixBidderPKIDPostHashSerialNumberToBidNanos...)
		keyPrefix := append(prefix, bidderPKID[:]...)
		keysFound, valuesFound := _enumerateKeysForPrefix(handle, keyPrefix)
		bidderPKIDLength := len(bidderPKID[:])
		for ii, keyFound := range keysFound {

			postHashStartIdx := 1 + bidderPKIDLength           // The length of prefix + length of PKID
			postHashEndIdx := postHashStartIdx + HashSizeBytes // Add the length of the bid amount (uint64).

			// Cut the bid amount out of the key and decode.
			postHashBytes := keyFound[postHashStartIdx:postHashEndIdx]

			nftHash := &BlockHash{}
			copy(nftHash[:], postHashBytes)

			serialNumber := DecodeUint64(keyFound[postHashEndIdx:])

			bidAmountNanos := DecodeUint64(valuesFound[ii])

			currentEntry := &NFTBidEntry{
				NFTPostHash:    nftHash,
				SerialNumber:   serialNumber,
				BidderPKID:     bidderPKID,
				BidAmountNanos: bidAmountNanos,
			}
			nftBidEntries = append(nftBidEntries, currentEntry)
		}
	}
	return nftBidEntries
}

// Get NFT bid Entries *from the DB*. Does not include mempool txns.
func DBGetNFTBidEntries(handle *badger.DB, nftPostHash *BlockHash, serialNumber uint64,
) (_nftBidEntries []*NFTBidEntry) {
	nftBidEntries := []*NFTBidEntry{}
	{
		prefix := append([]byte{}, Prefixes.PrefixPostHashSerialNumberBidNanosBidderPKID...)
		keyPrefix := append(prefix, nftPostHash[:]...)
		keyPrefix = append(keyPrefix, EncodeUint64(serialNumber)...)
		keysFound, _ := _enumerateKeysForPrefix(handle, keyPrefix)
		for _, keyFound := range keysFound {
			bidAmountStartIdx := 1 + HashSizeBytes + 8 // The length of prefix + the post hash + the serial #.
			bidAmountEndIdx := bidAmountStartIdx + 8   // Add the length of the bid amount (uint64).

			// Cut the bid amount out of the key and decode.
			bidAmountBytes := keyFound[bidAmountStartIdx:bidAmountEndIdx]
			bidAmountNanos := DecodeUint64(bidAmountBytes)

			// Cut the pkid bytes out of the keys
			bidderPKIDBytes := keyFound[bidAmountEndIdx:]

			// Construct the bidder PKID.
			bidderPKID := PublicKeyToPKID(bidderPKIDBytes)

			currentEntry := &NFTBidEntry{
				NFTPostHash:    nftPostHash,
				SerialNumber:   serialNumber,
				BidderPKID:     bidderPKID,
				BidAmountNanos: bidAmountNanos,
			}
			nftBidEntries = append(nftBidEntries, currentEntry)
		}
	}
	return nftBidEntries
}

func DBGetNFTBidEntriesPaginated(
	handle *badger.DB,
	nftHash *BlockHash,
	serialNumber uint64,
	startEntry *NFTBidEntry,
	limit int,
	reverse bool,
) (_bidEntries []*NFTBidEntry) {
	seekKey := _dbSeekKeyForNFTBids(nftHash, serialNumber)
	startKey := seekKey
	if startEntry != nil {
		startKey = _dbKeyForNFTPostHashSerialNumberBidNanosBidderPKID(startEntry)
	}
	// The key length consists of: (1 prefix byte) + (BlockHash) + (2 x uint64) + (PKID)
	maxKeyLen := 1 + HashSizeBytes + 16 + btcec.PubKeyBytesLenCompressed
	keysBytes, _, _ := DBGetPaginatedKeysAndValuesForPrefix(
		handle,
		startKey,
		seekKey,
		maxKeyLen,
		limit,
		reverse,
		false)
	// TODO: We should probably handle the err case for this function.

	// Chop up the keyBytes into bid entries.
	var bidEntries []*NFTBidEntry
	for _, keyBytes := range keysBytes {
		serialNumStartIdx := 1 + HashSizeBytes
		bidAmountStartIdx := serialNumStartIdx + 8
		bidderPKIDStartIdx := bidAmountStartIdx + 8

		nftHashBytes := keyBytes[1:serialNumStartIdx]
		serialNumberBytes := keyBytes[serialNumStartIdx:bidAmountStartIdx]
		bidAmountBytes := keyBytes[bidAmountStartIdx:bidderPKIDStartIdx]
		bidderPKIDBytes := keyBytes[bidderPKIDStartIdx:]

		nftHash := &BlockHash{}
		copy(nftHash[:], nftHashBytes)
		serialNumber := DecodeUint64(serialNumberBytes)
		bidAmount := DecodeUint64(bidAmountBytes)
		bidderPKID := &PKID{}
		copy(bidderPKID[:], bidderPKIDBytes)

		bidEntry := &NFTBidEntry{
			NFTPostHash:    nftHash,
			SerialNumber:   serialNumber,
			BidAmountNanos: bidAmount,
			BidderPKID:     bidderPKID,
		}

		bidEntries = append(bidEntries, bidEntry)
	}

	return bidEntries
}

// ======================================================================================
// Authorize derived key functions
//  	<prefix_id, owner pub key [33]byte, derived pub key [33]byte> -> <DerivedKeyEntry>
// ======================================================================================

func _dbKeyForOwnerToDerivedKeyMapping(
	ownerPublicKey PublicKey, derivedPublicKey PublicKey) []byte {
	// Make a copy to avoid multiple calls to this function re-using the same slice.
	prefixCopy := append([]byte{}, Prefixes.PrefixAuthorizeDerivedKey...)
	key := append(prefixCopy, ownerPublicKey[:]...)
	key = append(key, derivedPublicKey[:]...)
	return key
}

func _dbSeekPrefixForDerivedKeyMappings(
	ownerPublicKey PublicKey) []byte {
	// Make a copy to avoid multiple calls to this function re-using the same slice.
	prefixCopy := append([]byte{}, Prefixes.PrefixAuthorizeDerivedKey...)
	key := append(prefixCopy, ownerPublicKey[:]...)
	return key
}

func DBPutDerivedKeyMappingWithTxn(txn *badger.Txn, snap *Snapshot, blockHeight uint64,
	ownerPublicKey PublicKey, derivedPublicKey PublicKey, derivedKeyEntry *DerivedKeyEntry) error {

	key := _dbKeyForOwnerToDerivedKeyMapping(ownerPublicKey, derivedPublicKey)

	return DBSetWithTxn(txn, snap, key, EncodeToBytes(blockHeight, derivedKeyEntry))
}

func DBPutDerivedKeyMapping(handle *badger.DB, snap *Snapshot, blockHeight uint64,
	ownerPublicKey PublicKey, derivedPublicKey PublicKey, derivedKeyEntry *DerivedKeyEntry) error {

	return handle.Update(func(txn *badger.Txn) error {
		return DBPutDerivedKeyMappingWithTxn(txn, snap, blockHeight, ownerPublicKey, derivedPublicKey, derivedKeyEntry)
	})
}

func DBGetOwnerToDerivedKeyMappingWithTxn(txn *badger.Txn, snap *Snapshot,
	ownerPublicKey PublicKey, derivedPublicKey PublicKey) *DerivedKeyEntry {

	key := _dbKeyForOwnerToDerivedKeyMapping(ownerPublicKey, derivedPublicKey)
	derivedKeyBytes, err := DBGetWithTxn(txn, snap, key)
	if err != nil {
		return nil
	}

	derivedKeyEntry := &DerivedKeyEntry{}
	rr := bytes.NewReader(derivedKeyBytes)
	DecodeFromBytes(derivedKeyEntry, rr)
	return derivedKeyEntry
}

func DBGetOwnerToDerivedKeyMapping(db *badger.DB, snap *Snapshot,
	ownerPublicKey PublicKey, derivedPublicKey PublicKey) *DerivedKeyEntry {

	var derivedKeyEntry *DerivedKeyEntry
	db.View(func(txn *badger.Txn) error {
		derivedKeyEntry = DBGetOwnerToDerivedKeyMappingWithTxn(txn, snap, ownerPublicKey, derivedPublicKey)
		return nil
	})
	return derivedKeyEntry
}

func DBDeleteDerivedKeyMappingWithTxn(txn *badger.Txn, snap *Snapshot,
	ownerPublicKey PublicKey, derivedPublicKey PublicKey) error {

	// When a mapping exists, delete it.
	if err := DBDeleteWithTxn(txn, snap, _dbKeyForOwnerToDerivedKeyMapping(ownerPublicKey, derivedPublicKey)); err != nil {
		return errors.Wrapf(err, "DBDeleteDerivedKeyMappingWithTxn: Deleting "+
			"ownerPublicKey %s and derivedPublicKey %s failed",
			PkToStringMainnet(ownerPublicKey[:]), PkToStringMainnet(derivedPublicKey[:]))
	}

	return nil
}

func DBDeleteDerivedKeyMapping(handle *badger.DB, snap *Snapshot,
	ownerPublicKey PublicKey, derivedPublicKey PublicKey) error {
	return handle.Update(func(txn *badger.Txn) error {
		return DBDeleteDerivedKeyMappingWithTxn(txn, snap, ownerPublicKey, derivedPublicKey)
	})
}

func DBGetAllOwnerToDerivedKeyMappings(handle *badger.DB, ownerPublicKey PublicKey) (
	_entries []*DerivedKeyEntry, _err error) {

	prefix := _dbSeekPrefixForDerivedKeyMappings(ownerPublicKey)
	_, valsFound := _enumerateKeysForPrefix(handle, prefix)

	var derivedEntries []*DerivedKeyEntry
	for _, keyBytes := range valsFound {
		derivedKeyEntry := &DerivedKeyEntry{}
		rr := bytes.NewReader(keyBytes)
		DecodeFromBytes(derivedKeyEntry, rr)
		derivedEntries = append(derivedEntries, derivedKeyEntry)
	}

	return derivedEntries, nil
}

// ======================================================================================
// Profile code
// ======================================================================================
func _dbKeyForPKIDToProfileEntry(pkid *PKID) []byte {
	prefixCopy := append([]byte{}, Prefixes.PrefixPKIDToProfileEntry...)
	key := append(prefixCopy, pkid[:]...)
	return key
}
func _dbKeyForProfileUsernameToPKID(nonLowercaseUsername []byte) []byte {
	// Make a copy to avoid multiple calls to this function re-using the same slice.
	key := append([]byte{}, Prefixes.PrefixProfileUsernameToPKID...)
	// Always lowercase the username when we use it as a key in our db. This allows
	// us to check uniqueness in a case-insensitive way.
	lowercaseUsername := []byte(strings.ToLower(string(nonLowercaseUsername)))
	key = append(key, lowercaseUsername...)
	return key
}

// This is the key we use to sort profiles by their amount of DeSo locked
func _dbKeyForCreatorDeSoLockedNanosCreatorPKID(desoLockedNanos uint64, pkid *PKID) []byte {
	key := append([]byte{}, Prefixes.PrefixCreatorDeSoLockedNanosCreatorPKID...)
	key = append(key, EncodeUint64(desoLockedNanos)...)
	key = append(key, pkid[:]...)
	return key
}

func DbPrefixForCreatorDeSoLockedNanosCreatorPKID() []byte {
	return append([]byte{}, Prefixes.PrefixCreatorDeSoLockedNanosCreatorPKID...)
}

func DBGetPKIDForUsernameWithTxn(txn *badger.Txn,
	snap *Snapshot, username []byte) *PKID {

	key := _dbKeyForProfileUsernameToPKID(username)
	profileBytes, err := DBGetWithTxn(txn, snap, key)
	if err != nil {
		return nil
	}

	return PublicKeyToPKID(profileBytes)
}

func DBGetPKIDForUsername(db *badger.DB, snap *Snapshot, username []byte) *PKID {
	var ret *PKID
	db.View(func(txn *badger.Txn) error {
		ret = DBGetPKIDForUsernameWithTxn(txn, snap, username)
		return nil
	})
	return ret
}

func DBGetProfileEntryForUsernameWithTxn(txn *badger.Txn,
	snap *Snapshot, username []byte) *ProfileEntry {

	pkid := DBGetPKIDForUsernameWithTxn(txn, snap, username)
	if pkid == nil {
		return nil
	}

	return DBGetProfileEntryForPKIDWithTxn(txn, snap, pkid)
}

func DBGetProfileEntryForUsername(db *badger.DB, snap *Snapshot, username []byte) *ProfileEntry {
	var ret *ProfileEntry
	db.View(func(txn *badger.Txn) error {
		ret = DBGetProfileEntryForUsernameWithTxn(txn, snap, username)
		return nil
	})
	return ret
}

func DBGetProfileEntryForPKIDWithTxn(txn *badger.Txn, snap *Snapshot,
	pkid *PKID) *ProfileEntry {

	key := _dbKeyForPKIDToProfileEntry(pkid)
	profileEntryBytes, err := DBGetWithTxn(txn, snap, key)
	if err != nil {
		return nil
	}

	profileEntryObj := &ProfileEntry{}
	rr := bytes.NewReader(profileEntryBytes)
	DecodeFromBytes(profileEntryObj, rr)
	return profileEntryObj
}

func DBGetProfileEntryForPKID(db *badger.DB, snap *Snapshot, pkid *PKID) *ProfileEntry {
	var ret *ProfileEntry
	db.View(func(txn *badger.Txn) error {
		ret = DBGetProfileEntryForPKIDWithTxn(txn, snap, pkid)
		return nil
	})
	return ret
}

func DBDeleteProfileEntryMappingsWithTxn(txn *badger.Txn, snap *Snapshot,
	pkid *PKID, params *DeSoParams) error {

	// First pull up the mapping that exists for the profile pub key passed in.
	// If one doesn't exist then there's nothing to do.
	profileEntry := DBGetProfileEntryForPKIDWithTxn(txn, snap, pkid)
	if profileEntry == nil {
		return nil
	}

	// When a profile exists, delete the pkid mapping for the profile.
	if err := DBDeleteWithTxn(txn, snap, _dbKeyForPKIDToProfileEntry(pkid)); err != nil {
		return errors.Wrapf(err, "DbDeleteProfileEntryMappingsWithTxn: Deleting "+
			"profile mapping for profile PKID: %v",
			PkToString(pkid[:], params))
	}

	if err := DBDeleteWithTxn(txn, snap,
		_dbKeyForProfileUsernameToPKID(profileEntry.Username)); err != nil {

		return errors.Wrapf(err, "DbDeleteProfileEntryMappingsWithTxn: Deleting "+
			"username mapping for profile username %v", string(profileEntry.Username))
	}

	// The coin deso mapping
	if err := DBDeleteWithTxn(txn, snap,
		_dbKeyForCreatorDeSoLockedNanosCreatorPKID(
			profileEntry.CreatorCoinEntry.DeSoLockedNanos, pkid)); err != nil {

		return errors.Wrapf(err, "DbDeleteProfileEntryMappingsWithTxn: Deleting "+
			"coin mapping for profile username %v", string(profileEntry.Username))
	}

	return nil
}

func DBPutProfileEntryMappingsWithTxn(txn *badger.Txn, snap *Snapshot, blockHeight uint64,
	profileEntry *ProfileEntry, pkid *PKID, params *DeSoParams) error {

	// Set the main PKID -> profile entry mapping.
	if err := DBSetWithTxn(txn, snap, _dbKeyForPKIDToProfileEntry(pkid),
		EncodeToBytes(blockHeight, profileEntry)); err != nil {

		return errors.Wrapf(err, "DbPutProfileEntryMappingsWithTxn: Problem "+
			"adding mapping for profile: %v", PkToString(pkid[:], params))
	}

	// Username
	if err := DBSetWithTxn(txn, snap,
		_dbKeyForProfileUsernameToPKID(profileEntry.Username),
		pkid[:]); err != nil {

		return errors.Wrapf(err, "DbPutProfileEntryMappingsWithTxn: Problem "+
			"adding mapping for profile with username: %v", string(profileEntry.Username))
	}

	// The coin deso mapping
	if err := DBSetWithTxn(txn, snap,
		_dbKeyForCreatorDeSoLockedNanosCreatorPKID(
			profileEntry.CreatorCoinEntry.DeSoLockedNanos, pkid), []byte{}); err != nil {

		return errors.Wrapf(err, "DbPutProfileEntryMappingsWithTxn: Problem "+
			"adding mapping for profile coin: ")
	}

	return nil
}

func DBPutProfileEntryMappings(handle *badger.DB, snap *Snapshot, blockHeight uint64,
	profileEntry *ProfileEntry, pkid *PKID, params *DeSoParams) error {

	return handle.Update(func(txn *badger.Txn) error {
		return DBPutProfileEntryMappingsWithTxn(txn, snap, blockHeight, profileEntry, pkid, params)
	})
}

// DBGetAllProfilesByCoinValue returns all the profiles in the db with the
// highest coin values first.
//
// TODO(performance): This currently fetches all profiles. We should implement
// some kind of pagination instead though.
func DBGetAllProfilesByCoinValue(handle *badger.DB, snap *Snapshot, fetchEntries bool) (
	_lockedDeSoNanos []uint64, _profilePKIDs []*PKID,
	_profileEntries []*ProfileEntry, _err error) {

	lockedDeSoNanosFetched := []uint64{}
	profilePublicKeysFetched := []*PKID{}
	profileEntriesFetched := []*ProfileEntry{}
	dbPrefixx := append([]byte{}, Prefixes.PrefixCreatorDeSoLockedNanosCreatorPKID...)

	err := handle.View(func(txn *badger.Txn) error {
		opts := badger.DefaultIteratorOptions

		opts.PrefetchValues = false

		// Go in reverse order since a larger count is better.
		opts.Reverse = true

		it := txn.NewIterator(opts)
		defer it.Close()
		// Since we iterate backwards, the prefix must be bigger than all possible
		// counts that could actually exist. We use eight bytes since the count is
		// encoded as a 64-bit big-endian byte slice, which will be eight bytes long.
		maxBigEndianUint64Bytes := []byte{0xFF, 0xFF, 0xFF, 0xFF, 0xFF, 0xFF, 0xFF, 0xFF}
		prefix := append(dbPrefixx, maxBigEndianUint64Bytes...)
		for it.Seek(prefix); it.ValidForPrefix(dbPrefixx); it.Next() {
			rawKey := it.Item().Key()

			// Strip the prefix off the key and check its length. If it contains
			// a big-endian uint64 then it should be at least eight bytes.
			lockedDeSoPubKeyConcatKey := rawKey[1:]
			uint64BytesLen := len(maxBigEndianUint64Bytes)
			expectedLength := uint64BytesLen + btcec.PubKeyBytesLenCompressed
			if len(lockedDeSoPubKeyConcatKey) != expectedLength {
				return fmt.Errorf("DBGetAllProfilesByLockedDeSo: Invalid key "+
					"length %d should be at least %d", len(lockedDeSoPubKeyConcatKey),
					expectedLength)
			}

			lockedDeSoNanos := DecodeUint64(lockedDeSoPubKeyConcatKey[:uint64BytesLen])

			// Appended to the stake should be the profile pub key so extract it here.
			profilePKID := make([]byte, btcec.PubKeyBytesLenCompressed)
			copy(profilePKID[:], lockedDeSoPubKeyConcatKey[uint64BytesLen:])

			lockedDeSoNanosFetched = append(lockedDeSoNanosFetched, lockedDeSoNanos)
			profilePublicKeysFetched = append(profilePublicKeysFetched, PublicKeyToPKID(profilePKID))
		}
		return nil
	})
	if err != nil {
		return nil, nil, nil, err
	}

	if !fetchEntries {
		return lockedDeSoNanosFetched, profilePublicKeysFetched, nil, nil
	}

	for _, profilePKID := range profilePublicKeysFetched {
		profileEntry := DBGetProfileEntryForPKID(handle, snap, profilePKID)
		if profileEntry == nil {
			return nil, nil, nil, fmt.Errorf("DBGetAllProfilesByLockedDeSo: "+
				"ProfilePubKey %v does not have corresponding entry",
				PkToStringBoth(profilePKID[:]))
		}
		profileEntriesFetched = append(profileEntriesFetched, profileEntry)
	}

	return lockedDeSoNanosFetched, profilePublicKeysFetched, profileEntriesFetched, nil
}

// =====================================================================================
//
//	Coin balance entry code - Supports both creator coins and DAO coins
//
// =====================================================================================
func _dbGetPrefixForHODLerPKIDCreatorPKIDToBalanceEntry(isDAOCoin bool) []byte {
	if isDAOCoin {
		return Prefixes.PrefixHODLerPKIDCreatorPKIDToDAOCoinBalanceEntry
	} else {
		return Prefixes.PrefixHODLerPKIDCreatorPKIDToBalanceEntry
	}
}

func _dbGetPrefixForCreatorPKIDHODLerPKIDToBalanceEntry(isDAOCoin bool) []byte {
	if isDAOCoin {
		return Prefixes.PrefixCreatorPKIDHODLerPKIDToDAOCoinBalanceEntry
	} else {
		return Prefixes.PrefixCreatorPKIDHODLerPKIDToBalanceEntry
	}
}

func _dbKeyForHODLerPKIDCreatorPKIDToBalanceEntry(hodlerPKID *PKID, creatorPKID *PKID, isDAOCoin bool) []byte {
	key := append([]byte{}, _dbGetPrefixForHODLerPKIDCreatorPKIDToBalanceEntry(isDAOCoin)...)
	key = append(key, hodlerPKID[:]...)
	key = append(key, creatorPKID[:]...)
	return key
}
func _dbKeyForCreatorPKIDHODLerPKIDToBalanceEntry(creatorPKID *PKID, hodlerPKID *PKID, isDAOCoin bool) []byte {
	key := append([]byte{}, _dbGetPrefixForCreatorPKIDHODLerPKIDToBalanceEntry(isDAOCoin)...)
	key = append(key, creatorPKID[:]...)
	key = append(key, hodlerPKID[:]...)
	return key
}

func DBGetBalanceEntryForHODLerAndCreatorPKIDsWithTxn(txn *badger.Txn, snap *Snapshot,
	hodlerPKID *PKID, creatorPKID *PKID, isDAOCoin bool) *BalanceEntry {

	key := _dbKeyForHODLerPKIDCreatorPKIDToBalanceEntry(hodlerPKID, creatorPKID, isDAOCoin)
	balanceEntryBytes, err := DBGetWithTxn(txn, snap, key)
	if err != nil {
		return &BalanceEntry{
			HODLerPKID:   hodlerPKID.NewPKID(),
			CreatorPKID:  creatorPKID.NewPKID(),
			BalanceNanos: *uint256.NewInt(),
		}
	}
	balanceEntryObj := &BalanceEntry{}
	rr := bytes.NewReader(balanceEntryBytes)
	DecodeFromBytes(balanceEntryObj, rr)
	return balanceEntryObj
}

func DBGetBalanceEntryForHODLerAndCreatorPKIDs(handle *badger.DB, snap *Snapshot,
	hodlerPKID *PKID, creatorPKID *PKID, isDAOCoin bool) *BalanceEntry {

	var ret *BalanceEntry
	handle.View(func(txn *badger.Txn) error {
		ret = DBGetBalanceEntryForHODLerAndCreatorPKIDsWithTxn(
			txn, snap, hodlerPKID, creatorPKID, isDAOCoin)
		return nil
	})
	return ret
}

func DBGetBalanceEntryForCreatorPKIDAndHODLerPubKeyWithTxn(txn *badger.Txn, snap *Snapshot,
	creatorPKID *PKID, hodlerPKID *PKID, isDAOCoin bool) *BalanceEntry {

	key := _dbKeyForCreatorPKIDHODLerPKIDToBalanceEntry(creatorPKID, hodlerPKID, isDAOCoin)
	balanceEntryBytes, err := DBGetWithTxn(txn, snap, key)
	if err != nil {
		return nil
	}
	balanceEntryObj := &BalanceEntry{}
	rr := bytes.NewReader(balanceEntryBytes)
	DecodeFromBytes(balanceEntryObj, rr)

	return balanceEntryObj
}

func DBDeleteBalanceEntryMappingsWithTxn(txn *badger.Txn, snap *Snapshot,
	hodlerPKID *PKID, creatorPKID *PKID, isDAOCoin bool) error {

	// First pull up the mappings that exists for the keys passed in.
	// If one doesn't exist then there's nothing to do.
	balanceEntry := DBGetBalanceEntryForHODLerAndCreatorPKIDsWithTxn(
		txn, snap, hodlerPKID, creatorPKID, isDAOCoin)
	if balanceEntry == nil {
		return nil
	}

	// When an entry exists, delete the mappings for it.
	if err := DBDeleteWithTxn(txn, snap, _dbKeyForHODLerPKIDCreatorPKIDToBalanceEntry(hodlerPKID, creatorPKID, isDAOCoin)); err != nil {
		return errors.Wrapf(err, "DBDeleteBalanceEntryMappingsWithTxn: Deleting "+
			"mappings with keys: %v %v",
			PkToStringBoth(hodlerPKID[:]), PkToStringBoth(creatorPKID[:]))
	}
	if err := DBDeleteWithTxn(txn, snap, _dbKeyForCreatorPKIDHODLerPKIDToBalanceEntry(creatorPKID, hodlerPKID, isDAOCoin)); err != nil {
		return errors.Wrapf(err, "DBDeleteBalanceEntryMappingsWithTxn: Deleting "+
			"mappings with keys: %v %v",
			PkToStringBoth(hodlerPKID[:]), PkToStringBoth(creatorPKID[:]))
	}

	// Note: We don't update the CreatorDeSoLockedNanosCreatorPubKeyIIndex
	// because we expect that the caller is keeping the individual holdings in
	// sync with the "total" coins stored in the profile.

	return nil
}

func DBDeleteBalanceEntryMappings(handle *badger.DB, snap *Snapshot,
	hodlerPKID *PKID, creatorPKID *PKID, isDAOCoin bool) error {

	return handle.Update(func(txn *badger.Txn) error {
		return DBDeleteBalanceEntryMappingsWithTxn(
			txn, snap, hodlerPKID, creatorPKID, isDAOCoin)
	})
}

func DBPutBalanceEntryMappingsWithTxn(txn *badger.Txn, snap *Snapshot, blockHeight uint64,
	balanceEntry *BalanceEntry, isDAOCoin bool) error {

	// If the balance is zero, then there is no point in storing this entry.
	// We already placeholder a "zero" balance entry in connect logic.
	if balanceEntry.BalanceNanos.Eq(uint256.NewInt()) && !balanceEntry.HasPurchased {
		return nil
	}

	balanceEntryBytes := EncodeToBytes(blockHeight, balanceEntry)
	// Set the forward direction for the HODLer
	if err := DBSetWithTxn(txn, snap, _dbKeyForHODLerPKIDCreatorPKIDToBalanceEntry(
		balanceEntry.HODLerPKID, balanceEntry.CreatorPKID, isDAOCoin),
		balanceEntryBytes); err != nil {

		return errors.Wrapf(err, "DBPutBalanceEntryMappingsWithTxn: Problem "+
			"adding forward mappings for pub keys: %v %v",
			PkToStringBoth(balanceEntry.HODLerPKID[:]),
			PkToStringBoth(balanceEntry.CreatorPKID[:]))
	}

	// Set the reverse direction for the creator
	if err := DBSetWithTxn(txn, snap, _dbKeyForCreatorPKIDHODLerPKIDToBalanceEntry(
		balanceEntry.CreatorPKID, balanceEntry.HODLerPKID, isDAOCoin),
		balanceEntryBytes); err != nil {

		return errors.Wrapf(err, "DBPutBalanceEntryMappingsWithTxn: Problem "+
			"adding reverse mappings for pub keys: %v %v",
			PkToStringBoth(balanceEntry.HODLerPKID[:]),
			PkToStringBoth(balanceEntry.CreatorPKID[:]))
	}

	return nil
}

func DBPutBalanceEntryMappings(handle *badger.DB, snap *Snapshot, blockHeight uint64,
	balanceEntry *BalanceEntry, isDAOCoin bool) error {

	return handle.Update(func(txn *badger.Txn) error {
		return DBPutBalanceEntryMappingsWithTxn(
			txn, snap, blockHeight, balanceEntry, isDAOCoin)
	})
}

// GetSingleBalanceEntryFromPublicKeys fetches a single balance entry of a holder's creator or DAO coin.
// Returns nil if the balance entry never existed.
// TODO: This is suboptimal, shouldn't be passing UtxoView
func GetSingleBalanceEntryFromPublicKeys(holder []byte, creator []byte, utxoView *UtxoView, isDAOCoin bool) (*BalanceEntry, error) {
	holderPKIDEntry := utxoView.GetPKIDForPublicKey(holder)
	if holderPKIDEntry == nil || holderPKIDEntry.isDeleted {
		return nil, fmt.Errorf("DbGetSingleBalanceEntryFromPublicKeys: holderPKID was nil or deleted; this should never happen")
	}
	holderPKID := holderPKIDEntry.PKID
	creatorPKIDEntry := utxoView.GetPKIDForPublicKey(creator)
	if creatorPKIDEntry == nil || creatorPKIDEntry.isDeleted {
		return nil, fmt.Errorf("DbGetSingleBalanceEntryFromPublicKeys: creatorPKID was nil or deleted; this should never happen")
	}
	creatorPKID := creatorPKIDEntry.PKID

	// Check if there's a balance entry in the view
	balanceEntryMapKey := MakeBalanceEntryKey(holderPKID, creatorPKID)
	balanceEntryFromView := utxoView.GetHODLerPKIDCreatorPKIDToBalanceEntryMap(isDAOCoin)[balanceEntryMapKey]
	if balanceEntryFromView != nil {
		return balanceEntryFromView, nil
	}

	// Check if there's a balance entry in the database
	balanceEntryFromDb := DbGetBalanceEntry(utxoView.Handle, utxoView.Snapshot, holderPKID, creatorPKID, isDAOCoin)
	return balanceEntryFromDb, nil
}

// DbGetBalanceEntry returns a balance entry from the database
func DbGetBalanceEntry(db *badger.DB, snap *Snapshot,
	holder *PKID, creator *PKID, isDAOCoin bool) *BalanceEntry {
	var ret *BalanceEntry
	db.View(func(txn *badger.Txn) error {
		ret = DbGetHolderPKIDCreatorPKIDToBalanceEntryWithTxn(txn, snap, holder, creator, isDAOCoin)
		return nil
	})
	return ret
}

func DbGetHolderPKIDCreatorPKIDToBalanceEntryWithTxn(txn *badger.Txn, snap *Snapshot,
	holder *PKID, creator *PKID, isDAOCoin bool) *BalanceEntry {

	key := _dbKeyForCreatorPKIDHODLerPKIDToBalanceEntry(creator, holder, isDAOCoin)
	balanceEntryBytes, err := DBGetWithTxn(txn, snap, key)
	if err != nil {
		return &BalanceEntry{
			HODLerPKID:   holder.NewPKID(),
			CreatorPKID:  creator.NewPKID(),
			BalanceNanos: *uint256.NewInt(),
		}
	}

	balanceEntryObj := &BalanceEntry{}
	rr := bytes.NewReader(balanceEntryBytes)
	DecodeFromBytes(balanceEntryObj, rr)
	return balanceEntryObj
}

// DbGetBalanceEntriesYouHold fetches the BalanceEntries that the passed in pkid holds.
func DbGetBalanceEntriesYouHold(db *badger.DB, snap *Snapshot, pkid *PKID, filterOutZeroBalances bool, isDAOCoin bool) ([]*BalanceEntry, error) {
	// Get the balance entries for the coins that *you hold*
	balanceEntriesYouHodl := []*BalanceEntry{}
	{
		prefix := _dbGetPrefixForHODLerPKIDCreatorPKIDToBalanceEntry(isDAOCoin)
		keyPrefix := append(prefix, pkid[:]...)
		_, entryByteStringsFound := _enumerateKeysForPrefix(db, keyPrefix)
		for _, byteString := range entryByteStringsFound {
			currentEntry := &BalanceEntry{}
			rr := bytes.NewReader(byteString)
			DecodeFromBytes(currentEntry, rr)
			if filterOutZeroBalances && currentEntry.BalanceNanos.IsZero() {
				continue
			}
			balanceEntriesYouHodl = append(balanceEntriesYouHodl, currentEntry)
		}
	}

	return balanceEntriesYouHodl, nil
}

// DbGetBalanceEntriesHodlingYou fetches the BalanceEntries that hold the pkid passed in.
func DbGetBalanceEntriesHodlingYou(db *badger.DB, snap *Snapshot, pkid *PKID, filterOutZeroBalances bool, isDAOCoin bool) ([]*BalanceEntry, error) {
	// Get the balance entries for the coins that *hold you*
	balanceEntriesThatHodlYou := []*BalanceEntry{}
	{
		prefix := _dbGetPrefixForCreatorPKIDHODLerPKIDToBalanceEntry(isDAOCoin)
		keyPrefix := append(prefix, pkid[:]...)
		_, entryByteStringsFound := _enumerateKeysForPrefix(db, keyPrefix)
		for _, byteString := range entryByteStringsFound {
			currentEntry := &BalanceEntry{}
			rr := bytes.NewReader(byteString)
			DecodeFromBytes(currentEntry, rr)
			if filterOutZeroBalances && currentEntry.BalanceNanos.IsZero() {
				continue
			}
			balanceEntriesThatHodlYou = append(balanceEntriesThatHodlYou, currentEntry)
		}
	}

	return balanceEntriesThatHodlYou, nil
}

// =====================================================================================
// End coin balance entry code
// =====================================================================================

// startPrefix specifies a point in the DB at which the iteration should start.
// It doesn't have to map to an exact key because badger will just binary search
// and start right before/after that location.
//
// validForPrefix helps determine when the iteration should stop. The iteration
// stops at the last entry that has this prefix. Setting it to
// an empty byte string would cause the iteration to seek to the beginning of the db,
// whereas setting it to one of the Prefix bytes would cause the iteration to stop
// at the last entry with that prefix.
//
// maxKeyLen is required so we can pad the key with FF in the case the user wants
// to seek backwards. This is required due to a quirk of badgerdb. It is ignored
// if reverse == false.
//
// numToFetch specifies the number of entries to fetch. If set to zero then it
// fetches all entries that match the validForPrefix passed in.
func DBGetPaginatedKeysAndValuesForPrefixWithTxn(
	txn *badger.Txn, startPrefix []byte, validForPrefix []byte,
	maxKeyLen int, numToFetch int, reverse bool, fetchValues bool) (

	_keysFound [][]byte, _valsFound [][]byte, _err error) {

	keysFound := [][]byte{}
	valsFound := [][]byte{}

	opts := badger.DefaultIteratorOptions

	opts.PrefetchValues = fetchValues

	// Optionally go in reverse order.
	opts.Reverse = reverse

	it := txn.NewIterator(opts)
	defer it.Close()
	prefix := startPrefix
	if reverse {
		// When we iterate backwards, the prefix must be bigger than all possible
		// keys that could actually exist with this prefix. We achieve this by
		// padding the end of the dbPrefixx passed in up to the key length.
		prefix = make([]byte, maxKeyLen)
		for ii := 0; ii < maxKeyLen; ii++ {
			if ii < len(startPrefix) {
				prefix[ii] = startPrefix[ii]
			} else {
				prefix[ii] = 0xFF
			}
		}
	}
	for it.Seek(prefix); it.ValidForPrefix(validForPrefix); it.Next() {
		keyCopy := it.Item().KeyCopy(nil)
		if maxKeyLen != 0 && len(keyCopy) != maxKeyLen {
			return nil, nil, fmt.Errorf(
				"DBGetPaginatedKeysAndValuesForPrefixWithTxn: Invalid key length %v != %v",
				len(keyCopy), maxKeyLen)
		}

		var valCopy []byte
		if fetchValues {
			var err error
			valCopy, err = it.Item().ValueCopy(nil)
			if err != nil {
				return nil, nil, fmt.Errorf("DBGetPaginatedKeysAndValuesForPrefixWithTxn: "+
					"Error fetching value: %v", err)
			}
		}

		keysFound = append(keysFound, keyCopy)
		valsFound = append(valsFound, valCopy)

		if numToFetch != 0 && len(keysFound) == numToFetch {
			break
		}
	}

	// Return whatever we found.
	return keysFound, valsFound, nil
}

func DBGetPaginatedKeysAndValuesForPrefix(
	db *badger.DB, startPrefix []byte, validForPrefix []byte,
	keyLen int, numToFetch int, reverse bool, fetchValues bool) (
	_keysFound [][]byte, _valsFound [][]byte, _err error) {

	keysFound := [][]byte{}
	valsFound := [][]byte{}

	dbErr := db.View(func(txn *badger.Txn) error {
		var err error
		keysFound, valsFound, err = DBGetPaginatedKeysAndValuesForPrefixWithTxn(
			txn, startPrefix, validForPrefix, keyLen,
			numToFetch, reverse, fetchValues)
		if err != nil {
			return fmt.Errorf("DBGetPaginatedKeysAndValuesForPrefix: %v", err)
		}
		return nil
	})
	if dbErr != nil {
		return nil, nil, dbErr
	}

	return keysFound, valsFound, nil
}

func DBGetPaginatedPostsOrderedByTime(
	db *badger.DB, snap *Snapshot, startPostTimestampNanos uint64,
	startPostHash *BlockHash, numToFetch int, fetchPostEntries bool, reverse bool) (
	_postHashes []*BlockHash, _tstampNanos []uint64, _postEntries []*PostEntry,
	_err error) {

	startPostPrefix := append([]byte{}, Prefixes.PrefixTstampNanosPostHash...)

	if startPostTimestampNanos > 0 {
		startTstampBytes := EncodeUint64(startPostTimestampNanos)
		startPostPrefix = append(startPostPrefix, startTstampBytes...)
	}

	if startPostHash != nil {
		startPostPrefix = append(startPostPrefix, startPostHash[:]...)
	}

	// We fetch in reverse to get the latest posts.
	maxUint64Tstamp := []byte{0xFF, 0xFF, 0xFF, 0xFF, 0xFF, 0xFF, 0xFF, 0xFF}
	postIndexKeys, _, err := DBGetPaginatedKeysAndValuesForPrefix(
		db, startPostPrefix, Prefixes.PrefixTstampNanosPostHash, /*validForPrefix*/
		len(Prefixes.PrefixTstampNanosPostHash)+len(maxUint64Tstamp)+HashSizeBytes, /*keyLen*/
		numToFetch, reverse /*reverse*/, false /*fetchValues*/)
	if err != nil {
		return nil, nil, nil, fmt.Errorf("DBGetPaginatedPostsOrderedByTime: %v", err)
	}

	// Cut the post hashes and timestamps out of the returned keys.
	postHashes := []*BlockHash{}
	tstamps := []uint64{}
	startTstampIndex := len(Prefixes.PrefixTstampNanosPostHash)
	hashStartIndex := len(Prefixes.PrefixTstampNanosPostHash) + len(maxUint64Tstamp)
	hashEndIndex := hashStartIndex + HashSizeBytes
	for _, postKeyBytes := range postIndexKeys {
		currentPostHash := &BlockHash{}
		copy(currentPostHash[:], postKeyBytes[hashStartIndex:hashEndIndex])
		postHashes = append(postHashes, currentPostHash)

		tstamps = append(tstamps, DecodeUint64(
			postKeyBytes[startTstampIndex:hashStartIndex]))
	}

	// Fetch the PostEntries if desired.
	var postEntries []*PostEntry
	if fetchPostEntries {
		for _, postHash := range postHashes {
			postEntry := DBGetPostEntryByPostHash(db, snap, postHash)
			if postEntry == nil {
				return nil, nil, nil, fmt.Errorf("DBGetPaginatedPostsOrderedByTime: "+
					"PostHash %v does not have corresponding entry", postHash)
			}
			postEntries = append(postEntries, postEntry)
		}
	}

	return postHashes, tstamps, postEntries, nil
}

func DBGetProfilesByUsernamePrefixAndDeSoLocked(db *badger.DB,
	snap *Snapshot, usernamePrefix string, utxoView *UtxoView) (
	_profileEntries []*ProfileEntry, _err error) {

	startPrefix := append([]byte{}, Prefixes.PrefixProfileUsernameToPKID...)
	lowercaseUsernamePrefixString := strings.ToLower(usernamePrefix)
	lowercaseUsernamePrefix := []byte(lowercaseUsernamePrefixString)
	startPrefix = append(startPrefix, lowercaseUsernamePrefix...)

	_, pkidsFound, err := DBGetPaginatedKeysAndValuesForPrefix(
		db /*db*/, startPrefix, /*startPrefix*/
		startPrefix /*validForPrefix*/, 0, /*keyLen (ignored when reverse == false)*/
		0 /*numToFetch (zero fetches all)*/, false, /*reverse*/
		true /*fetchValues*/)
	if err != nil {
		return nil, fmt.Errorf("DBGetProfilesByUsernamePrefixAndDeSoLocked: %v", err)
	}

	// Have to do this to convert the PKIDs back into public keys
	// TODO: We should clean things up around public keys vs PKIDs
	pubKeysMap := make(map[PkMapKey][]byte)
	for _, pkidBytesIter := range pkidsFound {
		pkidBytes := pkidBytesIter
		if len(pkidBytes) != btcec.PubKeyBytesLenCompressed {
			continue
		}
		pkid := &PKID{}
		copy(pkid[:], pkidBytes)
		pubKey := DBGetPublicKeyForPKID(db, snap, pkid)
		if len(pubKey) != 0 {
			pubKeysMap[MakePkMapKey(pubKey)] = pubKey
		}
	}

	for username, profileEntry := range utxoView.ProfileUsernameToProfileEntry {
		if strings.HasPrefix(string(username[:]), lowercaseUsernamePrefixString) {
			pkMapKey := MakePkMapKey(profileEntry.PublicKey)
			pubKeysMap[pkMapKey] = profileEntry.PublicKey
		}
	}

	// Sigh.. convert the public keys *back* into PKIDs...
	profilesFound := []*ProfileEntry{}
	for _, pkIter := range pubKeysMap {
		pk := pkIter
		pkid := utxoView.GetPKIDForPublicKey(pk).PKID
		profile := utxoView.GetProfileEntryForPKID(pkid)
		// Double-check that a username matches the prefix.
		// If a user had the handle "elon" and then changed to "jeff" and that transaction hadn't mined yet,
		// we would return the profile for "jeff" when we search for "elon" which is incorrect.
		if profile != nil && strings.HasPrefix(strings.ToLower(string(profile.Username[:])), lowercaseUsernamePrefixString) {
			profilesFound = append(profilesFound, profile)
		}
	}

	// If there is no error, sort and return numToFetch. Username searches are always
	// sorted by coin value.
	sort.Slice(profilesFound, func(ii, jj int) bool {
		return profilesFound[ii].CreatorCoinEntry.DeSoLockedNanos > profilesFound[jj].CreatorCoinEntry.DeSoLockedNanos
	})

	return profilesFound, nil
}

// DBGetPaginatedProfilesByDeSoLocked returns up to 'numToFetch' profiles from the db.
func DBGetPaginatedProfilesByDeSoLocked(
	db *badger.DB, snap *Snapshot, startDeSoLockedNanos uint64,
	startProfilePubKeyy []byte, numToFetch int, fetchProfileEntries bool) (
	_profilePublicKeys [][]byte, _profileEntries []*ProfileEntry, _err error) {

	// Convert the start public key to a PKID.
	pkidEntry := DBGetPKIDEntryForPublicKey(db, snap, startProfilePubKeyy)

	startProfilePrefix := append([]byte{}, Prefixes.PrefixCreatorDeSoLockedNanosCreatorPKID...)
	var startDeSoLockedBytes []byte
	if pkidEntry != nil {
		startDeSoLockedBytes = EncodeUint64(startDeSoLockedNanos)
		startProfilePrefix = append(startProfilePrefix, startDeSoLockedBytes...)
		startProfilePrefix = append(startProfilePrefix, pkidEntry.PKID[:]...)
	} else {
		// If no pub key is provided, we just max out deso locked and start at the top of the list.
		maxBigEndianUint64Bytes := []byte{0xFF, 0xFF, 0xFF, 0xFF, 0xFF, 0xFF, 0xFF, 0xFF}
		startDeSoLockedBytes = maxBigEndianUint64Bytes
		startProfilePrefix = append(startProfilePrefix, startDeSoLockedBytes...)
	}

	keyLen := len(Prefixes.PrefixCreatorDeSoLockedNanosCreatorPKID) + len(startDeSoLockedBytes) + btcec.PubKeyBytesLenCompressed
	// We fetch in reverse to get the profiles with the most DeSo locked.
	profileIndexKeys, _, err := DBGetPaginatedKeysAndValuesForPrefix(
		db, startProfilePrefix, Prefixes.PrefixCreatorDeSoLockedNanosCreatorPKID, /*validForPrefix*/
		keyLen /*keyLen*/, numToFetch,
		true /*reverse*/, false /*fetchValues*/)
	if err != nil {
		return nil, nil, fmt.Errorf("DBGetPaginatedProfilesByDeSoLocked: %v", err)
	}

	// Cut the pkids out of the returned keys.
	profilePKIDs := [][]byte{}
	startPKIDIndex := len(Prefixes.PrefixCreatorDeSoLockedNanosCreatorPKID) + len(startDeSoLockedBytes)
	endPKIDIndex := startPKIDIndex + btcec.PubKeyBytesLenCompressed
	for _, profileKeyBytes := range profileIndexKeys {
		currentPKID := make([]byte, btcec.PubKeyBytesLenCompressed)
		copy(currentPKID[:], profileKeyBytes[startPKIDIndex:endPKIDIndex][:])
		profilePKIDs = append(profilePKIDs, currentPKID)
	}

	profilePubKeys := [][]byte{}
	for _, pkidBytesIter := range profilePKIDs {
		pkidBytes := pkidBytesIter
		pkid := &PKID{}
		copy(pkid[:], pkidBytes)
		profilePubKeys = append(profilePubKeys, DBGetPublicKeyForPKID(db, snap, pkid))
	}

	if !fetchProfileEntries {
		return profilePubKeys, nil, nil
	}

	// Fetch the ProfileEntries if desired.
	var profileEntries []*ProfileEntry
	for _, profilePKID := range profilePKIDs {
		pkid := &PKID{}
		copy(pkid[:], profilePKID)
		profileEntry := DBGetProfileEntryForPKID(db, snap, pkid)
		if profileEntry == nil {
			return nil, nil, fmt.Errorf("DBGetAllProfilesByLockedDeSo: "+
				"ProfilePKID %v does not have corresponding entry",
				PkToStringBoth(profilePKID))
		}
		profileEntries = append(profileEntries, profileEntry)
	}

	return profilePubKeys, profileEntries, nil
}

// ---------------------------------------------
// DAO coin limit order
// ---------------------------------------------

func DBKeyForDAOCoinLimitOrder(order *DAOCoinLimitOrderEntry) []byte {
	key := DBPrefixKeyForDAOCoinLimitOrder(order)
	key = append(key, VariableEncodeUint256(order.ScaledExchangeRateCoinsToSellPerCoinToBuy)...)
	// Store MaxUint32 - block height to guarantee FIFO
	// orders as we seek in reverse order.
	key = append(key, _EncodeUint32(math.MaxUint32-order.BlockHeight)...)
	key = append(key, order.OrderID.ToBytes()...)
	return key
}

func DBPrefixKeyForDAOCoinLimitOrder(order *DAOCoinLimitOrderEntry) []byte {
	key := append([]byte{}, Prefixes.PrefixDAOCoinLimitOrder...)
	key = append(key, order.BuyingDAOCoinCreatorPKID.ToBytes()...)
	key = append(key, order.SellingDAOCoinCreatorPKID.ToBytes()...)
	return key
}

func DBKeyForDAOCoinLimitOrderByTransactorPKID(order *DAOCoinLimitOrderEntry) []byte {
	key := append([]byte{}, Prefixes.PrefixDAOCoinLimitOrderByTransactorPKID...)
	key = append(key, order.TransactorPKID.ToBytes()...)
	key = append(key, order.BuyingDAOCoinCreatorPKID.ToBytes()...)
	key = append(key, order.SellingDAOCoinCreatorPKID.ToBytes()...)
	key = append(key, order.OrderID.ToBytes()...)
	return key
}

func DBKeyForDAOCoinLimitOrderByOrderID(order *DAOCoinLimitOrderEntry) []byte {
	key := append([]byte{}, Prefixes.PrefixDAOCoinLimitOrderByOrderID...)
	key = append(key, order.OrderID.ToBytes()...)
	return key
}

func DBGetDAOCoinLimitOrder(handle *badger.DB, snap *Snapshot, orderID *BlockHash) (
	*DAOCoinLimitOrderEntry, error) {

	var ret *DAOCoinLimitOrderEntry
	var err error

	handle.View(func(txn *badger.Txn) error {
		ret, err = DBGetDAOCoinLimitOrderWithTxn(txn, snap, orderID)
		return nil
	})

	return ret, err
}

func DBGetDAOCoinLimitOrderWithTxn(txn *badger.Txn, snap *Snapshot, orderID *BlockHash) (
	_order *DAOCoinLimitOrderEntry, _err error) {

	key := append([]byte{}, Prefixes.PrefixDAOCoinLimitOrderByOrderID...)
	key = append(key, orderID.ToBytes()...)
	orderBytes, err := DBGetWithTxn(txn, snap, key)
	if err != nil {
		// We don't want to error if the key isn't found.
		// Instead, we just want to return nil.
		if err == badger.ErrKeyNotFound {
			return nil, nil
		}

		return nil, errors.Wrapf(err, "DBGetDAOCoinLimitOrder: problem getting limit order")
	}

	order := &DAOCoinLimitOrderEntry{}
	rr := bytes.NewReader(orderBytes)
	if exist, err := DecodeFromBytes(order, rr); !exist || err != nil {
		return nil, errors.Wrapf(err, "DBGetDAOCoinLimitOrder: problem decoding limit order")
	}

	return order, nil
}

func DBGetMatchingDAOCoinLimitOrders(
	txn *badger.Txn, inputOrder *DAOCoinLimitOrderEntry, lastSeenOrder *DAOCoinLimitOrderEntry,
	orderEntriesInView map[DAOCoinLimitOrderMapKey]bool) ([]*DAOCoinLimitOrderEntry, error) {

	queryOrder := inputOrder.Copy()
	queryQuantityToFill := queryOrder.QuantityToFillInBaseUnits.Clone()

	// Convert the input BID order to the ASK order to query for.
	// Note that we seek in reverse for the best matching orders.
	//   * Swap BuyingDAOCoinCreatorPKID and SellingDAOCoinCreatorPKID.
	//   * Set ScaledExchangeRateCoinsToSellPerCoinToBuy to MaxUint256.
	//   * Set BlockHeight to 0 as this becomes math.MaxUint32 in the key.
	//   * Set OrderID to MaxBlockHash.
	queryOrder.BuyingDAOCoinCreatorPKID = inputOrder.SellingDAOCoinCreatorPKID
	queryOrder.SellingDAOCoinCreatorPKID = inputOrder.BuyingDAOCoinCreatorPKID
	queryOrder.ScaledExchangeRateCoinsToSellPerCoinToBuy = MaxUint256.Clone()
	queryOrder.BlockHeight = uint32(0)
	queryOrder.OrderID = maxHash.NewBlockHash()

	key := DBKeyForDAOCoinLimitOrder(queryOrder)
	prefixKey := DBPrefixKeyForDAOCoinLimitOrder(queryOrder)

	// If passed a last seen order, start seeking from there.
	var startKey []byte
	if lastSeenOrder != nil {
		startKey = DBKeyForDAOCoinLimitOrder(lastSeenOrder)
		key = startKey
	}

	// Go in reverse order to find the highest prices first.
	// We break once we hit the input order's inverted scaled
	// price or the input order's quantity is fulfilled.
	opts := badger.DefaultIteratorOptions
	opts.Reverse = true
	iterator := txn.NewIterator(opts)
	defer iterator.Close()

	// Seek first matching order.
	matchingOrders := []*DAOCoinLimitOrderEntry{}

	for iterator.Seek(key); iterator.ValidForPrefix(prefixKey) && queryQuantityToFill.GtUint64(0); iterator.Next() {
		// If picking up from where you left off, skip the first order which
		// has already been processed previously.
		if len(startKey) != 0 && bytes.Equal(key, startKey) {
			startKey = nil
			continue
		}

		matchingOrderBytes, err := iterator.Item().ValueCopy(nil)
		if err != nil {
			return nil, errors.Wrapf(err, "DBGetMatchingDAOCoinLimitOrders: problem getting limit order")
		}

		matchingOrder := &DAOCoinLimitOrderEntry{}
		rr := bytes.NewReader(matchingOrderBytes)
		if exist, err := DecodeFromBytes(matchingOrder, rr); !exist || err != nil {
			return nil, errors.Wrapf(err, "DBGetMatchingDAOCoinLimitOrders: problem decoding limit order")
		}

		// Skip if order is already in the view.
		if _, exists := orderEntriesInView[matchingOrder.ToMapKey()]; exists {
			continue
		}

		// Validate matching order's price.
		if !inputOrder.IsValidMatchingOrderPrice(matchingOrder) {
			break
		}

		// Calculate how the transactor's quantity to fill will change
		// after being matched with this order. If the transactor still
		// has quantity to fill, we loop.
		queryQuantityToFill, _, _, _, err = _calculateDAOCoinsTransferredInLimitOrderMatch(
			matchingOrder, queryOrder.OperationType, queryQuantityToFill)
		if err != nil {
			return nil, errors.Wrapf(err, "DBGetMatchingDAOCoinLimitOrders: ")
		}

		matchingOrders = append(matchingOrders, matchingOrder)
	}

	return matchingOrders, nil
}

func DBGetAllDAOCoinLimitOrders(handle *badger.DB) ([]*DAOCoinLimitOrderEntry, error) {
	// Get all DAO Coin limit orders.
	key := append([]byte{}, Prefixes.PrefixDAOCoinLimitOrder...)
	return _DBGetAllDAOCoinLimitOrdersByPrefix(handle, key)
}

func DBGetAllDAOCoinLimitOrdersForThisDAOCoinPair(
	handle *badger.DB,
	buyingDAOCoinCreatorPKID *PKID,
	sellingDAOCoinCreatorPKID *PKID) ([]*DAOCoinLimitOrderEntry, error) {

	// Get all DAO coin limit orders for this DAO coin pair.
	key := append([]byte{}, Prefixes.PrefixDAOCoinLimitOrder...)
	key = append(key, buyingDAOCoinCreatorPKID.ToBytes()...)
	key = append(key, sellingDAOCoinCreatorPKID.ToBytes()...)
	return _DBGetAllDAOCoinLimitOrdersByPrefix(handle, key)
}

func DBGetAllDAOCoinLimitOrdersForThisTransactor(handle *badger.DB, transactorPKID *PKID) ([]*DAOCoinLimitOrderEntry, error) {
	// Get all DAO coin limit orders for this transactor.
	key := append([]byte{}, Prefixes.PrefixDAOCoinLimitOrderByTransactorPKID...)
	key = append(key, transactorPKID[:]...)
	return _DBGetAllDAOCoinLimitOrdersByPrefix(handle, key)
}

func _DBGetAllDAOCoinLimitOrdersByPrefix(handle *badger.DB, prefixKey []byte) ([]*DAOCoinLimitOrderEntry, error) {
	// Get all DAO coin limit orders containing this prefix.
	_, valsFound := _enumerateKeysForPrefix(handle, prefixKey)
	orders := []*DAOCoinLimitOrderEntry{}

	// Cast resulting values from bytes to order entries.
	for _, valBytes := range valsFound {
		order := &DAOCoinLimitOrderEntry{}
		rr := bytes.NewReader(valBytes)
		if exist, err := DecodeFromBytes(order, rr); !exist || err != nil {
			return nil, errors.Wrapf(err, "DBGetAllDAOCoinLimitOrdersByPrefixKey: problem getting limit orders")
		}

		orders = append(orders, order)
	}

	return orders, nil
}

func DBPutDAOCoinLimitOrderWithTxn(txn *badger.Txn, snap *Snapshot, order *DAOCoinLimitOrderEntry, blockHeight uint64) error {
	if order == nil {
		return nil
	}

	orderBytes := EncodeToBytes(blockHeight, order)
	// Store in index: PrefixDAOCoinLimitOrderByTransactorPKID
	key := DBKeyForDAOCoinLimitOrder(order)

	if err := DBSetWithTxn(txn, snap, key, orderBytes); err != nil {
		return errors.Wrapf(err, "DBPutDAOCoinLimitOrderWithTxn: problem storing limit order")
	}

	// Store in index: PrefixDAOCoinLimitOrderByTransactorPKID
	key = DBKeyForDAOCoinLimitOrderByTransactorPKID(order)
	if err := DBSetWithTxn(txn, snap, key, orderBytes); err != nil {
		return errors.Wrapf(err, "DBPutDAOCoinLimitOrderWithTxn: problem storing limit order")
	}

	// Store in index: PrefixDAOCoinLimitOrderByOrderID
	key = DBKeyForDAOCoinLimitOrderByOrderID(order)
	if err := DBSetWithTxn(txn, snap, key, orderBytes); err != nil {
		return errors.Wrapf(err, "DBPutDAOCoinLimitOrderWithTxn: problem storing order in index PrefixDAOCoinLimitOrderByOrderID")
	}

	return nil
}

func DBDeleteDAOCoinLimitOrderWithTxn(txn *badger.Txn, snap *Snapshot, order *DAOCoinLimitOrderEntry) error {
	if order == nil {
		return nil
	}

	// Delete from index: PrefixDAOCoinLimitOrder
	key := DBKeyForDAOCoinLimitOrder(order)
	if err := DBDeleteWithTxn(txn, snap, key); err != nil {
		return errors.Wrapf(err, "DBDeleteDAOCoinLimitOrderWithTxn: problem deleting limit order")
	}

	// Delete from index: PrefixDAOCoinLimitOrderByTransactorPKID
	key = DBKeyForDAOCoinLimitOrderByTransactorPKID(order)
	if err := DBDeleteWithTxn(txn, snap, key); err != nil {
		return errors.Wrapf(err, "DBDeleteDAOCoinLimitOrderWithTxn: problem deleting limit order")
	}

	// Delete from index: PrefixDAOCoinLimitOrderByOrderID
	key = DBKeyForDAOCoinLimitOrderByOrderID(order)
	if err := DBDeleteWithTxn(txn, snap, key); err != nil {
		return errors.Wrapf(err, "DBDeleteDAOCoinLimitOrderWithTxn: problem deleting order from index PrefixDAOCoinLimitOrderByOrderID")
	}

	return nil
}

// -------------------------------------------------------------------------------------
// Mempool Txn mapping funcions
// <prefix_id, txn hash BlockHash> -> <*MsgDeSoTxn>
// -------------------------------------------------------------------------------------

func _dbKeyForMempoolTxn(mempoolTx *MempoolTx) []byte {
	// Make a copy to avoid multiple calls to this function re-using the same slice.
	prefixCopy := append([]byte{}, Prefixes.PrefixMempoolTxnHashToMsgDeSoTxn...)
	timeAddedBytes := EncodeUint64(uint64(mempoolTx.Added.UnixNano()))
	key := append(prefixCopy, timeAddedBytes...)
	key = append(key, mempoolTx.Hash[:]...)

	return key
}

func DbPutMempoolTxnWithTxn(txn *badger.Txn, snap *Snapshot, blockHeight uint64, mempoolTx *MempoolTx) error {

	mempoolTxnBytes, err := mempoolTx.Tx.ToBytes(false /*preSignatureBool*/)
	if err != nil {
		return errors.Wrapf(err, "DbPutMempoolTxnWithTxn: Problem encoding mempoolTxn to bytes.")
	}

	if err := DBSetWithTxn(txn, snap, _dbKeyForMempoolTxn(mempoolTx), mempoolTxnBytes); err != nil {
		return errors.Wrapf(err, "DbPutMempoolTxnWithTxn: Problem putting mapping for txn hash: %s", mempoolTx.Hash.String())
	}

	return nil
}

func DbPutMempoolTxn(handle *badger.DB, snap *Snapshot, blockHeight uint64, mempoolTx *MempoolTx) error {

	return handle.Update(func(txn *badger.Txn) error {
		return DbPutMempoolTxnWithTxn(txn, snap, blockHeight, mempoolTx)
	})
}

func DbGetMempoolTxnWithTxn(txn *badger.Txn, snap *Snapshot, mempoolTx *MempoolTx) *MsgDeSoTxn {

	mempoolTxnObj := &MsgDeSoTxn{}
	mempoolTxnBytes, err := DBGetWithTxn(txn, snap, _dbKeyForMempoolTxn(mempoolTx))
	if err != nil {
		return nil
	}

	err = mempoolTxnObj.FromBytes(mempoolTxnBytes)
	if err != nil {
		return nil
	}
	return mempoolTxnObj
}

func DbGetMempoolTxn(db *badger.DB, snap *Snapshot, mempoolTx *MempoolTx) *MsgDeSoTxn {
	var ret *MsgDeSoTxn
	db.View(func(txn *badger.Txn) error {
		ret = DbGetMempoolTxnWithTxn(txn, snap, mempoolTx)
		return nil
	})
	return ret
}

func DbGetAllMempoolTxnsSortedByTimeAdded(handle *badger.DB) (_mempoolTxns []*MsgDeSoTxn, _error error) {
	_, valuesFound := _enumerateKeysForPrefix(handle, Prefixes.PrefixMempoolTxnHashToMsgDeSoTxn)

	mempoolTxns := []*MsgDeSoTxn{}
	for _, mempoolTxnBytes := range valuesFound {
		mempoolTxn := &MsgDeSoTxn{}
		err := mempoolTxn.FromBytes(mempoolTxnBytes)
		if err != nil {
			return nil, errors.Wrapf(err, "DbGetAllMempoolTxnsSortedByTimeAdded: failed to decode mempoolTxnBytes.")
		}
		mempoolTxns = append(mempoolTxns, mempoolTxn)
	}

	// We don't need to sort the transactions because the DB keys include the time added and
	// are therefore retrieved from badger in order.

	return mempoolTxns, nil
}

func DbDeleteAllMempoolTxnsWithTxn(txn *badger.Txn, snap *Snapshot) error {
	txnKeysFound, _, err := _enumerateKeysForPrefixWithTxn(txn, Prefixes.PrefixMempoolTxnHashToMsgDeSoTxn)
	if err != nil {
		return errors.Wrapf(err, "DbDeleteAllMempoolTxnsWithTxn: ")
	}

	for _, txnKey := range txnKeysFound {
		err := DbDeleteMempoolTxnKeyWithTxn(txn, snap, txnKey)
		if err != nil {
			return errors.Wrapf(err, "DbDeleteAllMempoolTxMappings: Deleting mempool txnKey failed.")
		}
	}

	return nil
}

func FlushMempoolToDbWithTxn(txn *badger.Txn, snap *Snapshot, blockHeight uint64, allTxns []*MempoolTx) error {
	for _, mempoolTx := range allTxns {
		err := DbPutMempoolTxnWithTxn(txn, snap, blockHeight, mempoolTx)
		if err != nil {
			return errors.Wrapf(err, "FlushMempoolToDb: Putting "+
				"mempool tx hash %s failed.", mempoolTx.Hash.String())
		}
	}

	return nil
}

func FlushMempoolToDb(handle *badger.DB, snap *Snapshot, blockHeight uint64, allTxns []*MempoolTx) error {
	err := handle.Update(func(txn *badger.Txn) error {
		return FlushMempoolToDbWithTxn(txn, snap, blockHeight, allTxns)
	})
	if err != nil {
		return err
	}

	return nil
}

func DbDeleteAllMempoolTxns(handle *badger.DB, snap *Snapshot) error {
	handle.Update(func(txn *badger.Txn) error {
		return DbDeleteAllMempoolTxnsWithTxn(txn, snap)
	})

	return nil
}

func DbDeleteMempoolTxnWithTxn(txn *badger.Txn, snap *Snapshot, mempoolTx *MempoolTx) error {

	// When a mapping exists, delete it.
	if err := DBDeleteWithTxn(txn, snap, _dbKeyForMempoolTxn(mempoolTx)); err != nil {
		return errors.Wrapf(err, "DbDeleteMempoolTxMappingWithTxn: Deleting "+
			"mempool tx key failed.")
	}

	return nil
}

func DbDeleteMempoolTxn(handle *badger.DB, snap *Snapshot, mempoolTx *MempoolTx) error {
	return handle.Update(func(txn *badger.Txn) error {
		return DbDeleteMempoolTxnWithTxn(txn, snap, mempoolTx)
	})
}

func DbDeleteMempoolTxnKey(handle *badger.DB, snap *Snapshot, txnKey []byte) error {
	return handle.Update(func(txn *badger.Txn) error {
		return DbDeleteMempoolTxnKeyWithTxn(txn, snap, txnKey)
	})
}

func DbDeleteMempoolTxnKeyWithTxn(txn *badger.Txn, snap *Snapshot, txnKey []byte) error {

	// When a mapping exists, delete it.
	if err := DBDeleteWithTxn(txn, snap, txnKey); err != nil {
		return errors.Wrapf(err, "DbDeleteMempoolTxMappingWithTxn: Deleting "+
			"mempool tx key failed.")
	}

	return nil
}

func LogDBSummarySnapshot(db *badger.DB) {
	keyCountMap := make(map[byte]int)
	for prefixByte := byte(0); prefixByte < byte(40); prefixByte++ {
		keysForPrefix, _ := EnumerateKeysForPrefix(db, []byte{prefixByte})
		keyCountMap[prefixByte] = len(keysForPrefix)
	}
	glog.Info(spew.Printf("LogDBSummarySnapshot: Current DB summary snapshot: %v", keyCountMap))
}

func StartDBSummarySnapshots(db *badger.DB) {
	// Periodically count the number of keys for each prefix in the DB and log.
	go func() {
		for {
			// Figure out how many keys there are for each prefix and log.
			glog.Info("StartDBSummarySnapshots: Counting DB keys...")
			LogDBSummarySnapshot(db)
			time.Sleep(30 * time.Second)
		}
	}()
}

const (
	// PerformanceMemTableSize is 3072 MB. Increases the maximum
	// amount of data we can commit in a single transaction.
	PerformanceMemTableSize = 3072 << 20

	// PerformanceLogValueSize is 256 MB.
	PerformanceLogValueSize = 256 << 20
)

// PerformanceBadgerOptions are performance geared
// BadgerDB options that use much more RAM than the
// default settings.
func PerformanceBadgerOptions(dir string) badger.Options {
	opts := badger.DefaultOptions(dir)

	// Use an extended table size for larger commits.
	opts.MemTableSize = PerformanceMemTableSize
	opts.ValueLogFileSize = PerformanceLogValueSize

	return opts
}

// ---------------------------------------------
// Associations
// ---------------------------------------------

func DBKeyForUserAssociationByPrefix(associationEntry *UserAssociationEntry, prefixType []byte) ([]byte, error) {
	if bytes.Equal(prefixType, Prefixes.PrefixUserAssociationByID) {
		return DBKeyForUserAssociationByID(associationEntry), nil
	}
	if bytes.Equal(prefixType, Prefixes.PrefixUserAssociationByTransactor) {
		return DBKeyForUserAssociationByTransactor(associationEntry), nil
	}
	if bytes.Equal(prefixType, Prefixes.PrefixUserAssociationByTargetUser) {
		return DBKeyForUserAssociationByTargetUser(associationEntry), nil
	}
	if bytes.Equal(prefixType, Prefixes.PrefixUserAssociationByUsers) {
		return DBKeyForUserAssociationByUsers(associationEntry), nil
	}
	return nil, errors.New("invalid user association prefix type")
}

func DBKeyForUserAssociationByID(associationEntry *UserAssociationEntry) []byte {
	// AssociationID
	var key []byte
	key = append(key, Prefixes.PrefixUserAssociationByID...)
	key = append(key, associationEntry.AssociationID.ToBytes()...)
	return key
}

func DBKeyForUserAssociationByTransactor(associationEntry *UserAssociationEntry) []byte {
	// TransactorPKID, AssociationType, AssociationValue, TargetUserPKID
	var key []byte
	key = append(key, Prefixes.PrefixUserAssociationByTransactor...)
	key = append(key, associationEntry.TransactorPKID.ToBytes()...)
	key = append(key, bytes.ToLower(associationEntry.AssociationType)...)
	key = append(key, AssociationNullTerminator) // Null terminator byte for AssociationType which can vary in length
	key = append(key, associationEntry.AssociationValue...)
	key = append(key, AssociationNullTerminator) // Null terminator byte for AssociationValue which can vary in length
	key = append(key, associationEntry.TargetUserPKID.ToBytes()...)
	key = append(key, associationEntry.AppPKID.ToBytes()...)
	return key
}

func DBKeyForUserAssociationByTargetUser(associationEntry *UserAssociationEntry) []byte {
	// TargetUserPKID, AssociationType, AssociationValue, TransactorPKID
	var key []byte
	key = append(key, Prefixes.PrefixUserAssociationByTargetUser...)
	key = append(key, associationEntry.TargetUserPKID.ToBytes()...)
	key = append(key, bytes.ToLower(associationEntry.AssociationType)...)
	key = append(key, AssociationNullTerminator) // Null terminator byte for AssociationType which can vary in length
	key = append(key, associationEntry.AssociationValue...)
	key = append(key, AssociationNullTerminator) // Null terminator byte for AssociationValue which can vary in length
	key = append(key, associationEntry.TransactorPKID.ToBytes()...)
	key = append(key, associationEntry.AppPKID.ToBytes()...)
	return key
}

func DBKeyForUserAssociationByUsers(associationEntry *UserAssociationEntry) []byte {
	// TransactorPKID, TargetUserPKID, AssociationType, AssociationValue
	var key []byte
	key = append(key, Prefixes.PrefixUserAssociationByUsers...)
	key = append(key, associationEntry.TransactorPKID.ToBytes()...)
	key = append(key, associationEntry.TargetUserPKID.ToBytes()...)
	key = append(key, bytes.ToLower(associationEntry.AssociationType)...)
	key = append(key, AssociationNullTerminator) // Null terminator byte for AssociationType which can vary in length
	key = append(key, associationEntry.AssociationValue...)
	key = append(key, AssociationNullTerminator) // Null terminator byte for AssociationValue which can vary in length
	key = append(key, associationEntry.AppPKID.ToBytes()...)
	return key
}

func DBKeyForPostAssociationByPrefix(associationEntry *PostAssociationEntry, prefixType []byte) ([]byte, error) {
	if bytes.Equal(prefixType, Prefixes.PrefixPostAssociationByID) {
		return DBKeyForPostAssociationByID(associationEntry), nil
	}
	if bytes.Equal(prefixType, Prefixes.PrefixPostAssociationByTransactor) {
		return DBKeyForPostAssociationByTransactor(associationEntry), nil
	}
	if bytes.Equal(prefixType, Prefixes.PrefixPostAssociationByPost) {
		return DBKeyForPostAssociationByPost(associationEntry), nil
	}
	if bytes.Equal(prefixType, Prefixes.PrefixPostAssociationByType) {
		return DBKeyForPostAssociationByType(associationEntry), nil
	}
	return nil, errors.New("invalid post association prefix type")
}

func DBKeyForPostAssociationByID(associationEntry *PostAssociationEntry) []byte {
	// AssociationID
	var key []byte
	key = append(key, Prefixes.PrefixPostAssociationByID...)
	key = append(key, associationEntry.AssociationID.ToBytes()...)
	return key
}

func DBKeyForPostAssociationByTransactor(associationEntry *PostAssociationEntry) []byte {
	// TransactorPKID, AssociationType, AssociationValue, PostHash
	var key []byte
	key = append(key, Prefixes.PrefixPostAssociationByTransactor...)
	key = append(key, associationEntry.TransactorPKID.ToBytes()...)
	key = append(key, bytes.ToLower(associationEntry.AssociationType)...)
	key = append(key, AssociationNullTerminator) // Null terminator byte for AssociationType which can vary in length
	key = append(key, associationEntry.AssociationValue...)
	key = append(key, AssociationNullTerminator) // Null terminator byte for AssociationValue which can vary in length
	key = append(key, associationEntry.PostHash.ToBytes()...)
	key = append(key, associationEntry.AppPKID.ToBytes()...)
	return key
}

func DBKeyForPostAssociationByPost(associationEntry *PostAssociationEntry) []byte {
	// PostHash, AssociationType, AssociationValue, TransactorPKID
	var key []byte
	key = append(key, Prefixes.PrefixPostAssociationByPost...)
	key = append(key, associationEntry.PostHash.ToBytes()...)
	key = append(key, bytes.ToLower(associationEntry.AssociationType)...)
	key = append(key, AssociationNullTerminator) // Null terminator byte for AssociationType which can vary in length
	key = append(key, associationEntry.AssociationValue...)
	key = append(key, AssociationNullTerminator) // Null terminator byte for AssociationValue which can vary in length
	key = append(key, associationEntry.TransactorPKID.ToBytes()...)
	key = append(key, associationEntry.AppPKID.ToBytes()...)
	return key
}

func DBKeyForPostAssociationByType(associationEntry *PostAssociationEntry) []byte {
	// AssociationType, AssociationValue, PostHash, TransactorPKID
	var key []byte
	key = append(key, Prefixes.PrefixPostAssociationByType...)
	key = append(key, bytes.ToLower(associationEntry.AssociationType)...)
	key = append(key, AssociationNullTerminator) // Null terminator byte for AssociationType which can vary in length
	key = append(key, associationEntry.AssociationValue...)
	key = append(key, AssociationNullTerminator) // Null terminator byte for AssociationValue which can vary in length
	key = append(key, associationEntry.PostHash.ToBytes()...)
	key = append(key, associationEntry.TransactorPKID.ToBytes()...)
	key = append(key, associationEntry.AppPKID.ToBytes()...)
	return key
}

func DBGetUserAssociationByID(handle *badger.DB, snap *Snapshot, associationID *BlockHash) (*UserAssociationEntry, error) {
	var ret *UserAssociationEntry
	var err error
	handle.View(func(txn *badger.Txn) error {
		ret, err = DBGetUserAssociationByIDWithTxn(txn, snap, associationID)
		return nil
	})
	return ret, err
}

func DBGetUserAssociationByIDWithTxn(txn *badger.Txn, snap *Snapshot, associationID *BlockHash) (*UserAssociationEntry, error) {
	// Retrieve association entry from db.
	key := DBKeyForUserAssociationByID(&UserAssociationEntry{AssociationID: associationID})
	associationBytes, err := DBGetWithTxn(txn, snap, key)
	if err != nil {
		// We don't want to error if the key isn't found. Instead, return nil.
		if err == badger.ErrKeyNotFound {
			return nil, nil
		}
		return nil, errors.Wrapf(err, "DBGetUserAssociationByID: problem retrieving association entry")
	}

	// Decode association entry from bytes.
	associationEntry := &UserAssociationEntry{}
	rr := bytes.NewReader(associationBytes)
	if exist, err := DecodeFromBytes(associationEntry, rr); !exist || err != nil {
		return nil, errors.Wrapf(err, "DBGetUserAssociationByID: problem decoding association entry")
	}
	return associationEntry, nil
}

func DBGetPostAssociationByID(handle *badger.DB, snap *Snapshot, associationID *BlockHash) (*PostAssociationEntry, error) {
	var ret *PostAssociationEntry
	var err error
	handle.View(func(txn *badger.Txn) error {
		ret, err = DBGetPostAssociationByIDWithTxn(txn, snap, associationID)
		return nil
	})
	return ret, err
}

func DBGetPostAssociationByIDWithTxn(txn *badger.Txn, snap *Snapshot, associationID *BlockHash) (*PostAssociationEntry, error) {
	// Retrieve association entry from db.
	key := DBKeyForPostAssociationByID(&PostAssociationEntry{AssociationID: associationID})
	associationBytes, err := DBGetWithTxn(txn, snap, key)
	if err != nil {
		// We don't want to error if the key isn't found. Instead, return nil.
		if err == badger.ErrKeyNotFound {
			return nil, nil
		}
		return nil, errors.Wrapf(err, "DBGetPostAssociationByID: problem retrieving association entry")
	}

	// Decode association entry from bytes.
	associationEntry := &PostAssociationEntry{}
	rr := bytes.NewReader(associationBytes)
	if exist, err := DecodeFromBytes(associationEntry, rr); !exist || err != nil {
		return nil, errors.Wrapf(err, "DBGetPostAssociationByID: problem decoding association entry")
	}
	return associationEntry, nil
}

func DBGetUserAssociationByAttributes(handle *badger.DB, snap *Snapshot, queryEntry *UserAssociationEntry) (*UserAssociationEntry, error) {
	var ret *UserAssociationEntry
	var err error
	handle.View(func(txn *badger.Txn) error {
		ret, err = DBGetUserAssociationByAttributesWithTxn(txn, snap, queryEntry)
		return nil
	})
	return ret, err
}

func DBGetUserAssociationByAttributesWithTxn(txn *badger.Txn, snap *Snapshot, queryEntry *UserAssociationEntry) (*UserAssociationEntry, error) {
	// Retrieve association ID from db.
	key := DBKeyForUserAssociationByTransactor(queryEntry)
	associationBytes, err := DBGetWithTxn(txn, snap, key)
	if err != nil {
		// We don't want to error if the key isn't found. Instead, return nil.
		if err == badger.ErrKeyNotFound {
			return nil, nil
		}
		return nil, errors.Wrapf(err, "DBGetUserAssociationByAttributes: problem retrieving association ID")
	}

	// Decode ID.
	associationID := &BlockHash{}
	rr := bytes.NewReader(associationBytes)
	if exist, err := DecodeFromBytes(associationID, rr); !exist || err != nil {
		return nil, errors.Wrapf(err, "DBGetUserAssociationByAttributes: problem decoding association ID")
	}

	// Retrieve association entry from db by ID.
	return DBGetUserAssociationByIDWithTxn(txn, snap, associationID)
}

func DBGetPostAssociationByAttributes(handle *badger.DB, snap *Snapshot, queryEntry *PostAssociationEntry) (*PostAssociationEntry, error) {
	var ret *PostAssociationEntry
	var err error
	handle.View(func(txn *badger.Txn) error {
		ret, err = DBGetPostAssociationByAttributesWithTxn(txn, snap, queryEntry)
		return nil
	})
	return ret, err
}

func DBGetPostAssociationByAttributesWithTxn(txn *badger.Txn, snap *Snapshot, queryEntry *PostAssociationEntry) (*PostAssociationEntry, error) {
	// Retrieve association ID from db.
	key := DBKeyForPostAssociationByTransactor(queryEntry)
	associationBytes, err := DBGetWithTxn(txn, snap, key)
	if err != nil {
		// We don't want to error if the key isn't found. Instead, return nil.
		if err == badger.ErrKeyNotFound {
			return nil, nil
		}
		return nil, errors.Wrapf(err, "DBGetPostAssociationByAttributes: problem retrieving association ID")
	}

	// Decode ID.
	associationID := &BlockHash{}
	rr := bytes.NewReader(associationBytes)
	if exist, err := DecodeFromBytes(associationID, rr); !exist || err != nil {
		return nil, errors.Wrapf(err, "DBGetPostAssociationByAttributes: problem decoding association ID")
	}

	// Retrieve association entry from db by ID.
	return DBGetPostAssociationByIDWithTxn(txn, snap, associationID)
}

func DBGetUserAssociationsByAttributes(
	handle *badger.DB,
	snap *Snapshot,
	associationQuery *UserAssociationQuery,
	utxoViewAssociationIds *Set[BlockHash],
) ([]*UserAssociationEntry, []byte, error) {
	// Query for association IDs by input query params.
	associationIds, prefixType, err := DBGetUserAssociationIdsByAttributes(
		handle, snap, associationQuery, utxoViewAssociationIds,
	)
	if err != nil {
		return nil, nil, errors.Wrapf(err, "DBGetUserAssociationsByAttributes: ")
	}

	// Map from association IDs to association entries.
	associationEntries, err := MapSet(associationIds, func(associationID BlockHash) (*UserAssociationEntry, error) {
		// Retrieve association entry from db by ID.
		return DBGetUserAssociationByID(handle, snap, &associationID)
	})
	if err != nil {
		return nil, nil, errors.Wrapf(err, "DBGetUserAssociationsByAttributes: problem retrieving association entry by ID: ")
	}
	return associationEntries, prefixType, nil
}

func DBGetUserAssociationIdsByAttributes(
	handle *badger.DB,
	snap *Snapshot,
	associationQuery *UserAssociationQuery,
	utxoViewAssociationIds *Set[BlockHash],
) (*Set[BlockHash], []byte, error) {
	// Construct key based on input query params.
	var prefixType []byte
	var keyPrefix []byte
	var err error

	// TransactorPKID + TargetUserPKID
	if associationQuery.TransactorPKID != nil {
		if associationQuery.TargetUserPKID != nil {
			// PrefixUserAssociationByUsers: TransactorPKID, TargetUserPKID, AssociationType, AssociationValue
			prefixType = Prefixes.PrefixUserAssociationByUsers
			keyPrefix = append(keyPrefix, Prefixes.PrefixUserAssociationByUsers...)
			keyPrefix = append(keyPrefix, associationQuery.TransactorPKID.ToBytes()...)
			keyPrefix = append(keyPrefix, associationQuery.TargetUserPKID.ToBytes()...)
		} else {
			// PrefixUserAssociationByTransactor: TransactorPKID, AssociationType, AssociationValue, TargetUserPKID
			prefixType = Prefixes.PrefixUserAssociationByTransactor
			keyPrefix = append(keyPrefix, Prefixes.PrefixUserAssociationByTransactor...)
			keyPrefix = append(keyPrefix, associationQuery.TransactorPKID.ToBytes()...)
		}
	} else if associationQuery.TargetUserPKID != nil {
		// PrefixUserAssociationByTargetUser: TargetUserPKID, AssociationType, AssociationValue, TransactorPKID
		prefixType = Prefixes.PrefixUserAssociationByTargetUser
		keyPrefix = append(keyPrefix, Prefixes.PrefixUserAssociationByTargetUser...)
		keyPrefix = append(keyPrefix, associationQuery.TargetUserPKID.ToBytes()...)
	} else {
		// TransactorPKID == nil, TargetUserPKID == nil
		return nil, nil, errors.New("DBGetUserAssociationIdsByAttributes: invalid query params: missing Transactor or TargetUser")
	}

	// AssociationType
	if len(associationQuery.AssociationType) > 0 {
		keyPrefix = append(keyPrefix, bytes.ToLower(associationQuery.AssociationType)...)
		keyPrefix = append(keyPrefix, AssociationNullTerminator) // Null terminator byte for AssociationType which can vary in length
	} else if len(associationQuery.AssociationValue) > 0 || len(associationQuery.AssociationValuePrefix) > 0 {
		// AssociationType == "", (AssociationValue != "" || AssociationValuePrefix != "")
		return nil, nil, errors.New("DBGetUserAssociationIdsByAttributes: invalid query params: missing AssociationType")
	} else if len(associationQuery.AssociationTypePrefix) > 0 {
		keyPrefix = append(keyPrefix, bytes.ToLower(associationQuery.AssociationTypePrefix)...)
	}

	// AssociationValue
	if len(associationQuery.AssociationValue) > 0 {
		keyPrefix = append(keyPrefix, associationQuery.AssociationValue...)
		keyPrefix = append(keyPrefix, AssociationNullTerminator) // Null terminator byte for AssociationValue which can vary in length
	} else if len(associationQuery.AssociationValuePrefix) > 0 {
		keyPrefix = append(keyPrefix, associationQuery.AssociationValuePrefix...)
	}

	// AppPKID
	if associationQuery.AppPKID != nil {
		if associationQuery.TransactorPKID == nil ||
			associationQuery.TargetUserPKID == nil ||
			len(associationQuery.AssociationType) == 0 ||
			len(associationQuery.AssociationValue) == 0 {
			return nil, nil, errors.New("DBGetUserAssociationIdsByAttributes: invalid query params: querying by App requires all other parameters")
		}
		keyPrefix = append(keyPrefix, associationQuery.AppPKID.ToBytes()...)
	}

	// Convert LastSeenAssociationID to LastSeenKey.
	var lastSeenKey []byte
	if associationQuery.LastSeenAssociationID != nil {
		lastSeenKey, err = _dbUserAssociationIdToKey(handle, snap, associationQuery.LastSeenAssociationID, prefixType)
		if err != nil {
			return nil, nil, errors.Wrapf(err, "DBGetUserAssociationIdsByAttributes: ")
		}
	}

	// Map UTXO view AssociationIDs to keys.
	utxoViewAssociationKeys := NewSet([]string{})
	err = utxoViewAssociationIds.ForEach(func(associationID BlockHash) error {
		utxoViewAssociationKey, innerErr := _dbUserAssociationIdToKey(handle, snap, &associationID, prefixType)
		if innerErr != nil {
			return innerErr
		}
		if utxoViewAssociationKey != nil {
			utxoViewAssociationKeys.Add(string(utxoViewAssociationKey))
		}
		return nil
	})
	if err != nil {
		return nil, nil, errors.Wrapf(err, "DBGetUserAssociationIdsByAttributes: ")
	}

	// Scan for all association IDs with the given key prefix.
	_, valsFound, err := EnumerateKeysForPrefixWithLimitOffsetOrder(
		handle,
		keyPrefix,
		associationQuery.Limit,
		lastSeenKey,
		associationQuery.SortDescending,
		utxoViewAssociationKeys,
	)

	// Cast resulting values from bytes to association IDs.
	associationIds := NewSet([]BlockHash{})
	for _, valBytes := range valsFound {
		associationID := &BlockHash{}
		rr := bytes.NewReader(valBytes)
		if exist, err := DecodeFromBytes(associationID, rr); !exist || err != nil {
			return nil, nil, errors.Wrapf(err, "DBGetUserAssociationIdsByAttributes: problem decoding association id: ")
		}
		associationIds.Add(*associationID)
	}
	return associationIds, prefixType, nil
}

func DBGetPostAssociationsByAttributes(
	handle *badger.DB,
	snap *Snapshot,
	associationQuery *PostAssociationQuery,
	utxoViewAssociationIds *Set[BlockHash],
) ([]*PostAssociationEntry, []byte, error) {
	// Query for association IDs by input query params.
	associationIds, prefixType, err := DBGetPostAssociationIdsByAttributes(
		handle, snap, associationQuery, utxoViewAssociationIds,
	)
	if err != nil {
		return nil, nil, errors.Wrapf(err, "DBGetPostAssociationsByAttributes: ")
	}

	// Map from association IDs to association entries.
	associationEntries, err := MapSet(associationIds, func(associationID BlockHash) (*PostAssociationEntry, error) {
		// Retrieve association entry from db by ID.
		return DBGetPostAssociationByID(handle, snap, &associationID)
	})
	if err != nil {
		return nil, nil, errors.Wrapf(err, "DBGetPostAssociationsByAttributes: problem retrieving association entry by ID: ")
	}
	return associationEntries, prefixType, nil
}

func DBGetPostAssociationIdsByAttributes(
	handle *badger.DB,
	snap *Snapshot,
	associationQuery *PostAssociationQuery,
	utxoViewAssociationIds *Set[BlockHash],
) (*Set[BlockHash], []byte, error) {
	// Construct key based on input query params.
	var prefixType []byte
	var keyPrefix []byte
	var err error

	if associationQuery.TransactorPKID != nil {
		// PrefixPostAssociationByTransactor: TransactorPKID, AssociationType, AssociationValue, PostHash
		// TransactorPKID != nil
		prefixType = Prefixes.PrefixPostAssociationByTransactor

		// TransactorPKID
		keyPrefix = append(keyPrefix, Prefixes.PrefixPostAssociationByTransactor...)
		keyPrefix = append(keyPrefix, associationQuery.TransactorPKID.ToBytes()...)

		// AssociationType
		if len(associationQuery.AssociationType) > 0 {
			keyPrefix = append(keyPrefix, bytes.ToLower(associationQuery.AssociationType)...)
			keyPrefix = append(keyPrefix, AssociationNullTerminator) // Null terminator byte for AssociationType which can vary in length
		} else if len(associationQuery.AssociationValue) > 0 ||
			len(associationQuery.AssociationValuePrefix) > 0 ||
			associationQuery.PostHash != nil {
			// AssociationType == "", (AssociationValue != "" || AssociationValuePrefix != "" || PostHash != nil)
			return nil, nil, errors.New("DBGetPostAssociationIdsByAttributes: invalid query params: missing AssociationType")
		} else if len(associationQuery.AssociationTypePrefix) > 0 {
			keyPrefix = append(keyPrefix, bytes.ToLower(associationQuery.AssociationTypePrefix)...)
		}

		// AssociationValue
		if len(associationQuery.AssociationValue) > 0 {
			keyPrefix = append(keyPrefix, associationQuery.AssociationValue...)
			keyPrefix = append(keyPrefix, AssociationNullTerminator) // Null terminator byte for AssociationValue which can vary in length
		} else if associationQuery.PostHash != nil {
			// AssociationValue == "", PostHash != nil
			return nil, nil, errors.New("DBGetPostAssociationIdsByAttributes: invalid query params: missing AssociationValue")
		} else if len(associationQuery.AssociationValuePrefix) > 0 {
			keyPrefix = append(keyPrefix, associationQuery.AssociationValuePrefix...)
		}

		// PostHash
		if associationQuery.PostHash != nil {
			keyPrefix = append(keyPrefix, associationQuery.PostHash.ToBytes()...)
		}

	} else if associationQuery.PostHash != nil {
		// PrefixPostAssociationByPost: PostHash, AssociationType, AssociationValue, TransactorPKID
		// TransactorPKID == nil, PostHash != nil
		prefixType = Prefixes.PrefixPostAssociationByPost

		// PostHash
		keyPrefix = append(keyPrefix, Prefixes.PrefixPostAssociationByPost...)
		keyPrefix = append(keyPrefix, associationQuery.PostHash.ToBytes()...)

		// AssociationType
		if len(associationQuery.AssociationType) > 0 {
			keyPrefix = append(keyPrefix, bytes.ToLower(associationQuery.AssociationType)...)
			keyPrefix = append(keyPrefix, AssociationNullTerminator) // Null terminator byte for AssociationType which can vary in length
		} else if len(associationQuery.AssociationValue) > 0 || len(associationQuery.AssociationValuePrefix) > 0 {
			// AssociationType == "", (AssociationValue != "" || AssociationValuePrefix != "")
			return nil, nil, errors.New("DBGetPostAssociationIdsByAttributes: invalid query params: missing AssociationType")
		} else if len(associationQuery.AssociationTypePrefix) > 0 {
			keyPrefix = append(keyPrefix, bytes.ToLower(associationQuery.AssociationTypePrefix)...)
		}

		// AssociationValue
		if len(associationQuery.AssociationValue) > 0 {
			keyPrefix = append(keyPrefix, associationQuery.AssociationValue...)
			keyPrefix = append(keyPrefix, AssociationNullTerminator) // Null terminator byte for AssociationValue which can vary in length
		} else if len(associationQuery.AssociationValuePrefix) > 0 {
			keyPrefix = append(keyPrefix, []byte(associationQuery.AssociationValuePrefix)...)
		}

	} else {
		// PrefixPostAssociationByType: AssociationType, AssociationValue, PostHash, TransactorPKID
		// TransactorPKID == nil, PostHash == nil
		prefixType = Prefixes.PrefixPostAssociationByType
		keyPrefix = append(keyPrefix, Prefixes.PrefixPostAssociationByType...)

		// AssociationType
		if len(associationQuery.AssociationType) > 0 {
			keyPrefix = append(keyPrefix, bytes.ToLower(associationQuery.AssociationType)...)
			keyPrefix = append(keyPrefix, AssociationNullTerminator) // Null terminator byte for AssociationType which can vary in length
		} else if len(associationQuery.AssociationValue) > 0 || len(associationQuery.AssociationValuePrefix) > 0 {
			// AssociationType == "", (AssociationValue != "" || AssociationValuePrefix != "")
			return nil, nil, errors.New("DBGetPostAssociationIdsByAttributes: invalid query params: missing AssociationType")
		} else if len(associationQuery.AssociationTypePrefix) > 0 {
			keyPrefix = append(keyPrefix, bytes.ToLower(associationQuery.AssociationTypePrefix)...)
		}

		// AssociationValue
		if len(associationQuery.AssociationValue) > 0 {
			keyPrefix = append(keyPrefix, associationQuery.AssociationValue...)
			keyPrefix = append(keyPrefix, AssociationNullTerminator) // Null terminator byte for AssociationValue which can vary in length
		} else if len(associationQuery.AssociationValuePrefix) > 0 {
			keyPrefix = append(keyPrefix, associationQuery.AssociationValuePrefix...)
		}
	}

	// AppPKID
	if associationQuery.AppPKID != nil {
		if associationQuery.TransactorPKID == nil ||
			associationQuery.PostHash == nil ||
			len(associationQuery.AssociationType) == 0 ||
			len(associationQuery.AssociationValue) == 0 {
			return nil, nil, errors.New("DBGetPostAssociationIdsByAttributes: invalid query params: querying by App requires all other parameters")
		}
		keyPrefix = append(keyPrefix, associationQuery.AppPKID.ToBytes()...)
	}

	// Convert LastSeenAssociationID to LastSeenKey.
	var lastSeenKey []byte
	if associationQuery.LastSeenAssociationID != nil {
		lastSeenKey, err = _dbPostAssociationIdToKey(handle, snap, associationQuery.LastSeenAssociationID, prefixType)
		if err != nil {
			return nil, nil, errors.Wrapf(err, "DBGetPostAssociationIdsByAttributes: ")
		}
	}

	// Map UTXO view AssociationIDs to keys.
	utxoViewAssociationKeys := NewSet([]string{})
	err = utxoViewAssociationIds.ForEach(func(associationID BlockHash) error {
		utxoViewAssociationKey, innerErr := _dbPostAssociationIdToKey(handle, snap, &associationID, prefixType)
		if innerErr != nil {
			return innerErr
		}
		if utxoViewAssociationKey != nil {
			utxoViewAssociationKeys.Add(string(utxoViewAssociationKey))
		}
		return nil
	})
	if err != nil {
		return nil, nil, errors.Wrapf(err, "DBGetPostAssociationIdsByAttributes: ")
	}

	// Scan for all association IDs with the given key prefix.
	_, valsFound, err := EnumerateKeysForPrefixWithLimitOffsetOrder(
		handle,
		keyPrefix,
		associationQuery.Limit,
		lastSeenKey,
		associationQuery.SortDescending,
		utxoViewAssociationKeys,
	)
	if err != nil {
		return nil, nil, errors.Wrapf(err, "DBGetPostAssociationsIdsByAttributes: ")
	}

	// Cast resulting values from bytes to association IDs.
	associationIds := NewSet([]BlockHash{})
	for _, valBytes := range valsFound {
		associationID := &BlockHash{}
		rr := bytes.NewReader(valBytes)
		if exist, err := DecodeFromBytes(associationID, rr); !exist || err != nil {
			return nil, nil, errors.Wrapf(err, "DBGetPostAssociationIdsByAttributes: problem decoding association id: ")
		}
		associationIds.Add(*associationID)
	}
	return associationIds, prefixType, nil
}

func _dbUserAssociationIdToKey(
	handle *badger.DB,
	snap *Snapshot,
	associationID *BlockHash,
	prefixType []byte,
) ([]byte, error) {
	// Converts a UserAssociationID to a db key.
	associationEntry, err := DBGetUserAssociationByID(handle, snap, associationID)
	if err != nil {
		return nil, err
	}
	if associationEntry == nil {
		return nil, nil
	}
	return DBKeyForUserAssociationByPrefix(associationEntry, prefixType)
}

func _dbPostAssociationIdToKey(
	handle *badger.DB,
	snap *Snapshot,
	associationID *BlockHash,
	prefixType []byte,
) ([]byte, error) {
	// Converts a PostAssociationID to a db key.
	associationEntry, err := DBGetPostAssociationByID(handle, snap, associationID)
	if err != nil {
		return nil, err
	}
	if associationEntry == nil {
		return nil, nil
	}
	return DBKeyForPostAssociationByPrefix(associationEntry, prefixType)
}

func DBPutUserAssociationWithTxn(
	txn *badger.Txn,
	snap *Snapshot,
	associationEntry *UserAssociationEntry,
	blockHeight uint64,
) error {
	if associationEntry == nil {
		return nil
	}
	associationEntryBytes := EncodeToBytes(blockHeight, associationEntry)
	associationIDBytes := EncodeToBytes(blockHeight, associationEntry.AssociationID)

	// Store entry in index: PrefixUserAssociationByID.
	key := DBKeyForUserAssociationByID(associationEntry)
	if err := DBSetWithTxn(txn, snap, key, associationEntryBytes); err != nil {
		return errors.Wrapf(
			err, "DBPutUserAssociationWithTxn: problem storing user association in index PrefixUserAssociationByID",
		)
	}

	// Store ID in index: PrefixUserAssociationByTransactor.
	key = DBKeyForUserAssociationByTransactor(associationEntry)
	if err := DBSetWithTxn(txn, snap, key, associationIDBytes); err != nil {
		return errors.Wrapf(
			err, "DBPutUserAssociationWithTxn: problem storing user association in index PrefixUserAssociationByTransactor",
		)
	}

	// Store ID in index: PrefixUserAssociationByTargetUser.
	key = DBKeyForUserAssociationByTargetUser(associationEntry)
	if err := DBSetWithTxn(txn, snap, key, associationIDBytes); err != nil {
		return errors.Wrapf(
			err, "DBPutUserAssociationWithTxn: problem storing user association in index PrefixUserAssociationByTargetUser",
		)
	}

	// Store ID in index: PrefixUserAssociationByUsers.
	key = DBKeyForUserAssociationByUsers(associationEntry)
	if err := DBSetWithTxn(txn, snap, key, associationIDBytes); err != nil {
		return errors.Wrapf(
			err, "DBPutUserAssociationWithTxn: problem storing user association in index PrefixUserAssociationByUsers")
	}
	return nil
}

func DBDeleteUserAssociationWithTxn(txn *badger.Txn, snap *Snapshot, associationEntry *UserAssociationEntry) error {
	if associationEntry == nil {
		return nil
	}

	// Delete from index: PrefixUserAssociationByID.
	key := DBKeyForUserAssociationByID(associationEntry)
	if err := DBDeleteWithTxn(txn, snap, key); err != nil {
		return errors.Wrapf(
			err, "DBDeleteUserAssociationWithTxn: problem deleting user association from index PrefixUserAssociationByID",
		)
	}

	// Delete from index: PrefixUserAssociationByTransactor.
	key = DBKeyForUserAssociationByTransactor(associationEntry)
	if err := DBDeleteWithTxn(txn, snap, key); err != nil {
		return errors.Wrapf(
			err, "DBDeleteUserAssociationWithTxn: problem deleting user association from index PrefixUserAssociationByTransactor",
		)
	}

	// Delete from index: PrefixUserAssociationByTargetUser.
	key = DBKeyForUserAssociationByTargetUser(associationEntry)
	if err := DBDeleteWithTxn(txn, snap, key); err != nil {
		return errors.Wrapf(
			err, "DBDeleteUserAssociationWithTxn: problem deleting user association from index PrefixUserAssociationByTargetUser",
		)
	}

	// Delete from index: PrefixUserAssociationByUsers.
	key = DBKeyForUserAssociationByUsers(associationEntry)
	if err := DBDeleteWithTxn(txn, snap, key); err != nil {
		return errors.Wrapf(
			err, "DBDeleteUserAssociationWithTxn: problem deleting user association from index PrefixUserAssociationByUsers",
		)
	}
	return nil
}

func DBPutPostAssociationWithTxn(
	txn *badger.Txn,
	snap *Snapshot,
	associationEntry *PostAssociationEntry,
	blockHeight uint64,
) error {
	if associationEntry == nil {
		return nil
	}
	associationEntryBytes := EncodeToBytes(blockHeight, associationEntry)
	associationIDBytes := EncodeToBytes(blockHeight, associationEntry.AssociationID)

	// Store entry in index: PrefixPostAssociationByID.
	key := DBKeyForPostAssociationByID(associationEntry)
	if err := DBSetWithTxn(txn, snap, key, associationEntryBytes); err != nil {
		return errors.Wrapf(
			err, "DBPutPostAssociationWithTxn: problem storing post association in index PrefixPostAssociationByID",
		)
	}

	// Store ID in index: PrefixPostAssociationByTransactor.
	key = DBKeyForPostAssociationByTransactor(associationEntry)
	if err := DBSetWithTxn(txn, snap, key, associationIDBytes); err != nil {
		return errors.Wrapf(
			err, "DBPutPostAssociationWithTxn: problem storing post association in index PrefixPostAssociationByTransactor",
		)
	}

	// Store ID in index: PrefixPostAssociationByPost.
	key = DBKeyForPostAssociationByPost(associationEntry)
	if err := DBSetWithTxn(txn, snap, key, associationIDBytes); err != nil {
		return errors.Wrapf(
			err, "DBPutPostAssociationWithTxn: problem storing post association in index PrefixPostAssociationByPost",
		)
	}

	// Store ID in index: PrefixPostAssociationByType.
	key = DBKeyForPostAssociationByType(associationEntry)
	if err := DBSetWithTxn(txn, snap, key, associationIDBytes); err != nil {
		return errors.Wrapf(
			err, "DBPutPostAssociationWithTxn: problem storing post association in index PrefixPostAssociationByType",
		)
	}
	return nil
}

func DBDeletePostAssociationWithTxn(txn *badger.Txn, snap *Snapshot, associationEntry *PostAssociationEntry) error {
	if associationEntry == nil {
		return nil
	}

	// Delete from index: PrefixPostAssociationByID.
	key := DBKeyForPostAssociationByID(associationEntry)
	if err := DBDeleteWithTxn(txn, snap, key); err != nil {
		return errors.Wrapf(
			err, "DBDeletePostAssociationWithTxn: problem deleting post association from index PrefixPostAssociationByID",
		)
	}

	// Delete from index: PrefixPostAssociationByTransactor.
	key = DBKeyForPostAssociationByTransactor(associationEntry)
	if err := DBDeleteWithTxn(txn, snap, key); err != nil {
		return errors.Wrapf(
			err, "DBDeletePostAssociationWithTxn: problem deleting post association from index PrefixPostAssociationByTransactor",
		)
	}

	// Delete from index: PrefixPostAssociationByPost.
	key = DBKeyForPostAssociationByPost(associationEntry)
	if err := DBDeleteWithTxn(txn, snap, key); err != nil {
		return errors.Wrapf(
			err, "DBDeletePostAssociationWithTxn: problem deleting post association from index PrefixPostAssociationByPost",
		)
	}

	// Delete from index: PrefixPostAssociationByType.
	key = DBKeyForPostAssociationByType(associationEntry)
	if err := DBDeleteWithTxn(txn, snap, key); err != nil {
		return errors.Wrapf(
			err, "DBDeletePostAssociationWithTxn: problem deleting post association from index PrefixPostAssociationByType",
		)
	}
	return nil
}

// -------------------------------------------------------------------------------------
// DeSo nonce mapping functions
// -------------------------------------------------------------------------------------

func _dbKeyForTransactorNonceEntry(nonce *DeSoNonce, pkid *PKID) []byte {
	// Make a copy to avoid multiple calls to this function re-using the same slice.
	prefixCopy := append([]byte{}, Prefixes.PrefixNoncePKIDIndex...)
	key := append(prefixCopy, EncodeUint64(nonce.ExpirationBlockHeight)...)
	key = append(key, pkid.ToBytes()...)
	key = append(key, EncodeUint64(nonce.PartialID)...)
	return key
}

func _dbPrefixForNonceEntryIndexWithBlockHeight(blockHeight uint64) []byte {
	prefixCopy := append([]byte{}, Prefixes.PrefixNoncePKIDIndex...)
	return append(prefixCopy, EncodeUint64(blockHeight)...)
}

func DbGetTransactorNonceEntryWithTxn(txn *badger.Txn, nonce *DeSoNonce, pkid *PKID) (*TransactorNonceEntry, error) {
	key := _dbKeyForTransactorNonceEntry(nonce, pkid)
	_, err := txn.Get(key)
	if err == badger.ErrKeyNotFound {
		return nil, nil
	}
	if err != nil {
		return nil, err
	}
	return &TransactorNonceEntry{
		Nonce:          nonce,
		TransactorPKID: pkid,
	}, nil
}

func DbGetTransactorNonceEntry(db *badger.DB, nonce *DeSoNonce, pkid *PKID) (*TransactorNonceEntry, error) {
	var ret *TransactorNonceEntry
	dbErr := db.View(func(txn *badger.Txn) error {
		var err error
		ret, err = DbGetTransactorNonceEntryWithTxn(txn, nonce, pkid)
		return errors.Wrap(err, "DbGetTransactorNonceEntry: ")
	})
	if dbErr != nil {
		return nil, dbErr
	}
	return ret, nil
}

func DbPutTransactorNonceEntryWithTxn(txn *badger.Txn, snap *Snapshot, nonce *DeSoNonce, pkid *PKID) error {
	return errors.Wrap(DBSetWithTxn(txn, snap, _dbKeyForTransactorNonceEntry(nonce, pkid), []byte{}),
		"DbPutTransactorNonceEntryWithTxn: Problem setting nonce")
}

func DbPutTransactorNonceEntry(handle *badger.DB, snap *Snapshot, nonce *DeSoNonce, pkid *PKID) error {
	return handle.Update(func(txn *badger.Txn) error {
		return DbPutTransactorNonceEntryWithTxn(txn, snap, nonce, pkid)
	})
}

func DbDeleteTransactorNonceEntryWithTxn(txn *badger.Txn, snap *Snapshot, nonce *DeSoNonce, pkid *PKID) error {
	return errors.Wrap(
		DBDeleteWithTxn(txn, snap, _dbKeyForTransactorNonceEntry(nonce, pkid)),
		"DbDeleteTransactorNonceEntryWithTxn: Problem deleting nonce")
}

func DbGetTransactorNonceEntriesToExpireAtBlockHeight(handle *badger.DB, blockHeight uint64) ([]*TransactorNonceEntry, error) {
	var ret []*TransactorNonceEntry
	err := handle.View(func(txn *badger.Txn) error {
		ret = DbGetTransactorNonceEntriesToExpireAtBlockHeightWithTxn(txn, blockHeight)
		return nil
	})
	return ret, err
}

func DbGetTransactorNonceEntriesToExpireAtBlockHeightWithTxn(txn *badger.Txn, blockHeight uint64) []*TransactorNonceEntry {
	startPrefix := _dbKeyForTransactorNonceEntry(&DeSoNonce{ExpirationBlockHeight: blockHeight, PartialID: math.MaxUint64}, &MaxPKID)
	endPrefix := append([]byte{}, Prefixes.PrefixNoncePKIDIndex...)
	opts := badger.DefaultIteratorOptions
	opts.Reverse = true
	nodeIterator := txn.NewIterator(opts)
	defer nodeIterator.Close()
	var transactorNonceEntries []*TransactorNonceEntry
	for nodeIterator.Seek(startPrefix); nodeIterator.ValidForPrefix(endPrefix); nodeIterator.Next() {
		transactorNonceEntries = append(transactorNonceEntries,
			TransactorNonceKeyToTransactorNonceEntry(nodeIterator.Item().Key()))
	}
	return transactorNonceEntries
}

func DbGetAllTransactorNonceEntries(handle *badger.DB) []*TransactorNonceEntry {
	keys, _ := EnumerateKeysForPrefix(handle, Prefixes.PrefixNoncePKIDIndex)
	nonceEntries := []*TransactorNonceEntry{}
	for _, key := range keys {
		// Convert key to nonce entry.
		nonceEntries = append(nonceEntries, TransactorNonceKeyToTransactorNonceEntry(key))
	}
	return nonceEntries
}

func TransactorNonceKeyToTransactorNonceEntry(key []byte) *TransactorNonceEntry {
	keyWithoutPrefix := key[1:]
	lenEncodedUint64 := 8
	expirationHeight := DecodeUint64(keyWithoutPrefix[:lenEncodedUint64])
	pkid := &PKID{}
	pkidEndIdx := lenEncodedUint64 + PublicKeyLenCompressed
	copy(pkid[:], keyWithoutPrefix[lenEncodedUint64:pkidEndIdx])
	partialID := DecodeUint64(keyWithoutPrefix[pkidEndIdx:])
	return &TransactorNonceEntry{
		Nonce: &DeSoNonce{
			ExpirationBlockHeight: expirationHeight,
			PartialID:             partialID,
		},
		TransactorPKID: pkid,
	}
}

// -------------------------------------------------------------------------------------
// Badger seek functions
// -------------------------------------------------------------------------------------

func EnumerateKeysForPrefixWithLimitOffsetOrder(
	db *badger.DB,
	prefix []byte,
	limit int,
	lastSeenKey []byte,
	sortDescending bool,
	skipKeys *Set[string],
) ([][]byte, [][]byte, error) {
	keysFound := [][]byte{}
	valsFound := [][]byte{}

	dbErr := db.View(func(txn *badger.Txn) error {
		var err error
		keysFound, valsFound, err = _enumerateKeysForPrefixWithLimitOffsetOrderWithTxn(
			txn, prefix, limit, lastSeenKey, sortDescending, skipKeys,
		)
		return err
	})
	if dbErr != nil {
		return nil, nil, errors.Wrapf(
			dbErr,
			"EnumerateKeysForPrefixWithLimitOffsetOrder: problem fetching keys and values from db: ",
		)
	}

	return keysFound, valsFound, nil
}

func _enumerateKeysForPrefixWithLimitOffsetOrderWithTxn(
	txn *badger.Txn,
	prefix []byte,
	limit int,
	lastSeenKey []byte,
	sortDescending bool,
	skipKeys *Set[string],
) ([][]byte, [][]byte, error) {
	keysFound := [][]byte{}
	valsFound := [][]byte{}

	// If provided, start at the last seen key.
	startingKey := prefix
	haveSeenLastSeenKey := true
	if lastSeenKey != nil {
		startingKey = lastSeenKey
		haveSeenLastSeenKey = false
		if limit > 0 {
			// Need to increment limit by one (if non-zero) since
			// we include the lastSeenKey/lastSeenValue.
			limit += 1
		}
	}

	opts := badger.DefaultIteratorOptions
	// Search keys in reverse order if sort DESC.
	if sortDescending {
		opts.Reverse = true
		startingKey = append(startingKey, 0xff)
	}
	nodeIterator := txn.NewIterator(opts)
	defer nodeIterator.Close()

	for nodeIterator.Seek(startingKey); nodeIterator.ValidForPrefix(prefix); nodeIterator.Next() {
		// Break if at or beyond limit.
		if limit > 0 && len(keysFound) >= limit {
			break
		}
		key := nodeIterator.Item().Key()
		// Skip if key is before the last seen key. The caller
		// needs to filter out the lastSeenKey in the view as
		// we return any key >= the lastSeenKey.
		if !haveSeenLastSeenKey {
			if !bytes.Equal(key, lastSeenKey) {
				continue
			}
			haveSeenLastSeenKey = true
		}
		// Skip if key is included in the set of skipKeys.
		if skipKeys.Includes(string(key)) {
			continue
		}
		// Copy key.
		keyCopy := make([]byte, len(key))
		copy(keyCopy[:], key[:])
		// Copy value.
		valCopy, err := nodeIterator.Item().ValueCopy(nil)
		if err != nil {
			return nil, nil, err
		}
		// Append found entry to return slices.
		keysFound = append(keysFound, keyCopy)
		valsFound = append(valsFound, valCopy)
	}
	return keysFound, valsFound, nil
}<|MERGE_RESOLUTION|>--- conflicted
+++ resolved
@@ -525,32 +525,28 @@
 	// Prefix -> EpochEntry
 	PrefixCurrentEpoch []byte `prefix_id:"[83]" is_state:"true"`
 
-<<<<<<< HEAD
+	// PrefixCurrentRandomSeedHash: Retrieve the current RandomSeedHash.
+	// Prefix -> <RandomSeedHash [32]byte>.
+	PrefixCurrentRandomSeedHash []byte `prefix_id:"[84]" is_state:"true"`
+
 	// PrefixSnapshotGlobalParamsEntryByEpochNumber: Retrieve a snapshot GlobalParamsEntry by EpochNumber.
 	// Prefix, EpochNumber -> *GlobalParamsEntry
-	PrefixSnapshotGlobalParamsEntryByEpochNumber []byte `prefix_id:"[84]" is_state:"true"`
+	PrefixSnapshotGlobalParamsEntryByEpochNumber []byte `prefix_id:"[85]" is_state:"true"`
 
 	// PrefixSnapshotValidatorByEpochNumberAndPKID: Retrieve a snapshot ValidatorEntry by EpochNumber + PKID.
 	// Prefix, EpochNumber, ValidatorPKID -> *ValidatorEntry
-	PrefixSnapshotValidatorByEpochNumberAndPKID []byte `prefix_id:"[85]" is_state:"true"`
+	PrefixSnapshotValidatorByEpochNumberAndPKID []byte `prefix_id:"[86]" is_state:"true"`
 
 	// PrefixSnapshotValidatorByEpochNumberAndStake: Retrieve stake-ordered ValidatorEntries by EpochNumber.
 	// Prefix, EpochNumber, Status, TotalStakeAmountNanos, ValidatorPKID -> nil
 	// Note: we parse the ValidatorPKID from the key and the value is nil to save space.
-	PrefixSnapshotValidatorByEpochNumberAndStake []byte `prefix_id:"[86]" is_state:"true"`
+	PrefixSnapshotValidatorByEpochNumberAndStake []byte `prefix_id:"[87]" is_state:"true"`
 
 	// PrefixSnapshotGlobalActiveStakeAmountNanosByEpochNumber: Retrieve a snapshot GlobalActiveStakeAmountNanos by EpochNumber.
 	// Prefix, EpochNumber -> *uint256.Int
-	PrefixSnapshotGlobalActiveStakeAmountNanosByEpochNumber []byte `prefix_id:"[87]" is_state:"true"`
-
-	// NEXT_TAG: 88
-=======
-	// PrefixCurrentRandomSeedHash: Retrieve the current RandomSeedHash.
-	// Prefix -> <RandomSeedHash [32]byte>.
-	PrefixCurrentRandomSeedHash []byte `prefix_id:"[84]" is_state:"true"`
-
-	// NEXT_TAG: 85
->>>>>>> bd3b99c9
+	PrefixSnapshotGlobalActiveStakeAmountNanosByEpochNumber []byte `prefix_id:"[88]" is_state:"true"`
+
+	// NEXT_TAG: 89
 }
 
 // StatePrefixToDeSoEncoder maps each state prefix to a DeSoEncoder type that is stored under that prefix.
@@ -770,22 +766,20 @@
 	} else if bytes.Equal(prefix, Prefixes.PrefixCurrentEpoch) {
 		// prefix_id:"[83]"
 		return true, &EpochEntry{}
-<<<<<<< HEAD
+	} else if bytes.Equal(prefix, Prefixes.PrefixCurrentRandomSeedHash) {
+		// prefix_id:"[84]"
+		return false, nil
 	} else if bytes.Equal(prefix, Prefixes.PrefixSnapshotGlobalParamsEntryByEpochNumber) {
-		// prefix_id:"[84]"
+		// prefix_id:"[85]"
 		return true, &GlobalParamsEntry{}
 	} else if bytes.Equal(prefix, Prefixes.PrefixSnapshotValidatorByEpochNumberAndPKID) {
-		// prefix_id:"[85]"
+		// prefix_id:"[86]"
 		return true, &ValidatorEntry{}
 	} else if bytes.Equal(prefix, Prefixes.PrefixSnapshotValidatorByEpochNumberAndStake) {
-		// prefix_id:"[86]"
+		// prefix_id:"[87]"
 		return false, nil
 	} else if bytes.Equal(prefix, Prefixes.PrefixSnapshotGlobalActiveStakeAmountNanosByEpochNumber) {
-		// prefix_id:"[87]"
-=======
-	} else if bytes.Equal(prefix, Prefixes.PrefixCurrentRandomSeedHash) {
-		// prefix_id:"[84]"
->>>>>>> bd3b99c9
+		// prefix_id:"[88]"
 		return false, nil
 	}
 
