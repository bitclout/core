--- conflicted
+++ resolved
@@ -5185,11 +5185,7 @@
 	// think things are initialized because we set the best block hash at the
 	// top. We should fix this at some point so that an error in this step
 	// wipes out the best hash.
-<<<<<<< HEAD
-	utxoView, err := NewUtxoView(handle, params, nil, snap, eventManager)
-=======
-	utxoView, err := NewUtxoView(handle, params, postgres, snap)
->>>>>>> 96f6e9a3
+	utxoView, err := NewUtxoView(handle, params, postgres, snap, eventManager)
 	if err != nil {
 		return fmt.Errorf(
 			"InitDbWithDeSoGenesisBlock: Error initializing UtxoView")
