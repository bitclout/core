package lib

import (
	"bytes"
	"crypto/rand"
	"encoding/binary"
	"encoding/gob"
	"encoding/hex"
	"encoding/json"
	"fmt"
	"io"
	"log"
	"math"
	"math/big"
	"path/filepath"
	"reflect"
	"sort"
	"strings"
	"time"

	"github.com/btcsuite/btcd/btcec"
	"github.com/davecgh/go-spew/spew"
	"github.com/dgraph-io/badger/v3"
	"github.com/golang/glog"
	"github.com/pkg/errors"
)

// This file contains all of the functions that interact with the database.

const (
	// badgerDbFolder is the subfolder in the config dir where we
	// store the badgerdb database by default.
	badgerDbFolder = "badgerdb"
)

var (
	// The key prefixes for the key-value database. To store a particular
	// type of data, we create a key prefix and store all those types of
	// data with a key prefixed by that key prefix.
	// Bitcoin does a similar thing that you can see at this link:
	// https://bitcoin.stackexchange.com/questions/28168/what-are-the-keys-used-in-the-blockchain-leveldb-ie-what-are-the-keyvalue-pair

	// The prefix for the block index:
	// Key format: <hash BlockHash>
	// Value format: serialized MsgBitCloutBlock
	_PrefixBlockHashToBlock = []byte{0}

	// The prefix for the node index that we use to reconstruct the block tree.
	// Storing the height in big-endian byte order allows us to read in all the
	// blocks in height-sorted order from the db and construct the block tree by connecting
	// nodes to their parents as we go.
	//
	// Key format: <height uint32 (big-endian), hash BlockHash>
	// Value format: serialized BlockNode
	_PrefixHeightHashToNodeInfo        = []byte{1}
	_PrefixBitcoinHeightHashToNodeInfo = []byte{2}

	// We store the hash of the node that is the current tip of the main chain.
	// This key is used to look it up.
	// Value format: BlockHash
	_KeyBestBitCloutBlockHash = []byte{3}

	_KeyBestBitcoinHeaderHash = []byte{4}

	// Utxo table.
	// <txid BlockHash, output_index uint64> -> UtxoEntry
	_PrefixUtxoKeyToUtxoEntry = []byte{5}
	// <prefix, pubKey [33]byte, utxoKey< txid BlockHash, index uint32 >> -> <>
	_PrefixPubKeyUtxoKey = []byte{7}
	// The number of utxo entries in the database.
	_KeyUtxoNumEntries = []byte{8}
	// Utxo operations table.
	// This table contains, for each blockhash on the main chain, the UtxoOperations
	// that were applied by this block. To roll back the block, one must loop through
	// the UtxoOperations for a particular block backwards and invert them.
	//
	// < hash *BlockHash > -> < serialized []UtxoOperation using gob encoding >
	_PrefixBlockHashToUtxoOperations = []byte{9}

	// The below are mappings related to the validation of BitcoinExchange transactions.
	//
	// The number of nanos that has been purchased thus far.
	_KeyNanosPurchased = []byte{10}
	// How much Bitcoin is work in USD cents.
	_KeyUSDCentsPerBitcoinExchangeRate = []byte{27}
	// <key> -> <GlobalParamsEntry gob serialized>
	_KeyGlobalParams = []byte{40}

	// The prefix for the Bitcoin TxID map. If a key is set for a TxID that means this
	// particular TxID has been processed as part of a BitcoinExchange transaction. If
	// no key is set for a TxID that means it has not been processed (and thus it can be
	// used to create new nanos).
	// <BitcoinTxID BlockHash> -> <nothing>
	_PrefixBitcoinBurnTxIDs = []byte{11}

	// Messages are indexed by the public key of their senders and receivers. If
	// a message sends from pkFrom to pkTo then there will be two separate entries,
	// one for pkFrom and one for pkTo. The exact format is as follows:
	// <public key (33 bytes) || uint64 big-endian> -> < SenderPublicKey || RecipientPublicKey || EncryptedText >
	_PrefixPublicKeyTimestampToPrivateMessage = []byte{12}

	// Tracks the tip of the transaction index. This is used to determine
	// which blocks need to be processed in order to update the index.
	_KeyTransactionIndexTip = []byte{14}
	// <prefix, transactionID BlockHash> -> <TransactionMetadata struct>
	_PrefixTransactionIDToMetadata = []byte{15}
	// <prefix, publicKey []byte, index uint32> -> <txid BlockHash>
	_PrefixPublicKeyIndexToTransactionIDs = []byte{16}
	// <prefx, publicKey []byte> -> <index uint32>
	_PrefixPublicKeyToNextIndex = []byte{42}

	// Main post index.
	// <prefix, PostHash BlockHash> -> PostEntry
	_PrefixPostHashToPostEntry = []byte{17}

	// Post sorts
	// <prefix, publicKey [33]byte, PostHash> -> <>
	_PrefixPosterPublicKeyPostHash = []byte{18}

	// <prefix, tstampNanos uint64, PostHash> -> <>
	_PrefixTstampNanosPostHash = []byte{19}
	// <prefix, creatorbps uint64, PostHash> -> <>
	_PrefixCreatorBpsPostHash = []byte{20}
	// <prefix, multiplebps uint64, PostHash> -> <>
	_PrefixMultipleBpsPostHash = []byte{21}

	// Comments are just posts that have their ParentStakeID set, and
	// so we have a separate index that allows us to return all the
	// comments for a given StakeID
	// <prefix, parent stakeID [33]byte, tstampnanos uint64, post hash> -> <>
	_PrefixCommentParentStakeIDToPostHash = []byte{22}

	// Main profile index
	// <prefix, PKID [33]byte> -> ProfileEntry
	_PrefixPKIDToProfileEntry = []byte{23}

	// Profile sorts
	// For username, we set the PKID as a value since the username is not fixed width.
	// We always lowercase usernames when using them as map keys in order to make
	// all uniqueness checks case-insensitive
	// <prefix, username> -> <PKID>
	_PrefixProfileUsernameToPKID = []byte{25}
	// This allows us to sort the profiles by the value of their coin (since
	// the amount of BitClout locked in a profile is proportional to coin price).
	_PrefixCreatorBitCloutLockedNanosCreatorPKID = []byte{32}

	// The StakeID is a post hash for posts and a public key for users.
	// <StakeIDType | AmountNanos uint64 | StakeID [var]byte> -> <>
	_PrefixStakeIDTypeAmountStakeIDIndex = []byte{26}

	// Prefixes for follows:
	// <prefix, follower PKID [33]byte, followed PKID [33]byte> -> <>
	// <prefix, followed PKID [33]byte, follower PKID [33]byte> -> <>
	_PrefixFollowerPKIDToFollowedPKID = []byte{28}
	_PrefixFollowedPKIDToFollowerPKID = []byte{29}

	// Prefixes for likes:
	// <prefix, user pub key [33]byte, liked post hash [32]byte> -> <>
	// <prefix, post hash [32]byte, user pub key [33]byte> -> <>
	_PrefixLikerPubKeyToLikedPostHash = []byte{30}
	_PrefixLikedPostHashToLikerPubKey = []byte{31}

	// Prefixes for creator coin fields:
	// <prefix, HODLer PKID [33]byte, creator PKID [33]byte> -> <BalanceEntry>
	// <prefix, creator PKID [33]byte, HODLer PKID [33]byte> -> <BalanceEntry>
	_PrefixHODLerPKIDCreatorPKIDToBalanceEntry = []byte{33}
	_PrefixCreatorPKIDHODLerPKIDToBalanceEntry = []byte{34}

	_PrefixPosterPublicKeyTimestampPostHash = []byte{35}

	// If no mapping exists for a particular public key, then the PKID is simply
	// the public key itself.
	// <[33]byte> -> <PKID [33]byte>
	_PrefixPublicKeyToPKID = []byte{36}
	// <PKID [33]byte> -> <PublicKey [33]byte>
	_PrefixPKIDToPublicKey = []byte{37}

	// Prefix for storing mempool transactions in badger. These stored transactions are
	// used to restore the state of a node after it is shutdown.
	// <prefix, tx hash BlockHash> -> <*MsgBitCloutTxn>
	_PrefixMempoolTxnHashToMsgBitCloutTxn = []byte{38}

	// Prefixes for Reclouts:
	// <prefix, user pub key [39]byte, reclouted post hash [39]byte> -> RecloutEntry
	_PrefixReclouterPubKeyRecloutedPostHashToRecloutPostHash = []byte{39}

	// Prefixes for diamonds:
	//  <prefix, DiamondReceiverPKID [33]byte, DiamondSenderPKID [33]byte, posthash> -> <gob-encoded DiamondEntry>
	//  <prefix, DiamondSenderPKID [33]byte, DiamondReceiverPKID [33]byte, posthash> -> <gob-encoded DiamondEntry>
	_PrefixDiamondReceiverPKIDDiamondSenderPKIDPostHash = []byte{41}
	_PrefixDiamondSenderPKIDDiamondReceiverPKIDPostHash = []byte{43}

	// Public keys that have been restricted from signing blocks.
	// <prefix, ForbiddenPublicKey [33]byte> -> <>
	_PrefixForbiddenBlockSignaturePubKeys = []byte{44}

	// These indexes are used in order to fetch the pub keys of users that liked or diamonded a post.
	// 		Reclouts: <prefix, RecloutedPostHash, ReclouterPubKey> -> <>
	// 		Quote Reclouts: <prefix, RecloutedPostHash, ReclouterPubKey, RecloutPostHash> -> <>
	// 		Diamonds: <prefix, DiamondedPostHash, DiamonderPubKey [33]byte> -> <DiamondLevel (uint64)>
	_PrefixRecloutedPostHashReclouterPubKey                = []byte{45}
	_PrefixRecloutedPostHashReclouterPubKeyRecloutPostHash = []byte{46}
	_PrefixDiamondedPostHashDiamonderPKIDDiamondLevel      = []byte{47}

	// Prefixes for NFT ownership:
	// 	<prefix, NFTPostHash [32]byte, SerialNumber uint64> -> NFTEntry
	_PrefixPostHashSerialNumberToNFTEntry = []byte{48}
	//  <prefix, PKID [33]byte, IsForSale bool, BidAmountNanos uint64, NFTPostHash[32]byte, SerialNumber uint64> -> NFTEntry
	_PrefixPKIDIsForSaleBidAmountNanosPostHashSerialNumberToNFTEntry = []byte{49}

	// Prefixes for NFT bids:
	//  <prefix, NFTPostHash [32]byte, SerialNumber uint64, BidNanos uint64, PKID [33]byte> -> <>
	_PrefixPostHashSerialNumberBidNanosBidderPKID = []byte{50}
	//  <BidderPKID [33]byte, NFTPostHash [32]byte, SerialNumber uint64> -> <BidNanos uint64>
	_PrefixBidderPKIDPostHashSerialNumberToBidNanos = []byte{51}

	// Prefix for NFT accepted bid entries:
	//   - Note: this index uses a slice to track the history of winning bids for an NFT. It is
	//     not core to consensus and should not be relied upon as it could get inefficient.
	//   - Schema: <prefix>, NFTPostHash [32]byte, SerialNumber uint64 -> []NFTBidEntry
	_PrefixPostHashSerialNumberToAcceptedBidEntries = []byte{54}

	// <prefix, PublicKey [33]byte> -> uint64
	_PrefixPublicKeyToBitCloutBalanceNanos = []byte{52}
	// Block reward prefix:
	//   - This index is needed because block rewards take N blocks to mature, which means we need
	//     a way to deduct them from balance calculations until that point. Without this index, it
	//     would be impossible to figure out which of a user's UTXOs have yet to mature.
	//   - Schema: <hash BlockHash> -> <pubKey [33]byte, uint64 blockRewardNanos>
	_PrefixPublicKeyBlockHashToBlockReward = []byte{53}

	// TODO: This process is a bit error-prone. We should come up with a test or
	// something to at least catch cases where people have two prefixes with the
	// same ID.
	// NEXT_TAG: 55
)

// A PKID is an ID associated with a public key. In the DB, various fields are
// indexed using the PKID rather than the user's public key directly in order to
// create one layer of indirection between the public key and the user's data. This
// makes it easy for the user to transfer certain data to a new public key.
type PKID [33]byte
type PublicKey [33]byte

func NewPKID(pkidBytes []byte) *PKID {
	if len(pkidBytes) == 0 {
		return nil
	}
	pkid := &PKID{}
	copy(pkid[:], pkidBytes)
	return pkid
}

func (pkid *PKID) ToBytes() []byte {
	return pkid[:]
}

func (pkid *PKID) NewPKID() *PKID {
	newPkid := &PKID{}
	copy(newPkid[:], pkid[:])
	return newPkid
}

func NewPublicKey(publicKeyBytes []byte) *PublicKey {
	if len(publicKeyBytes) == 0 {
		return nil
	}
	publicKey := &PublicKey{}
	copy(publicKey[:], publicKeyBytes)
	return publicKey
}

func (publicKey *PublicKey) ToBytes() []byte {
	return publicKey[:]
}

func PublicKeyToPKID(publicKey []byte) *PKID {
	if len(publicKey) == 0 {
		return nil
	}
	pkid := &PKID{}
	copy(pkid[:], publicKey)
	return pkid
}

func PKIDToPublicKey(pkid *PKID) []byte {
	if pkid == nil {
		return nil
	}
	return pkid[:]
}

func DBGetPKIDEntryForPublicKeyWithTxn(txn *badger.Txn, publicKey []byte) *PKIDEntry {
	if len(publicKey) == 0 {
		return nil
	}

	prefix := append([]byte{}, _PrefixPublicKeyToPKID...)
	pkidItem, err := txn.Get(append(prefix, publicKey...))

	if err != nil {
		// If we don't have a mapping from public key to PKID in the db,
		// then we use the public key itself as the PKID. Doing this makes
		// it so that the PKID is generally the *first* public key that the
		// user ever associated with a particular piece of data.
		return &PKIDEntry{
			PKID:      PublicKeyToPKID(publicKey),
			PublicKey: publicKey,
		}
	}

	// If we get here then it means we actually had a PKID in the DB.
	// So return that pkid.
	pkidEntryObj := &PKIDEntry{}
	err = pkidItem.Value(func(valBytes []byte) error {
		return gob.NewDecoder(bytes.NewReader(valBytes)).Decode(pkidEntryObj)
	})
	if err != nil {
		glog.Errorf("DBGetPKIDEntryForPublicKeyWithTxn: Problem reading "+
			"PKIDEntry for public key %s",
			PkToStringMainnet(publicKey))
		return nil
	}
	return pkidEntryObj
}

func DBGetPKIDEntryForPublicKey(db *badger.DB, publicKey []byte) *PKIDEntry {
	var pkid *PKIDEntry
	db.View(func(txn *badger.Txn) error {
		pkid = DBGetPKIDEntryForPublicKeyWithTxn(txn, publicKey)
		return nil
	})
	return pkid
}

func DBGetPublicKeyForPKIDWithTxn(txn *badger.Txn, pkidd *PKID) []byte {
	prefix := append([]byte{}, _PrefixPKIDToPublicKey...)
	pkidItem, err := txn.Get(append(prefix, pkidd[:]...))

	if err != nil {
		// If we don't have a mapping in the db then return the pkid itself
		// as the public key.
		return pkidd[:]
	}

	// If we get here then it means we actually had a public key mapping in the DB.
	// So return that public key.
	pkRet, err := pkidItem.ValueCopy(nil)
	if err != nil {
		// If we had a problem reading the mapping then log an error and return nil.
		glog.Errorf("DBGetPublicKeyForPKIDWithTxn: Problem reading "+
			"public key for pkid %s",
			PkToStringMainnet(pkidd[:]))
		return nil
	}

	return pkRet
}

func DBGetPublicKeyForPKID(db *badger.DB, pkidd *PKID) []byte {
	var publicKey []byte
	db.View(func(txn *badger.Txn) error {
		publicKey = DBGetPublicKeyForPKIDWithTxn(txn, pkidd)
		return nil
	})
	return publicKey
}

func DBPutPKIDMappingsWithTxn(
	txn *badger.Txn, publicKey []byte, pkidEntry *PKIDEntry, params *BitCloutParams) error {

	// Set the main pub key -> pkid mapping.
	{
		pkidDataBuf := bytes.NewBuffer([]byte{})
		gob.NewEncoder(pkidDataBuf).Encode(pkidEntry)

		prefix := append([]byte{}, _PrefixPublicKeyToPKID...)
		pubKeyToPkidKey := append(prefix, publicKey...)
		if err := txn.Set(pubKeyToPkidKey, pkidDataBuf.Bytes()); err != nil {

			return errors.Wrapf(err, "DBPutPKIDMappingsWithTxn: Problem "+
				"adding mapping for pkid: %v public key: %v",
				PkToString(pkidEntry.PKID[:], params), PkToString(publicKey, params))
		}
	}

	// Set the reverse mapping: pkid -> pub key
	{
		prefix := append([]byte{}, _PrefixPKIDToPublicKey...)
		pkidToPubKey := append(prefix, pkidEntry.PKID[:]...)
		if err := txn.Set(pkidToPubKey, publicKey); err != nil {

			return errors.Wrapf(err, "DBPutPKIDMappingsWithTxn: Problem "+
				"adding mapping for pkid: %v public key: %v",
				PkToString(pkidEntry.PKID[:], params), PkToString(publicKey, params))
		}
	}

	return nil
}

func DBDeletePKIDMappingsWithTxn(
	txn *badger.Txn, publicKey []byte, params *BitCloutParams) error {

	// Look up the pkid for the public key.
	pkidEntry := DBGetPKIDEntryForPublicKeyWithTxn(txn, publicKey)

	{
		prefix := append([]byte{}, _PrefixPublicKeyToPKID...)
		pubKeyToPkidKey := append(prefix, publicKey...)
		if err := txn.Delete(pubKeyToPkidKey); err != nil {

			return errors.Wrapf(err, "DBDeletePKIDMappingsWithTxn: Problem "+
				"deleting mapping for public key: %v",
				PkToString(publicKey, params))
		}
	}

	{
		prefix := append([]byte{}, _PrefixPKIDToPublicKey...)
		pubKeyToPkidKey := append(prefix, pkidEntry.PKID[:]...)
		if err := txn.Delete(pubKeyToPkidKey); err != nil {

			return errors.Wrapf(err, "DBDeletePKIDMappingsWithTxn: Problem "+
				"deleting mapping for pkid: %v",
				PkToString(pkidEntry.PKID[:], params))
		}
	}

	return nil
}

func EnumerateKeysForPrefix(db *badger.DB, dbPrefix []byte) (_keysFound [][]byte, _valsFound [][]byte) {
	return _enumerateKeysForPrefix(db, dbPrefix)
}

// A helper function to enumerate all of the values for a particular prefix.
func _enumerateKeysForPrefix(db *badger.DB, dbPrefix []byte) (_keysFound [][]byte, _valsFound [][]byte) {
	keysFound := [][]byte{}
	valsFound := [][]byte{}

	dbErr := db.View(func(txn *badger.Txn) error {
		var err error
		keysFound, valsFound, err = _enumerateKeysForPrefixWithTxn(txn, dbPrefix)
		if err != nil {
			return err
		}
		return nil
	})
	if dbErr != nil {
		glog.Errorf("_enumerateKeysForPrefix: Problem fetching keys and values from db: %v", dbErr)
		return nil, nil
	}

	return keysFound, valsFound
}

func _enumerateKeysForPrefixWithTxn(dbTxn *badger.Txn, dbPrefix []byte) (_keysFound [][]byte, _valsFound [][]byte, _err error) {
	keysFound := [][]byte{}
	valsFound := [][]byte{}

	opts := badger.DefaultIteratorOptions
	nodeIterator := dbTxn.NewIterator(opts)
	defer nodeIterator.Close()
	prefix := dbPrefix
	for nodeIterator.Seek(prefix); nodeIterator.ValidForPrefix(prefix); nodeIterator.Next() {
		key := nodeIterator.Item().Key()
		keyCopy := make([]byte, len(key))
		copy(keyCopy[:], key[:])

		valCopy, err := nodeIterator.Item().ValueCopy(nil)
		if err != nil {
			return nil, nil, err
		}
		keysFound = append(keysFound, keyCopy)
		valsFound = append(valsFound, valCopy)
	}
	return keysFound, valsFound, nil
}

// A helper function to enumerate a limited number of the values for a particular prefix.
func _enumerateLimitedKeysReversedForPrefix(db *badger.DB, dbPrefix []byte, limit uint64) (_keysFound [][]byte, _valsFound [][]byte) {
	keysFound := [][]byte{}
	valsFound := [][]byte{}

	dbErr := db.View(func(txn *badger.Txn) error {
		var err error
		keysFound, valsFound, err = _enumerateLimitedKeysReversedForPrefixWithTxn(txn, dbPrefix, limit)
		return err
	})
	if dbErr != nil {
		glog.Errorf("_enumerateKeysForPrefix: Problem fetching keys and values from db: %v", dbErr)
		return nil, nil
	}

	return keysFound, valsFound
}

func _enumerateLimitedKeysReversedForPrefixWithTxn(dbTxn *badger.Txn, dbPrefix []byte, limit uint64) (_keysFound [][]byte, _valsFound [][]byte, _err error) {
	keysFound := [][]byte{}
	valsFound := [][]byte{}

	opts := badger.DefaultIteratorOptions

	// Go in reverse order
	opts.Reverse = true

	nodeIterator := dbTxn.NewIterator(opts)
	defer nodeIterator.Close()
	prefix := dbPrefix

	counter := uint64(0)
	for nodeIterator.Seek(append(prefix, 0xff)); nodeIterator.ValidForPrefix(prefix); nodeIterator.Next() {
		if counter == limit {
			break
		}
		counter++

		key := nodeIterator.Item().Key()
		keyCopy := make([]byte, len(key))
		copy(keyCopy[:], key[:])

		valCopy, err := nodeIterator.Item().ValueCopy(nil)
		if err != nil {
			return nil, nil, err
		}
		keysFound = append(keysFound, keyCopy)
		valsFound = append(valsFound, valCopy)
	}
	return keysFound, valsFound, nil
}

// -------------------------------------------------------------------------------------
// Bitclout balance mapping functions
// -------------------------------------------------------------------------------------

func _dbKeyForPublicKeyToBitcloutBalanceNanos(publicKey []byte) []byte {
	// Make a copy to avoid multiple calls to this function re-using the same slice.
	prefixCopy := append([]byte{}, _PrefixPublicKeyToBitCloutBalanceNanos...)
	key := append(prefixCopy, publicKey...)
	return key
}

func DbGetBitcloutBalanceNanosForPublicKeyWithTxn(txn *badger.Txn, publicKey []byte,
) (_balance uint64, _err error) {

	key := _dbKeyForPublicKeyToBitcloutBalanceNanos(publicKey)
	bitcloutBalanceItem, err := txn.Get(key)
	if err != nil {
		return uint64(0), nil
	}
	bitcloutBalanceBytes, err := bitcloutBalanceItem.ValueCopy(nil)
	if err != nil {
		return uint64(0), errors.Wrapf(
			err, "DbGetBitcloutBalanceNanosForPublicKeyWithTxn: Problem getting balance for: %s ",
			PkToStringBoth(publicKey))
	}

	bitcloutBalance := DecodeUint64(bitcloutBalanceBytes)

	return bitcloutBalance, nil
}

func DbGetBitcloutBalanceNanosForPublicKey(db *badger.DB, publicKey []byte,
) (_balance uint64, _err error) {
	ret := uint64(0)
	dbErr := db.View(func(txn *badger.Txn) error {
		var err error
		ret, err = DbGetBitcloutBalanceNanosForPublicKeyWithTxn(txn, publicKey)
		if err != nil {
			return fmt.Errorf("DbGetBitcloutBalanceNanosForPublicKey: %v", err)
		}
		return nil
	})
	if dbErr != nil {
		return ret, dbErr
	}
	return ret, nil
}

func DbPutBitcloutBalanceForPublicKeyWithTxn(
	txn *badger.Txn, publicKey []byte, balanceNanos uint64) error {

	if len(publicKey) != btcec.PubKeyBytesLenCompressed {
		return fmt.Errorf("DbPutBitcloutBalanceForPublicKeyWithTxn: Public key "+
			"length %d != %d", len(publicKey), btcec.PubKeyBytesLenCompressed)
	}

	balanceBytes := EncodeUint64(balanceNanos)

	if err := txn.Set(_dbKeyForPublicKeyToBitcloutBalanceNanos(publicKey), balanceBytes); err != nil {

		return errors.Wrapf(
			err, "DbPutBitcloutBalanceForPublicKey: Problem adding balance mapping of %d for: %s ",
			balanceNanos, PkToStringBoth(publicKey))
	}

	return nil
}

func DbPutBitcloutBalanceForPublicKey(handle *badger.DB, publicKey []byte, balanceNanos uint64) error {

	return handle.Update(func(txn *badger.Txn) error {
		return DbPutBitcloutBalanceForPublicKeyWithTxn(txn, publicKey, balanceNanos)
	})
}

func DbDeletePublicKeyToBitcloutBalanceWithTxn(txn *badger.Txn, publicKey []byte) error {

	if err := txn.Delete(_dbKeyForPublicKeyToBitcloutBalanceNanos(publicKey)); err != nil {
		return errors.Wrapf(err, "DbDeletePublicKeyToBitcloutBalanceWithTxn: Problem deleting "+
			"balance for public key %s", PkToStringMainnet(publicKey))
	}

	return nil
}

func DbDeletePublicKeyToBitcloutBalance(handle *badger.DB, publicKey []byte) error {
	return handle.Update(func(txn *badger.Txn) error {
		return DbDeletePublicKeyToBitcloutBalanceWithTxn(txn, publicKey)
	})
}

// -------------------------------------------------------------------------------------
// PrivateMessage mapping functions
// <public key (33 bytes) || uint64 big-endian> ->
// 		< SenderPublicKey || RecipientPublicKey || EncryptedText >
// -------------------------------------------------------------------------------------

func _dbKeyForMessageEntry(publicKey []byte, tstampNanos uint64) []byte {
	// Make a copy to avoid multiple calls to this function re-using the same slice.
	prefixCopy := append([]byte{}, _PrefixPublicKeyTimestampToPrivateMessage...)
	key := append(prefixCopy, publicKey...)
	key = append(key, EncodeUint64(tstampNanos)...)
	return key
}

func _dbSeekPrefixForMessagePublicKey(publicKey []byte) []byte {
	// Make a copy to avoid multiple calls to this function re-using the same slice.
	prefixCopy := append([]byte{}, _PrefixPublicKeyTimestampToPrivateMessage...)
	return append(prefixCopy, publicKey...)
}

// Note that this adds a mapping for the sender *and* the recipient.
func DbPutMessageEntryWithTxn(
	txn *badger.Txn, messageEntry *MessageEntry) error {

	if len(messageEntry.SenderPublicKey) != btcec.PubKeyBytesLenCompressed {
		return fmt.Errorf("DbPutPrivateMessageWithTxn: Sender public key "+
			"length %d != %d", len(messageEntry.SenderPublicKey), btcec.PubKeyBytesLenCompressed)
	}
	if len(messageEntry.RecipientPublicKey) != btcec.PubKeyBytesLenCompressed {
		return fmt.Errorf("DbPutPrivateMessageWithTxn: Recipient public key "+
			"length %d != %d", len(messageEntry.RecipientPublicKey), btcec.PubKeyBytesLenCompressed)
	}
	messageData := &MessageEntry{
		SenderPublicKey:    messageEntry.SenderPublicKey,
		RecipientPublicKey: messageEntry.RecipientPublicKey,
		EncryptedText:      messageEntry.EncryptedText,
		TstampNanos:        messageEntry.TstampNanos,
		Version:            messageEntry.Version,
	}

	messageDataBuf := bytes.NewBuffer([]byte{})
	gob.NewEncoder(messageDataBuf).Encode(messageData)

	if err := txn.Set(_dbKeyForMessageEntry(
		messageEntry.SenderPublicKey, messageEntry.TstampNanos), messageDataBuf.Bytes()); err != nil {

		return errors.Wrapf(err, "DbPutMessageEntryWithTxn: Problem adding mapping for sender: ")
	}
	if err := txn.Set(_dbKeyForMessageEntry(
		messageEntry.RecipientPublicKey, messageEntry.TstampNanos), messageDataBuf.Bytes()); err != nil {

		return errors.Wrapf(err, "DbPutMessageEntryWithTxn: Problem adding mapping for recipient: ")
	}

	return nil
}

func DbPutMessageEntry(handle *badger.DB, messageEntry *MessageEntry) error {

	return handle.Update(func(txn *badger.Txn) error {
		return DbPutMessageEntryWithTxn(txn, messageEntry)
	})
}

func DbGetMessageEntryWithTxn(
	txn *badger.Txn, publicKey []byte, tstampNanos uint64) *MessageEntry {

	key := _dbKeyForMessageEntry(publicKey, tstampNanos)
	privateMessageObj := &MessageEntry{}
	privateMessageItem, err := txn.Get(key)
	if err != nil {
		return nil
	}
	err = privateMessageItem.Value(func(valBytes []byte) error {
		return gob.NewDecoder(bytes.NewReader(valBytes)).Decode(privateMessageObj)
	})
	if err != nil {
		glog.Errorf("DbGetMessageEntryWithTxn: Problem reading "+
			"MessageEntry for public key %s with tstampnanos %d",
			PkToStringMainnet(publicKey), tstampNanos)
		return nil
	}
	return privateMessageObj
}

func DbGetMessageEntry(db *badger.DB, publicKey []byte, tstampNanos uint64) *MessageEntry {
	var ret *MessageEntry
	db.View(func(txn *badger.Txn) error {
		ret = DbGetMessageEntryWithTxn(txn, publicKey, tstampNanos)
		return nil
	})
	return ret
}

// Note this deletes the message for the sender *and* receiver since a mapping
// should exist for each.
func DbDeleteMessageEntryMappingsWithTxn(
	txn *badger.Txn, publicKey []byte, tstampNanos uint64) error {

	// First pull up the mapping that exists for the public key passed in.
	// If one doesn't exist then there's nothing to do.
	existingMessage := DbGetMessageEntryWithTxn(txn, publicKey, tstampNanos)
	if existingMessage == nil {
		return nil
	}

	// When a message exists, delete the mapping for the sender and receiver.
	if err := txn.Delete(_dbKeyForMessageEntry(existingMessage.SenderPublicKey, tstampNanos)); err != nil {
		return errors.Wrapf(err, "DbDeleteMessageEntryMappingsWithTxn: Deleting "+
			"sender mapping for public key %s and tstamp %d failed",
			PkToStringMainnet(existingMessage.SenderPublicKey), tstampNanos)
	}
	if err := txn.Delete(_dbKeyForMessageEntry(existingMessage.RecipientPublicKey, tstampNanos)); err != nil {
		return errors.Wrapf(err, "DbDeleteMessageEntryMappingsWithTxn: Deleting "+
			"recipient mapping for public key %s and tstamp %d failed",
			PkToStringMainnet(existingMessage.RecipientPublicKey), tstampNanos)
	}

	return nil
}

func DbDeleteMessageEntryMappings(handle *badger.DB, publicKey []byte, tstampNanos uint64) error {
	return handle.Update(func(txn *badger.Txn) error {
		return DbDeleteMessageEntryMappingsWithTxn(txn, publicKey, tstampNanos)
	})
}

func DbGetMessageEntriesForPublicKey(handle *badger.DB, publicKey []byte) (
	_privateMessages []*MessageEntry, _err error) {

	// Setting the prefix to a tstamp of zero should return all the messages
	// for the public key in sorted order since 0 << the minimum timestamp in
	// the db.
	prefix := _dbSeekPrefixForMessagePublicKey(publicKey)

	// Goes backwards to get messages in time sorted order.
	// Limit the number of keys to speed up load times.
	_, valuesFound := _enumerateKeysForPrefix(handle, prefix)

	privateMessages := []*MessageEntry{}
	for _, valBytes := range valuesFound {
		privateMessageObj := &MessageEntry{}
		if err := gob.NewDecoder(bytes.NewReader(valBytes)).Decode(privateMessageObj); err != nil {
			return nil, errors.Wrapf(
				err, "DbGetMessageEntriesForPublicKey: Problem decoding value: ")
		}

		privateMessages = append(privateMessages, privateMessageObj)
	}

	return privateMessages, nil
}

func DbGetLimitedMessageEntriesForPublicKey(handle *badger.DB, publicKey []byte) (
	_privateMessages []*MessageEntry, _err error) {

	// Setting the prefix to a tstamp of zero should return all the messages
	// for the public key in sorted order since 0 << the minimum timestamp in
	// the db.
	prefix := _dbSeekPrefixForMessagePublicKey(publicKey)

	// Goes backwards to get messages in time sorted order.
	// Limit the number of keys to speed up load times.
	_, valuesFound := _enumerateLimitedKeysReversedForPrefix(handle, prefix, uint64(MessagesToFetchPerInboxCall))

	privateMessages := []*MessageEntry{}
	for _, valBytes := range valuesFound {
		privateMessageObj := &MessageEntry{}
		if err := gob.NewDecoder(bytes.NewReader(valBytes)).Decode(privateMessageObj); err != nil {
			return nil, errors.Wrapf(
				err, "DbGetMessageEntriesForPublicKey: Problem decoding value: ")
		}

		privateMessages = append(privateMessages, privateMessageObj)
	}

	return privateMessages, nil
}

// -------------------------------------------------------------------------------------
// Forbidden block signature public key functions
// <prefix, public key> -> <>
// -------------------------------------------------------------------------------------

func _dbKeyForForbiddenBlockSignaturePubKeys(publicKey []byte) []byte {
	// Make a copy to avoid multiple calls to this function re-using the same slice.
	prefixCopy := append([]byte{}, _PrefixForbiddenBlockSignaturePubKeys...)
	key := append(prefixCopy, publicKey...)
	return key
}

func DbPutForbiddenBlockSignaturePubKeyWithTxn(txn *badger.Txn, publicKey []byte) error {

	if len(publicKey) != btcec.PubKeyBytesLenCompressed {
		return fmt.Errorf("DbPutForbiddenBlockSignaturePubKeyWithTxn: Forbidden public key "+
			"length %d != %d", len(publicKey), btcec.PubKeyBytesLenCompressed)
	}

	if err := txn.Set(_dbKeyForForbiddenBlockSignaturePubKeys(publicKey), []byte{}); err != nil {
		return errors.Wrapf(err, "DbPutForbiddenBlockSignaturePubKeyWithTxn: Problem adding mapping for sender: ")
	}

	return nil
}

func DbPutForbiddenBlockSignaturePubKey(handle *badger.DB, publicKey []byte) error {

	return handle.Update(func(txn *badger.Txn) error {
		return DbPutForbiddenBlockSignaturePubKeyWithTxn(txn, publicKey)
	})
}

func DbGetForbiddenBlockSignaturePubKeyWithTxn(txn *badger.Txn, publicKey []byte) []byte {

	key := _dbKeyForForbiddenBlockSignaturePubKeys(publicKey)
	_, err := txn.Get(key)
	if err != nil {
		return nil
	}

	// Typically we return a DB entry here but we don't store anything for this mapping.
	// We use this function instead of one returning true / false for feature consistency.
	return []byte{}
}

func DbGetForbiddenBlockSignaturePubKey(db *badger.DB, publicKey []byte) []byte {
	var ret []byte
	db.View(func(txn *badger.Txn) error {
		ret = DbGetForbiddenBlockSignaturePubKeyWithTxn(txn, publicKey)
		return nil
	})
	return ret
}

func DbDeleteForbiddenBlockSignaturePubKeyWithTxn(txn *badger.Txn, publicKey []byte) error {

	existingEntry := DbGetForbiddenBlockSignaturePubKeyWithTxn(txn, publicKey)
	if existingEntry == nil {
		return nil
	}

	if err := txn.Delete(_dbKeyForForbiddenBlockSignaturePubKeys(publicKey)); err != nil {
		return errors.Wrapf(err, "DbDeleteForbiddenBlockSignaturePubKeyWithTxn: Deleting "+
			"sender mapping for public key %s failed", PkToStringMainnet(publicKey))
	}

	return nil
}

func DbDeleteForbiddenBlockSignaturePubKey(handle *badger.DB, publicKey []byte) error {
	return handle.Update(func(txn *badger.Txn) error {
		return DbDeleteForbiddenBlockSignaturePubKeyWithTxn(txn, publicKey)
	})
}

// -------------------------------------------------------------------------------------
// Likes mapping functions
// 		<prefix, user pub key [33]byte, liked post BlockHash> -> <>
// 		<prefix, liked post BlockHash, user pub key [33]byte> -> <>
// -------------------------------------------------------------------------------------

func _dbKeyForLikerPubKeyToLikedPostHashMapping(
	userPubKey []byte, likedPostHash BlockHash) []byte {
	// Make a copy to avoid multiple calls to this function re-using the same slice.
	prefixCopy := append([]byte{}, _PrefixLikerPubKeyToLikedPostHash...)
	key := append(prefixCopy, userPubKey...)
	key = append(key, likedPostHash[:]...)
	return key
}

func _dbKeyForLikedPostHashToLikerPubKeyMapping(
	likedPostHash BlockHash, userPubKey []byte) []byte {
	// Make a copy to avoid multiple calls to this function re-using the same slice.
	prefixCopy := append([]byte{}, _PrefixLikedPostHashToLikerPubKey...)
	key := append(prefixCopy, likedPostHash[:]...)
	key = append(key, userPubKey...)
	return key
}

func _dbSeekPrefixForPostHashesYouLike(yourPubKey []byte) []byte {
	// Make a copy to avoid multiple calls to this function re-using the same slice.
	prefixCopy := append([]byte{}, _PrefixLikerPubKeyToLikedPostHash...)
	return append(prefixCopy, yourPubKey...)
}

func _dbSeekPrefixForLikerPubKeysLikingAPostHash(likedPostHash BlockHash) []byte {
	// Make a copy to avoid multiple calls to this function re-using the same slice.
	prefixCopy := append([]byte{}, _PrefixLikedPostHashToLikerPubKey...)
	return append(prefixCopy, likedPostHash[:]...)
}

// Note that this adds a mapping for the user *and* the liked post.
func DbPutLikeMappingsWithTxn(
	txn *badger.Txn, userPubKey []byte, likedPostHash BlockHash) error {

	if len(userPubKey) != btcec.PubKeyBytesLenCompressed {
		return fmt.Errorf("DbPutLikeMappingsWithTxn: User public key "+
			"length %d != %d", len(userPubKey), btcec.PubKeyBytesLenCompressed)
	}

	if err := txn.Set(_dbKeyForLikerPubKeyToLikedPostHashMapping(
		userPubKey, likedPostHash), []byte{}); err != nil {

		return errors.Wrapf(
			err, "DbPutLikeMappingsWithTxn: Problem adding user to liked post mapping: ")
	}
	if err := txn.Set(_dbKeyForLikedPostHashToLikerPubKeyMapping(
		likedPostHash, userPubKey), []byte{}); err != nil {

		return errors.Wrapf(
			err, "DbPutLikeMappingsWithTxn: Problem adding liked post to user mapping: ")
	}

	return nil
}

func DbPutLikeMappings(
	handle *badger.DB, userPubKey []byte, likedPostHash BlockHash) error {

	return handle.Update(func(txn *badger.Txn) error {
		return DbPutLikeMappingsWithTxn(txn, userPubKey, likedPostHash)
	})
}

func DbGetLikerPubKeyToLikedPostHashMappingWithTxn(
	txn *badger.Txn, userPubKey []byte, likedPostHash BlockHash) []byte {

	key := _dbKeyForLikerPubKeyToLikedPostHashMapping(userPubKey, likedPostHash)
	_, err := txn.Get(key)
	if err != nil {
		return nil
	}

	// Typically we return a DB entry here but we don't store anything for like mappings.
	// We use this function instead of one returning true / false for feature consistency.
	return []byte{}
}

func DbGetLikerPubKeyToLikedPostHashMapping(
	db *badger.DB, userPubKey []byte, likedPostHash BlockHash) []byte {
	var ret []byte
	db.View(func(txn *badger.Txn) error {
		ret = DbGetLikerPubKeyToLikedPostHashMappingWithTxn(txn, userPubKey, likedPostHash)
		return nil
	})
	return ret
}

// Note this deletes the like for the user *and* the liked post since a mapping
// should exist for each.
func DbDeleteLikeMappingsWithTxn(
	txn *badger.Txn, userPubKey []byte, likedPostHash BlockHash) error {

	// First check that a mapping exists. If one doesn't exist then there's nothing to do.
	existingMapping := DbGetLikerPubKeyToLikedPostHashMappingWithTxn(
		txn, userPubKey, likedPostHash)
	if existingMapping == nil {
		return nil
	}

	// When a message exists, delete the mapping for the sender and receiver.
	if err := txn.Delete(
		_dbKeyForLikerPubKeyToLikedPostHashMapping(userPubKey, likedPostHash)); err != nil {
		return errors.Wrapf(err, "DbDeleteLikeMappingsWithTxn: Deleting "+
			"userPubKey %s and likedPostHash %s failed",
			PkToStringBoth(userPubKey), likedPostHash)
	}
	if err := txn.Delete(
		_dbKeyForLikedPostHashToLikerPubKeyMapping(likedPostHash, userPubKey)); err != nil {
		return errors.Wrapf(err, "DbDeleteLikeMappingsWithTxn: Deleting "+
			"likedPostHash %s and userPubKey %s failed",
			PkToStringBoth(likedPostHash[:]), PkToStringBoth(userPubKey))
	}

	return nil
}

func DbDeleteLikeMappings(
	handle *badger.DB, userPubKey []byte, likedPostHash BlockHash) error {
	return handle.Update(func(txn *badger.Txn) error {
		return DbDeleteLikeMappingsWithTxn(txn, userPubKey, likedPostHash)
	})
}

func DbGetPostHashesYouLike(handle *badger.DB, yourPublicKey []byte) (
	_postHashes []*BlockHash, _err error) {

	prefix := _dbSeekPrefixForPostHashesYouLike(yourPublicKey)
	keysFound, _ := _enumerateKeysForPrefix(handle, prefix)

	postHashesYouLike := []*BlockHash{}
	for _, keyBytes := range keysFound {
		// We must slice off the first byte and userPubKey to get the likedPostHash.
		postHash := &BlockHash{}
		copy(postHash[:], keyBytes[1+btcec.PubKeyBytesLenCompressed:])
		postHashesYouLike = append(postHashesYouLike, postHash)
	}

	return postHashesYouLike, nil
}

func DbGetLikerPubKeysLikingAPostHash(handle *badger.DB, likedPostHash BlockHash) (
	_pubKeys [][]byte, _err error) {

	prefix := _dbSeekPrefixForLikerPubKeysLikingAPostHash(likedPostHash)
	keysFound, _ := _enumerateKeysForPrefix(handle, prefix)

	userPubKeys := [][]byte{}
	for _, keyBytes := range keysFound {
		// We must slice off the first byte and likedPostHash to get the userPubKey.
		userPubKey := keyBytes[1+HashSizeBytes:]
		userPubKeys = append(userPubKeys, userPubKey)
	}

	return userPubKeys, nil
}

// -------------------------------------------------------------------------------------
// Reclouts mapping functions
// 		<prefix, user pub key [33]byte, reclouted post BlockHash> -> <>
// 		<prefix, reclouted post BlockHash, user pub key [33]byte> -> <>
// -------------------------------------------------------------------------------------
//_PrefixReclouterPubKeyRecloutedPostHashToRecloutPostHash
func _dbKeyForReclouterPubKeyRecloutedPostHashToRecloutPostHash(userPubKey []byte, recloutedPostHash BlockHash) []byte {
	// Make a copy to avoid multiple calls to this function re-using the same slice.
	prefixCopy := append([]byte{}, _PrefixReclouterPubKeyRecloutedPostHashToRecloutPostHash...)
	key := append(prefixCopy, userPubKey...)
	key = append(key, recloutedPostHash[:]...)
	return key
}

//_PrefixRecloutedPostHashReclouterPubKey
func _dbKeyForRecloutedPostHashReclouterPubKey(recloutedPostHash *BlockHash, reclouterPubKey []byte) []byte {
	// Make a copy to avoid multiple calls to this function re-using the same slice.
	prefixCopy := append([]byte{}, _PrefixRecloutedPostHashReclouterPubKey...)
	key := append(prefixCopy, recloutedPostHash[:]...)
	key = append(key, reclouterPubKey...)
	return key
}

// **For quoted reclouts**
//_PrefixRecloutedPostHashReclouterPubKeyRecloutPostHash
func _dbKeyForRecloutedPostHashReclouterPubKeyRecloutPostHash(
	recloutedPostHash *BlockHash, reclouterPubKey []byte, recloutPostHash *BlockHash) []byte {
	// Make a copy to avoid multiple calls to this function re-using the same slice.
	prefixCopy := append([]byte{}, _PrefixRecloutedPostHashReclouterPubKeyRecloutPostHash...)
	key := append(prefixCopy, recloutedPostHash[:]...)
	key = append(key, reclouterPubKey...)
	key = append(key, recloutPostHash[:]...)
	return key
}

func _dbSeekPrefixForPostHashesYouReclout(yourPubKey []byte) []byte {
	// Make a copy to avoid multiple calls to this function re-using the same slice.
	prefixCopy := append([]byte{}, _PrefixReclouterPubKeyRecloutedPostHashToRecloutPostHash...)
	return append(prefixCopy, yourPubKey...)
}

// Note that this adds a mapping for the user *and* the reclouted post.
func DbPutRecloutMappingsWithTxn(
	txn *badger.Txn, userPubKey []byte, recloutedPostHash BlockHash, recloutEntry RecloutEntry) error {

	if len(userPubKey) != btcec.PubKeyBytesLenCompressed {
		return fmt.Errorf("DbPutRecloutMappingsWithTxn: User public key "+
			"length %d != %d", len(userPubKey), btcec.PubKeyBytesLenCompressed)
	}

	recloutDataBuf := bytes.NewBuffer([]byte{})
	gob.NewEncoder(recloutDataBuf).Encode(recloutEntry)

	if err := txn.Set(_dbKeyForReclouterPubKeyRecloutedPostHashToRecloutPostHash(
		userPubKey, recloutedPostHash), recloutDataBuf.Bytes()); err != nil {

		return errors.Wrapf(
			err, "DbPutRecloutMappingsWithTxn: Problem adding user to reclouted post mapping: ")
	}

	return nil
}

func DbPutRecloutMappings(
	handle *badger.DB, userPubKey []byte, recloutedPostHash BlockHash, recloutEntry RecloutEntry) error {

	return handle.Update(func(txn *badger.Txn) error {
		return DbPutRecloutMappingsWithTxn(txn, userPubKey, recloutedPostHash, recloutEntry)
	})
}

func DbGetReclouterPubKeyRecloutedPostHashToRecloutEntryWithTxn(
	txn *badger.Txn, userPubKey []byte, recloutedPostHash BlockHash) *RecloutEntry {

	key := _dbKeyForReclouterPubKeyRecloutedPostHashToRecloutPostHash(userPubKey, recloutedPostHash)
	recloutEntryObj := &RecloutEntry{}
	recloutEntryItem, err := txn.Get(key)
	if err != nil {
		return nil
	}
	err = recloutEntryItem.Value(func(valBytes []byte) error {
		return gob.NewDecoder(bytes.NewReader(valBytes)).Decode(recloutEntryObj)
	})
	if err != nil {
		glog.Errorf("DbGetReclouterPubKeyRecloutedPostHashToRecloutedPostMappingWithTxn: Problem reading "+
			"RecloutEntry for postHash %v", recloutedPostHash)
		return nil
	}
	return recloutEntryObj
}

func DbReclouterPubKeyRecloutedPostHashToRecloutEntry(
	db *badger.DB, userPubKey []byte, recloutedPostHash BlockHash) *RecloutEntry {
	var ret *RecloutEntry
	db.View(func(txn *badger.Txn) error {
		ret = DbGetReclouterPubKeyRecloutedPostHashToRecloutEntryWithTxn(txn, userPubKey, recloutedPostHash)
		return nil
	})
	return ret
}

// Note this deletes the reclout for the user *and* the reclouted post since a mapping
// should exist for each.
func DbDeleteRecloutMappingsWithTxn(
	txn *badger.Txn, userPubKey []byte, recloutedPostHash BlockHash) error {

	// First check that a mapping exists. If one doesn't exist then there's nothing to do.
	existingMapping := DbGetReclouterPubKeyRecloutedPostHashToRecloutEntryWithTxn(
		txn, userPubKey, recloutedPostHash)
	if existingMapping == nil {
		return nil
	}

	// When a reclout exists, delete the reclout entry mapping.
	if err := txn.Delete(_dbKeyForReclouterPubKeyRecloutedPostHashToRecloutPostHash(userPubKey, recloutedPostHash)); err != nil {
		return errors.Wrapf(err, "DbDeleteRecloutMappingsWithTxn: Deleting "+
			"user public key %s and reclouted post hash %s failed",
			PkToStringMainnet(userPubKey[:]), PkToStringMainnet(recloutedPostHash[:]))
	}
	return nil
}

func DbDeleteRecloutMappings(
	handle *badger.DB, userPubKey []byte, recloutedPostHash BlockHash) error {
	return handle.Update(func(txn *badger.Txn) error {
		return DbDeleteRecloutMappingsWithTxn(txn, userPubKey, recloutedPostHash)
	})
}

func DbGetPostHashesYouReclout(handle *badger.DB, yourPublicKey []byte) (
	_postHashes []*BlockHash, _err error) {

	prefix := _dbSeekPrefixForPostHashesYouReclout(yourPublicKey)
	keysFound, _ := _enumerateKeysForPrefix(handle, prefix)

	postHashesYouReclout := []*BlockHash{}
	for _, keyBytes := range keysFound {
		// We must slice off the first byte and userPubKey to get the recloutedPostHash.
		postHash := &BlockHash{}
		copy(postHash[:], keyBytes[1+btcec.PubKeyBytesLenCompressed:])
		postHashesYouReclout = append(postHashesYouReclout, postHash)
	}

	return postHashesYouReclout, nil
}

// -------------------------------------------------------------------------------------
// Follows mapping functions
// 		<prefix, follower pub key [33]byte, followed pub key [33]byte> -> <>
// 		<prefix, followed pub key [33]byte, follower pub key [33]byte> -> <>
// -------------------------------------------------------------------------------------

func _dbKeyForFollowerToFollowedMapping(
	followerPKID *PKID, followedPKID *PKID) []byte {
	// Make a copy to avoid multiple calls to this function re-using the same slice.
	prefixCopy := append([]byte{}, _PrefixFollowerPKIDToFollowedPKID...)
	key := append(prefixCopy, followerPKID[:]...)
	key = append(key, followedPKID[:]...)
	return key
}

func _dbKeyForFollowedToFollowerMapping(
	followedPKID *PKID, followerPKID *PKID) []byte {
	// Make a copy to avoid multiple calls to this function re-using the same slice.
	prefixCopy := append([]byte{}, _PrefixFollowedPKIDToFollowerPKID...)
	key := append(prefixCopy, followedPKID[:]...)
	key = append(key, followerPKID[:]...)
	return key
}

func _dbSeekPrefixForPKIDsYouFollow(yourPKID *PKID) []byte {
	// Make a copy to avoid multiple calls to this function re-using the same slice.
	prefixCopy := append([]byte{}, _PrefixFollowerPKIDToFollowedPKID...)
	return append(prefixCopy, yourPKID[:]...)
}

func _dbSeekPrefixForPKIDsFollowingYou(yourPKID *PKID) []byte {
	// Make a copy to avoid multiple calls to this function re-using the same slice.
	prefixCopy := append([]byte{}, _PrefixFollowedPKIDToFollowerPKID...)
	return append(prefixCopy, yourPKID[:]...)
}

// Note that this adds a mapping for the follower *and* the pub key being followed.
func DbPutFollowMappingsWithTxn(
	txn *badger.Txn, followerPKID *PKID, followedPKID *PKID) error {

	if len(followerPKID) != btcec.PubKeyBytesLenCompressed {
		return fmt.Errorf("DbPutFollowMappingsWithTxn: Follower PKID "+
			"length %d != %d", len(followerPKID[:]), btcec.PubKeyBytesLenCompressed)
	}
	if len(followedPKID) != btcec.PubKeyBytesLenCompressed {
		return fmt.Errorf("DbPutFollowMappingsWithTxn: Followed PKID "+
			"length %d != %d", len(followerPKID), btcec.PubKeyBytesLenCompressed)
	}

	if err := txn.Set(_dbKeyForFollowerToFollowedMapping(
		followerPKID, followedPKID), []byte{}); err != nil {

		return errors.Wrapf(
			err, "DbPutFollowMappingsWithTxn: Problem adding follower to followed mapping: ")
	}
	if err := txn.Set(_dbKeyForFollowedToFollowerMapping(
		followedPKID, followerPKID), []byte{}); err != nil {

		return errors.Wrapf(
			err, "DbPutFollowMappingsWithTxn: Problem adding followed to follower mapping: ")
	}

	return nil
}

func DbPutFollowMappings(
	handle *badger.DB, followerPKID *PKID, followedPKID *PKID) error {

	return handle.Update(func(txn *badger.Txn) error {
		return DbPutFollowMappingsWithTxn(txn, followerPKID, followedPKID)
	})
}

func DbGetFollowerToFollowedMappingWithTxn(
	txn *badger.Txn, followerPKID *PKID, followedPKID *PKID) []byte {

	key := _dbKeyForFollowerToFollowedMapping(followerPKID, followedPKID)
	_, err := txn.Get(key)
	if err != nil {
		return nil
	}

	// Typically we return a DB entry here but we don't store anything for like mappings.
	// We use this function instead of one returning true / false for feature consistency.
	return []byte{}
}

func DbGetFollowerToFollowedMapping(db *badger.DB, followerPKID *PKID, followedPKID *PKID) []byte {
	var ret []byte
	db.View(func(txn *badger.Txn) error {
		ret = DbGetFollowerToFollowedMappingWithTxn(txn, followerPKID, followedPKID)
		return nil
	})
	return ret
}

// Note this deletes the follow for the follower *and* followed since a mapping
// should exist for each.
func DbDeleteFollowMappingsWithTxn(
	txn *badger.Txn, followerPKID *PKID, followedPKID *PKID) error {

	// First check that a mapping exists for the PKIDs passed in.
	// If one doesn't exist then there's nothing to do.
	existingMapping := DbGetFollowerToFollowedMappingWithTxn(
		txn, followerPKID, followedPKID)
	if existingMapping == nil {
		return nil
	}

	// When a message exists, delete the mapping for the sender and receiver.
	if err := txn.Delete(_dbKeyForFollowerToFollowedMapping(followerPKID, followedPKID)); err != nil {
		return errors.Wrapf(err, "DbDeleteFollowMappingsWithTxn: Deleting "+
			"followerPKID %s and followedPKID %s failed",
			PkToStringMainnet(followerPKID[:]), PkToStringMainnet(followedPKID[:]))
	}
	if err := txn.Delete(_dbKeyForFollowedToFollowerMapping(followedPKID, followerPKID)); err != nil {
		return errors.Wrapf(err, "DbDeleteFollowMappingsWithTxn: Deleting "+
			"followedPKID %s and followerPKID %s failed",
			PkToStringMainnet(followedPKID[:]), PkToStringMainnet(followerPKID[:]))
	}

	return nil
}

func DbDeleteFollowMappings(
	handle *badger.DB, followerPKID *PKID, followedPKID *PKID) error {
	return handle.Update(func(txn *badger.Txn) error {
		return DbDeleteFollowMappingsWithTxn(txn, followerPKID, followedPKID)
	})
}

func DbGetPKIDsYouFollow(handle *badger.DB, yourPKID *PKID) (
	_pkids []*PKID, _err error) {

	prefix := _dbSeekPrefixForPKIDsYouFollow(yourPKID)
	keysFound, _ := _enumerateKeysForPrefix(handle, prefix)

	pkidsYouFollow := []*PKID{}
	for _, keyBytes := range keysFound {
		// We must slice off the first byte and followerPKID to get the followedPKID.
		followedPKIDBytes := keyBytes[1+btcec.PubKeyBytesLenCompressed:]
		followedPKID := &PKID{}
		copy(followedPKID[:], followedPKIDBytes)
		pkidsYouFollow = append(pkidsYouFollow, followedPKID)
	}

	return pkidsYouFollow, nil
}

func DbGetPKIDsFollowingYou(handle *badger.DB, yourPKID *PKID) (
	_pkids []*PKID, _err error) {

	prefix := _dbSeekPrefixForPKIDsFollowingYou(yourPKID)
	keysFound, _ := _enumerateKeysForPrefix(handle, prefix)

	pkidsFollowingYou := []*PKID{}
	for _, keyBytes := range keysFound {
		// We must slice off the first byte and followedPKID to get the followerPKID.
		followerPKIDBytes := keyBytes[1+btcec.PubKeyBytesLenCompressed:]
		followerPKID := &PKID{}
		copy(followerPKID[:], followerPKIDBytes)
		pkidsFollowingYou = append(pkidsFollowingYou, followerPKID)
	}

	return pkidsFollowingYou, nil
}

func DbGetPubKeysYouFollow(handle *badger.DB, yourPubKey []byte) (
	_pubKeys [][]byte, _err error) {

	// Get the PKID for the pub key
	yourPKID := DBGetPKIDEntryForPublicKey(handle, yourPubKey)
	followPKIDs, err := DbGetPKIDsYouFollow(handle, yourPKID.PKID)
	if err != nil {
		return nil, errors.Wrap(err, "DbGetPubKeysYouFollow: ")
	}

	// Convert the pkids to public keys
	followPubKeys := [][]byte{}
	for _, fpkid := range followPKIDs {
		followPk := DBGetPublicKeyForPKID(handle, fpkid)
		followPubKeys = append(followPubKeys, followPk)
	}

	return followPubKeys, nil
}

func DbGetPubKeysFollowingYou(handle *badger.DB, yourPubKey []byte) (
	_pubKeys [][]byte, _err error) {

	// Get the PKID for the pub key
	yourPKID := DBGetPKIDEntryForPublicKey(handle, yourPubKey)
	followPKIDs, err := DbGetPKIDsFollowingYou(handle, yourPKID.PKID)
	if err != nil {
		return nil, errors.Wrap(err, "DbGetPubKeysFollowingYou: ")
	}

	// Convert the pkids to public keys
	followPubKeys := [][]byte{}
	for _, fpkid := range followPKIDs {
		followPk := DBGetPublicKeyForPKID(handle, fpkid)
		followPubKeys = append(followPubKeys, followPk)
	}

	return followPubKeys, nil
}

// -------------------------------------------------------------------------------------
// Diamonds mapping functions
//  <prefix, DiamondReceiverPKID [33]byte, DiamondSenderPKID [33]byte, posthash> -> <[]byte{DiamondLevel}>
// -------------------------------------------------------------------------------------

func _dbKeyForDiamondReceiverToDiamondSenderMapping(diamondEntry *DiamondEntry) []byte {
	// Make a copy to avoid multiple calls to this function re-using the same slice.
	prefixCopy := append([]byte{}, _PrefixDiamondReceiverPKIDDiamondSenderPKIDPostHash...)
	key := append(prefixCopy, diamondEntry.ReceiverPKID[:]...)
	key = append(key, diamondEntry.SenderPKID[:]...)
	key = append(key, diamondEntry.DiamondPostHash[:]...)
	return key
}

func _dbKeyForDiamondReceiverToDiamondSenderMappingWithoutEntry(
	diamondReceiverPKID *PKID, diamondSenderPKID *PKID, diamondPostHash *BlockHash) []byte {
	// Make a copy to avoid multiple calls to this function re-using the same slice.
	prefixCopy := append([]byte{}, _PrefixDiamondReceiverPKIDDiamondSenderPKIDPostHash...)
	key := append(prefixCopy, diamondReceiverPKID[:]...)
	key = append(key, diamondSenderPKID[:]...)
	key = append(key, diamondPostHash[:]...)
	return key
}

func _dbKeyForDiamondedPostHashDiamonderPKIDDiamondLevel(diamondEntry *DiamondEntry) []byte {
	// Make a copy to avoid multiple calls to this function re-using the same slice.
	prefixCopy := append([]byte{}, _PrefixDiamondedPostHashDiamonderPKIDDiamondLevel...)
	key := append(prefixCopy, diamondEntry.DiamondPostHash[:]...)
	key = append(key, diamondEntry.SenderPKID[:]...)
	// Diamond level is an int64 in extraData but it forced to be non-negative in consensus.
	key = append(key, EncodeUint64(uint64(diamondEntry.DiamondLevel))...)
	return key
}

func _dbSeekPrefixForPKIDsThatDiamondedYou(yourPKID *PKID) []byte {
	// Make a copy to avoid multiple calls to this function re-using the same slice.
	prefixCopy := append([]byte{}, _PrefixDiamondReceiverPKIDDiamondSenderPKIDPostHash...)
	return append(prefixCopy, yourPKID[:]...)
}

func _dbKeyForDiamondSenderToDiamondReceiverMapping(diamondEntry *DiamondEntry) []byte {
	// Make a copy to avoid multiple calls to this function re-using the same slice.
	prefixCopy := append([]byte{}, _PrefixDiamondSenderPKIDDiamondReceiverPKIDPostHash...)
	key := append(prefixCopy, diamondEntry.SenderPKID[:]...)
	key = append(key, diamondEntry.ReceiverPKID[:]...)
	key = append(key, diamondEntry.DiamondPostHash[:]...)
	return key
}

func _dbKeyForDiamondSenderToDiamondReceiverMappingWithoutEntry(
	diamondReceiverPKID *PKID, diamondSenderPKID *PKID, diamondPostHash *BlockHash) []byte {
	// Make a copy to avoid multiple calls to this function re-using the same slice.
	prefixCopy := append([]byte{}, _PrefixDiamondSenderPKIDDiamondReceiverPKIDPostHash...)
	key := append(prefixCopy, diamondSenderPKID[:]...)
	key = append(key, diamondReceiverPKID[:]...)
	key = append(key, diamondPostHash[:]...)
	return key
}

func _dbSeekPrefixForPKIDsThatYouDiamonded(yourPKID *PKID) []byte {
	// Make a copy to avoid multiple calls to this function re-using the same slice.
	prefixCopy := append([]byte{}, _PrefixDiamondSenderPKIDDiamondReceiverPKIDPostHash...)
	return append(prefixCopy, yourPKID[:]...)
}

func _dbSeekPrefixForReceiverPKIDAndSenderPKID(receiverPKID *PKID, senderPKID *PKID) []byte {
	// Make a copy to avoid multiple calls to this function re-using the same slice.
	prefixCopy := append([]byte{}, _PrefixDiamondReceiverPKIDDiamondSenderPKIDPostHash...)
	key := append(prefixCopy, receiverPKID[:]...)
	return append(key, senderPKID[:]...)
}

func _DbBufForDiamondEntry(diamondEntry *DiamondEntry) []byte {
	diamondEntryBuf := bytes.NewBuffer([]byte{})
	gob.NewEncoder(diamondEntryBuf).Encode(diamondEntry)
	return diamondEntryBuf.Bytes()
}

func _DbDiamondEntryForDbBuf(buf []byte) *DiamondEntry {
	if len(buf) == 0 {
		return nil
	}
	ret := &DiamondEntry{}
	if err := gob.NewDecoder(bytes.NewReader(buf)).Decode(&ret); err != nil {
		glog.Errorf("Error decoding DiamondEntry from DB: %v", err)
		return nil
	}
	return ret
}

func DbPutDiamondMappingsWithTxn(
	txn *badger.Txn,
	diamondEntry *DiamondEntry) error {

	if len(diamondEntry.ReceiverPKID) != btcec.PubKeyBytesLenCompressed {
		return fmt.Errorf("DbPutDiamondMappingsWithTxn: Receiver PKID "+
			"length %d != %d", len(diamondEntry.ReceiverPKID[:]), btcec.PubKeyBytesLenCompressed)
	}
	if len(diamondEntry.SenderPKID) != btcec.PubKeyBytesLenCompressed {
		return fmt.Errorf("DbPutDiamondMappingsWithTxn: Sender PKID "+
			"length %d != %d", len(diamondEntry.SenderPKID), btcec.PubKeyBytesLenCompressed)
	}

	diamondEntryBytes := _DbBufForDiamondEntry(diamondEntry)
	if err := txn.Set(_dbKeyForDiamondReceiverToDiamondSenderMapping(diamondEntry), diamondEntryBytes); err != nil {
		return errors.Wrapf(
			err, "DbPutDiamondMappingsWithTxn: Problem adding receiver to giver mapping: ")
	}

	if err := txn.Set(_dbKeyForDiamondSenderToDiamondReceiverMapping(diamondEntry), diamondEntryBytes); err != nil {
		return errors.Wrapf(err, "DbPutDiamondMappingsWithTxn: Problem adding sender to receiver mapping: ")
	}

	if err := txn.Set(_dbKeyForDiamondedPostHashDiamonderPKIDDiamondLevel(diamondEntry),
		[]byte{}); err != nil {
		return errors.Wrapf(
			err, "DbPutDiamondMappingsWithTxn: Problem adding DiamondedPostHash Diamonder Diamond Level mapping: ")
	}

	return nil
}

func DbPutDiamondMappings(
	handle *badger.DB,
	diamondEntry *DiamondEntry) error {

	return handle.Update(func(txn *badger.Txn) error {
		return DbPutDiamondMappingsWithTxn(
			txn, diamondEntry)
	})
}

func DbGetDiamondMappingsWithTxn(
	txn *badger.Txn, diamondReceiverPKID *PKID, diamondSenderPKID *PKID, diamondPostHash *BlockHash) *DiamondEntry {

	key := _dbKeyForDiamondReceiverToDiamondSenderMappingWithoutEntry(
		diamondReceiverPKID, diamondSenderPKID, diamondPostHash)
	item, err := txn.Get(key)
	if err != nil {
		return nil
	}

	diamondEntryBuf, err := item.ValueCopy(nil)
	if err != nil {
		return nil
	}

	// We return the byte array stored for this diamond mapping. This mapping should only
	// hold one uint8 with a value between 1 and 5 but the caller is responsible for sanity
	// checking in order to maintain consistency with other DB functions that do not error.
	return _DbDiamondEntryForDbBuf(diamondEntryBuf)
}

func DbGetDiamondMappings(
	db *badger.DB, diamondReceiverPKID *PKID, diamondSenderPKID *PKID, diamondPostHash *BlockHash) *DiamondEntry {
	var ret *DiamondEntry
	db.View(func(txn *badger.Txn) error {
		ret = DbGetDiamondMappingsWithTxn(
			txn, diamondReceiverPKID, diamondSenderPKID, diamondPostHash)
		return nil
	})
	return ret
}

func DbDeleteDiamondMappingsWithTxn(txn *badger.Txn, diamondEntry *DiamondEntry) error {

	// First check that a mapping exists for the PKIDs passed in.
	// If one doesn't exist then there's nothing to do.
	existingMapping := DbGetDiamondMappingsWithTxn(
		txn, diamondEntry.ReceiverPKID, diamondEntry.SenderPKID, diamondEntry.DiamondPostHash)
	if existingMapping == nil {
		return nil
	}

	// When a DiamondEntry exists, delete the diamond mappings.
	if err := txn.Delete(_dbKeyForDiamondReceiverToDiamondSenderMapping(diamondEntry)); err != nil {
		return errors.Wrapf(err, "DbDeleteDiamondMappingsWithTxn: Deleting "+
			"diamondReceiverPKID %s and diamondSenderPKID %s and diamondPostHash %s failed",
			PkToStringMainnet(diamondEntry.ReceiverPKID[:]),
			PkToStringMainnet(diamondEntry.SenderPKID[:]),
			diamondEntry.DiamondPostHash.String(),
		)
	}
	// When a DiamondEntry exists, delete the diamond mappings.
	if err := txn.Delete(_dbKeyForDiamondedPostHashDiamonderPKIDDiamondLevel(diamondEntry)); err != nil {
		return errors.Wrapf(err, "DbDeleteDiamondMappingsWithTxn: Deleting "+
			"diamondedPostHash %s and diamonderPKID %s and diamondLevel %s failed",
			diamondEntry.DiamondPostHash.String(),
			PkToStringMainnet(diamondEntry.SenderPKID[:]),
			diamondEntry.DiamondPostHash.String(),
		)
	}

	if err := txn.Delete(_dbKeyForDiamondSenderToDiamondReceiverMapping(diamondEntry)); err != nil {
		return errors.Wrapf(err, "DbDeleteDiamondMappingsWithTxn: Deleting "+
			"diamondSenderPKID %s and diamondReceiverPKID %s and diamondPostHash %s failed",
			PkToStringMainnet(diamondEntry.SenderPKID[:]),
			PkToStringMainnet(diamondEntry.ReceiverPKID[:]),
			diamondEntry.DiamondPostHash.String(),
		)
	}

	return nil
}

func DbDeleteDiamondMappings(handle *badger.DB, diamondEntry *DiamondEntry) error {
	return handle.Update(func(txn *badger.Txn) error {
		return DbDeleteDiamondMappingsWithTxn(txn, diamondEntry)
	})
}

// This function returns a map of PKIDs that gave diamonds to a list of DiamondEntrys
// that contain post hashes.
func DbGetPKIDsThatDiamondedYouMap(handle *badger.DB, yourPKID *PKID, fetchYouDiamonded bool) (
	_pkidToDiamondsMap map[PKID][]*DiamondEntry, _err error) {

	prefix := _dbSeekPrefixForPKIDsThatDiamondedYou(yourPKID)
	diamondSenderStartIdx := 1 + btcec.PubKeyBytesLenCompressed
	diamondSenderEndIdx := 1 + 2*btcec.PubKeyBytesLenCompressed
	diamondReceiverStartIdx := 1
	diamondReceiverEndIdx := 1 + btcec.PubKeyBytesLenCompressed
	if fetchYouDiamonded {
		prefix = _dbSeekPrefixForPKIDsThatYouDiamonded(yourPKID)
		diamondSenderStartIdx = 1
		diamondSenderEndIdx = 1 + btcec.PubKeyBytesLenCompressed
		diamondReceiverStartIdx = 1 + btcec.PubKeyBytesLenCompressed
		diamondReceiverEndIdx = 1 + 2*btcec.PubKeyBytesLenCompressed
	}
	keysFound, valsFound := _enumerateKeysForPrefix(handle, prefix)

	pkidsToDiamondEntryMap := make(map[PKID][]*DiamondEntry)
	for ii, keyBytes := range keysFound {
		// The DiamondEntry found must not be nil.
		diamondEntry := _DbDiamondEntryForDbBuf(valsFound[ii])
		if diamondEntry == nil {
			return nil, fmt.Errorf(
				"DbGetPKIDsThatDiamondedYouMap: Found nil DiamondEntry for public key %v "+
					"and key bytes %#v when seeking; this should never happen",
				PkToStringMainnet(yourPKID[:]), keyBytes)
		}
		expectedDiamondKeyLen := 1 + 2*btcec.PubKeyBytesLenCompressed + HashSizeBytes
		if len(keyBytes) != expectedDiamondKeyLen {
			return nil, fmt.Errorf(
				"DbGetPKIDsThatDiamondedYouMap: Invalid key length %v should be %v",
				len(keyBytes), expectedDiamondKeyLen)
		}

		// Note: The code below is mainly just sanity-checking. Checking the key isn't actually
		// needed in this function, since all the information is duplicated in the entry.

		// Chop out the diamond sender PKID.
		diamondSenderPKIDBytes := keyBytes[diamondSenderStartIdx:diamondSenderEndIdx]
		diamondSenderPKID := &PKID{}
		copy(diamondSenderPKID[:], diamondSenderPKIDBytes)
		// It must match what's in the DiamondEntry
		if !reflect.DeepEqual(diamondSenderPKID, diamondEntry.SenderPKID) {
			return nil, fmt.Errorf(
				"DbGetPKIDsThatDiamondedYouMap: Sender PKID in DB %v did not "+
					"match Sender PKID in DiamondEntry %v; this should never happen",
				PkToStringBoth(diamondSenderPKID[:]), PkToStringBoth(diamondEntry.SenderPKID[:]))
		}

		// Chop out the diamond receiver PKID
		diamondReceiverPKIDBytes := keyBytes[diamondReceiverStartIdx:diamondReceiverEndIdx]
		diamondReceiverPKID := &PKID{}
		copy(diamondReceiverPKID[:], diamondReceiverPKIDBytes)
		// It must match what's in the DiamondEntry
		if !reflect.DeepEqual(diamondReceiverPKID, diamondEntry.ReceiverPKID) {
			return nil, fmt.Errorf(
				"DbGetPKIDsThatDiamondedYouMap: Receiver PKID in DB %v did not "+
					"match Receiver PKID in DiamondEntry %v; this should never happen",
				PkToStringBoth(diamondReceiverPKID[:]), PkToStringBoth(diamondEntry.ReceiverPKID[:]))
		}

		// Chop out the diamond post hash.
		diamondPostHashBytes := keyBytes[1+2*btcec.PubKeyBytesLenCompressed:]
		diamondPostHash := &BlockHash{}
		copy(diamondPostHash[:], diamondPostHashBytes)
		// It must match what's in the entry
		if *diamondPostHash != *diamondEntry.DiamondPostHash {
			return nil, fmt.Errorf(
				"DbGetPKIDsThatDiamondedYouMap: Post hash found in DB key %v "+
					"did not match post hash in DiamondEntry %v; this should never happen",
				diamondPostHash, diamondEntry.DiamondPostHash)
		}

		// If a map entry doesn't exist for this sender, create one.
		newListOfEntrys := pkidsToDiamondEntryMap[*diamondSenderPKID]
		newListOfEntrys = append(newListOfEntrys, diamondEntry)
		pkidsToDiamondEntryMap[*diamondSenderPKID] = newListOfEntrys
	}

	return pkidsToDiamondEntryMap, nil
}

// This function returns a list of DiamondEntrys given by giverPKID to receiverPKID that contain post hashes.
func DbGetDiamondEntriesForSenderToReceiver(handle *badger.DB, receiverPKID *PKID, senderPKID *PKID) (
	_diamondEntries []*DiamondEntry, _err error) {

	prefix := _dbSeekPrefixForReceiverPKIDAndSenderPKID(receiverPKID, senderPKID)
	keysFound, valsFound := _enumerateKeysForPrefix(handle, prefix)
	var diamondEntries []*DiamondEntry
	for ii, keyBytes := range keysFound {
		// The DiamondEntry found must not be nil.
		diamondEntry := _DbDiamondEntryForDbBuf(valsFound[ii])
		if diamondEntry == nil {
			return nil, fmt.Errorf(
				"DbGetDiamondEntriesForGiverToReceiver: Found nil DiamondEntry for receiver key %v "+
					"and giver key %v when seeking; this should never happen",
				PkToStringMainnet(receiverPKID[:]), PkToStringMainnet(senderPKID[:]))
		}
		expectedDiamondKeyLen := 1 + 2*btcec.PubKeyBytesLenCompressed + HashSizeBytes
		if len(keyBytes) != expectedDiamondKeyLen {
			return nil, fmt.Errorf(
				"DbGetDiamondEntriesForGiverToReceiver: Invalid key length %v should be %v",
				len(keyBytes), expectedDiamondKeyLen)
		}

		// Note: The code below is mainly just sanity-checking. Checking the key isn't actually
		// needed in this function, since all the information is duplicated in the entry.

		// Chop out the diamond sender PKID.
		diamondSenderPKIDBytes := keyBytes[1+btcec.PubKeyBytesLenCompressed : 1+2*btcec.PubKeyBytesLenCompressed]
		diamondSenderPKID := &PKID{}
		copy(diamondSenderPKID[:], diamondSenderPKIDBytes)
		// It must match what's in the DiamondEntry
		if !reflect.DeepEqual(diamondSenderPKID, diamondEntry.SenderPKID) {
			return nil, fmt.Errorf(
				"DbGetDiamondEntriesForGiverToReceiver: Sender PKID in DB %v did not "+
					"match Sender PKID in DiamondEntry %v; this should never happen",
				PkToStringBoth(diamondSenderPKID[:]), PkToStringBoth(diamondEntry.SenderPKID[:]))
		}

		// Chop out the diamond post hash.
		diamondPostHashBytes := keyBytes[1+2*btcec.PubKeyBytesLenCompressed:]
		diamondPostHash := &BlockHash{}
		copy(diamondPostHash[:], diamondPostHashBytes)
		// It must match what's in the entry
		if *diamondPostHash != *diamondEntry.DiamondPostHash {
			return nil, fmt.Errorf(
				"DbGetDiamondEntriesForGiverToReceiver: Post hash found in DB key %v "+
					"did not match post hash in DiamondEntry %v; this should never happen",
				diamondPostHash, diamondEntry.DiamondPostHash)
		}
		// Append the diamond entry to the slice
		diamondEntries = append(diamondEntries, diamondEntry)
	}
	return diamondEntries, nil
}

// -------------------------------------------------------------------------------------
// BitcoinBurnTxID mapping functions
// <BitcoinBurnTxID BlockHash> -> <>
// -------------------------------------------------------------------------------------

func _keyForBitcoinBurnTxID(bitcoinBurnTxID *BlockHash) []byte {
	// Make a copy to avoid multiple calls to this function re-using the same
	// underlying array.
	prefixCopy := append([]byte{}, _PrefixBitcoinBurnTxIDs...)
	return append(prefixCopy, bitcoinBurnTxID[:]...)
}

func DbPutBitcoinBurnTxIDWithTxn(txn *badger.Txn, bitcoinBurnTxID *BlockHash) error {
	return txn.Set(_keyForBitcoinBurnTxID(bitcoinBurnTxID), []byte{})
}

func DbExistsBitcoinBurnTxIDWithTxn(txn *badger.Txn, bitcoinBurnTxID *BlockHash) bool {
	// We don't care about the value because we're just checking to see if the key exists.
	if _, err := txn.Get(_keyForBitcoinBurnTxID(bitcoinBurnTxID)); err != nil {
		return false
	}
	return true
}

func DbExistsBitcoinBurnTxID(db *badger.DB, bitcoinBurnTxID *BlockHash) bool {
	var exists bool
	db.View(func(txn *badger.Txn) error {
		exists = DbExistsBitcoinBurnTxIDWithTxn(txn, bitcoinBurnTxID)
		return nil
	})
	return exists
}

func DbDeleteBitcoinBurnTxIDWithTxn(txn *badger.Txn, bitcoinBurnTxID *BlockHash) error {
	return txn.Delete(_keyForBitcoinBurnTxID(bitcoinBurnTxID))
}

func DbGetAllBitcoinBurnTxIDs(handle *badger.DB) (_bitcoinBurnTxIDs []*BlockHash) {
	keysFound, _ := _enumerateKeysForPrefix(handle, _PrefixBitcoinBurnTxIDs)
	bitcoinBurnTxIDs := []*BlockHash{}
	for _, key := range keysFound {
		bbtxid := &BlockHash{}
		copy(bbtxid[:], key[1:])
		bitcoinBurnTxIDs = append(bitcoinBurnTxIDs, bbtxid)
	}

	return bitcoinBurnTxIDs
}

func _getBlockHashForPrefixWithTxn(txn *badger.Txn, prefix []byte) *BlockHash {
	var ret BlockHash
	bhItem, err := txn.Get(prefix)
	if err != nil {
		return nil
	}
	_, err = bhItem.ValueCopy(ret[:])
	if err != nil {
		return nil
	}

	return &ret
}

func _getBlockHashForPrefix(handle *badger.DB, prefix []byte) *BlockHash {
	var ret *BlockHash
	err := handle.View(func(txn *badger.Txn) error {
		ret = _getBlockHashForPrefixWithTxn(txn, prefix)
		return nil
	})
	if err != nil {
		return nil
	}
	return ret
}

// GetBadgerDbPath returns the path where we store the badgerdb data.
func GetBadgerDbPath(dataDir string) string {
	return filepath.Join(dataDir, badgerDbFolder)
}

func _EncodeUint32(num uint32) []byte {
	numBytes := make([]byte, 4)
	binary.BigEndian.PutUint32(numBytes, num)
	return numBytes
}

func DecodeUint32(num []byte) uint32 {
	return binary.BigEndian.Uint32(num)
}

func EncodeUint64(num uint64) []byte {
	numBytes := make([]byte, 8)
	binary.BigEndian.PutUint64(numBytes, num)
	return numBytes
}

func DecodeUint64(scoreBytes []byte) uint64 {
	return binary.BigEndian.Uint64(scoreBytes)
}

func DbPutNanosPurchasedWithTxn(txn *badger.Txn, nanosPurchased uint64) error {
	return txn.Set(_KeyNanosPurchased, EncodeUint64(nanosPurchased))
}

func DbPutNanosPurchased(handle *badger.DB, nanosPurchased uint64) error {
	return handle.Update(func(txn *badger.Txn) error {
		return DbPutNanosPurchasedWithTxn(txn, nanosPurchased)
	})
}

func DbGetNanosPurchasedWithTxn(txn *badger.Txn) uint64 {
	nanosPurchasedItem, err := txn.Get(_KeyNanosPurchased)
	if err != nil {
		return 0
	}
	nanosPurchasedBuf, err := nanosPurchasedItem.ValueCopy(nil)
	if err != nil {
		return 0
	}

	return DecodeUint64(nanosPurchasedBuf)
}

func DbGetNanosPurchased(handle *badger.DB) uint64 {
	var nanosPurchased uint64
	handle.View(func(txn *badger.Txn) error {
		nanosPurchased = DbGetNanosPurchasedWithTxn(txn)
		return nil
	})

	return nanosPurchased
}

func DbPutGlobalParamsEntry(handle *badger.DB, globalParamsEntry GlobalParamsEntry) error {
	return handle.Update(func(txn *badger.Txn) error {
		return DbPutGlobalParamsEntryWithTxn(txn, globalParamsEntry)
	})
}

func DbPutGlobalParamsEntryWithTxn(txn *badger.Txn, globalParamsEntry GlobalParamsEntry) error {
	globalParamsDataBuf := bytes.NewBuffer([]byte{})
	err := gob.NewEncoder(globalParamsDataBuf).Encode(globalParamsEntry)
	if err != nil {
		return errors.Wrapf(err, "DbPutGlobalParamsEntryWithTxn: Problem encoding global params entry: ")
	}

	err = txn.Set(_KeyGlobalParams, globalParamsDataBuf.Bytes())
	if err != nil {
		return errors.Wrapf(err, "DbPutGlobalParamsEntryWithTxn: Problem adding global params entry to db: ")
	}
	return nil
}

func DbGetGlobalParamsEntryWithTxn(txn *badger.Txn) *GlobalParamsEntry {
	globalParamsEntryItem, err := txn.Get(_KeyGlobalParams)
	if err != nil {
		return &InitialGlobalParamsEntry
	}
	globalParamsEntryObj := &GlobalParamsEntry{}
	err = globalParamsEntryItem.Value(func(valBytes []byte) error {
		return gob.NewDecoder(bytes.NewReader(valBytes)).Decode(globalParamsEntryObj)
	})
	if err != nil {
		glog.Errorf("DbGetGlobalParamsEntryWithTxn: Problem reading "+
			"GlobalParamsEntry: %v", err)
		return &InitialGlobalParamsEntry
	}

	return globalParamsEntryObj
}

func DbGetGlobalParamsEntry(handle *badger.DB) *GlobalParamsEntry {
	var globalParamsEntry *GlobalParamsEntry
	handle.View(func(txn *badger.Txn) error {
		globalParamsEntry = DbGetGlobalParamsEntryWithTxn(txn)
		return nil
	})
	return globalParamsEntry
}

func DbPutUSDCentsPerBitcoinExchangeRateWithTxn(txn *badger.Txn, usdCentsPerBitcoinExchangeRate uint64) error {
	return txn.Set(_KeyUSDCentsPerBitcoinExchangeRate, EncodeUint64(usdCentsPerBitcoinExchangeRate))
}

func DbGetUSDCentsPerBitcoinExchangeRateWithTxn(txn *badger.Txn) uint64 {
	usdCentsPerBitcoinExchangeRateItem, err := txn.Get(_KeyUSDCentsPerBitcoinExchangeRate)
	if err != nil {
		return InitialUSDCentsPerBitcoinExchangeRate
	}
	usdCentsPerBitcoinExchangeRateBuf, err := usdCentsPerBitcoinExchangeRateItem.ValueCopy(nil)
	if err != nil {
		glog.Error("DbGetUSDCentsPerBitcoinExchangeRateWithTxn: Error parsing DB " +
			"value; this shouldn't really happen ever")
		return InitialUSDCentsPerBitcoinExchangeRate
	}

	return DecodeUint64(usdCentsPerBitcoinExchangeRateBuf)
}

func DbGetUSDCentsPerBitcoinExchangeRate(handle *badger.DB) uint64 {
	var usdCentsPerBitcoinExchangeRate uint64
	handle.View(func(txn *badger.Txn) error {
		usdCentsPerBitcoinExchangeRate = DbGetUSDCentsPerBitcoinExchangeRateWithTxn(txn)
		return nil
	})

	return usdCentsPerBitcoinExchangeRate
}

func GetUtxoNumEntriesWithTxn(txn *badger.Txn) uint64 {
	indexItem, err := txn.Get(_KeyUtxoNumEntries)
	if err != nil {
		return 0
	}
	// Get the current index.
	indexBytes, err := indexItem.ValueCopy(nil)
	if err != nil {
		return 0
	}
	numEntries := DecodeUint64(indexBytes)

	return numEntries
}

func GetUtxoNumEntries(handle *badger.DB) uint64 {
	var numEntries uint64
	handle.View(func(txn *badger.Txn) error {
		numEntries = GetUtxoNumEntriesWithTxn(txn)

		return nil
	})

	return numEntries
}

func _SerializeUtxoKey(utxoKey *UtxoKey) []byte {
	indexBytes := make([]byte, 4)
	binary.BigEndian.PutUint32(indexBytes, utxoKey.Index)
	return append(utxoKey.TxID[:], indexBytes...)

}

func _DbKeyForUtxoKey(utxoKey *UtxoKey) []byte {
	return append(append([]byte{}, _PrefixUtxoKeyToUtxoEntry...), _SerializeUtxoKey(utxoKey)...)
}

// Implements the reverse of _DbKeyForUtxoKey. This doesn't error-check
// and caller should make sure they're passing a properly-sized key to
// this function.
func _UtxoKeyFromDbKey(utxoDbKey []byte) *UtxoKey {
	// Read in the TxID, which is at the beginning.
	txIDBytes := utxoDbKey[:HashSizeBytes]
	txID := BlockHash{}
	copy(txID[:], txIDBytes)
	// Read in the index, which is encoded as a bigint at the end.
	indexBytes := utxoDbKey[HashSizeBytes:]
	indexValue := binary.BigEndian.Uint32(indexBytes)
	return &UtxoKey{
		Index: indexValue,
		TxID:  txID,
	}
}

func _DbBufForUtxoEntry(utxoEntry *UtxoEntry) []byte {
	utxoEntryBuf := bytes.NewBuffer([]byte{})
	gob.NewEncoder(utxoEntryBuf).Encode(utxoEntry)
	return utxoEntryBuf.Bytes()
}

func PutUtxoNumEntriesWithTxn(txn *badger.Txn, newNumEntries uint64) error {
	return txn.Set(_KeyUtxoNumEntries, EncodeUint64(newNumEntries))
}

func PutUtxoEntryForUtxoKeyWithTxn(txn *badger.Txn, utxoKey *UtxoKey, utxoEntry *UtxoEntry) error {
	return txn.Set(_DbKeyForUtxoKey(utxoKey), _DbBufForUtxoEntry(utxoEntry))
}

func DbGetUtxoEntryForUtxoKeyWithTxn(txn *badger.Txn, utxoKey *UtxoKey) *UtxoEntry {
	var ret UtxoEntry
	utxoDbKey := _DbKeyForUtxoKey(utxoKey)
	item, err := txn.Get(utxoDbKey)
	if err != nil {
		return nil
	}

	err = item.Value(func(valBytes []byte) error {
		// TODO: Storing with gob is very slow due to reflection. Would be
		// better if we serialized/deserialized manually.
		if err := gob.NewDecoder(bytes.NewReader(valBytes)).Decode(&ret); err != nil {
			return err
		}

		return nil
	})

	if err != nil {
		return nil
	}

	return &ret
}

func DbGetUtxoEntryForUtxoKey(handle *badger.DB, utxoKey *UtxoKey) *UtxoEntry {
	var ret *UtxoEntry
	handle.View(func(txn *badger.Txn) error {
		ret = DbGetUtxoEntryForUtxoKeyWithTxn(txn, utxoKey)
		return nil
	})

	return ret
}

func DeleteUtxoEntryForKeyWithTxn(txn *badger.Txn, utxoKey *UtxoKey) error {
	return txn.Delete(_DbKeyForUtxoKey(utxoKey))
}

func DeletePubKeyUtxoKeyMappingWithTxn(txn *badger.Txn, publicKey []byte, utxoKey *UtxoKey) error {
	if len(publicKey) != btcec.PubKeyBytesLenCompressed {
		return fmt.Errorf("DeletePubKeyUtxoKeyMappingWithTxn: Public key has improper length %d != %d", len(publicKey), btcec.PubKeyBytesLenCompressed)
	}

	keyToDelete := append(append([]byte{}, _PrefixPubKeyUtxoKey...), publicKey...)
	keyToDelete = append(keyToDelete, _SerializeUtxoKey(utxoKey)...)

	return txn.Delete(keyToDelete)
}

func DbBufForUtxoKey(utxoKey *UtxoKey) []byte {
	utxoKeyBuf := bytes.NewBuffer([]byte{})
	gob.NewEncoder(utxoKeyBuf).Encode(utxoKey)
	return utxoKeyBuf.Bytes()
}

func PutPubKeyUtxoKeyWithTxn(txn *badger.Txn, publicKey []byte, utxoKey *UtxoKey) error {
	if len(publicKey) != btcec.PubKeyBytesLenCompressed {
		return fmt.Errorf("PutPubKeyUtxoKeyWithTxn: Public key has improper length %d != %d", len(publicKey), btcec.PubKeyBytesLenCompressed)
	}

	keyToAdd := append(append([]byte{}, _PrefixPubKeyUtxoKey...), publicKey...)
	keyToAdd = append(keyToAdd, _SerializeUtxoKey(utxoKey)...)

	return txn.Set(keyToAdd, []byte{})
}

// DbGetUtxosForPubKey finds the UtxoEntry's corresponding to the public
// key passed in. It also attaches the UtxoKeys to the UtxoEntry's it
// returns for easy access.
func DbGetUtxosForPubKey(publicKey []byte, handle *badger.DB) ([]*UtxoEntry, error) {
	// Verify the length of the public key.
	if len(publicKey) != btcec.PubKeyBytesLenCompressed {
		return nil, fmt.Errorf("DbGetUtxosForPubKey: Public key has improper "+
			"length %d != %d", len(publicKey), btcec.PubKeyBytesLenCompressed)
	}
	// Look up the utxo keys for this public key.
	utxoEntriesFound := []*UtxoEntry{}
	err := handle.View(func(txn *badger.Txn) error {
		// Start by looping through to find all the UtxoKeys.
		utxoKeysFound := []*UtxoKey{}
		opts := badger.DefaultIteratorOptions
		nodeIterator := txn.NewIterator(opts)
		defer nodeIterator.Close()
		prefix := append(append([]byte{}, _PrefixPubKeyUtxoKey...), publicKey...)
		for nodeIterator.Seek(prefix); nodeIterator.ValidForPrefix(prefix); nodeIterator.Next() {
			// Strip the prefix off the key. What's left should be the UtxoKey.
			pkUtxoKey := nodeIterator.Item().Key()
			utxoKeyBytes := pkUtxoKey[len(prefix):]
			// The size of the utxo key bytes should be equal to the size of a
			// standard hash (the txid) plus the size of a uint32.
			if len(utxoKeyBytes) != HashSizeBytes+4 {
				return fmt.Errorf("Problem reading <pk, utxoKey> mapping; key size %d "+
					"is not equal to (prefix_byte=%d + len(publicKey)=%d + len(utxoKey)=%d)=%d. "+
					"Key found: %#v", len(pkUtxoKey), len(_PrefixPubKeyUtxoKey), len(publicKey), HashSizeBytes+4, len(prefix)+HashSizeBytes+4, pkUtxoKey)
			}
			// Try and convert the utxo key bytes into a utxo key.
			utxoKey := _UtxoKeyFromDbKey(utxoKeyBytes)
			if utxoKey == nil {
				return fmt.Errorf("Problem reading <pk, utxoKey> mapping; parsing UtxoKey bytes %#v returned nil", utxoKeyBytes)
			}

			// Now that we have the utxoKey, enqueue it.
			utxoKeysFound = append(utxoKeysFound, utxoKey)
		}

		// Once all the UtxoKeys are found, fetch all the UtxoEntries.
		for ii := range utxoKeysFound {
			foundUtxoKey := utxoKeysFound[ii]
			utxoEntry := DbGetUtxoEntryForUtxoKeyWithTxn(txn, foundUtxoKey)
			if utxoEntry == nil {
				return fmt.Errorf("UtxoEntry for UtxoKey %v was not found", foundUtxoKey)
			}

			// Set a back-reference to the utxo key.
			utxoEntry.UtxoKey = foundUtxoKey

			utxoEntriesFound = append(utxoEntriesFound, utxoEntry)
		}

		return nil
	})
	if err != nil {
		return nil, errors.Wrapf(err, "DbGetUtxosForPubKey: ")
	}

	// If there are no errors, return everything we found.
	return utxoEntriesFound, nil
}

func DeleteUnmodifiedMappingsForUtxoWithTxn(txn *badger.Txn, utxoKey *UtxoKey) error {
	// Get the entry for the utxoKey from the db.
	utxoEntry := DbGetUtxoEntryForUtxoKeyWithTxn(txn, utxoKey)
	if utxoEntry == nil {
		// If an entry doesn't exist for this key then there is nothing in the
		// db to delete.
		return nil
	}

	// If the entry exists, delete the <UtxoKey -> UtxoEntry> mapping from the db.
	// It is assumed that the entry corresponding to a key has not been modified
	// and so is OK to delete
	if err := DeleteUtxoEntryForKeyWithTxn(txn, utxoKey); err != nil {
		return err
	}

	// Delete the <pubkey, utxoKey> -> <> mapping.
	if err := DeletePubKeyUtxoKeyMappingWithTxn(txn, utxoEntry.PublicKey, utxoKey); err != nil {
		return err
	}

	return nil
}

func PutMappingsForUtxoWithTxn(txn *badger.Txn, utxoKey *UtxoKey, utxoEntry *UtxoEntry) error {
	// Put the <utxoKey -> utxoEntry> mapping.
	if err := PutUtxoEntryForUtxoKeyWithTxn(txn, utxoKey, utxoEntry); err != nil {
		return nil
	}

	// Put the <pubkey, utxoKey> -> <> mapping.
	if err := PutPubKeyUtxoKeyWithTxn(txn, utxoEntry.PublicKey, utxoKey); err != nil {
		return err
	}

	return nil
}

func _DecodeUtxoOperations(data []byte) ([][]*UtxoOperation, error) {
	ret := [][]*UtxoOperation{}
	if err := gob.NewDecoder(bytes.NewReader(data)).Decode(&ret); err != nil {
		return nil, err
	}
	return ret, nil
}

func _EncodeUtxoOperations(utxoOp [][]*UtxoOperation) []byte {
	opBuf := bytes.NewBuffer([]byte{})
	gob.NewEncoder(opBuf).Encode(utxoOp)
	return opBuf.Bytes()
}

func _DbKeyForUtxoOps(blockHash *BlockHash) []byte {
	return append(append([]byte{}, _PrefixBlockHashToUtxoOperations...), blockHash[:]...)
}

func GetUtxoOperationsForBlockWithTxn(txn *badger.Txn, blockHash *BlockHash) ([][]*UtxoOperation, error) {
	var retOps [][]*UtxoOperation
	utxoOpsItem, err := txn.Get(_DbKeyForUtxoOps(blockHash))
	if err != nil {
		return nil, err
	}
	err = utxoOpsItem.Value(func(valBytes []byte) error {
		retOps, err = _DecodeUtxoOperations(valBytes)
		if err != nil {
			return err
		}

		return nil
	})

	if err != nil {
		return nil, err
	}

	return retOps, err
}

func GetUtxoOperationsForBlock(handle *badger.DB, blockHash *BlockHash) ([][]*UtxoOperation, error) {
	var ops [][]*UtxoOperation
	err := handle.View(func(txn *badger.Txn) error {
		var err error
		ops, err = GetUtxoOperationsForBlockWithTxn(txn, blockHash)
		return err
	})

	return ops, err
}

func PutUtxoOperationsForBlockWithTxn(txn *badger.Txn, blockHash *BlockHash, utxoOpsForBlock [][]*UtxoOperation) error {
	return txn.Set(_DbKeyForUtxoOps(blockHash), _EncodeUtxoOperations(utxoOpsForBlock))
}

func DeleteUtxoOperationsForBlockWithTxn(txn *badger.Txn, blockHash *BlockHash) error {
	return txn.Delete(_DbKeyForUtxoOps(blockHash))
}

func SerializeBlockNode(blockNode *BlockNode) ([]byte, error) {
	data := []byte{}

	// Hash
	if blockNode.Hash == nil {
		return nil, fmt.Errorf("SerializeBlockNode: Hash cannot be nil")
	}
	data = append(data, blockNode.Hash[:]...)

	// Height
	data = append(data, UintToBuf(uint64(blockNode.Height))...)

	// DifficultyTarget
	if blockNode.DifficultyTarget == nil {
		return nil, fmt.Errorf("SerializeBlockNode: DifficultyTarget cannot be nil")
	}
	data = append(data, blockNode.DifficultyTarget[:]...)

	// CumWork
	data = append(data, BigintToHash(blockNode.CumWork)[:]...)

	// Header
	serializedHeader, err := blockNode.Header.ToBytes(false)
	if err != nil {
		return nil, errors.Wrapf(err, "SerializeBlockNode: Problem serializing header")
	}
	data = append(data, IntToBuf(int64(len(serializedHeader)))...)
	data = append(data, serializedHeader...)

	// Status
	// It's assumed this field is one byte long.
	data = append(data, UintToBuf(uint64(blockNode.Status))...)

	return data, nil
}

func DeserializeBlockNode(data []byte) (*BlockNode, error) {
	blockNode := NewBlockNode(
		nil,          // Parent
		&BlockHash{}, // Hash
		0,            // Height
		&BlockHash{}, // DifficultyTarget
		nil,          // CumWork
		nil,          // Header
		StatusNone,   // Status

	)

	rr := bytes.NewReader(data)

	// Hash
	_, err := io.ReadFull(rr, blockNode.Hash[:])
	if err != nil {
		return nil, errors.Wrapf(err, "DeserializeBlockNode: Problem decoding Hash")
	}

	// Height
	height, err := ReadUvarint(rr)
	if err != nil {
		return nil, errors.Wrapf(err, "DeserializeBlockNode: Problem decoding Height")
	}
	blockNode.Height = uint32(height)

	// DifficultyTarget
	_, err = io.ReadFull(rr, blockNode.DifficultyTarget[:])
	if err != nil {
		return nil, errors.Wrapf(err, "DeserializeBlockNode: Problem decoding DifficultyTarget")
	}

	// CumWork
	tmp := BlockHash{}
	_, err = io.ReadFull(rr, tmp[:])
	if err != nil {
		return nil, errors.Wrapf(err, "DeserializeBlockNode: Problem decoding CumWork")
	}
	blockNode.CumWork = HashToBigint(&tmp)

	// Header
	payloadLen, err := ReadVarint(rr)
	if err != nil {
		return nil, errors.Wrapf(err, "DeserializeBlockNode: Problem decoding Header length")
	}
	headerBytes := make([]byte, payloadLen)
	_, err = io.ReadFull(rr, headerBytes[:])
	if err != nil {
		return nil, errors.Wrapf(err, "DeserializeBlockNode: Problem reading Header bytes")
	}
	blockNode.Header = NewMessage(MsgTypeHeader).(*MsgBitCloutHeader)
	err = blockNode.Header.FromBytes(headerBytes)
	if err != nil {
		return nil, errors.Wrapf(err, "DeserializeBlockNode: Problem parsing Header bytes")
	}

	// Status
	status, err := ReadUvarint(rr)
	if err != nil {
		return nil, errors.Wrapf(err, "DeserializeBlockNode: Problem decoding Status")
	}
	blockNode.Status = BlockStatus(uint32(status))

	return blockNode, nil
}

type ChainType uint8

const (
	ChainTypeBitCloutBlock = iota
	ChainTypeBitcoinHeader
)

func _prefixForChainType(chainType ChainType) []byte {
	var prefix []byte
	switch chainType {
	case ChainTypeBitCloutBlock:
		prefix = _KeyBestBitCloutBlockHash
	case ChainTypeBitcoinHeader:
		prefix = _KeyBestBitcoinHeaderHash
	default:
		glog.Errorf("_prefixForChainType: Unknown ChainType %d; this should never happen", chainType)
		return nil
	}

	return prefix
}

func DbGetBestHash(handle *badger.DB, chainType ChainType) *BlockHash {
	prefix := _prefixForChainType(chainType)
	if len(prefix) == 0 {
		glog.Errorf("DbGetBestHash: Problem getting prefix for ChainType: %d", chainType)
		return nil
	}
	return _getBlockHashForPrefix(handle, prefix)
}

func PutBestHashWithTxn(txn *badger.Txn, bh *BlockHash, chainType ChainType) error {
	prefix := _prefixForChainType(chainType)
	if len(prefix) == 0 {
		glog.Errorf("PutBestHashWithTxn: Problem getting prefix for ChainType: %d", chainType)
		return nil
	}
	return txn.Set(prefix, bh[:])
}

func PutBestHash(bh *BlockHash, handle *badger.DB, chainType ChainType) error {
	return handle.Update(func(txn *badger.Txn) error {
		return PutBestHashWithTxn(txn, bh, chainType)
	})
}

func BlockHashToBlockKey(blockHash *BlockHash) []byte {
	return append(append([]byte{}, _PrefixBlockHashToBlock...), blockHash[:]...)
}

func PublicKeyBlockHashToBlockRewardKey(publicKey []byte, blockHash *BlockHash) []byte {
	// Make a copy to avoid multiple calls to this function re-using the same slice.
	prefixCopy := append([]byte{}, _PrefixPublicKeyBlockHashToBlockReward...)
	key := append(prefixCopy, publicKey...)
	key = append(key, blockHash[:]...)
	return key
}

func GetBlockWithTxn(txn *badger.Txn, blockHash *BlockHash) *MsgBitCloutBlock {
	hashKey := BlockHashToBlockKey(blockHash)
	var blockRet *MsgBitCloutBlock

	item, err := txn.Get(hashKey)
	if err != nil {
		return nil
	}

	err = item.Value(func(valBytes []byte) error {
		ret := NewMessage(MsgTypeBlock).(*MsgBitCloutBlock)
		if err := ret.FromBytes(valBytes); err != nil {
			return err
		}
		blockRet = ret

		return nil
	})
	if err != nil {
		return nil
	}

	return blockRet
}

func GetBlock(blockHash *BlockHash, handle *badger.DB) (*MsgBitCloutBlock, error) {
	hashKey := BlockHashToBlockKey(blockHash)
	var blockRet *MsgBitCloutBlock
	err := handle.View(func(txn *badger.Txn) error {
		item, err := txn.Get(hashKey)
		if err != nil {
			return err
		}

		err = item.Value(func(valBytes []byte) error {
			ret := NewMessage(MsgTypeBlock).(*MsgBitCloutBlock)
			if err := ret.FromBytes(valBytes); err != nil {
				return err
			}
			blockRet = ret

			return nil
		})

		if err != nil {
			return err
		}

		return nil
	})
	if err != nil {
		return nil, err
	}

	return blockRet, nil
}

func PutBlockWithTxn(txn *badger.Txn, bitcloutBlock *MsgBitCloutBlock) error {
	if bitcloutBlock.Header == nil {
		return fmt.Errorf("PutBlockWithTxn: Header was nil in block %v", bitcloutBlock)
	}
	blockHash, err := bitcloutBlock.Header.Hash()
	if err != nil {
		return errors.Wrapf(err, "PutBlockWithTxn: Problem hashing header: ")
	}
	blockKey := BlockHashToBlockKey(blockHash)
	data, err := bitcloutBlock.ToBytes(false)
	if err != nil {
		return err
	}
	// First check to see if the block is already in the db.
	if _, err := txn.Get(blockKey); err == nil {
		// err == nil means the block already exists in the db so
		// no need to store it.
		return nil
	}
	// If the block is not in the db then set it.
	if err := txn.Set(blockKey, data); err != nil {
		return err
	}

	// Index the block reward. Used for deducting immature block rewards from user balances.
	if len(bitcloutBlock.Txns) == 0 {
		return fmt.Errorf("PutBlockWithTxn: Got block without any txns %v", bitcloutBlock)
	}
	blockRewardTxn := bitcloutBlock.Txns[0]
	if blockRewardTxn.TxnMeta.GetTxnType() != TxnTypeBlockReward {
		return fmt.Errorf("PutBlockWithTxn: Got block without block reward as first txn %v", bitcloutBlock)
	}
	// It's possible the block reward is split across multiple public keys.
	pubKeyToBlockRewardMap := make(map[PkMapKey]uint64)
	for _, bro := range bitcloutBlock.Txns[0].TxOutputs {
		pkMapKey := MakePkMapKey(bro.PublicKey)
		if _, hasKey := pubKeyToBlockRewardMap[pkMapKey]; !hasKey {
			pubKeyToBlockRewardMap[pkMapKey] = bro.AmountNanos
		} else {
			pubKeyToBlockRewardMap[pkMapKey] += bro.AmountNanos
		}
	}
	for pkMapKey, blockReward := range pubKeyToBlockRewardMap {
		blockRewardKey := PublicKeyBlockHashToBlockRewardKey(pkMapKey[:], blockHash)
		if err := txn.Set(blockRewardKey, EncodeUint64(blockReward)); err != nil {
			return err
		}
	}

	return nil
}

func PutBlock(bitcloutBlock *MsgBitCloutBlock, handle *badger.DB) error {
	err := handle.Update(func(txn *badger.Txn) error {
		return PutBlockWithTxn(txn, bitcloutBlock)
	})
	if err != nil {
		return err
	}

	return nil
}

func DbGetBlockRewardForPublicKeyBlockHashWithTxn(txn *badger.Txn, publicKey []byte, blockHash *BlockHash,
) (_balance uint64, _err error) {
	key := PublicKeyBlockHashToBlockRewardKey(publicKey, blockHash)
	bitcloutBalanceItem, err := txn.Get(key)
	if err != nil {
		return uint64(0), nil
	}
	bitcloutBalanceBytes, err := bitcloutBalanceItem.ValueCopy(nil)
	if err != nil {
		return uint64(0), errors.Wrap(err, "DbGetBlockRewardForPublicKeyBlockHashWithTxn: "+
			"Problem getting block reward value, this should never happen: ")
	}
	bitcloutBalance := DecodeUint64(bitcloutBalanceBytes)

	return bitcloutBalance, nil
}

func DbGetBlockRewardForPublicKeyBlockHash(db *badger.DB, publicKey []byte, blockHash *BlockHash,
) (_balance uint64, _err error) {
	ret := uint64(0)
	dbErr := db.View(func(txn *badger.Txn) error {
		var err error
		ret, err = DbGetBlockRewardForPublicKeyBlockHashWithTxn(txn, publicKey, blockHash)
		if err != nil {
			return errors.Wrap(err, "DbGetBlockRewardForPublicKeyBlockHash: ")
		}
		return nil
	})
	if dbErr != nil {
		return uint64(0), dbErr
	}
	return ret, nil
}

func _heightHashToNodeIndexPrefix(bitcoinNodes bool) []byte {
	prefix := append([]byte{}, _PrefixHeightHashToNodeInfo...)
	if bitcoinNodes {
		prefix = append([]byte{}, _PrefixBitcoinHeightHashToNodeInfo...)
	}

	return prefix
}

func _heightHashToNodeIndexKey(height uint32, hash *BlockHash, bitcoinNodes bool) []byte {
	prefix := _heightHashToNodeIndexPrefix(bitcoinNodes)

	heightBytes := make([]byte, 4)
	binary.BigEndian.PutUint32(heightBytes[:], height)
	key := append(prefix, heightBytes[:]...)
	key = append(key, hash[:]...)

	return key
}

func GetHeightHashToNodeInfoWithTxn(
	txn *badger.Txn, height uint32, hash *BlockHash, bitcoinNodes bool) *BlockNode {

	key := _heightHashToNodeIndexKey(height, hash, bitcoinNodes)
	nodeValue, err := txn.Get(key)
	if err != nil {
		return nil
	}
	var blockNode *BlockNode
	nodeValue.Value(func(nodeBytes []byte) error {
		blockNode, err = DeserializeBlockNode(nodeBytes)
		if err != nil {
			return err
		}
		return nil
	})
	if err != nil {
		return nil
	}
	return blockNode
}

func GetHeightHashToNodeInfo(
	handle *badger.DB, height uint32, hash *BlockHash, bitcoinNodes bool) *BlockNode {

	var blockNode *BlockNode
	handle.View(func(txn *badger.Txn) error {
		blockNode = GetHeightHashToNodeInfoWithTxn(txn, height, hash, bitcoinNodes)
		return nil
	})
	return blockNode
}

func PutHeightHashToNodeInfoWithTxn(txn *badger.Txn, node *BlockNode, bitcoinNodes bool) error {

	key := _heightHashToNodeIndexKey(node.Height, node.Hash, bitcoinNodes)
	serializedNode, err := SerializeBlockNode(node)
	if err != nil {
		return errors.Wrapf(err, "PutHeightHashToNodeInfoWithTxn: Problem serializing node")
	}

	if err := txn.Set(key, serializedNode); err != nil {
		return err
	}
	return nil
}

func PutHeightHashToNodeInfo(node *BlockNode, handle *badger.DB, bitcoinNodes bool) error {
	err := handle.Update(func(txn *badger.Txn) error {
		return PutHeightHashToNodeInfoWithTxn(txn, node, bitcoinNodes)
	})

	if err != nil {
		return err
	}

	return nil
}

func DbDeleteHeightHashToNodeInfoWithTxn(
	node *BlockNode, txn *badger.Txn, bitcoinNodes bool) error {

	return txn.Delete(_heightHashToNodeIndexKey(node.Height, node.Hash, bitcoinNodes))
}

func DbBulkDeleteHeightHashToNodeInfo(
	nodes []*BlockNode, handle *badger.DB, bitcoinNodes bool) error {

	err := handle.Update(func(txn *badger.Txn) error {
		for _, nn := range nodes {
			if err := DbDeleteHeightHashToNodeInfoWithTxn(nn, txn, bitcoinNodes); err != nil {
				return err
			}
		}
		return nil
	})

	if err != nil {
		return err
	}

	return nil
}

// InitDbWithGenesisBlock initializes the database to contain only the genesis
// block.
func InitDbWithBitCloutGenesisBlock(params *BitCloutParams, handle *badger.DB) error {
	// Construct a node for the genesis block. Its height is zero and it has
	// no parents. Its difficulty should be set to the initial
	// difficulty specified in the parameters and it should be assumed to be
	// valid and stored by the end of this function.
	genesisBlock := params.GenesisBlock
	diffTarget := MustDecodeHexBlockHash(params.MinDifficultyTargetHex)
	blockHash := MustDecodeHexBlockHash(params.GenesisBlockHashHex)
	genesisNode := NewBlockNode(
		nil, // Parent
		blockHash,
		0, // Height
		diffTarget,
		BytesToBigint(ExpectedWorkForBlockHash(diffTarget)[:]), // CumWork
		genesisBlock.Header, // Header
		StatusHeaderValidated|StatusBlockProcessed|StatusBlockStored|StatusBlockValidated, // Status
	)

	// Set the fields in the db to reflect the current state of our chain.
	//
	// Set the best hash to the genesis block in the db since its the only node
	// we're currently aware of. Set it for both the header chain and the block
	// chain.
	if err := PutBestHash(blockHash, handle, ChainTypeBitCloutBlock); err != nil {
		return errors.Wrapf(err, "InitDbWithGenesisBlock: Problem putting genesis block hash into db for block chain")
	}
	// Add the genesis block to the (hash -> block) index.
	if err := PutBlock(genesisBlock, handle); err != nil {
		return errors.Wrapf(err, "InitDbWithGenesisBlock: Problem putting genesis block into db")
	}
	// Add the genesis block to the (height, hash -> node info) index in the db.
	if err := PutHeightHashToNodeInfo(genesisNode, handle, false /*bitcoinNodes*/); err != nil {
		return errors.Wrapf(err, "InitDbWithGenesisBlock: Problem putting (height, hash -> node) in db")
	}
	if err := DbPutNanosPurchased(handle, params.BitCloutNanosPurchasedAtGenesis); err != nil {
		return errors.Wrapf(err, "InitDbWithGenesisBlock: Problem putting genesis block hash into db for block chain")
	}
	if err := DbPutGlobalParamsEntry(handle, InitialGlobalParamsEntry); err != nil {
		return errors.Wrapf(err, "InitDbWithGenesisBlock: Problem putting GlobalParamsEntry into db for block chain")
	}

	// We apply seed transactions here. This step is useful for setting
	// up the blockchain with a particular set of transactions, e.g. when
	// hard forking the chain.
	//
	// TODO: Right now there's an issue where if we hit an errur during this
	// step of the initialization, the next time we run the program it will
	// think things are initialized because we set the best block hash at the
	// top. We should fix this at some point so that an error in this step
	// wipes out the best hash.
	utxoView, err := NewUtxoView(handle, params, nil)
	if err != nil {
		return fmt.Errorf(
			"InitDbWithBitCloutGenesisBlock: Error initializing UtxoView")
	}

	// Add the seed balances to the view.
	for index, txOutput := range params.SeedBalances {
		outputKey := UtxoKey{
			TxID:  BlockHash{},
			Index: uint32(index),
		}
		utxoEntry := UtxoEntry{
			AmountNanos: txOutput.AmountNanos,
			PublicKey:   txOutput.PublicKey,
			BlockHeight: 0,
			// Just make this a normal transaction so that we don't have to wait for
			// the block reward maturity.
			UtxoType: UtxoTypeOutput,
			UtxoKey:  &outputKey,
		}

		_, err := utxoView._addUtxo(&utxoEntry)
		if err != nil {
			return fmt.Errorf("InitDbWithBitCloutGenesisBlock: Error adding "+
				"seed balance at index %v ; output: %v: %v", index, txOutput, err)
		}
	}

	// Add the seed txns to the view
	for txnIndex, txnHex := range params.SeedTxns {
		txnBytes, err := hex.DecodeString(txnHex)
		if err != nil {
			return fmt.Errorf(
				"InitDbWithBitCloutGenesisBlock: Error decoding seed "+
					"txn HEX: %v, txn index: %v, txn hex: %v",
				err, txnIndex, txnHex)
		}
		txn := &MsgBitCloutTxn{}
		if err := txn.FromBytes(txnBytes); err != nil {
			return fmt.Errorf(
				"InitDbWithBitCloutGenesisBlock: Error decoding seed "+
					"txn BYTES: %v, txn index: %v, txn hex: %v",
				err, txnIndex, txnHex)
		}
		// Important: ignoreUtxos makes it so that the inputs/outputs aren't
		// processed, which is important.
		// Set txnSizeBytes to 0 here as the minimum network fee is 0 at genesis block, so there is no need to serialize
		// these transactions to check if they meet the minimum network fee requirement.
		_, _, _, _, err = utxoView.ConnectTransaction(
			txn, txn.Hash(), 0, 0 /*blockHeight*/, false /*verifySignatures*/, true /*ignoreUtxos*/)
		if err != nil {
			return fmt.Errorf(
				"InitDbWithBitCloutGenesisBlock: Error connecting transaction: %v, "+
					"txn index: %v, txn hex: %v",
				err, txnIndex, txnHex)
		}
	}
	// Flush all the data in the view.
	err = utxoView.FlushToDb()
	if err != nil {
		return fmt.Errorf(
			"InitDbWithBitCloutGenesisBlock: Error flushing seed txns to DB: %v", err)
	}

	return nil
}

func GetBlockIndex(handle *badger.DB, bitcoinNodes bool) (map[BlockHash]*BlockNode, error) {
	blockIndex := make(map[BlockHash]*BlockNode)

	prefix := _heightHashToNodeIndexPrefix(bitcoinNodes)

	err := handle.View(func(txn *badger.Txn) error {
		opts := badger.DefaultIteratorOptions
		nodeIterator := txn.NewIterator(opts)
		defer nodeIterator.Close()
		for nodeIterator.Seek(prefix); nodeIterator.ValidForPrefix(prefix); nodeIterator.Next() {
			var blockNode *BlockNode

			// Don't bother checking the key. We assume that the key lines up
			// with what we've stored in the value in terms of (height, block hash).
			item := nodeIterator.Item()
			err := item.Value(func(blockNodeBytes []byte) error {
				// Deserialize the block node.
				var err error
				// TODO: There is room for optimization here by pre-allocating a
				// contiguous list of block nodes and then populating that list
				// rather than having each blockNode be a stand-alone allocation.
				blockNode, err = DeserializeBlockNode(blockNodeBytes)
				if err != nil {
					return err
				}
				return nil
			})
			if err != nil {
				return err
			}

			// If we got hear it means we read a blockNode successfully. Store it
			// into our node index.
			blockIndex[*blockNode.Hash] = blockNode

			// Find the parent of this block, which should already have been read
			// in and connect it. Skip the genesis block, which has height 0. Also
			// skip the block if its PrevBlockHash is empty, which will be true for
			// the BitcoinStartBlockNode.
			//
			// TODO: There is room for optimization here by keeping a reference to
			// the last node we've iterated over and checking if that node is the
			// parent. Doing this would avoid an expensive hashmap check to get
			// the parent by its block hash.
			if blockNode.Height == 0 || (*blockNode.Header.PrevBlockHash == BlockHash{}) {
				continue
			}
			if parent, ok := blockIndex[*blockNode.Header.PrevBlockHash]; ok {
				// We found the parent node so connect it.
				blockNode.Parent = parent
			} else {
				// In this case we didn't find the parent so error. There shouldn't
				// be any unconnectedTxns in our block index.
				return fmt.Errorf("GetBlockIndex: Could not find parent for blockNode: %+v", blockNode)
			}
		}
		return nil
	})
	if err != nil {
		return nil, errors.Wrapf(err, "GetBlockIndex: Problem reading block index from db")
	}

	return blockIndex, nil
}

func GetBestChain(tipNode *BlockNode, blockIndex map[BlockHash]*BlockNode) ([]*BlockNode, error) {
	reversedBestChain := []*BlockNode{}
	for tipNode != nil {
		if (tipNode.Status&StatusBlockValidated) == 0 &&
			(tipNode.Status&StatusBitcoinHeaderValidated) == 0 {

			return nil, fmt.Errorf("GetBestChain: Invalid node found in main chain: %+v", tipNode)
		}

		reversedBestChain = append(reversedBestChain, tipNode)
		tipNode = tipNode.Parent
	}

	bestChain := make([]*BlockNode, len(reversedBestChain))
	for ii := 0; ii < len(reversedBestChain); ii++ {
		bestChain[ii] = reversedBestChain[len(reversedBestChain)-1-ii]
	}

	return bestChain, nil
}

// RandomBytes returns a []byte with random values.
func RandomBytes(numBytes int32) []byte {
	randomBytes := make([]byte, numBytes)
	_, err := rand.Read(randomBytes)
	if err != nil {
		glog.Errorf("Problem reading random bytes: %v", err)
	}
	return randomBytes
}

// RandomBytesHex returns a hex string representing numBytes of
// entropy.
func RandomBytesHex(numBytes int32) string {
	return hex.EncodeToString(RandomBytes(numBytes))
}

// RandInt64 returns a random 64-bit int.
func RandInt64(max int64) int64 {
	val, err := rand.Int(rand.Reader, big.NewInt(math.MaxInt64))
	if err != nil {
		glog.Errorf("Problem generating random int64: %v", err)
	}
	return val.Int64()
}

// RandInt32 returns a random 32-bit int.
func RandInt32(max int32) int32 {
	val, err := rand.Int(rand.Reader, big.NewInt(math.MaxInt32))
	if err != nil {
		glog.Errorf("Problem generating random int32: %v", err)
	}
	if val.Int64() > math.MaxInt32 {
		glog.Errorf("Generated a random number out of range: %d (max: %d)", val.Int64(), math.MaxInt32)
	}
	// This cast is OK since we initialized the number to be
	// < MaxInt32 above.
	return int32(val.Int64())
}

// PPrintJSON prints a JSON object but pretty.
func PPrintJSON(xx interface{}) {
	yy, _ := json.MarshalIndent(xx, "", "  ")
	log.Println(string(yy))
}

func BlocksPerDuration(duration time.Duration, timeBetweenBlocks time.Duration) uint32 {
	return uint32(int64(duration) / int64(timeBetweenBlocks))
}

func PkToString(pk []byte, params *BitCloutParams) string {
	return Base58CheckEncode(pk, false, params)
}

func PrivToString(priv []byte, params *BitCloutParams) string {
	return Base58CheckEncode(priv, true, params)
}

func PkToStringMainnet(pk []byte) string {
	return Base58CheckEncode(pk, false, &BitCloutMainnetParams)
}

func PkToStringBoth(pk []byte) string {
	return PkToStringMainnet(pk) + ":" + PkToStringTestnet(pk)
}

func PkToStringTestnet(pk []byte) string {
	return Base58CheckEncode(pk, false, &BitCloutTestnetParams)
}

func DbGetTxindexTip(handle *badger.DB) *BlockHash {
	return _getBlockHashForPrefix(handle, _KeyTransactionIndexTip)
}

func DbPutTxindexTipWithTxn(dbTxn *badger.Txn, tipHash *BlockHash) error {
	return dbTxn.Set(_KeyTransactionIndexTip, tipHash[:])
}

func DbPutTxindexTip(handle *badger.DB, tipHash *BlockHash) error {
	return handle.Update(func(txn *badger.Txn) error {
		return DbPutTxindexTipWithTxn(txn, tipHash)
	})
}

func _DbTxindexPublicKeyNextIndexPrefix(publicKey []byte) []byte {
	return append(append([]byte{}, _PrefixPublicKeyToNextIndex...), publicKey...)
}

func DbTxindexPublicKeyPrefix(publicKey []byte) []byte {
	return append(append([]byte{}, _PrefixPublicKeyIndexToTransactionIDs...), publicKey...)
}

func DbTxindexPublicKeyIndexToTxnKey(publicKey []byte, index uint32) []byte {
	prefix := DbTxindexPublicKeyPrefix(publicKey)
	return append(prefix, _EncodeUint32(index)...)
}

func DbGetTxindexTxnsForPublicKeyWithTxn(dbTxn *badger.Txn, publicKey []byte) []*BlockHash {
	txIDs := []*BlockHash{}
	_, valsFound, err := _enumerateKeysForPrefixWithTxn(dbTxn, DbTxindexPublicKeyPrefix(publicKey))
	if err != nil {
		return txIDs
	}
	for _, txIDBytes := range valsFound {
		blockHash := &BlockHash{}
		copy(blockHash[:], txIDBytes[:])
		txIDs = append(txIDs, blockHash)
	}

	return txIDs
}

func DbGetTxindexTxnsForPublicKey(handle *badger.DB, publicKey []byte) []*BlockHash {
	txIDs := []*BlockHash{}
	handle.Update(func(dbTxn *badger.Txn) error {
		txIDs = DbGetTxindexTxnsForPublicKeyWithTxn(dbTxn, publicKey)
		return nil
	})
	return txIDs
}

func _DbGetTxindexNextIndexForPublicKeBySeekWithTxn(dbTxn *badger.Txn, publicKey []byte) uint64 {
	dbPrefixx := DbTxindexPublicKeyPrefix(publicKey)

	opts := badger.DefaultIteratorOptions

	opts.PrefetchValues = false

	// Go in reverse order.
	opts.Reverse = true

	it := dbTxn.NewIterator(opts)
	defer it.Close()
	// Since we iterate backwards, the prefix must be bigger than all possible
	// counts that could actually exist. We use four bytes since the index is
	// encoded as a 32-bit big-endian byte slice, which will be four bytes long.
	maxBigEndianUint32Bytes := []byte{0xFF, 0xFF, 0xFF, 0xFF}
	prefix := append([]byte{}, dbPrefixx...)
	prefix = append(prefix, maxBigEndianUint32Bytes...)
	for it.Seek(prefix); it.ValidForPrefix(dbPrefixx); it.Next() {
		countKey := it.Item().Key()

		// Strip the prefix off the key and check its length. If it contains
		// a big-endian uint32 then it should be at least four bytes.
		countKey = countKey[len(dbPrefixx):]
		if len(countKey) < len(maxBigEndianUint32Bytes) {
			glog.Errorf("DbGetTxindexNextIndexForPublicKey: Invalid public key "+
				"index key length %d should be at least %d",
				len(countKey), len(maxBigEndianUint32Bytes))
			return 0
		}

		countVal := DecodeUint32(countKey[:len(maxBigEndianUint32Bytes)])
		return uint64(countVal + 1)
	}
	// If we get here it means we didn't find anything in the db so return zero.
	return 0
}

func DbGetTxindexNextIndexForPublicKey(handle *badger.DB, publicKey []byte) *uint64 {
	var nextIndex *uint64
	handle.View(func(txn *badger.Txn) error {
		nextIndex = _DbGetTxindexNextIndexForPublicKeyWithTxn(txn, publicKey)
		return nil
	})
	return nextIndex
}

func _DbGetTxindexNextIndexForPublicKeyWithTxn(txn *badger.Txn, publicKey []byte) *uint64 {
	key := _DbTxindexPublicKeyNextIndexPrefix(publicKey)
	valItem, err := txn.Get(key)
	if err != nil {
		// If we haven't seen this public key yet, we won't have a next index for this key yet, so return 0.
		if errors.Is(err, badger.ErrKeyNotFound) {
			nextIndexVal := _DbGetTxindexNextIndexForPublicKeBySeekWithTxn(txn, publicKey)
			return &nextIndexVal
		} else {
			return nil
		}
	}
	valBytes, err := valItem.ValueCopy(nil)
	if err != nil {
		return nil
	}
	nextIndexVal, bytesRead := Uvarint(valBytes)
	if bytesRead <= 0 {
		return nil
	}
	return &nextIndexVal

}

func DbPutTxindexNextIndexForPublicKeyWithTxn(txn *badger.Txn, publicKey []byte, nextIndex uint64) error {
	key := _DbTxindexPublicKeyNextIndexPrefix(publicKey)
	valBuf := UintToBuf(nextIndex)

	return txn.Set(key, valBuf)
}

func DbDeleteTxindexNextIndexForPublicKeyWithTxn(txn *badger.Txn, publicKey []byte) error {
	key := _DbTxindexPublicKeyNextIndexPrefix(publicKey)
	return txn.Delete(key)
}

func DbPutTxindexPublicKeyToTxnMappingSingleWithTxn(
	dbTxn *badger.Txn, publicKey []byte, txID *BlockHash) error {

	nextIndex := _DbGetTxindexNextIndexForPublicKeyWithTxn(dbTxn, publicKey)
	if nextIndex == nil {
		return fmt.Errorf("Error getting next index")
	}
	key := DbTxindexPublicKeyIndexToTxnKey(publicKey, uint32(*nextIndex))
	err := DbPutTxindexNextIndexForPublicKeyWithTxn(dbTxn, publicKey, uint64(*nextIndex+1))
	if err != nil {
		return err
	}
	return dbTxn.Set(key, txID[:])
}

func DbDeleteTxindexPublicKeyToTxnMappingSingleWithTxn(
	dbTxn *badger.Txn, publicKey []byte, txID *BlockHash) error {

	// Get all the mappings corresponding to the public key passed in.
	// TODO: This is inefficient but reorgs are rare so whatever.
	txIDsInDB := DbGetTxindexTxnsForPublicKeyWithTxn(dbTxn, publicKey)
	numMappingsInDB := len(txIDsInDB)

	// Loop over the list of txIDs and delete the one
	// corresponding to the passed-in transaction. Note we can assume that
	// only one occurrence exists in the list.
	// TODO: Looping backwards would be more efficient.
	for ii, singleTxID := range txIDsInDB {
		if *singleTxID == *txID {
			// If we get here it means the transaction we need to delete is at
			// this index.
			txIDsInDB = append(txIDsInDB[:ii], txIDsInDB[ii+1:]...)
			break
		}
	}

	// Delete all the mappings from the db.
	for pkIndex := 0; pkIndex < numMappingsInDB; pkIndex++ {
		key := DbTxindexPublicKeyIndexToTxnKey(publicKey, uint32(pkIndex))
		if err := dbTxn.Delete(key); err != nil {
			return err
		}
	}

	// Delete the next index for this public key
	err := DbDeleteTxindexNextIndexForPublicKeyWithTxn(dbTxn, publicKey)
	if err != nil {
		return err
	}

	// Re-add all the mappings to the db except the one we just deleted.
	for _, singleTxID := range txIDsInDB {
		if err := DbPutTxindexPublicKeyToTxnMappingSingleWithTxn(dbTxn, publicKey, singleTxID); err != nil {
			return err
		}
	}

	// At this point the db should contain all transactions except the one
	// that was deleted.
	return nil
}

func DbTxindexTxIDKey(txID *BlockHash) []byte {
	return append(append([]byte{}, _PrefixTransactionIDToMetadata...), txID[:]...)
}

type AffectedPublicKey struct {
	PublicKeyBase58Check string
	// Metadata about how this public key was affected by the transaction.
	Metadata string
}

type BasicTransferTxindexMetadata struct {
	TotalInputNanos  uint64
	TotalOutputNanos uint64
	FeeNanos         uint64
	UtxoOpsDump      string
	UtxoOps          []*UtxoOperation
<<<<<<< HEAD
=======
	DiamondLevel     int64
	PostHashHex      string
>>>>>>> 1eed835e
}
type BitcoinExchangeTxindexMetadata struct {
	BitcoinSpendAddress string
	// BitCloutOutputPubKeyBase58Check = TransactorPublicKeyBase58Check
	SatoshisBurned uint64
	// NanosCreated = 0 OR TotalOutputNanos+FeeNanos
	NanosCreated uint64
	// TotalNanosPurchasedBefore = TotalNanosPurchasedAfter - NanosCreated
	TotalNanosPurchasedBefore uint64
	TotalNanosPurchasedAfter  uint64
	BitcoinTxnHash            string
}
type CreatorCoinTxindexMetadata struct {
	OperationType string
	// TransactorPublicKeyBase58Check = TransactorPublicKeyBase58Check
	// CreatorPublicKeyBase58Check in AffectedPublicKeys

	// Differs depending on OperationType.
	BitCloutToSellNanos    uint64
	CreatorCoinToSellNanos uint64
	BitCloutToAddNanos     uint64
}

type CreatorCoinTransferTxindexMetadata struct {
	CreatorUsername            string
	CreatorCoinToTransferNanos uint64
	DiamondLevel               int64
	PostHashHex                string
}

type UpdateProfileTxindexMetadata struct {
	ProfilePublicKeyBase58Check string

	NewUsername    string
	NewDescription string
	NewProfilePic  string

	NewCreatorBasisPoints uint64

	NewStakeMultipleBasisPoints uint64

	IsHidden bool
}
type SubmitPostTxindexMetadata struct {
	PostHashBeingModifiedHex string
	// PosterPublicKeyBase58Check = TransactorPublicKeyBase58Check

	// If this is a reply to an existing post, then the ParentPostHashHex
	ParentPostHashHex string
	// ParentPosterPublicKeyBase58Check in AffectedPublicKeys

	// The profiles that are mentioned are in the AffectedPublicKeys
	// MentionedPublicKeyBase58Check in AffectedPublicKeys
}
type LikeTxindexMetadata struct {
	// LikerPublicKeyBase58Check = TransactorPublicKeyBase58Check
	IsUnlike bool

	PostHashHex string
	// PosterPublicKeyBase58Check in AffectedPublicKeys
}
type FollowTxindexMetadata struct {
	// FollowerPublicKeyBase58Check = TransactorPublicKeyBase58Check
	// FollowedPublicKeyBase58Check in AffectedPublicKeys

	IsUnfollow bool
}
type PrivateMessageTxindexMetadata struct {
	// SenderPublicKeyBase58Check = TransactorPublicKeyBase58Check
	// RecipientPublicKeyBase58Check in AffectedPublicKeys

	TimestampNanos uint64
}
type SwapIdentityTxindexMetadata struct {
	// ParamUpdater = TransactorPublicKeyBase58Check

	FromPublicKeyBase58Check string

	ToPublicKeyBase58Check string
}

type NFTBidTxindexMetadata struct {
	NFTPostHashHex string
	SerialNumber   uint64
	BidAmountNanos uint64
}

type AcceptNFTBidTxindexMetadata struct {
	NFTPostHashHex string
	SerialNumber   uint64
	BidAmountNanos uint64
}

type TransactionMetadata struct {
	BlockHashHex    string
	TxnIndexInBlock uint64
	TxnType         string
	// All transactions have a public key who executed the transaction and some
	// public keys that are affected by the transaction. Notifications are created
	// for the affected public keys. _getPublicKeysForTxn uses this to set entries in the
	// database.
	TransactorPublicKeyBase58Check string
	AffectedPublicKeys             []*AffectedPublicKey

	// We store these outputs so we don't have to load the full transaction from disk
	// when looking up output amounts
	TxnOutputs []*BitCloutOutput

	BasicTransferTxindexMetadata       *BasicTransferTxindexMetadata       `json:",omitempty"`
	BitcoinExchangeTxindexMetadata     *BitcoinExchangeTxindexMetadata     `json:",omitempty"`
	CreatorCoinTxindexMetadata         *CreatorCoinTxindexMetadata         `json:",omitempty"`
	CreatorCoinTransferTxindexMetadata *CreatorCoinTransferTxindexMetadata `json:",omitempty"`
	UpdateProfileTxindexMetadata       *UpdateProfileTxindexMetadata       `json:",omitempty"`
	SubmitPostTxindexMetadata          *SubmitPostTxindexMetadata          `json:",omitempty"`
	LikeTxindexMetadata                *LikeTxindexMetadata                `json:",omitempty"`
	FollowTxindexMetadata              *FollowTxindexMetadata              `json:",omitempty"`
	PrivateMessageTxindexMetadata      *PrivateMessageTxindexMetadata      `json:",omitempty"`
	SwapIdentityTxindexMetadata        *SwapIdentityTxindexMetadata        `json:",omitempty"`
	NFTBidTxindexMetadata              *NFTBidTxindexMetadata              `json:",omitempty"`
	AcceptNFTBidTxindexMetadata        *AcceptNFTBidTxindexMetadata        `json:",omitempty"`
}

func DBCheckTxnExistenceWithTxn(txn *badger.Txn, txID *BlockHash) bool {
	key := DbTxindexTxIDKey(txID)
	_, err := txn.Get(key)
	if err != nil {
		return false
	}
	return true
}

func DbCheckTxnExistence(handle *badger.DB, txID *BlockHash) bool {
	var exists bool
	handle.View(func(txn *badger.Txn) error {
		exists = DBCheckTxnExistenceWithTxn(txn, txID)
		return nil
	})
	return exists
}

func DbGetTxindexTransactionRefByTxIDWithTxn(txn *badger.Txn, txID *BlockHash) *TransactionMetadata {
	key := DbTxindexTxIDKey(txID)
	valObj := TransactionMetadata{}

	valItem, err := txn.Get(key)
	if err != nil {
		return nil
	}
	valBytes, err := valItem.ValueCopy(nil)
	if err != nil {
		return nil
	}
	if err := gob.NewDecoder(bytes.NewReader(valBytes)).Decode(&valObj); err != nil {
		return nil
	}
	return &valObj
}

func DbGetTxindexTransactionRefByTxID(handle *badger.DB, txID *BlockHash) *TransactionMetadata {
	var valObj *TransactionMetadata
	handle.View(func(txn *badger.Txn) error {
		valObj = DbGetTxindexTransactionRefByTxIDWithTxn(txn, txID)
		return nil
	})
	return valObj
}
func DbPutTxindexTransactionWithTxn(
	txn *badger.Txn, txID *BlockHash, txnMeta *TransactionMetadata) error {

	key := append(append([]byte{}, _PrefixTransactionIDToMetadata...), txID[:]...)
	valBuf := bytes.NewBuffer([]byte{})
	gob.NewEncoder(valBuf).Encode(txnMeta)

	return txn.Set(key, valBuf.Bytes())
}

func DbPutTxindexTransaction(
	handle *badger.DB, txID *BlockHash, txnMeta *TransactionMetadata) error {

	return handle.Update(func(txn *badger.Txn) error {
		return DbPutTxindexTransactionWithTxn(txn, txID, txnMeta)
	})
}

func _getPublicKeysForTxn(
	txn *MsgBitCloutTxn, txnMeta *TransactionMetadata, params *BitCloutParams) map[PkMapKey]bool {

	// Collect the public keys in the transaction.
	publicKeys := make(map[PkMapKey]bool)

	// TODO: For AddStake transactions, we don't have a way of getting the implicit
	// outputs. This means that if you get paid from someone else staking to a post
	// after you, the output won't be explicitly included in the transaction, and so
	// it won't be added to our index. We should fix this at some point. I think the
	// "right way" to fix this problem is to index UTXOs rather than transactions (or
	// in addition to them).
	// TODO(updated): We can fix this by populating AffectedPublicKeys

	// Add the TransactorPublicKey
	{
		res, _, err := Base58CheckDecode(txnMeta.TransactorPublicKeyBase58Check)
		if err != nil {
			glog.Errorf("_getPublicKeysForTxn: Error decoding "+
				"TransactorPublicKeyBase58Check: %v %v",
				txnMeta.TransactorPublicKeyBase58Check, err)
		} else {
			publicKeys[MakePkMapKey(res)] = true
		}
	}

	// Add each AffectedPublicKey
	for _, affectedPk := range txnMeta.AffectedPublicKeys {
		res, _, err := Base58CheckDecode(affectedPk.PublicKeyBase58Check)
		if err != nil {
			glog.Errorf("_getPublicKeysForTxn: Error decoding AffectedPublicKey: %v %v %v",
				affectedPk.PublicKeyBase58Check, affectedPk.Metadata, err)
		} else {
			publicKeys[MakePkMapKey(res)] = true
		}
	}

	return publicKeys
}

func DbPutTxindexTransactionMappingsWithTxn(
	dbTx *badger.Txn, txn *MsgBitCloutTxn, params *BitCloutParams, txnMeta *TransactionMetadata) error {

	txID := txn.Hash()

	if err := DbPutTxindexTransactionWithTxn(dbTx, txID, txnMeta); err != nil {
		return fmt.Errorf("Problem adding txn to txindex transaction index: %v", err)
	}

	// Get the public keys involved with this transaction.
	publicKeys := _getPublicKeysForTxn(txn, txnMeta, params)

	// For each public key found, add the txID from its list.
	for pkFound := range publicKeys {
		// Simply add a new entry for each of the public keys found.
		if err := DbPutTxindexPublicKeyToTxnMappingSingleWithTxn(dbTx, pkFound[:], txID); err != nil {
			return err
		}
	}

	// If we get here, it means everything went smoothly.
	return nil
}

func DbPutTxindexTransactionMappings(
	handle *badger.DB, bitcloutTxn *MsgBitCloutTxn, params *BitCloutParams, txnMeta *TransactionMetadata) error {

	return handle.Update(func(dbTx *badger.Txn) error {
		return DbPutTxindexTransactionMappingsWithTxn(
			dbTx, bitcloutTxn, params, txnMeta)
	})
}

func DbDeleteTxindexTransactionMappingsWithTxn(
	dbTxn *badger.Txn, txn *MsgBitCloutTxn, params *BitCloutParams) error {

	txID := txn.Hash()

	// If the txnMeta isn't in the db then that's an error.
	txnMeta := DbGetTxindexTransactionRefByTxIDWithTxn(dbTxn, txID)
	if txnMeta == nil {
		return fmt.Errorf("DbDeleteTxindexTransactionMappingsWithTxn: Missing txnMeta for txID %v", txID)
	}

	// Get the public keys involved with this transaction.
	publicKeys := _getPublicKeysForTxn(txn, txnMeta, params)

	// For each public key found, delete the txID mapping from the db.
	for pkFound := range publicKeys {
		if err := DbDeleteTxindexPublicKeyToTxnMappingSingleWithTxn(dbTxn, pkFound[:], txID); err != nil {
			return err
		}
	}

	// Delete the metadata
	transactionIndexKey := DbTxindexTxIDKey(txID)
	if err := dbTxn.Delete(transactionIndexKey); err != nil {
		return fmt.Errorf("Problem deleting transaction index key: %v", err)
	}

	// If we get here, it means everything went smoothly.
	return nil
}

func DbDeleteTxindexTransactionMappings(
	handle *badger.DB, txn *MsgBitCloutTxn, params *BitCloutParams) error {

	return handle.Update(func(dbTx *badger.Txn) error {
		return DbDeleteTxindexTransactionMappingsWithTxn(dbTx, txn, params)
	})
}

// DbGetTxindexFullTransactionByTxID
// TODO: This makes lookups inefficient when blocks are large. Shouldn't be a
// problem for a while, but keep an eye on it.
func DbGetTxindexFullTransactionByTxID(
	txindexDBHandle *badger.DB, blockchainDBHandle *badger.DB, txID *BlockHash) (
	_txn *MsgBitCloutTxn, _txnMeta *TransactionMetadata) {

	var txnFound *MsgBitCloutTxn
	var txnMeta *TransactionMetadata
	err := txindexDBHandle.View(func(dbTxn *badger.Txn) error {
		txnMeta = DbGetTxindexTransactionRefByTxIDWithTxn(dbTxn, txID)
		if txnMeta == nil {
			return fmt.Errorf("DbGetTxindexFullTransactionByTxID: Transaction not found")
		}
		blockHashBytes, err := hex.DecodeString(txnMeta.BlockHashHex)
		if err != nil {
			return fmt.Errorf("DbGetTxindexFullTransactionByTxID: Error parsing block "+
				"hash hex: %v %v", txnMeta.BlockHashHex, err)
		}
		blockHash := &BlockHash{}
		copy(blockHash[:], blockHashBytes)
		blockFound, err := GetBlock(blockHash, blockchainDBHandle)
		if blockFound == nil || err != nil {
			return fmt.Errorf("DbGetTxindexFullTransactionByTxID: Block corresponding to txn not found")
		}

		txnFound = blockFound.Txns[txnMeta.TxnIndexInBlock]
		return nil
	})
	if err != nil {
		return nil, nil
	}

	return txnFound, txnMeta
}

// =======================================================================================
// BitClout app code start
// =======================================================================================

func _dbKeyForPostEntryHash(postHash *BlockHash) []byte {
	// Make a copy to avoid multiple calls to this function re-using the same slice.
	prefixCopy := append([]byte{}, _PrefixPostHashToPostEntry...)
	key := append(prefixCopy, postHash[:]...)
	return key
}
func _dbKeyForPublicKeyPostHash(publicKey []byte, postHash *BlockHash) []byte {
	// Make a copy to avoid multiple calls to this function re-using the same slice.
	key := append([]byte{}, _PrefixPosterPublicKeyPostHash...)
	key = append(key, publicKey...)
	key = append(key, postHash[:]...)
	return key
}
func _dbKeyForPosterPublicKeyTimestampPostHash(publicKey []byte, timestampNanos uint64, postHash *BlockHash) []byte {
	// Make a copy to avoid multiple calls to this function re-using the same slice.
	key := append([]byte{}, _PrefixPosterPublicKeyTimestampPostHash...)
	key = append(key, publicKey...)
	key = append(key, EncodeUint64(timestampNanos)...)
	key = append(key, postHash[:]...)
	return key
}
func _dbKeyForTstampPostHash(tstampNanos uint64, postHash *BlockHash) []byte {
	// Make a copy to avoid multiple calls to this function re-using the same slice.
	key := append([]byte{}, _PrefixTstampNanosPostHash...)
	key = append(key, EncodeUint64(tstampNanos)...)
	key = append(key, postHash[:]...)
	return key
}
func _dbKeyForCreatorBpsPostHash(creatorBps uint64, postHash *BlockHash) []byte {
	key := append([]byte{}, _PrefixCreatorBpsPostHash...)
	key = append(key, EncodeUint64(creatorBps)...)
	key = append(key, postHash[:]...)
	return key
}
func _dbKeyForStakeMultipleBpsPostHash(stakeMultipleBps uint64, postHash *BlockHash) []byte {
	key := append([]byte{}, _PrefixMultipleBpsPostHash...)
	key = append(key, EncodeUint64(stakeMultipleBps)...)
	key = append(key, postHash[:]...)
	return key
}
func _dbKeyForCommentParentStakeIDToPostHash(
	stakeID []byte, tstampNanos uint64, postHash *BlockHash) []byte {
	key := append([]byte{}, _PrefixCommentParentStakeIDToPostHash...)
	key = append(key, stakeID[:]...)
	key = append(key, EncodeUint64(tstampNanos)...)
	key = append(key, postHash[:]...)
	return key
}

func DBGetPostEntryByPostHashWithTxn(
	txn *badger.Txn, postHash *BlockHash) *PostEntry {

	key := _dbKeyForPostEntryHash(postHash)
	postEntryObj := &PostEntry{}
	postEntryItem, err := txn.Get(key)
	if err != nil {
		return nil
	}
	err = postEntryItem.Value(func(valBytes []byte) error {
		return gob.NewDecoder(bytes.NewReader(valBytes)).Decode(postEntryObj)
	})
	if err != nil {
		glog.Errorf("DBGetPostEntryByPostHashWithTxn: Problem reading "+
			"PostEntry for postHash %v", postHash)
		return nil
	}
	return postEntryObj
}

func DBGetPostEntryByPostHash(db *badger.DB, postHash *BlockHash) *PostEntry {
	var ret *PostEntry
	db.View(func(txn *badger.Txn) error {
		ret = DBGetPostEntryByPostHashWithTxn(txn, postHash)
		return nil
	})
	return ret
}

func DBDeletePostEntryMappingsWithTxn(
	txn *badger.Txn, postHash *BlockHash, params *BitCloutParams) error {

	// First pull up the mapping that exists for the post hash passed in.
	// If one doesn't exist then there's nothing to do.
	postEntry := DBGetPostEntryByPostHashWithTxn(txn, postHash)
	if postEntry == nil {
		return nil
	}

	// When a post exists, delete the mapping for the post.
	if err := txn.Delete(_dbKeyForPostEntryHash(postHash)); err != nil {
		return errors.Wrapf(err, "DbDeletePostEntryMappingsWithTxn: Deleting "+
			"post mapping for post hash %v", postHash)
	}

	// If the post is a comment we store it in a separate index. Comments are
	// technically posts but they really should be treated as their own entity.
	// The only reason they're not actually implemented that way is so that we
	// get code re-use.
	isComment := len(postEntry.ParentStakeID) == HashSizeBytes
	if isComment {
		// Extend the parent stake ID, which is a block hash, to 33 bytes, which
		// is the length of a public key and the standard length we use for this
		// key.
		extendedStakeID := append([]byte{}, postEntry.ParentStakeID...)
		extendedStakeID = append(extendedStakeID, 0x00)
		parentStakeIDKey := _dbKeyForCommentParentStakeIDToPostHash(
			extendedStakeID, postEntry.TimestampNanos, postEntry.PostHash)
		if err := txn.Delete(parentStakeIDKey); err != nil {

			return errors.Wrapf(err, "DbDeletePostEntryMappingsWithTxn: Problem "+
				"deleting mapping for comment: %v: %v", postEntry, err)
		}
	} else {
		if err := txn.Delete(_dbKeyForPosterPublicKeyTimestampPostHash(
			postEntry.PosterPublicKey, postEntry.TimestampNanos, postEntry.PostHash)); err != nil {

			return errors.Wrapf(err, "DbDeletePostEntryMappingsWithTxn: Deleting "+
				"public key mapping for post hash %v: %v", postHash, err)
		}
		if err := txn.Delete(_dbKeyForTstampPostHash(
			postEntry.TimestampNanos, postEntry.PostHash)); err != nil {

			return errors.Wrapf(err, "DbDeletePostEntryMappingsWithTxn: Deleting "+
				"tstamp mapping for post hash %v: %v", postHash, err)
		}
		if err := txn.Delete(_dbKeyForCreatorBpsPostHash(
			postEntry.CreatorBasisPoints, postEntry.PostHash)); err != nil {

			return errors.Wrapf(err, "DbDeletePostEntryMappingsWithTxn: Deleting "+
				"creatorBps mapping for post hash %v: %v", postHash, err)
		}
		if err := txn.Delete(_dbKeyForStakeMultipleBpsPostHash(
			postEntry.StakeMultipleBasisPoints, postEntry.PostHash)); err != nil {

			return errors.Wrapf(err, "DbDeletePostEntryMappingsWithTxn: Deleting "+
				"stakeMultiple mapping for post hash %v: %v", postHash, err)
		}
	}

	// Delete the reclout entries for the post.
	if IsVanillaReclout(postEntry) {
		if err := txn.Delete(
			_dbKeyForReclouterPubKeyRecloutedPostHashToRecloutPostHash(postEntry.PosterPublicKey, *postEntry.RecloutedPostHash)); err != nil {
			return errors.Wrapf(err, "DbDeletePostEntryMappingsWithTxn: Error problem deleting mapping for recloutPostHash to ReclouterPubKey: %v", err)
		}
		if err := txn.Delete(
			_dbKeyForRecloutedPostHashReclouterPubKey(postEntry.RecloutedPostHash, postEntry.PosterPublicKey)); err != nil {
			return errors.Wrapf(err, "DbDeletePostEntryMappingsWithTxn: Error problem adding "+
				"mapping for _dbKeyForRecloutedPostHashReclouterPubKey: %v", err)
		}
	} else if IsQuotedReclout(postEntry) {
		// Put quoted reclout stuff.
		if err := txn.Delete(
			_dbKeyForRecloutedPostHashReclouterPubKeyRecloutPostHash(
				postEntry.RecloutedPostHash, postEntry.PosterPublicKey, postEntry.PostHash)); err != nil {
			return errors.Wrapf(err, "DbDeletePostEntryMappingsWithTxn: Error problem adding "+
				"mapping for _dbKeyForRecloutedPostHashReclouterPubKeyRecloutPostHash: %v", err)

		}
	}

	return nil
}

func DBDeletePostEntryMappings(
	handle *badger.DB, postHash *BlockHash, params *BitCloutParams) error {

	return handle.Update(func(txn *badger.Txn) error {
		return DBDeletePostEntryMappingsWithTxn(txn, postHash, params)
	})
}

func DBPutPostEntryMappingsWithTxn(
	txn *badger.Txn, postEntry *PostEntry, params *BitCloutParams) error {

	postDataBuf := bytes.NewBuffer([]byte{})
	gob.NewEncoder(postDataBuf).Encode(postEntry)

	if err := txn.Set(_dbKeyForPostEntryHash(
		postEntry.PostHash), postDataBuf.Bytes()); err != nil {

		return errors.Wrapf(err, "DbPutPostEntryMappingsWithTxn: Problem "+
			"adding mapping for post: %v", postEntry.PostHash)
	}

	// If the post is a comment we store it in a separate index. Comments are
	// technically posts but they really should be treated as their own entity.
	// The only reason they're not actually implemented that way is so that we
	// get code re-use.
	isComment := len(postEntry.ParentStakeID) != 0
	if isComment {
		// Extend the parent stake ID, which is a block hash, to 33 bytes, which
		// is the length of a public key and the standard length we use for this
		// key.
		extendedStakeID := append([]byte{}, postEntry.ParentStakeID...)
		if len(extendedStakeID) == HashSizeBytes {
			extendedStakeID = append(extendedStakeID, 0x00)
		}
		if len(extendedStakeID) != btcec.PubKeyBytesLenCompressed {
			return fmt.Errorf("DbPutPostEntryMappingsWithTxn: extended "+
				"ParentStakeID %#v must have length %v",
				extendedStakeID, btcec.PubKeyBytesLenCompressed)
		}
		parentStakeIDKey := _dbKeyForCommentParentStakeIDToPostHash(
			extendedStakeID, postEntry.TimestampNanos, postEntry.PostHash)
		if err := txn.Set(parentStakeIDKey, []byte{}); err != nil {

			return errors.Wrapf(err, "DbPutPostEntryMappingsWithTxn: Problem "+
				"adding mapping for comment: %v: %v", postEntry, err)
		}

	} else {
		if err := txn.Set(_dbKeyForPosterPublicKeyTimestampPostHash(
			postEntry.PosterPublicKey, postEntry.TimestampNanos, postEntry.PostHash), []byte{}); err != nil {

			return errors.Wrapf(err, "DbPutPostEntryMappingsWithTxn: Problem "+
				"adding mapping for public key: %v: %v", postEntry, err)
		}
		if err := txn.Set(_dbKeyForTstampPostHash(
			postEntry.TimestampNanos, postEntry.PostHash), []byte{}); err != nil {

			return errors.Wrapf(err, "DbPutPostEntryMappingsWithTxn: Problem "+
				"adding mapping for tstamp: %v", postEntry)
		}
		if err := txn.Set(_dbKeyForCreatorBpsPostHash(
			postEntry.CreatorBasisPoints, postEntry.PostHash), []byte{}); err != nil {

			return errors.Wrapf(err, "DbPutPostEntryMappingsWithTxn: Problem "+
				"adding mapping for creatorBps: %v", postEntry)
		}
		if err := txn.Set(_dbKeyForStakeMultipleBpsPostHash(
			postEntry.StakeMultipleBasisPoints, postEntry.PostHash), []byte{}); err != nil {

			return errors.Wrapf(err, "DbPutPostEntryMappingsWithTxn: Problem "+
				"adding mapping for stakeMultipleBps: %v", postEntry)
		}
	}
	// We treat reclouting the same for both comments and posts.
	// We only store reclout entry mappings for vanilla reclouts
	if IsVanillaReclout(postEntry) {
		recloutEntry := RecloutEntry{
			RecloutPostHash:   postEntry.PostHash,
			RecloutedPostHash: postEntry.RecloutedPostHash,
			ReclouterPubKey:   postEntry.PosterPublicKey,
		}
		recloutDataBuf := bytes.NewBuffer([]byte{})
		gob.NewEncoder(recloutDataBuf).Encode(recloutEntry)
		if err := txn.Set(
			_dbKeyForReclouterPubKeyRecloutedPostHashToRecloutPostHash(postEntry.PosterPublicKey, *postEntry.RecloutedPostHash),
			recloutDataBuf.Bytes()); err != nil {
			return errors.Wrapf(err, "DbPutPostEntryMappingsWithTxn: Error problem adding mapping for recloutPostHash to ReclouterPubKey: %v", err)
		}
		if err := txn.Set(
			_dbKeyForRecloutedPostHashReclouterPubKey(postEntry.RecloutedPostHash, postEntry.PosterPublicKey),
			[]byte{}); err != nil {
			return errors.Wrapf(err, "DbPutPostEntryMappingsWithTxn: Error problem adding "+
				"mapping for _dbKeyForRecloutedPostHashReclouterPubKey: %v", err)
		}
	} else if IsQuotedReclout(postEntry) {
		// Put quoted reclout stuff.
		if err := txn.Set(
			_dbKeyForRecloutedPostHashReclouterPubKeyRecloutPostHash(
				postEntry.RecloutedPostHash, postEntry.PosterPublicKey, postEntry.PostHash),
			[]byte{}); err != nil {
			return errors.Wrapf(err, "DbPutPostEntryMappingsWithTxn: Error problem adding "+
				"mapping for _dbKeyForRecloutedPostHashReclouterPubKeyRecloutPostHash: %v", err)
		}
	}
	return nil
}

func DBPutPostEntryMappings(handle *badger.DB, postEntry *PostEntry, params *BitCloutParams) error {

	return handle.Update(func(txn *badger.Txn) error {
		return DBPutPostEntryMappingsWithTxn(txn, postEntry, params)
	})
}

// Specifying minTimestampNanos gives you all posts after minTimestampNanos
// Pass minTimestampNanos = 0 && maxTimestampNanos = 0 if you want all posts
// Setting maxTimestampNanos = 0, will default maxTimestampNanos to the current time.
func DBGetAllPostsAndCommentsForPublicKeyOrderedByTimestamp(
	handle *badger.DB, publicKey []byte, fetchEntries bool, minTimestampNanos uint64, maxTimestampNanos uint64) (
	_tstamps []uint64, _postAndCommentHashes []*BlockHash, _postAndCommentEntries []*PostEntry, _err error) {

	tstampsFetched := []uint64{}
	postAndCommentHashesFetched := []*BlockHash{}
	postAndCommentEntriesFetched := []*PostEntry{}
	dbPrefixx := append([]byte{}, _PrefixPosterPublicKeyTimestampPostHash...)
	dbPrefixx = append(dbPrefixx, publicKey...)

	err := handle.View(func(txn *badger.Txn) error {
		opts := badger.DefaultIteratorOptions

		opts.PrefetchValues = false

		// Go in reverse order since a larger count is better.
		opts.Reverse = true

		it := txn.NewIterator(opts)
		defer it.Close()
		// Since we iterate backwards, the prefix must be bigger than all possible
		// timestamps that could actually exist. We use eight bytes since the timestamp is
		// encoded as a 64-bit big-endian byte slice, which will be eight bytes long.
		maxBigEndianUint64Bytes := []byte{0xFF, 0xFF, 0xFF, 0xFF, 0xFF, 0xFF, 0xFF, 0xFF}
		prefix := append(dbPrefixx, maxBigEndianUint64Bytes...)

		// If we have a maxTimeStamp, we use that instead of the maxBigEndianUint64.
		if maxTimestampNanos != 0 {
			prefix = append(dbPrefixx, EncodeUint64(maxTimestampNanos)...)
		}

		for it.Seek(prefix); it.ValidForPrefix(dbPrefixx); it.Next() {
			rawKey := it.Item().Key()

			// Key should be
			// [prefix][posterPublicKey][Timestamp][PostHash]

			// Pull out the relevant fields
			timestampSizeBytes := 8
			keyWithoutPrefix := rawKey[1:]
			//posterPublicKey := keyWithoutPrefix[:HashSizeBytes]
			publicKeySizeBytes := HashSizeBytes + 1
			tstampNanos := DecodeUint64(keyWithoutPrefix[publicKeySizeBytes:(publicKeySizeBytes + timestampSizeBytes)])

			postHash := &BlockHash{}
			copy(postHash[:], keyWithoutPrefix[(publicKeySizeBytes+timestampSizeBytes):])

			if tstampNanos < minTimestampNanos {
				break
			}

			tstampsFetched = append(tstampsFetched, tstampNanos)
			postAndCommentHashesFetched = append(postAndCommentHashesFetched, postHash)
		}
		return nil
	})
	if err != nil {
		return nil, nil, nil, err
	}

	if !fetchEntries {
		return tstampsFetched, postAndCommentHashesFetched, nil, nil
	}

	for _, postHash := range postAndCommentHashesFetched {
		postEntry := DBGetPostEntryByPostHash(handle, postHash)
		if postEntry == nil {
			return nil, nil, nil, fmt.Errorf("DBGetPostEntryByPostHash: "+
				"PostHash %v does not have corresponding entry", postHash)
		}
		postAndCommentEntriesFetched = append(postAndCommentEntriesFetched, postEntry)
	}

	return tstampsFetched, postAndCommentHashesFetched, postAndCommentEntriesFetched, nil
}

// DBGetAllPostsByTstamp returns all the posts in the db with the newest
// posts first.
//
// TODO(performance): This currently fetches all posts. We should implement
// some kind of pagination instead though.
func DBGetAllPostsByTstamp(handle *badger.DB, fetchEntries bool) (
	_tstamps []uint64, _postHashes []*BlockHash, _postEntries []*PostEntry, _err error) {

	tstampsFetched := []uint64{}
	postHashesFetched := []*BlockHash{}
	postEntriesFetched := []*PostEntry{}
	dbPrefixx := append([]byte{}, _PrefixTstampNanosPostHash...)

	err := handle.View(func(txn *badger.Txn) error {
		opts := badger.DefaultIteratorOptions

		opts.PrefetchValues = false

		// Go in reverse order since a larger count is better.
		opts.Reverse = true

		it := txn.NewIterator(opts)
		defer it.Close()
		// Since we iterate backwards, the prefix must be bigger than all possible
		// timestamps that could actually exist. We use eight bytes since the timestamp is
		// encoded as a 64-bit big-endian byte slice, which will be eight bytes long.
		maxBigEndianUint64Bytes := []byte{0xFF, 0xFF, 0xFF, 0xFF, 0xFF, 0xFF, 0xFF, 0xFF}
		prefix := append(dbPrefixx, maxBigEndianUint64Bytes...)
		for it.Seek(prefix); it.ValidForPrefix(dbPrefixx); it.Next() {
			rawKey := it.Item().Key()

			// Strip the prefix off the key and check its length. If it contains
			// a big-endian uint64 then it should be at least eight bytes.
			tstampPostHashKey := rawKey[1:]
			uint64BytesLen := len(maxBigEndianUint64Bytes)
			if len(tstampPostHashKey) != uint64BytesLen+HashSizeBytes {
				return fmt.Errorf("DBGetAllPostsByTstamp: Invalid key "+
					"length %d should be at least %d", len(tstampPostHashKey),
					uint64BytesLen+HashSizeBytes)
			}

			tstampNanos := DecodeUint64(tstampPostHashKey[:uint64BytesLen])

			// Appended to the tstamp should be the post hash so extract it here.
			postHash := &BlockHash{}
			copy(postHash[:], tstampPostHashKey[uint64BytesLen:])

			tstampsFetched = append(tstampsFetched, tstampNanos)
			postHashesFetched = append(postHashesFetched, postHash)
		}
		return nil
	})
	if err != nil {
		return nil, nil, nil, err
	}

	if !fetchEntries {
		return tstampsFetched, postHashesFetched, nil, nil
	}

	for _, postHash := range postHashesFetched {
		postEntry := DBGetPostEntryByPostHash(handle, postHash)
		if postEntry == nil {
			return nil, nil, nil, fmt.Errorf("DBGetPostEntryByPostHash: "+
				"PostHash %v does not have corresponding entry", postHash)
		}
		postEntriesFetched = append(postEntriesFetched, postEntry)
	}

	return tstampsFetched, postHashesFetched, postEntriesFetched, nil
}

// DBGetCommentPostHashesForParentStakeID returns all the comments, which are indexed by their
// stake ID rather than by their timestamp.
//
// TODO(performance): This currently fetches all comments. We should implement
// something where we only get the comments for particular posts instead.
func DBGetCommentPostHashesForParentStakeID(
	handle *badger.DB, stakeIDXXX []byte, fetchEntries bool) (
	_tstamps []uint64, _commentPostHashes []*BlockHash, _commentPostEntryes []*PostEntry, _err error) {

	tstampsFetched := []uint64{}
	commentPostHashes := []*BlockHash{}
	commentEntriesFetched := []*PostEntry{}
	dbPrefixx := append([]byte{}, _PrefixCommentParentStakeIDToPostHash...)
	dbPrefixx = append(dbPrefixx, stakeIDXXX...)

	err := handle.View(func(txn *badger.Txn) error {
		opts := badger.DefaultIteratorOptions

		opts.PrefetchValues = false

		it := txn.NewIterator(opts)
		defer it.Close()
		// Since we iterate backwards, the prefix must be bigger than all possible
		// counts that could actually exist. We use eight bytes since the count is
		// encoded as a 64-bit big-endian byte slice, which will be eight bytes long.
		maxBigEndianUint64Bytes := []byte{0xFF, 0xFF, 0xFF, 0xFF, 0xFF, 0xFF, 0xFF, 0xFF}
		//prefix := append(dbPrefixx, maxBigEndianUint64Bytes...)
		prefix := dbPrefixx
		for it.Seek(prefix); it.ValidForPrefix(dbPrefixx); it.Next() {
			rawKey := it.Item().Key()

			// Strip the prefix off the key and check its length. It should contain
			// a 33-byte stake id, an 8 byte tstamp, and a 32 byte comment hash.
			stakeIDTstampPostHashKey := rawKey[1:]
			uint64BytesLen := len(maxBigEndianUint64Bytes)
			if len(stakeIDTstampPostHashKey) != btcec.PubKeyBytesLenCompressed+uint64BytesLen+HashSizeBytes {
				return fmt.Errorf("DBGetCommentPostHashesForParentStakeID: Invalid key "+
					"length %d should be at least %d", len(stakeIDTstampPostHashKey),
					btcec.PubKeyBytesLenCompressed+uint64BytesLen+HashSizeBytes)
			}

			//stakeID := stakeIDTstampPostHashKey[:btcec.PubKeyBytesLenCompressed]
			tstampNanos := DecodeUint64(stakeIDTstampPostHashKey[btcec.PubKeyBytesLenCompressed : btcec.PubKeyBytesLenCompressed+uint64BytesLen])

			commentPostHashBytes := stakeIDTstampPostHashKey[btcec.PubKeyBytesLenCompressed+uint64BytesLen:]
			commentPostHash := &BlockHash{}
			copy(commentPostHash[:], commentPostHashBytes)

			//stakeIDsFetched = append(stakeIDsFetched, stakeID)
			tstampsFetched = append(tstampsFetched, tstampNanos)
			commentPostHashes = append(commentPostHashes, commentPostHash)
		}
		return nil
	})
	if err != nil {
		return nil, nil, nil, err
	}

	if !fetchEntries {
		return tstampsFetched, commentPostHashes, nil, nil
	}

	for _, postHash := range commentPostHashes {
		postEntry := DBGetPostEntryByPostHash(handle, postHash)
		if postEntry == nil {
			return nil, nil, nil, fmt.Errorf("DBGetCommentPostHashesForParentStakeID: "+
				"PostHash %v does not have corresponding entry", postHash)
		}
		commentEntriesFetched = append(commentEntriesFetched, postEntry)
	}

	return tstampsFetched, commentPostHashes, commentEntriesFetched, nil
}

// =======================================================================================
// NFTEntry db functions
// =======================================================================================
func _dbKeyForNFTPostHashSerialNumber(nftPostHash *BlockHash, serialNumber uint64) []byte {
	// Make a copy to avoid multiple calls to this function re-using the same slice.
	prefixCopy := append([]byte{}, _PrefixPostHashSerialNumberToNFTEntry...)
	key := append(prefixCopy, nftPostHash[:]...)
	key = append(key, EncodeUint64(serialNumber)...)
	return key
}

func _dbKeyForPKIDIsForSaleBidAmountNanosNFTPostHashSerialNumber(pkid *PKID, isForSale bool, bidAmountNanos uint64, nftPostHash *BlockHash, serialNumber uint64) []byte {
	prefixCopy := append([]byte{}, _PrefixPKIDIsForSaleBidAmountNanosPostHashSerialNumberToNFTEntry...)
	key := append(prefixCopy, pkid[:]...)
	key = append(key, BoolToByte(isForSale))
	key = append(key, EncodeUint64(bidAmountNanos)...)
	key = append(key, nftPostHash[:]...)
	key = append(key, EncodeUint64(serialNumber)...)
	return key
}

func DBGetNFTEntryByPostHashSerialNumberWithTxn(
	txn *badger.Txn, postHash *BlockHash, serialNumber uint64) *NFTEntry {

	key := _dbKeyForNFTPostHashSerialNumber(postHash, serialNumber)
	nftEntryObj := &NFTEntry{}
	nftEntryItem, err := txn.Get(key)
	if err != nil {
		return nil
	}
	err = nftEntryItem.Value(func(valBytes []byte) error {
		return gob.NewDecoder(bytes.NewReader(valBytes)).Decode(nftEntryObj)
	})
	if err != nil {
		glog.Errorf("DBGetNFTEntryByPostHashSerialNumberWithTxn: Problem reading "+
			"NFTEntry for postHash %v", postHash)
		return nil
	}
	return nftEntryObj
}

func DBGetNFTEntryByPostHashSerialNumber(db *badger.DB, postHash *BlockHash, serialNumber uint64) *NFTEntry {
	var ret *NFTEntry
	db.View(func(txn *badger.Txn) error {
		ret = DBGetNFTEntryByPostHashSerialNumberWithTxn(txn, postHash, serialNumber)
		return nil
	})
	return ret
}

func DBDeleteNFTMappingsWithTxn(txn *badger.Txn, nftPostHash *BlockHash, serialNumber uint64) error {

	// First pull up the mapping that exists for the post / serial # passed in.
	// If one doesn't exist then there's nothing to do.
	nftEntry := DBGetNFTEntryByPostHashSerialNumberWithTxn(txn, nftPostHash, serialNumber)
	if nftEntry == nil {
		return nil
	}

	// When an nftEntry exists, delete the mapping.
	if err := txn.Delete(_dbKeyForPKIDIsForSaleBidAmountNanosNFTPostHashSerialNumber(nftEntry.OwnerPKID, nftEntry.IsForSale, nftEntry.LastAcceptedBidAmountNanos, nftPostHash, serialNumber)); err != nil {
		return errors.Wrapf(err, "DbDeleteNFTMappingsWithTxn: Deleting "+
			"nft mapping for pkid %v post hash %v serial number %d", nftEntry.OwnerPKID, nftPostHash, serialNumber)
	}

	// When an nftEntry exists, delete the mapping.
	if err := txn.Delete(_dbKeyForNFTPostHashSerialNumber(nftPostHash, serialNumber)); err != nil {
		return errors.Wrapf(err, "DbDeleteNFTMappingsWithTxn: Deleting "+
			"nft mapping for post hash %v serial number %d", nftPostHash, serialNumber)
	}

	return nil
}

func DBDeleteNFTMappings(
	handle *badger.DB, postHash *BlockHash, serialNumber uint64) error {

	return handle.Update(func(txn *badger.Txn) error {
		return DBDeleteNFTMappingsWithTxn(txn, postHash, serialNumber)
	})
}

func DBPutNFTEntryMappingsWithTxn(txn *badger.Txn, nftEntry *NFTEntry) error {

	nftDataBuf := bytes.NewBuffer([]byte{})
	gob.NewEncoder(nftDataBuf).Encode(nftEntry)

	nftEntryBytes := nftDataBuf.Bytes()
	if err := txn.Set(_dbKeyForNFTPostHashSerialNumber(
		nftEntry.NFTPostHash, nftEntry.SerialNumber), nftEntryBytes); err != nil {

		return errors.Wrapf(err, "DbPutNFTEntryMappingsWithTxn: Problem "+
			"adding mapping for post: %v, serial number: %d", nftEntry.NFTPostHash, nftEntry.SerialNumber)
	}

	if err := txn.Set(_dbKeyForPKIDIsForSaleBidAmountNanosNFTPostHashSerialNumber(
		nftEntry.OwnerPKID, nftEntry.IsForSale, nftEntry.LastAcceptedBidAmountNanos, nftEntry.NFTPostHash, nftEntry.SerialNumber), nftEntryBytes); err != nil {
		return errors.Wrapf(err, "DbPutNFTEntryMappingsWithTxn: Problem "+
			"adding mapping for pkid: %v, post: %v, serial number: %d", nftEntry.OwnerPKID, nftEntry.NFTPostHash, nftEntry.SerialNumber)
	}

	return nil
}

func DBPutNFTEntryMappings(handle *badger.DB, nftEntry *NFTEntry) error {

	return handle.Update(func(txn *badger.Txn) error {
		return DBPutNFTEntryMappingsWithTxn(txn, nftEntry)
	})
}

// DBGetNFTEntriesForPostHash gets NFT Entries *from the DB*. Does not include mempool txns.
func DBGetNFTEntriesForPostHash(handle *badger.DB, nftPostHash *BlockHash) (_nftEntries []*NFTEntry) {
	nftEntries := []*NFTEntry{}
	prefix := append([]byte{}, _PrefixPostHashSerialNumberToNFTEntry...)
	keyPrefix := append(prefix, nftPostHash[:]...)
	_, entryByteStringsFound := _enumerateKeysForPrefix(handle, keyPrefix)
	for _, byteString := range entryByteStringsFound {
		currentEntry := &NFTEntry{}
		gob.NewDecoder(bytes.NewReader(byteString)).Decode(currentEntry)
		nftEntries = append(nftEntries, currentEntry)
	}
	return nftEntries
}

// =======================================================================================
// NFTOwnership db functions
// NOTE: This index is not essential to running the protocol and should be computed
// outside of the protocol layer once update to the creation of TxIndex are complete.
// =======================================================================================

func DBGetNFTEntryByNFTOwnershipDetailsWithTxn(
	txn *badger.Txn, ownerPKID *PKID, isForSale bool, bidAmountNanos uint64, postHash *BlockHash, serialNumber uint64) *NFTEntry {

	key := _dbKeyForPKIDIsForSaleBidAmountNanosNFTPostHashSerialNumber(ownerPKID, isForSale, bidAmountNanos, postHash, serialNumber)
	nftEntryObj := &NFTEntry{}
	nftEntryItem, err := txn.Get(key)
	if err != nil {
		return nil
	}
	err = nftEntryItem.Value(func(valBytes []byte) error {
		return gob.NewDecoder(bytes.NewReader(valBytes)).Decode(nftEntryObj)
	})
	if err != nil {
		glog.Errorf("DBGetNFTEntryByNFTOwnershipDetailsWithTxn: Problem reading "+
			"NFTEntry for postHash %v serial number %d", postHash, serialNumber)
		return nil
	}
	return nftEntryObj
}

func DBGetNFTEntryByNFTOwnershipDetails(db *badger.DB, ownerPKID *PKID, isForSale bool, bidAmountNanos uint64, postHash *BlockHash, serialNumber uint64) *NFTEntry {
	var ret *NFTEntry
	db.View(func(txn *badger.Txn) error {
		ret = DBGetNFTEntryByNFTOwnershipDetailsWithTxn(txn, ownerPKID, isForSale, bidAmountNanos, postHash, serialNumber)
		return nil
	})
	return ret
}

// DBGetNFTEntriesForPKID gets NFT Entries *from the DB*. Does not include mempool txns.
func DBGetNFTEntriesForPKID(handle *badger.DB, ownerPKID *PKID) (_nftEntries []*NFTEntry) {
	nftEntries := []*NFTEntry{}
	prefix := append([]byte{}, _PrefixPKIDIsForSaleBidAmountNanosPostHashSerialNumberToNFTEntry...)
	keyPrefix := append(prefix, ownerPKID[:]...)
	_, entryByteStringsFound := _enumerateKeysForPrefix(handle, keyPrefix)
	for _, byteString := range entryByteStringsFound {
		currentEntry := &NFTEntry{}
		gob.NewDecoder(bytes.NewReader(byteString)).Decode(currentEntry)
		nftEntries = append(nftEntries, currentEntry)
	}
	return nftEntries
}

// =======================================================================================
// AcceptedNFTBidEntries db functions
// NOTE: This index is not essential to running the protocol and should be computed
// outside of the protocol layer once update to the creation of TxIndex are complete.
// =======================================================================================
func _dbKeyForPostHashSerialNumberToAcceptedBidEntries(nftPostHash *BlockHash, serialNumber uint64) []byte {
	prefixCopy := append([]byte{}, _PrefixPostHashSerialNumberToAcceptedBidEntries...)
	key := append(prefixCopy, nftPostHash[:]...)
	key = append(key, EncodeUint64(serialNumber)...)
	return key
}

func DBPutAcceptedNFTBidEntriesMappingWithTxn(txn *badger.Txn, nftKey NFTKey, nftBidEntries *[]*NFTBidEntry) error {
	nftDataBuf := bytes.NewBuffer([]byte{})
	gob.NewEncoder(nftDataBuf).Encode(nftBidEntries)

	acceptedNFTBidEntryBytes := nftDataBuf.Bytes()
	if err := txn.Set(_dbKeyForPostHashSerialNumberToAcceptedBidEntries(
		&nftKey.NFTPostHash, nftKey.SerialNumber), acceptedNFTBidEntryBytes); err != nil {

		return errors.Wrapf(err, "DBPutAcceptedNFTBidEntriesMappingWithTxn: Problem "+
			"adding accepted bid mapping for post: %v, serial number: %d", nftKey.NFTPostHash, nftKey.SerialNumber)
	}
	return nil
}

func DBPutAcceptedNFTBidEntriesMapping(handle *badger.DB, nftKey NFTKey, nftBidEntries *[]*NFTBidEntry) error {
	return handle.Update(func(txn *badger.Txn) error {
		return DBPutAcceptedNFTBidEntriesMappingWithTxn(txn, nftKey, nftBidEntries)
	})
}

func DBGetAcceptedNFTBidEntriesByPostHashSerialNumberWithTxn(
	txn *badger.Txn, postHash *BlockHash, serialNumber uint64) *[]*NFTBidEntry {

	key := _dbKeyForPostHashSerialNumberToAcceptedBidEntries(postHash, serialNumber)
	nftBidEntriesObj := &[]*NFTBidEntry{}
	nftBidEntriesItem, err := txn.Get(key)
	if err != nil {
		return nil
	}
	err = nftBidEntriesItem.Value(func(valBytes []byte) error {
		return gob.NewDecoder(bytes.NewReader(valBytes)).Decode(nftBidEntriesObj)
	})
	if err != nil {
		glog.Errorf("DBGetAcceptedNFTBidEntriesByPostHashSerialNumberWithTxn: Problem reading "+
			"NFTBidEntries for postHash %v serialNumber %d", postHash, serialNumber)
		return nil
	}
	return nftBidEntriesObj
}

func DBGetAcceptedNFTBidEntriesByPostHashSerialNumber(db *badger.DB, postHash *BlockHash, serialNumber uint64) *[]*NFTBidEntry {
	var ret *[]*NFTBidEntry
	db.View(func(txn *badger.Txn) error {
		ret = DBGetAcceptedNFTBidEntriesByPostHashSerialNumberWithTxn(txn, postHash, serialNumber)
		return nil
	})
	return ret
}

func DBDeleteAcceptedNFTBidEntriesMappingsWithTxn(txn *badger.Txn, nftPostHash *BlockHash, serialNumber uint64) error {

	// First check to see if there is an existing mapping. If one doesn't exist, there's nothing to do.
	nftBidEntries := DBGetAcceptedNFTBidEntriesByPostHashSerialNumberWithTxn(txn, nftPostHash, serialNumber)
	if nftBidEntries == nil {
		return nil
	}

	// When an nftEntry exists, delete both mapping.
	if err := txn.Delete(_dbKeyForPostHashSerialNumberToAcceptedBidEntries(nftPostHash, serialNumber)); err != nil {
		return errors.Wrapf(err, "DBDeleteAcceptedNFTBidEntriesMappingsWithTxn: Deleting "+
			"accepted nft bid mapping for post hash %v serial number %d", nftPostHash, serialNumber)
	}

	return nil
}

func DBDeleteAcceptedNFTBidMappings(
	handle *badger.DB, postHash *BlockHash, serialNumber uint64) error {

	return handle.Update(func(txn *badger.Txn) error {
		return DBDeleteAcceptedNFTBidEntriesMappingsWithTxn(txn, postHash, serialNumber)
	})
}

// =======================================================================================
// NFTBidEntry db functions
// =======================================================================================

func _dbKeyForNFTPostHashSerialNumberBidNanosBidderPKID(bidEntry *NFTBidEntry) []byte {
	// Make a copy to avoid multiple calls to this function re-using the same slice.
	prefixCopy := append([]byte{}, _PrefixPostHashSerialNumberBidNanosBidderPKID...)
	key := append(prefixCopy, bidEntry.NFTPostHash[:]...)
	key = append(key, EncodeUint64(bidEntry.SerialNumber)...)
	key = append(key, EncodeUint64(bidEntry.BidAmountNanos)...)
	key = append(key, bidEntry.BidderPKID[:]...)
	return key
}

func _dbKeyForNFTBidderPKIDPostHashSerialNumber(
	bidderPKID *PKID, nftPostHash *BlockHash, serialNumber uint64) []byte {
	// Make a copy to avoid multiple calls to this function re-using the same slice.
	prefixCopy := append([]byte{}, _PrefixBidderPKIDPostHashSerialNumberToBidNanos...)
	key := append(prefixCopy, bidderPKID[:]...)
	key = append(key, nftPostHash[:]...)
	key = append(key, EncodeUint64(serialNumber)...)
	return key
}

func _dbSeekKeyForNFTBids(nftHash *BlockHash, serialNumber uint64) []byte {
	// Make a copy to avoid multiple calls to this function re-using the same slice.
	prefixCopy := append([]byte{}, _PrefixPostHashSerialNumberBidNanosBidderPKID...)
	key := append(prefixCopy, nftHash[:]...)
	key = append(key, EncodeUint64(serialNumber)...)
	return key
}

func DBGetNFTBidEntryForNFTBidKeyWithTxn(txn *badger.Txn, nftBidKey *NFTBidKey) *NFTBidEntry {

	key := _dbKeyForNFTBidderPKIDPostHashSerialNumber(
		&nftBidKey.BidderPKID, &nftBidKey.NFTPostHash, nftBidKey.SerialNumber)

	nftBidItem, err := txn.Get(key)
	if err != nil {
		return nil
	}

	// If we get here then it means we actually had a bid amount for this key in the DB.
	nftBidBytes, err := nftBidItem.ValueCopy(nil)
	if err != nil {
		// If we had a problem reading the mapping then log an error and return nil.
		glog.Errorf("DBGetNFTBidEntryForNFTBidKeyWithTxn: Problem reading "+
			"bid bytes for bidKey: %v", nftBidKey)
		return nil
	}

	nftBidAmountNanos := DecodeUint64(nftBidBytes)

	nftBidEntry := &NFTBidEntry{
		BidderPKID:     &nftBidKey.BidderPKID,
		NFTPostHash:    &nftBidKey.NFTPostHash,
		SerialNumber:   nftBidKey.SerialNumber,
		BidAmountNanos: nftBidAmountNanos,
	}

	return nftBidEntry
}

func DBGetNFTBidEntryForNFTBidKey(db *badger.DB, nftBidKey *NFTBidKey) *NFTBidEntry {
	var ret *NFTBidEntry
	db.View(func(txn *badger.Txn) error {
		ret = DBGetNFTBidEntryForNFTBidKeyWithTxn(txn, nftBidKey)
		return nil
	})
	return ret
}

func DBDeleteNFTBidMappingsWithTxn(txn *badger.Txn, nftBidKey *NFTBidKey) error {

	// First check to see if there is an existing mapping. If one doesn't exist, there's nothing to do.
	nftBidEntry := DBGetNFTBidEntryForNFTBidKeyWithTxn(txn, nftBidKey)
	if nftBidEntry == nil {
		return nil
	}

	// When an nftEntry exists, delete both mapping.
	if err := txn.Delete(_dbKeyForNFTPostHashSerialNumberBidNanosBidderPKID(nftBidEntry)); err != nil {
		return errors.Wrapf(err, "DbDeleteNFTBidMappingsWithTxn: Deleting "+
			"nft bid mapping for nftBidKey %v", nftBidKey)
	}

	// When an nftEntry exists, delete both mapping.
	if err := txn.Delete(_dbKeyForNFTBidderPKIDPostHashSerialNumber(
		nftBidEntry.BidderPKID, nftBidEntry.NFTPostHash, nftBidEntry.SerialNumber)); err != nil {
		return errors.Wrapf(err, "DbDeleteNFTBidMappingsWithTxn: Deleting "+
			"nft bid mapping for nftBidKey %v", nftBidKey)
	}

	return nil
}

func DBDeleteNFTBidMappings(handle *badger.DB, nftBidKey *NFTBidKey) error {

	return handle.Update(func(txn *badger.Txn) error {
		return DBDeleteNFTBidMappingsWithTxn(txn, nftBidKey)
	})
}

func DBPutNFTBidEntryMappingsWithTxn(txn *badger.Txn, nftBidEntry *NFTBidEntry) error {
	// We store two indexes for NFT bids. (1) sorted by bid amount nanos in the key and
	// (2) sorted by the bidder PKID. Both come in handy.

	// Put the first index --> []byte{} (no data needs to be stored since it all info is in the key)
	if err := txn.Set(_dbKeyForNFTPostHashSerialNumberBidNanosBidderPKID(nftBidEntry), []byte{}); err != nil {

		return errors.Wrapf(err, "DbPutNFTBidEntryMappingsWithTxn: Problem "+
			"adding mapping to BidderPKID for bid entry: %v", nftBidEntry)
	}

	// Put the second index --> BidAmountNanos
	if err := txn.Set(_dbKeyForNFTBidderPKIDPostHashSerialNumber(
		nftBidEntry.BidderPKID, nftBidEntry.NFTPostHash, nftBidEntry.SerialNumber,
	), EncodeUint64(nftBidEntry.BidAmountNanos)); err != nil {

		return errors.Wrapf(err, "DbPutNFTBidEntryMappingsWithTxn: Problem "+
			"adding mapping to BidAmountNanos for bid entry: %v", nftBidEntry)
	}

	return nil
}

func DBPutNFTBidEntryMappings(handle *badger.DB, nftEntry *NFTBidEntry) error {

	return handle.Update(func(txn *badger.Txn) error {
		return DBPutNFTBidEntryMappingsWithTxn(txn, nftEntry)
	})
}

func DBGetNFTBidEntriesForPKID(handle *badger.DB, bidderPKID *PKID) (_nftBidEntries []*NFTBidEntry) {
	nftBidEntries := []*NFTBidEntry{}
	{
		prefix := append([]byte{}, _PrefixBidderPKIDPostHashSerialNumberToBidNanos...)
		keyPrefix := append(prefix, bidderPKID[:]...)
		keysFound, valuesFound := _enumerateKeysForPrefix(handle, keyPrefix)
		bidderPKIDLength := len(bidderPKID[:])
		for ii, keyFound := range keysFound {

			postHashStartIdx := 1 + bidderPKIDLength           // The length of prefix + length of PKID
			postHashEndIdx := postHashStartIdx + HashSizeBytes // Add the length of the bid amount (uint64).

			// Cut the bid amount out of the key and decode.
			postHashBytes := keyFound[postHashStartIdx:postHashEndIdx]

			nftHash := &BlockHash{}
			copy(nftHash[:], postHashBytes)

			serialNumber := DecodeUint64(keyFound[postHashEndIdx:])

			bidAmountNanos := DecodeUint64(valuesFound[ii])

			currentEntry := &NFTBidEntry{
				NFTPostHash:    nftHash,
				SerialNumber:   serialNumber,
				BidderPKID:     bidderPKID,
				BidAmountNanos: bidAmountNanos,
			}
			nftBidEntries = append(nftBidEntries, currentEntry)
		}
	}
	return nftBidEntries
}

// Get NFT bid Entries *from the DB*. Does not include mempool txns.
func DBGetNFTBidEntries(handle *badger.DB, nftPostHash *BlockHash, serialNumber uint64,
) (_nftBidEntries []*NFTBidEntry) {
	nftBidEntries := []*NFTBidEntry{}
	{
		prefix := append([]byte{}, _PrefixPostHashSerialNumberBidNanosBidderPKID...)
		keyPrefix := append(prefix, nftPostHash[:]...)
		keyPrefix = append(keyPrefix, EncodeUint64(serialNumber)...)
		keysFound, _ := _enumerateKeysForPrefix(handle, keyPrefix)
		for _, keyFound := range keysFound {
			bidAmountStartIdx := 1 + HashSizeBytes + 8 // The length of prefix + the post hash + the serial #.
			bidAmountEndIdx := bidAmountStartIdx + 8   // Add the length of the bid amount (uint64).

			// Cut the bid amount out of the key and decode.
			bidAmountBytes := keyFound[bidAmountStartIdx:bidAmountEndIdx]
			bidAmountNanos := DecodeUint64(bidAmountBytes)

			// Cut the pkid bytes out of the keys
			bidderPKIDBytes := keyFound[bidAmountEndIdx:]

			// Construct the bidder PKID.
			bidderPKID := PublicKeyToPKID(bidderPKIDBytes)

			currentEntry := &NFTBidEntry{
				NFTPostHash:    nftPostHash,
				SerialNumber:   serialNumber,
				BidderPKID:     bidderPKID,
				BidAmountNanos: bidAmountNanos,
			}
			nftBidEntries = append(nftBidEntries, currentEntry)
		}
	}
	return nftBidEntries
}

func DBGetNFTBidEntriesPaginated(
	handle *badger.DB,
	nftHash *BlockHash,
	serialNumber uint64,
	startEntry *NFTBidEntry,
	limit int,
	reverse bool,
) (_bidEntries []*NFTBidEntry) {
	seekKey := _dbSeekKeyForNFTBids(nftHash, serialNumber)
	startKey := seekKey
	if startEntry != nil {
		startKey = _dbKeyForNFTPostHashSerialNumberBidNanosBidderPKID(startEntry)
	}
	// The key length consists of: (1 prefix byte) + (BlockHash) + (2 x uint64) + (PKID)
	maxKeyLen := 1 + HashSizeBytes + 16 + btcec.PubKeyBytesLenCompressed
	keysBytes, _, _ := DBGetPaginatedKeysAndValuesForPrefix(
		handle,
		startKey,
		seekKey,
		maxKeyLen,
		limit,
		reverse,
		false)
	// TODO: We should probably handle the err case for this function.

	// Chop up the keyBytes into bid entries.
	var bidEntries []*NFTBidEntry
	for _, keyBytes := range keysBytes {
		serialNumStartIdx := 1 + HashSizeBytes
		bidAmountStartIdx := serialNumStartIdx + 8
		bidderPKIDStartIdx := bidAmountStartIdx + 8

		nftHashBytes := keyBytes[1:serialNumStartIdx]
		serialNumberBytes := keyBytes[serialNumStartIdx:bidAmountStartIdx]
		bidAmountBytes := keyBytes[bidAmountStartIdx:bidderPKIDStartIdx]
		bidderPKIDBytes := keyBytes[bidderPKIDStartIdx:]

		nftHash := &BlockHash{}
		copy(nftHash[:], nftHashBytes)
		serialNumber := DecodeUint64(serialNumberBytes)
		bidAmount := DecodeUint64(bidAmountBytes)
		bidderPKID := &PKID{}
		copy(bidderPKID[:], bidderPKIDBytes)

		bidEntry := &NFTBidEntry{
			NFTPostHash:    nftHash,
			SerialNumber:   serialNumber,
			BidAmountNanos: bidAmount,
			BidderPKID:     bidderPKID,
		}

		bidEntries = append(bidEntries, bidEntry)
	}

	return bidEntries
}

// ======================================================================================
// Profile code
// ======================================================================================
func _dbKeyForPKIDToProfileEntry(pkid *PKID) []byte {
	prefixCopy := append([]byte{}, _PrefixPKIDToProfileEntry...)
	key := append(prefixCopy, pkid[:]...)
	return key
}
func _dbKeyForProfileUsernameToPKID(nonLowercaseUsername []byte) []byte {
	// Make a copy to avoid multiple calls to this function re-using the same slice.
	key := append([]byte{}, _PrefixProfileUsernameToPKID...)
	// Always lowercase the username when we use it as a key in our db. This allows
	// us to check uniqueness in a case-insensitive way.
	lowercaseUsername := []byte(strings.ToLower(string(nonLowercaseUsername)))
	key = append(key, lowercaseUsername...)
	return key
}

// This is the key we use to sort profiles by their amount of BitClout locked
func _dbKeyForCreatorBitCloutLockedNanosCreatorPKID(bitCloutLockedNanos uint64, pkid *PKID) []byte {
	key := append([]byte{}, _PrefixCreatorBitCloutLockedNanosCreatorPKID...)
	key = append(key, EncodeUint64(bitCloutLockedNanos)...)
	key = append(key, pkid[:]...)
	return key
}

func DBGetPKIDForUsernameWithTxn(
	txn *badger.Txn, username []byte) *PKID {

	key := _dbKeyForProfileUsernameToPKID(username)
	profileEntryItem, err := txn.Get(key)
	if err != nil {
		return nil
	}
	pkidBytes, err := profileEntryItem.ValueCopy(nil)
	if err != nil {
		glog.Errorf("DBGetProfileEntryForUsernameWithTxn: Problem reading "+
			"public key for username %v: %v", string(username), err)
		return nil
	}

	return PublicKeyToPKID(pkidBytes)
}

func DBGetPKIDForUsername(db *badger.DB, username []byte) *PKID {
	var ret *PKID
	db.View(func(txn *badger.Txn) error {
		ret = DBGetPKIDForUsernameWithTxn(txn, username)
		return nil
	})
	return ret
}

func DBGetProfileEntryForUsernameWithTxn(
	txn *badger.Txn, username []byte) *ProfileEntry {

	pkid := DBGetPKIDForUsernameWithTxn(txn, username)
	if pkid == nil {
		return nil
	}

	return DBGetProfileEntryForPKIDWithTxn(txn, pkid)
}

func DBGetProfileEntryForUsername(db *badger.DB, username []byte) *ProfileEntry {
	var ret *ProfileEntry
	db.View(func(txn *badger.Txn) error {
		ret = DBGetProfileEntryForUsernameWithTxn(txn, username)
		return nil
	})
	return ret
}

func DBGetProfileEntryForPKIDWithTxn(
	txn *badger.Txn, pkid *PKID) *ProfileEntry {

	key := _dbKeyForPKIDToProfileEntry(pkid)
	profileEntryObj := &ProfileEntry{}
	profileEntryItem, err := txn.Get(key)
	if err != nil {
		return nil
	}
	err = profileEntryItem.Value(func(valBytes []byte) error {
		return gob.NewDecoder(bytes.NewReader(valBytes)).Decode(profileEntryObj)
	})
	if err != nil {
		glog.Errorf("DBGetProfileEntryForPubKeyWithTxnhWithTxn: Problem reading "+
			"ProfileEntry for PKID %v", pkid)
		return nil
	}
	return profileEntryObj
}

func DBGetProfileEntryForPKID(db *badger.DB, pkid *PKID) *ProfileEntry {
	var ret *ProfileEntry
	db.View(func(txn *badger.Txn) error {
		ret = DBGetProfileEntryForPKIDWithTxn(txn, pkid)
		return nil
	})
	return ret
}

func DBDeleteProfileEntryMappingsWithTxn(
	txn *badger.Txn, pkid *PKID, params *BitCloutParams) error {

	// First pull up the mapping that exists for the profile pub key passed in.
	// If one doesn't exist then there's nothing to do.
	profileEntry := DBGetProfileEntryForPKIDWithTxn(txn, pkid)
	if profileEntry == nil {
		return nil
	}

	// When a profile exists, delete the pkid mapping for the profile.
	if err := txn.Delete(_dbKeyForPKIDToProfileEntry(pkid)); err != nil {
		return errors.Wrapf(err, "DbDeleteProfileEntryMappingsWithTxn: Deleting "+
			"profile mapping for profile PKID: %v",
			PkToString(pkid[:], params))
	}

	if err := txn.Delete(
		_dbKeyForProfileUsernameToPKID(profileEntry.Username)); err != nil {

		return errors.Wrapf(err, "DbDeleteProfileEntryMappingsWithTxn: Deleting "+
			"username mapping for profile username %v", string(profileEntry.Username))
	}

	// The coin clout mapping
	if err := txn.Delete(
		_dbKeyForCreatorBitCloutLockedNanosCreatorPKID(
			profileEntry.BitCloutLockedNanos, pkid)); err != nil {

		return errors.Wrapf(err, "DbDeleteProfileEntryMappingsWithTxn: Deleting "+
			"coin mapping for profile username %v", string(profileEntry.Username))
	}

	return nil
}

func DBDeleteProfileEntryMappings(
	handle *badger.DB, pkid *PKID, params *BitCloutParams) error {

	return handle.Update(func(txn *badger.Txn) error {
		return DBDeleteProfileEntryMappingsWithTxn(txn, pkid, params)
	})
}

func DBPutProfileEntryMappingsWithTxn(
	txn *badger.Txn, profileEntry *ProfileEntry, pkid *PKID, params *BitCloutParams) error {

	profileDataBuf := bytes.NewBuffer([]byte{})
	gob.NewEncoder(profileDataBuf).Encode(profileEntry)

	// Set the main PKID -> profile entry mapping.
	if err := txn.Set(_dbKeyForPKIDToProfileEntry(pkid), profileDataBuf.Bytes()); err != nil {

		return errors.Wrapf(err, "DbPutProfileEntryMappingsWithTxn: Problem "+
			"adding mapping for profile: %v", PkToString(pkid[:], params))
	}

	// Username
	if err := txn.Set(
		_dbKeyForProfileUsernameToPKID(profileEntry.Username),
		pkid[:]); err != nil {

		return errors.Wrapf(err, "DbPutProfileEntryMappingsWithTxn: Problem "+
			"adding mapping for profile with username: %v", string(profileEntry.Username))
	}

	// The coin clout mapping
	if err := txn.Set(
		_dbKeyForCreatorBitCloutLockedNanosCreatorPKID(
			profileEntry.BitCloutLockedNanos, pkid), []byte{}); err != nil {

		return errors.Wrapf(err, "DbPutProfileEntryMappingsWithTxn: Problem "+
			"adding mapping for profile coin: ")
	}

	return nil
}

func DBPutProfileEntryMappings(
	handle *badger.DB, profileEntry *ProfileEntry, pkid *PKID, params *BitCloutParams) error {

	return handle.Update(func(txn *badger.Txn) error {
		return DBPutProfileEntryMappingsWithTxn(txn, profileEntry, pkid, params)
	})
}

// DBGetAllProfilesByCoinValue returns all the profiles in the db with the
// highest coin values first.
//
// TODO(performance): This currently fetches all profiles. We should implement
// some kind of pagination instead though.
func DBGetAllProfilesByCoinValue(handle *badger.DB, fetchEntries bool) (
	_lockedBitCloutNanos []uint64, _profilePublicKeys []*PKID,
	_profileEntries []*ProfileEntry, _err error) {

	lockedBitCloutNanosFetched := []uint64{}
	profilePublicKeysFetched := []*PKID{}
	profileEntriesFetched := []*ProfileEntry{}
	dbPrefixx := append([]byte{}, _PrefixCreatorBitCloutLockedNanosCreatorPKID...)

	err := handle.View(func(txn *badger.Txn) error {
		opts := badger.DefaultIteratorOptions

		opts.PrefetchValues = false

		// Go in reverse order since a larger count is better.
		opts.Reverse = true

		it := txn.NewIterator(opts)
		defer it.Close()
		// Since we iterate backwards, the prefix must be bigger than all possible
		// counts that could actually exist. We use eight bytes since the count is
		// encoded as a 64-bit big-endian byte slice, which will be eight bytes long.
		maxBigEndianUint64Bytes := []byte{0xFF, 0xFF, 0xFF, 0xFF, 0xFF, 0xFF, 0xFF, 0xFF}
		prefix := append(dbPrefixx, maxBigEndianUint64Bytes...)
		for it.Seek(prefix); it.ValidForPrefix(dbPrefixx); it.Next() {
			rawKey := it.Item().Key()

			// Strip the prefix off the key and check its length. If it contains
			// a big-endian uint64 then it should be at least eight bytes.
			lockedBitCloutPubKeyConcatKey := rawKey[1:]
			uint64BytesLen := len(maxBigEndianUint64Bytes)
			expectedLength := uint64BytesLen + btcec.PubKeyBytesLenCompressed
			if len(lockedBitCloutPubKeyConcatKey) != expectedLength {
				return fmt.Errorf("DBGetAllProfilesByLockedBitClout: Invalid key "+
					"length %d should be at least %d", len(lockedBitCloutPubKeyConcatKey),
					expectedLength)
			}

			lockedBitCloutNanos := DecodeUint64(lockedBitCloutPubKeyConcatKey[:uint64BytesLen])

			// Appended to the stake should be the profile pub key so extract it here.
			profilePKID := make([]byte, btcec.PubKeyBytesLenCompressed)
			copy(profilePKID[:], lockedBitCloutPubKeyConcatKey[uint64BytesLen:])

			lockedBitCloutNanosFetched = append(lockedBitCloutNanosFetched, lockedBitCloutNanos)
			profilePublicKeysFetched = append(profilePublicKeysFetched, PublicKeyToPKID(profilePKID))
		}
		return nil
	})
	if err != nil {
		return nil, nil, nil, err
	}

	if !fetchEntries {
		return lockedBitCloutNanosFetched, profilePublicKeysFetched, nil, nil
	}

	for _, profilePKID := range profilePublicKeysFetched {
		profileEntry := DBGetProfileEntryForPKID(handle, profilePKID)
		if profileEntry == nil {
			return nil, nil, nil, fmt.Errorf("DBGetAllProfilesByLockedBitClout: "+
				"ProfilePubKey %v does not have corresponding entry",
				PkToStringBoth(profilePKID[:]))
		}
		profileEntriesFetched = append(profileEntriesFetched, profileEntry)
	}

	return lockedBitCloutNanosFetched, profilePublicKeysFetched, profileEntriesFetched, nil
}

// =====================================================================================
// Creator coin balance entry code
// =====================================================================================
func _dbKeyForHODLerPKIDCreatorPKIDToBalanceEntry(hodlerPKID *PKID, creatorPKID *PKID) []byte {
	key := append([]byte{}, _PrefixHODLerPKIDCreatorPKIDToBalanceEntry...)
	key = append(key, hodlerPKID[:]...)
	key = append(key, creatorPKID[:]...)
	return key
}
func _dbKeyForCreatorPKIDHODLerPKIDToBalanceEntry(creatorPKID *PKID, hodlerPKID *PKID) []byte {
	key := append([]byte{}, _PrefixCreatorPKIDHODLerPKIDToBalanceEntry...)
	key = append(key, creatorPKID[:]...)
	key = append(key, hodlerPKID[:]...)
	return key
}

func DBGetCreatorCoinBalanceEntryForHODLerAndCreatorPKIDsWithTxn(
	txn *badger.Txn, hodlerPKID *PKID, creatorPKID *PKID) *BalanceEntry {

	key := _dbKeyForHODLerPKIDCreatorPKIDToBalanceEntry(hodlerPKID, creatorPKID)
	balanceEntryObj := &BalanceEntry{}
	balanceEntryItem, err := txn.Get(key)
	if err != nil {
		return nil
	}
	err = balanceEntryItem.Value(func(valBytes []byte) error {
		return gob.NewDecoder(bytes.NewReader(valBytes)).Decode(balanceEntryObj)
	})
	if err != nil {
		glog.Errorf("DBGetCreatorCoinBalanceEntryForHODLerAndCreatorPubKeysWithTxn: Problem reading "+
			"BalanceEntry for PKIDs %v %v",
			PkToStringBoth(hodlerPKID[:]), PkToStringBoth(creatorPKID[:]))
		return nil
	}
	return balanceEntryObj
}

func DBGetCreatorCoinBalanceEntryForHODLerAndCreatorPKIDs(
	handle *badger.DB, hodlerPKID *PKID, creatorPKID *PKID) *BalanceEntry {

	var ret *BalanceEntry
	handle.View(func(txn *badger.Txn) error {
		ret = DBGetCreatorCoinBalanceEntryForHODLerAndCreatorPKIDsWithTxn(
			txn, hodlerPKID, creatorPKID)
		return nil
	})
	return ret
}

func DBGetCreatorCoinBalanceEntryForCreatorPKIDAndHODLerPubKeyWithTxn(
	txn *badger.Txn, creatorPKID *PKID, hodlerPKID *PKID) *BalanceEntry {

	key := _dbKeyForCreatorPKIDHODLerPKIDToBalanceEntry(creatorPKID, hodlerPKID)
	balanceEntryObj := &BalanceEntry{}
	balanceEntryItem, err := txn.Get(key)
	if err != nil {
		return nil
	}
	err = balanceEntryItem.Value(func(valBytes []byte) error {
		return gob.NewDecoder(bytes.NewReader(valBytes)).Decode(balanceEntryObj)
	})
	if err != nil {
		glog.Errorf("DBGetCreatorCoinBalanceEntryForCreatorPubKeyAndHODLerPubKeyWithTxn: Problem reading "+
			"BalanceEntry for PKIDs %v %v",
			PkToStringBoth(hodlerPKID[:]), PkToStringBoth(creatorPKID[:]))
		return nil
	}
	return balanceEntryObj
}

func DBDeleteCreatorCoinBalanceEntryMappingsWithTxn(
	txn *badger.Txn, hodlerPKID *PKID, creatorPKID *PKID,
	params *BitCloutParams) error {

	// First pull up the mappings that exists for the keys passed in.
	// If one doesn't exist then there's nothing to do.
	balanceEntry := DBGetCreatorCoinBalanceEntryForHODLerAndCreatorPKIDsWithTxn(
		txn, hodlerPKID, creatorPKID)
	if balanceEntry == nil {
		return nil
	}

	// When an entry exists, delete the mappings for it.
	if err := txn.Delete(_dbKeyForHODLerPKIDCreatorPKIDToBalanceEntry(hodlerPKID, creatorPKID)); err != nil {
		return errors.Wrapf(err, "DbDeleteCreatorCoinBalanceEntryMappingsWithTxn: Deleting "+
			"mappings with keys: %v %v",
			PkToStringBoth(hodlerPKID[:]), PkToStringBoth(creatorPKID[:]))
	}
	if err := txn.Delete(_dbKeyForCreatorPKIDHODLerPKIDToBalanceEntry(creatorPKID, hodlerPKID)); err != nil {
		return errors.Wrapf(err, "DbDeleteCreatorCoinBalanceEntryMappingsWithTxn: Deleting "+
			"mappings with keys: %v %v",
			PkToStringBoth(hodlerPKID[:]), PkToStringBoth(creatorPKID[:]))
	}

	// Note: We don't update the CreatorBitCloutLockedNanosCreatorPubKeyIIndex
	// because we expect that the caller is keeping the individual holdings in
	// sync with the "total" coins stored in the profile.

	return nil
}

func DBDeleteCreatorCoinBalanceEntryMappings(
	handle *badger.DB, hodlerPKID *PKID, creatorPKID *PKID,
	params *BitCloutParams) error {

	return handle.Update(func(txn *badger.Txn) error {
		return DBDeleteCreatorCoinBalanceEntryMappingsWithTxn(
			txn, hodlerPKID, creatorPKID, params)
	})
}

func DBPutCreatorCoinBalanceEntryMappingsWithTxn(
	txn *badger.Txn, balanceEntry *BalanceEntry,
	params *BitCloutParams) error {

	balanceEntryDataBuf := bytes.NewBuffer([]byte{})
	gob.NewEncoder(balanceEntryDataBuf).Encode(balanceEntry)

	// Set the forward direction for the HODLer
	if err := txn.Set(_dbKeyForHODLerPKIDCreatorPKIDToBalanceEntry(
		balanceEntry.HODLerPKID, balanceEntry.CreatorPKID),
		balanceEntryDataBuf.Bytes()); err != nil {

		return errors.Wrapf(err, "DbPutCreatorCoinBalanceEntryMappingsWithTxn: Problem "+
			"adding forward mappings for pub keys: %v %v",
			PkToStringBoth(balanceEntry.HODLerPKID[:]),
			PkToStringBoth(balanceEntry.CreatorPKID[:]))
	}

	// Set the reverse direction for the creator
	if err := txn.Set(_dbKeyForCreatorPKIDHODLerPKIDToBalanceEntry(
		balanceEntry.CreatorPKID, balanceEntry.HODLerPKID),
		balanceEntryDataBuf.Bytes()); err != nil {

		return errors.Wrapf(err, "DbPutCreatorCoinBalanceEntryMappingsWithTxn: Problem "+
			"adding reverse mappings for pub keys: %v %v",
			PkToStringBoth(balanceEntry.HODLerPKID[:]),
			PkToStringBoth(balanceEntry.CreatorPKID[:]))
	}

	return nil
}

func DBPutCreatorCoinBalanceEntryMappings(
	handle *badger.DB, balanceEntry *BalanceEntry, params *BitCloutParams) error {

	return handle.Update(func(txn *badger.Txn) error {
		return DBPutCreatorCoinBalanceEntryMappingsWithTxn(
			txn, balanceEntry, params)
	})
}

// GetSingleBalanceEntryFromPublicKeys fetchs a single balance entry of a holder's creator coin.
// Returns nil if the balance entry never existed.
func GetSingleBalanceEntryFromPublicKeys(holder []byte, creator []byte, utxoView *UtxoView) (*BalanceEntry, error) {
	holderPKIDEntry := utxoView.GetPKIDForPublicKey(holder)
	if holderPKIDEntry == nil || holderPKIDEntry.isDeleted {
		return nil, fmt.Errorf("DbGetSingleBalanceEntryFromPublicKeys: holderPKID was nil or deleted; this should never happen")
	}
	holderPKID := holderPKIDEntry.PKID
	creatorPKIDEntry := utxoView.GetPKIDForPublicKey(creator)
	if creatorPKIDEntry == nil || creatorPKIDEntry.isDeleted {
		return nil, fmt.Errorf("DbGetSingleBalanceEntryFromPublicKeys: creatorPKID was nil or deleted; this should never happen")
	}
	creatorPKID := creatorPKIDEntry.PKID

	// Check if there's a balance entry in the view
	balanceEntryMapKey := BalanceEntryMapKey{HODLerPKID: *holderPKID, CreatorPKID: *creatorPKID}
	balanceEntryFromView, _ := utxoView.HODLerPKIDCreatorPKIDToBalanceEntry[balanceEntryMapKey]
	if balanceEntryFromView != nil {
		return balanceEntryFromView, nil
	}

	// Check if there's a balance entry in the database
	balanceEntryFromDb := DbGetBalanceEntry(utxoView.Handle, holderPKID, creatorPKID)
	return balanceEntryFromDb, nil
}

// DbGetBalanceEntry returns a balance entry from the database
func DbGetBalanceEntry(db *badger.DB, holder *PKID, creator *PKID) *BalanceEntry {
	var ret *BalanceEntry
	db.View(func(txn *badger.Txn) error {
		ret = DbGetHolderPKIDCreatorPKIDToBalanceEntryWithTxn(txn, holder, creator)
		return nil
	})
	return ret
}

func DbGetHolderPKIDCreatorPKIDToBalanceEntryWithTxn(txn *badger.Txn, holder *PKID, creator *PKID) *BalanceEntry {
	key := _dbKeyForCreatorPKIDHODLerPKIDToBalanceEntry(creator, holder)
	balanceEntryObj := &BalanceEntry{}
	balanceEntryItem, err := txn.Get(key)
	if err != nil {
		return nil
	}
	err = balanceEntryItem.Value(func(valBytes []byte) error {
		return gob.NewDecoder(bytes.NewReader(valBytes)).Decode(balanceEntryObj)
	})
	if err != nil {
		glog.Errorf("DbGetReclouterPubKeyRecloutedPostHashToRecloutedPostMappingWithTxn: Problem decoding "+
			"balance entry for holder %v and creator %v", PkToStringMainnet(PKIDToPublicKey(holder)), PkToStringMainnet(PKIDToPublicKey(creator)))
		return nil
	}
	return balanceEntryObj
}

// DbGetBalanceEntriesHodlingYou fetchs the BalanceEntries that the passed in pkid holds.
func DbGetBalanceEntriesYouHold(db *badger.DB, pkid *PKID, filterOutZeroBalances bool) ([]*BalanceEntry, error) {
	// Get the balance entries for the coins that *you hold*
	balanceEntriesYouHodl := []*BalanceEntry{}
	{
		prefix := append([]byte{}, _PrefixHODLerPKIDCreatorPKIDToBalanceEntry...)
		keyPrefix := append(prefix, pkid[:]...)
		_, entryByteStringsFound := _enumerateKeysForPrefix(db, keyPrefix)
		for _, byteString := range entryByteStringsFound {
			currentEntry := &BalanceEntry{}
			gob.NewDecoder(bytes.NewReader(byteString)).Decode(currentEntry)
			if filterOutZeroBalances && currentEntry.BalanceNanos == 0 {
				continue
			}
			balanceEntriesYouHodl = append(balanceEntriesYouHodl, currentEntry)
		}
	}

	return balanceEntriesYouHodl, nil
}

// DbGetBalanceEntriesHodlingYou fetches the BalanceEntries that hold the pkid passed in.
func DbGetBalanceEntriesHodlingYou(db *badger.DB, pkid *PKID, filterOutZeroBalances bool) ([]*BalanceEntry, error) {
	// Get the balance entries for the coins that *hold you*
	balanceEntriesThatHodlYou := []*BalanceEntry{}
	{
		prefix := append([]byte{}, _PrefixCreatorPKIDHODLerPKIDToBalanceEntry...)
		keyPrefix := append(prefix, pkid[:]...)
		_, entryByteStringsFound := _enumerateKeysForPrefix(db, keyPrefix)
		for _, byteString := range entryByteStringsFound {
			currentEntry := &BalanceEntry{}
			gob.NewDecoder(bytes.NewReader(byteString)).Decode(currentEntry)
			if filterOutZeroBalances && currentEntry.BalanceNanos == 0 {
				continue
			}
			balanceEntriesThatHodlYou = append(balanceEntriesThatHodlYou, currentEntry)
		}
	}

	return balanceEntriesThatHodlYou, nil
}

// =====================================================================================
// End coin balance entry code
// =====================================================================================

// startPrefix specifies a point in the DB at which the iteration should start.
// It doesn't have to map to an exact key because badger will just binary search
// and start right before/after that location.
//
// validForPrefix helps determine when the iteration should stop. The iteration
// stops at the last entry that has this prefix. Setting it to
// an empty byte string would cause the iteration to seek to the beginning of the db,
// whereas setting it to one of the _Prefix bytes would cause the iteration to stop
// at the last entry with that prefix.
//
// maxKeyLen is required so we can pad the key with FF in the case the user wants
// to seek backwards. This is required due to a quirk of badgerdb. It is ignored
// if reverse == false.
//
// numToFetch specifies the number of entries to fetch. If set to zero then it
// fetches all entries that match the validForPrefix passed in.
func DBGetPaginatedKeysAndValuesForPrefixWithTxn(
	dbTxn *badger.Txn, startPrefix []byte, validForPrefix []byte,
	maxKeyLen int, numToFetch int, reverse bool, fetchValues bool) (

	_keysFound [][]byte, _valsFound [][]byte, _err error) {

	keysFound := [][]byte{}
	valsFound := [][]byte{}

	opts := badger.DefaultIteratorOptions

	opts.PrefetchValues = fetchValues

	// Optionally go in reverse order.
	opts.Reverse = reverse

	it := dbTxn.NewIterator(opts)
	defer it.Close()
	prefix := startPrefix
	if reverse {
		// When we iterate backwards, the prefix must be bigger than all possible
		// keys that could actually exist with this prefix. We achieve this by
		// padding the end of the dbPrefixx passed in up to the key length.
		prefix = make([]byte, maxKeyLen)
		for ii := 0; ii < maxKeyLen; ii++ {
			if ii < len(startPrefix) {
				prefix[ii] = startPrefix[ii]
			} else {
				prefix[ii] = 0xFF
			}
		}
	}
	for it.Seek(prefix); it.ValidForPrefix(validForPrefix); it.Next() {
		keyCopy := it.Item().KeyCopy(nil)
		if maxKeyLen != 0 && len(keyCopy) != maxKeyLen {
			return nil, nil, fmt.Errorf(
				"DBGetPaginatedKeysAndValuesForPrefixWithTxn: Invalid key length %v != %v",
				len(keyCopy), maxKeyLen)
		}

		var valCopy []byte
		if fetchValues {
			var err error
			valCopy, err = it.Item().ValueCopy(nil)
			if err != nil {
				return nil, nil, fmt.Errorf("DBGetPaginatedKeysAndValuesForPrefixWithTxn: "+
					"Error fetching value: %v", err)
			}
		}

		keysFound = append(keysFound, keyCopy)
		valsFound = append(valsFound, valCopy)

		if numToFetch != 0 && len(keysFound) == numToFetch {
			break
		}
	}

	// Return whatever we found.
	return keysFound, valsFound, nil
}

func DBGetPaginatedKeysAndValuesForPrefix(
	db *badger.DB, startPrefix []byte, validForPrefix []byte,
	keyLen int, numToFetch int, reverse bool, fetchValues bool) (
	_keysFound [][]byte, _valsFound [][]byte, _err error) {

	keysFound := [][]byte{}
	valsFound := [][]byte{}

	dbErr := db.View(func(txn *badger.Txn) error {
		var err error
		keysFound, valsFound, err = DBGetPaginatedKeysAndValuesForPrefixWithTxn(
			txn, startPrefix, validForPrefix, keyLen,
			numToFetch, reverse, fetchValues)
		if err != nil {
			return fmt.Errorf("DBGetPaginatedKeysAndValuesForPrefix: %v", err)
		}
		return nil
	})
	if dbErr != nil {
		return nil, nil, dbErr
	}

	return keysFound, valsFound, nil
}

func DBGetPaginatedPostsOrderedByTime(
	db *badger.DB, startPostTimestampNanos uint64, startPostHash *BlockHash,
	numToFetch int, fetchPostEntries bool, reverse bool) (
	_postHashes []*BlockHash, _tstampNanos []uint64, _postEntries []*PostEntry,
	_err error) {

	startPostPrefix := append([]byte{}, _PrefixTstampNanosPostHash...)

	if startPostTimestampNanos > 0 {
		startTstampBytes := EncodeUint64(startPostTimestampNanos)
		startPostPrefix = append(startPostPrefix, startTstampBytes...)
	}

	if startPostHash != nil {
		startPostPrefix = append(startPostPrefix, startPostHash[:]...)
	}

	// We fetch in reverse to get the latest posts.
	maxUint64Tstamp := []byte{0xFF, 0xFF, 0xFF, 0xFF, 0xFF, 0xFF, 0xFF, 0xFF}
	postIndexKeys, _, err := DBGetPaginatedKeysAndValuesForPrefix(
		db, startPostPrefix, _PrefixTstampNanosPostHash, /*validForPrefix*/
		len(_PrefixTstampNanosPostHash)+len(maxUint64Tstamp)+HashSizeBytes, /*keyLen*/
		numToFetch, reverse /*reverse*/, false /*fetchValues*/)
	if err != nil {
		return nil, nil, nil, fmt.Errorf("DBGetPaginatedPostsOrderedByTime: %v", err)
	}

	// Cut the post hashes and timestamps out of the returned keys.
	postHashes := []*BlockHash{}
	tstamps := []uint64{}
	startTstampIndex := len(_PrefixTstampNanosPostHash)
	hashStartIndex := len(_PrefixTstampNanosPostHash) + len(maxUint64Tstamp)
	hashEndIndex := hashStartIndex + HashSizeBytes
	for _, postKeyBytes := range postIndexKeys {
		currentPostHash := &BlockHash{}
		copy(currentPostHash[:], postKeyBytes[hashStartIndex:hashEndIndex])
		postHashes = append(postHashes, currentPostHash)

		tstamps = append(tstamps, DecodeUint64(
			postKeyBytes[startTstampIndex:hashStartIndex]))
	}

	// Fetch the PostEntries if desired.
	var postEntries []*PostEntry
	if fetchPostEntries {
		for _, postHash := range postHashes {
			postEntry := DBGetPostEntryByPostHash(db, postHash)
			if postEntry == nil {
				return nil, nil, nil, fmt.Errorf("DBGetPaginatedPostsOrderedByTime: "+
					"PostHash %v does not have corresponding entry", postHash)
			}
			postEntries = append(postEntries, postEntry)
		}
	}

	return postHashes, tstamps, postEntries, nil
}

func DBGetProfilesByUsernamePrefixAndBitCloutLocked(
	db *badger.DB, usernamePrefix string, utxoView *UtxoView) (
	_profileEntries []*ProfileEntry, _err error) {

	startPrefix := append([]byte{}, _PrefixProfileUsernameToPKID...)
	lowercaseUsernamePrefixString := strings.ToLower(usernamePrefix)
	lowercaseUsernamePrefix := []byte(lowercaseUsernamePrefixString)
	startPrefix = append(startPrefix, lowercaseUsernamePrefix...)

	_, pkidsFound, err := DBGetPaginatedKeysAndValuesForPrefix(
		db /*db*/, startPrefix, /*startPrefix*/
		startPrefix /*validForPrefix*/, 0, /*keyLen (ignored when reverse == false)*/
		0 /*numToFetch (zero fetches all)*/, false, /*reverse*/
		true /*fetchValues*/)
	if err != nil {
		return nil, fmt.Errorf("DBGetProfilesByUsernamePrefixAndBitCloutLocked: %v", err)
	}

	// Have to do this to convert the PKIDs back into public keys
	// TODO: We should clean things up around public keys vs PKIDs
	pubKeysMap := make(map[PkMapKey][]byte)
	for _, pkidBytes := range pkidsFound {
		if len(pkidBytes) != btcec.PubKeyBytesLenCompressed {
			continue
		}
		pkid := &PKID{}
		copy(pkid[:], pkidBytes)
		pubKey := DBGetPublicKeyForPKID(db, pkid)
		if len(pubKey) != 0 {
			pubKeysMap[MakePkMapKey(pubKey)] = pubKey
		}
	}

	for username, profileEntry := range utxoView.ProfileUsernameToProfileEntry {
		if strings.HasPrefix(string(username[:]), lowercaseUsernamePrefixString) {
			pkMapKey := MakePkMapKey(profileEntry.PublicKey)
			pubKeysMap[pkMapKey] = profileEntry.PublicKey
		}
	}

	// Sigh.. convert the public keys *back* into PKIDs...
	profilesFound := []*ProfileEntry{}
	for _, pk := range pubKeysMap {
		pkid := utxoView.GetPKIDForPublicKey(pk).PKID
		profile := utxoView.GetProfileEntryForPKID(pkid)
		// Double-check that a username matches the prefix.
		// If a user had the handle "elon" and then changed to "jeff" and that transaction hadn't mined yet,
		// we would return the profile for "jeff" when we search for "elon" which is incorrect.
		if profile != nil && strings.HasPrefix(strings.ToLower(string(profile.Username[:])), lowercaseUsernamePrefixString) {
			profilesFound = append(profilesFound, profile)
		}
	}

	// If there is no error, sort and return numToFetch. Username searches are always
	// sorted by coin value.
	sort.Slice(profilesFound, func(ii, jj int) bool {
		return profilesFound[ii].CoinEntry.BitCloutLockedNanos > profilesFound[jj].CoinEntry.BitCloutLockedNanos
	})

	return profilesFound, nil
}

// DBGetPaginatedProfilesByBitCloutLocked returns up to 'numToFetch' profiles from the db.
func DBGetPaginatedProfilesByBitCloutLocked(
	db *badger.DB, startBitCloutLockedNanos uint64,
	startProfilePubKeyy []byte, numToFetch int, fetchProfileEntries bool) (
	_profilePublicKeys [][]byte, _profileEntries []*ProfileEntry, _err error) {

	// Convert the start public key to a PKID.
	pkidEntry := DBGetPKIDEntryForPublicKey(db, startProfilePubKeyy)

	startProfilePrefix := append([]byte{}, _PrefixCreatorBitCloutLockedNanosCreatorPKID...)
	var startBitCloutLockedBytes []byte
	if pkidEntry != nil {
		startBitCloutLockedBytes = EncodeUint64(startBitCloutLockedNanos)
		startProfilePrefix = append(startProfilePrefix, startBitCloutLockedBytes...)
		startProfilePrefix = append(startProfilePrefix, pkidEntry.PKID[:]...)
	} else {
		// If no pub key is provided, we just max out bitclout locked and start at the top of the list.
		maxBigEndianUint64Bytes := []byte{0xFF, 0xFF, 0xFF, 0xFF, 0xFF, 0xFF, 0xFF, 0xFF}
		startBitCloutLockedBytes = maxBigEndianUint64Bytes
		startProfilePrefix = append(startProfilePrefix, startBitCloutLockedBytes...)
	}

	keyLen := len(_PrefixCreatorBitCloutLockedNanosCreatorPKID) + len(startBitCloutLockedBytes) + btcec.PubKeyBytesLenCompressed
	// We fetch in reverse to get the profiles with the most BitClout locked.
	profileIndexKeys, _, err := DBGetPaginatedKeysAndValuesForPrefix(
		db, startProfilePrefix, _PrefixCreatorBitCloutLockedNanosCreatorPKID, /*validForPrefix*/
		keyLen /*keyLen*/, numToFetch,
		true /*reverse*/, false /*fetchValues*/)
	if err != nil {
		return nil, nil, fmt.Errorf("DBGetPaginatedProfilesByBitCloutLocked: %v", err)
	}

	// Cut the pkids out of the returned keys.
	profilePKIDs := [][]byte{}
	startPKIDIndex := len(_PrefixCreatorBitCloutLockedNanosCreatorPKID) + len(startBitCloutLockedBytes)
	endPKIDIndex := startPKIDIndex + btcec.PubKeyBytesLenCompressed
	for _, profileKeyBytes := range profileIndexKeys {
		currentPKID := make([]byte, btcec.PubKeyBytesLenCompressed)
		copy(currentPKID[:], profileKeyBytes[startPKIDIndex:endPKIDIndex][:])
		profilePKIDs = append(profilePKIDs, currentPKID)
	}

	profilePubKeys := [][]byte{}
	for _, pkidBytes := range profilePKIDs {
		pkid := &PKID{}
		copy(pkid[:], pkidBytes)
		profilePubKeys = append(profilePubKeys, DBGetPublicKeyForPKID(db, pkid))
	}

	if !fetchProfileEntries {
		return profilePubKeys, nil, nil
	}

	// Fetch the ProfileEntries if desired.
	var profileEntries []*ProfileEntry
	for _, profilePKID := range profilePKIDs {
		pkid := &PKID{}
		copy(pkid[:], profilePKID)
		profileEntry := DBGetProfileEntryForPKID(db, pkid)
		if profileEntry == nil {
			return nil, nil, fmt.Errorf("DBGetAllProfilesByLockedBitClout: "+
				"ProfilePKID %v does not have corresponding entry",
				PkToStringBoth(profilePKID))
		}
		profileEntries = append(profileEntries, profileEntry)
	}

	return profilePubKeys, profileEntries, nil
}

// -------------------------------------------------------------------------------------
// Mempool Txn mapping funcions
// <prefix, txn hash BlockHash> -> <*MsgBitCloutTxn>
// -------------------------------------------------------------------------------------

func _dbKeyForMempoolTxn(mempoolTx *MempoolTx) []byte {
	// Make a copy to avoid multiple calls to this function re-using the same slice.
	prefixCopy := append([]byte{}, _PrefixMempoolTxnHashToMsgBitCloutTxn...)
	timeAddedBytes := EncodeUint64(uint64(mempoolTx.Added.UnixNano()))
	key := append(prefixCopy, timeAddedBytes...)
	key = append(key, mempoolTx.Hash[:]...)

	return key
}

func DbPutMempoolTxnWithTxn(txn *badger.Txn, mempoolTx *MempoolTx) error {

	mempoolTxnBytes, err := mempoolTx.Tx.ToBytes(false /*preSignatureBool*/)
	if err != nil {
		return errors.Wrapf(err, "DbPutMempoolTxnWithTxn: Problem encoding mempoolTxn to bytes.")
	}

	if err := txn.Set(_dbKeyForMempoolTxn(mempoolTx), mempoolTxnBytes); err != nil {
		return errors.Wrapf(err, "DbPutMempoolTxnWithTxn: Problem putting mapping for txn hash: %s", mempoolTx.Hash.String())
	}

	return nil
}

func DbPutMempoolTxn(handle *badger.DB, mempoolTx *MempoolTx) error {

	return handle.Update(func(txn *badger.Txn) error {
		return DbPutMempoolTxnWithTxn(txn, mempoolTx)
	})
}

func DbGetMempoolTxnWithTxn(txn *badger.Txn, mempoolTx *MempoolTx) *MsgBitCloutTxn {

	mempoolTxnObj := &MsgBitCloutTxn{}
	mempoolTxnItem, err := txn.Get(_dbKeyForMempoolTxn(mempoolTx))
	if err != nil {
		return nil
	}
	err = mempoolTxnItem.Value(func(valBytes []byte) error {
		return gob.NewDecoder(bytes.NewReader(valBytes)).Decode(mempoolTxnObj)
	})
	if err != nil {
		glog.Errorf("DbGetMempoolTxnWithTxn: Problem reading "+
			"Tx for tx hash %s: %v", mempoolTx.Hash.String(), err)
		return nil
	}
	return mempoolTxnObj
}

func DbGetMempoolTxn(db *badger.DB, mempoolTx *MempoolTx) *MsgBitCloutTxn {
	var ret *MsgBitCloutTxn
	db.View(func(txn *badger.Txn) error {
		ret = DbGetMempoolTxnWithTxn(txn, mempoolTx)
		return nil
	})
	return ret
}

func DbGetAllMempoolTxnsSortedByTimeAdded(handle *badger.DB) (_mempoolTxns []*MsgBitCloutTxn, _error error) {
	_, valuesFound := _enumerateKeysForPrefix(handle, _PrefixMempoolTxnHashToMsgBitCloutTxn)

	mempoolTxns := []*MsgBitCloutTxn{}
	for _, mempoolTxnBytes := range valuesFound {
		mempoolTxn := &MsgBitCloutTxn{}
		err := mempoolTxn.FromBytes(mempoolTxnBytes)
		if err != nil {
			return nil, errors.Wrapf(err, "DbGetAllMempoolTxnsSortedByTimeAdded: failed to decode mempoolTxnBytes.")
		}
		mempoolTxns = append(mempoolTxns, mempoolTxn)
	}

	// We don't need to sort the transactions because the DB keys include the time added and
	// are therefore retrieved from badger in order.

	return mempoolTxns, nil
}

func DbDeleteAllMempoolTxnsWithTxn(txn *badger.Txn) error {
	txnKeysFound, _, err := _enumerateKeysForPrefixWithTxn(txn, _PrefixMempoolTxnHashToMsgBitCloutTxn)
	if err != nil {
		return errors.Wrapf(err, "DbDeleteAllMempoolTxnsWithTxn: ")
	}

	for _, txnKey := range txnKeysFound {
		err := DbDeleteMempoolTxnKeyWithTxn(txn, txnKey)
		if err != nil {
			return errors.Wrapf(err, "DbDeleteAllMempoolTxMappings: Deleting mempool txnKey failed.")
		}
	}

	return nil
}

func FlushMempoolToDbWithTxn(txn *badger.Txn, allTxns []*MempoolTx) error {
	for _, mempoolTx := range allTxns {
		err := DbPutMempoolTxnWithTxn(txn, mempoolTx)
		if err != nil {
			return errors.Wrapf(err, "FlushMempoolToDb: Putting "+
				"mempool tx hash %s failed.", mempoolTx.Hash.String())
		}
	}

	return nil
}

func FlushMempoolToDb(handle *badger.DB, allTxns []*MempoolTx) error {
	err := handle.Update(func(txn *badger.Txn) error {
		return FlushMempoolToDbWithTxn(txn, allTxns)
	})
	if err != nil {
		return err
	}

	return nil
}

func DbDeleteAllMempoolTxns(handle *badger.DB) error {
	handle.Update(func(txn *badger.Txn) error {
		return DbDeleteAllMempoolTxnsWithTxn(txn)
	})

	return nil
}

func DbDeleteMempoolTxnWithTxn(txn *badger.Txn, mempoolTx *MempoolTx) error {

	// When a mapping exists, delete it.
	if err := txn.Delete(_dbKeyForMempoolTxn(mempoolTx)); err != nil {
		return errors.Wrapf(err, "DbDeleteMempoolTxMappingWithTxn: Deleting "+
			"mempool tx key failed.")
	}

	return nil
}

func DbDeleteMempoolTxn(handle *badger.DB, mempoolTx *MempoolTx) error {
	return handle.Update(func(txn *badger.Txn) error {
		return DbDeleteMempoolTxnWithTxn(txn, mempoolTx)
	})
}

func DbDeleteMempoolTxnKey(handle *badger.DB, txnKey []byte) error {
	return handle.Update(func(txn *badger.Txn) error {
		return DbDeleteMempoolTxnKeyWithTxn(txn, txnKey)
	})
}

func DbDeleteMempoolTxnKeyWithTxn(txn *badger.Txn, txnKey []byte) error {

	// When a mapping exists, delete it.
	if err := txn.Delete(txnKey); err != nil {
		return errors.Wrapf(err, "DbDeleteMempoolTxMappingWithTxn: Deleting "+
			"mempool tx key failed.")
	}

	return nil
}

func LogDBSummarySnapshot(db *badger.DB) {
	keyCountMap := make(map[byte]int)
	for prefixByte := byte(0); prefixByte < byte(40); prefixByte++ {
		keysForPrefix, _ := EnumerateKeysForPrefix(db, []byte{prefixByte})
		keyCountMap[prefixByte] = len(keysForPrefix)
	}
	glog.Info(spew.Printf("LogDBSummarySnapshot: Current DB summary snapshot: %v", keyCountMap))
}

func StartDBSummarySnapshots(db *badger.DB) {
	// Periodically count the number of keys for each prefix in the DB and log.
	go func() {
		for {
			// Figure out how many keys there are for each prefix and log.
			glog.Info("StartDBSummarySnapshots: Counting DB keys...")
			LogDBSummarySnapshot(db)
			time.Sleep(30 * time.Second)
		}
	}()
}<|MERGE_RESOLUTION|>--- conflicted
+++ resolved
@@ -3151,11 +3151,8 @@
 	FeeNanos         uint64
 	UtxoOpsDump      string
 	UtxoOps          []*UtxoOperation
-<<<<<<< HEAD
-=======
 	DiamondLevel     int64
 	PostHashHex      string
->>>>>>> 1eed835e
 }
 type BitcoinExchangeTxindexMetadata struct {
 	BitcoinSpendAddress string
