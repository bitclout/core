package lib

import (
	"bytes"
	"crypto/rand"
	"encoding/binary"
	"encoding/hex"
	"encoding/json"
	"fmt"
	"io"
	"log"
	"math"
	"math/big"
	"path/filepath"
	"reflect"
	"sort"
	"strings"
	"time"

	"github.com/google/uuid"

	"github.com/holiman/uint256"

	"github.com/btcsuite/btcd/btcec"
	"github.com/davecgh/go-spew/spew"
	"github.com/dgraph-io/badger/v3"
	"github.com/golang/glog"
	"github.com/pkg/errors"
)

// This file contains all of the functions that interact with the database.

const (
	// BadgerDbFolder is the subfolder in the config dir where we
	// store the badgerdb database by default.
	BadgerDbFolder = "badgerdb"
	MaxPrefixLen   = 1
	// This string is added as a subdirectory of --data-dir flag that contains
	// everything our node is doing. We use it in order to force a "fresh sync"
	// of a node when making major updates. Not having this structure would
	// require node operators like Coinbase to change their --data-dir flag when
	// deploying a non-backwards-compatible version of the node.
	DBVersionString = "v-00000"
)

// -------------------------------------------------------------------------------------
// DB Prefixes
// -------------------------------------------------------------------------------------

// Prefixes is a static variable that contains all the parsed prefix_id values. We use the
// Prefixes var when fetching prefixes to avoid parsing the prefix_id tags every time.
var Prefixes = GetPrefixes()

// StatePrefixes is a static variable that allows us to quickly fetch state-related prefixes. We make
// the distinction between state and non-state prefixes for hyper sync, where the node is only syncing
// state prefixes. This significantly speeds up the syncing process and the node will still work properly.
var StatePrefixes = GetStatePrefixes()

type DBPrefixes struct {
	// The key prefixes for the key-value database. To store a particular
	// type of data, we create a key prefix and store all those types of
	// data with a key prefixed by that key prefix.
	// Bitcoin does a similar thing that you can see at this link:
	// https://bitcoin.stackexchange.com/questions/28168/what-are-the-keys-used-in-the-blockchain-leveldb-ie-what-are-the-keyvalue-pair

	// The prefix for the block index:
	// Key format: <prefix_id, hash BlockHash>
	// Value format: serialized MsgDeSoBlock
	PrefixBlockHashToBlock []byte `prefix_id:"[0]" core_state:"true"`

	// The prefix for the node index that we use to reconstruct the block tree.
	// Storing the height in big-endian byte order allows us to read in all the
	// blocks in height-sorted order from the db and construct the block tree by connecting
	// nodes to their parents as we go.
	//
	// Key format: <prefix_id, height uint32 (big-endian), hash BlockHash>
	// Value format: serialized BlockNode
	PrefixHeightHashToNodeInfo        []byte `prefix_id:"[1]"`
	PrefixBitcoinHeightHashToNodeInfo []byte `prefix_id:"[2]"`

	// We store the hash of the node that is the current tip of the main chain.
	// This key is used to look it up.
	// Value format: BlockHash
	PrefixBestDeSoBlockHash []byte `prefix_id:"[3]"`

	PrefixBestBitcoinHeaderHash []byte `prefix_id:"[4]"`

	// Utxo table.
	// <prefix_id, txid BlockHash, output_index uint64> -> UtxoEntry
	PrefixUtxoKeyToUtxoEntry []byte `prefix_id:"[5]" is_state:"true"`
	// <prefix_id, pubKey [33]byte, utxoKey< txid BlockHash, index uint32 >> -> <>
	PrefixPubKeyUtxoKey []byte `prefix_id:"[7]" is_state:"true"`
	// The number of utxo entries in the database.
	PrefixUtxoNumEntries []byte `prefix_id:"[8]" is_state:"true"`
	// Utxo operations table.
	// This table contains, for each blockhash on the main chain, the UtxoOperations
	// that were applied by this block. To roll back the block, one must loop through
	// the UtxoOperations for a particular block backwards and invert them.
	//
	// <prefix_id, hash *BlockHash > -> < serialized [][]UtxoOperation using custom encoding >
	PrefixBlockHashToUtxoOperations []byte `prefix_id:"[9]" core_state:"true"`
	// The below are mappings related to the validation of BitcoinExchange transactions.
	//
	// The number of nanos that has been purchased thus far.
	PrefixNanosPurchased []byte `prefix_id:"[10]" is_state:"true"`
	// How much Bitcoin is work in USD cents.
	PrefixUSDCentsPerBitcoinExchangeRate []byte `prefix_id:"[27]" is_state:"true"`
	// <prefix_id, key> -> <GlobalParamsEntry encoded>
	PrefixGlobalParams []byte `prefix_id:"[40]" is_state:"true"`

	// The prefix for the Bitcoin TxID map. If a key is set for a TxID that means this
	// particular TxID has been processed as part of a BitcoinExchange transaction. If
	// no key is set for a TxID that means it has not been processed (and thus it can be
	// used to create new nanos).
	// <prefix_id, BitcoinTxID BlockHash> -> <nothing>
	PrefixBitcoinBurnTxIDs []byte `prefix_id:"[11]" is_state:"true"`
	// Messages are indexed by the public key of their senders and receivers. If
	// a message sends from pkFrom to pkTo then there will be two separate entries,
	// one for pkFrom and one for pkTo. The exact format is as follows:
	// <public key (33 bytes) || uint64 big-endian> -> <MessageEntry>
	PrefixPublicKeyTimestampToPrivateMessage []byte `prefix_id:"[12]" is_state:"true" core_state:"true"`

	// Tracks the tip of the transaction index. This is used to determine
	// which blocks need to be processed in order to update the index.
	PrefixTransactionIndexTip []byte `prefix_id:"[14]" is_txindex:"true"`
	// <prefix_id, transactionID BlockHash> -> <TransactionMetadata struct>
	PrefixTransactionIDToMetadata []byte `prefix_id:"[15]" is_txindex:"true"`
	// <prefix_id, publicKey []byte, index uint32> -> <txid BlockHash>
	PrefixPublicKeyIndexToTransactionIDs []byte `prefix_id:"[16]" is_txindex:"true"`
	// <prefix_id, publicKey []byte> -> <index uint32>
	PrefixPublicKeyToNextIndex []byte `prefix_id:"[42]" is_txindex:"true"`

	// Main post index.
	// <prefix_id, PostHash BlockHash> -> PostEntry
	PrefixPostHashToPostEntry []byte `prefix_id:"[17]" is_state:"true" core_state:"true"`
	// Post sorts
	// <prefix_id, publicKey [33]byte, PostHash> -> <>
	PrefixPosterPublicKeyPostHash []byte `prefix_id:"[18]" is_state:"true"`

	// <prefix_id, tstampNanos uint64, PostHash> -> <>
	PrefixTstampNanosPostHash []byte `prefix_id:"[19]" is_state:"true"`
	// <prefix_id, creatorbps uint64, PostHash> -> <>
	PrefixCreatorBpsPostHash []byte `prefix_id:"[20]" is_state:"true"`
	// <prefix_id, multiplebps uint64, PostHash> -> <>
	PrefixMultipleBpsPostHash []byte `prefix_id:"[21]" is_state:"true"`
	// Comments are just posts that have their ParentStakeID set, and
	// so we have a separate index that allows us to return all the
	// comments for a given StakeID
	// <prefix_id, parent stakeID [33]byte, tstampnanos uint64, post hash> -> <>
	PrefixCommentParentStakeIDToPostHash []byte `prefix_id:"[22]" is_state:"true"`

	// Main profile index
	// <prefix_id, PKID [33]byte> -> ProfileEntry
	PrefixPKIDToProfileEntry []byte `prefix_id:"[23]" is_state:"true" core_state:"true"`
	// Profile sorts
	// For username, we set the PKID as a value since the username is not fixed width.
	// We always lowercase usernames when using them as map keys in order to make
	// all uniqueness checks case-insensitive
	// <prefix_id, username> -> <PKID>
	PrefixProfileUsernameToPKID []byte `prefix_id:"[25]" is_state:"true"`
	// This allows us to sort the profiles by the value of their coin (since
	// the amount of DeSo locked in a profile is proportional to coin price).
	PrefixCreatorDeSoLockedNanosCreatorPKID []byte `prefix_id:"[32]" is_state:"true"`
	// The StakeID is a post hash for posts and a public key for users.
	// <prefix_id, StakeIDType, AmountNanos uint64, StakeID [var]byte> -> <>
	PrefixStakeIDTypeAmountStakeIDIndex []byte `prefix_id:"[26]" is_state:"true"`

	// Prefixes for follows:
	// <prefix_id, follower PKID [33]byte, followed PKID [33]byte> -> <>
	// <prefix_id, followed PKID [33]byte, follower PKID [33]byte> -> <>
	PrefixFollowerPKIDToFollowedPKID []byte `prefix_id:"[28]" is_state:"true" core_state:"true"`
	PrefixFollowedPKIDToFollowerPKID []byte `prefix_id:"[29]" is_state:"true"`

	// Prefixes for likes:
	// <prefix_id, user pub key [33]byte, liked post hash [32]byte> -> <>
	// <prefix_id, post hash [32]byte, user pub key [33]byte> -> <>
	PrefixLikerPubKeyToLikedPostHash []byte `prefix_id:"[30]" is_state:"true" core_state:"true"`
	PrefixLikedPostHashToLikerPubKey []byte `prefix_id:"[31]" is_state:"true"`

	// Prefixes for creator coin fields:
	// <prefix_id, HODLer PKID [33]byte, creator PKID [33]byte> -> <BalanceEntry>
	// <prefix_id, creator PKID [33]byte, HODLer PKID [33]byte> -> <BalanceEntry>
	PrefixHODLerPKIDCreatorPKIDToBalanceEntry []byte `prefix_id:"[33]" is_state:"true"`
	PrefixCreatorPKIDHODLerPKIDToBalanceEntry []byte `prefix_id:"[34]" is_state:"true" core_state:"true"`

	PrefixPosterPublicKeyTimestampPostHash []byte `prefix_id:"[35]" is_state:"true"`
	// If no mapping exists for a particular public key, then the PKID is simply
	// the public key itself.
	// <prefix_id, [33]byte> -> <PKID [33]byte>
	PrefixPublicKeyToPKID []byte `prefix_id:"[36]" is_state:"true" core_state:"true"`
	// <prefix_id, PKID [33]byte> -> <PublicKey [33]byte>
	PrefixPKIDToPublicKey []byte `prefix_id:"[37]" is_state:"true"`
	// Prefix for storing mempool transactions in badger. These stored transactions are
	// used to restore the state of a node after it is shutdown.
	// <prefix_id, tx hash BlockHash> -> <*MsgDeSoTxn>
	PrefixMempoolTxnHashToMsgDeSoTxn []byte `prefix_id:"[38]"`

	// Prefixes for Reposts:
	// <prefix_id, user pub key [39]byte, reposted post hash [39]byte> -> RepostEntry
	PrefixReposterPubKeyRepostedPostHashToRepostPostHash []byte `prefix_id:"[39]" is_state:"true"`
	// Prefixes for diamonds:
	//  <prefix_id, DiamondReceiverPKID [33]byte, DiamondSenderPKID [33]byte, posthash> -> <DiamondEntry>
	//  <prefix_id, DiamondSenderPKID [33]byte, DiamondReceiverPKID [33]byte, posthash> -> <DiamondEntry>
	PrefixDiamondReceiverPKIDDiamondSenderPKIDPostHash []byte `prefix_id:"[41]" is_state:"true"`
	PrefixDiamondSenderPKIDDiamondReceiverPKIDPostHash []byte `prefix_id:"[43]" is_state:"true" core_state:"true"`
	// Public keys that have been restricted from signing blocks.
	// <prefix_id, ForbiddenPublicKey [33]byte> -> <>
	PrefixForbiddenBlockSignaturePubKeys []byte `prefix_id:"[44]" is_state:"true"`

	// These indexes are used in order to fetch the pub keys of users that liked or diamonded a post.
	// 		Reposts: <prefix_id, RepostedPostHash, ReposterPubKey> -> <>
	// 		Quote Reposts: <prefix_id, RepostedPostHash, ReposterPubKey, RepostPostHash> -> <>
	// 		Diamonds: <prefix_id, DiamondedPostHash, DiamonderPubKey [33]byte, DiamondLevel (uint64)> -> <>
	PrefixRepostedPostHashReposterPubKey               []byte `prefix_id:"[45]" is_state:"true"`
	PrefixRepostedPostHashReposterPubKeyRepostPostHash []byte `prefix_id:"[46]" is_state:"true"`
	PrefixDiamondedPostHashDiamonderPKIDDiamondLevel   []byte `prefix_id:"[47]" is_state:"true"`
	// Prefixes for NFT ownership:
	// 	<prefix_id, NFTPostHash [32]byte, SerialNumber uint64> -> NFTEntry
	PrefixPostHashSerialNumberToNFTEntry []byte `prefix_id:"[48]" is_state:"true" core_state:"true"`
	//  <prefix_id, PKID [33]byte, IsForSale bool, BidAmountNanos uint64, NFTPostHash[32]byte, SerialNumber uint64> -> NFTEntry
	PrefixPKIDIsForSaleBidAmountNanosPostHashSerialNumberToNFTEntry []byte `prefix_id:"[49]" is_state:"true"`
	// Prefixes for NFT bids:
	//  <prefix_id, NFTPostHash [32]byte, SerialNumber uint64, BidNanos uint64, PKID [33]byte> -> <>
	PrefixPostHashSerialNumberBidNanosBidderPKID []byte `prefix_id:"[50]" is_state:"true" core_state:"true"`
	//  <prefix_id, BidderPKID [33]byte, NFTPostHash [32]byte, SerialNumber uint64> -> <BidNanos uint64>
	PrefixBidderPKIDPostHashSerialNumberToBidNanos []byte `prefix_id:"[51]" is_state:"true"`

	// <prefix_id, PublicKey [33]byte> -> uint64
	PrefixPublicKeyToDeSoBalanceNanos []byte `prefix_id:"[52]" is_state:"true" core_state:"true"`

	// Block reward prefix:
	//   - This index is needed because block rewards take N blocks to mature, which means we need
	//     a way to deduct them from balance calculations until that point. Without this index, it
	//     would be impossible to figure out which of a user's UTXOs have yet to mature.
	//   - Schema: <prefix_id, hash BlockHash> -> <pubKey [33]byte, uint64 blockRewardNanos>
	PrefixPublicKeyBlockHashToBlockReward []byte `prefix_id:"[53]" is_state:"true"`

	// Prefix for NFT accepted bid entries:
	//   - Note: this index uses a slice to track the history of winning bids for an NFT. It is
	//     not core to consensus and should not be relied upon as it could get inefficient.
	//   - Schema: <prefix_id>, NFTPostHash [32]byte, SerialNumber uint64 -> []NFTBidEntry
	PrefixPostHashSerialNumberToAcceptedBidEntries []byte `prefix_id:"[54]" is_state:"true"`

	// Prefixes for DAO coin fields:
	// <prefix, HODLer PKID [33]byte, creator PKID [33]byte> -> <BalanceEntry>
	// <prefix, creator PKID [33]byte, HODLer PKID [33]byte> -> <BalanceEntry>
	PrefixHODLerPKIDCreatorPKIDToDAOCoinBalanceEntry []byte `prefix_id:"[55]" is_state:"true" core_state:"true"`
	PrefixCreatorPKIDHODLerPKIDToDAOCoinBalanceEntry []byte `prefix_id:"[56]" is_state:"true"`

	// Prefix for MessagingGroupEntries indexed by OwnerPublicKey and GroupKeyName:
	//
	// * This index is used to store information about messaging groups. A group is indexed
	//   by the "owner" public key of the user who created the group and the key
	//   name the owner selected when creating the group (can be anything, user-defined).
	//
	// * Groups can have members that all use a shared key to communicate. In this case,
	//   the MessagingGroupEntry will contain the metadata required for each participant to
	//   compute the shared key.
	//
	// * Groups can also consist of a single person, and this is useful for "registering"
	//   a key so that other people can message you. Generally, every user has a mapping of
	//   the form:
	//   - <OwnerPublicKey, "default-key"> -> MessagingGroupEntry
	//   This "singleton" group is used to register a default key so that people can
	//   message this user. Allowing users to register default keys on-chain in this way is required
	//   to make it so that messages can be decrypted on mobile devices, where apps do not have
	//   easy access to the owner key for decrypting messages.
	//
	// <prefix, AccessGroupOwnerPublicKey [33]byte, GroupKeyName [32]byte> -> <MessagingGroupEntry>
	PrefixMessagingGroupEntriesByOwnerPubKeyAndGroupKeyName []byte `prefix_id:"[57]" is_state:"true"`

	// Prefix for Message MessagingGroupMembers:
	//
	// * For each group that a user is a member of, we store a value in this index of
	//   the form:
	//   - <OwnerPublicKey for user, GroupMessagingPublicKey> -> <HackedMessagingGroupEntry>
	//   The value needs to contain enough information to allow us to look up the
	//   group's metatdata in the _PrefixMessagingGroupEntriesByOwnerPubKeyAndGroupKeyName index. It's also convenient for
	//   the value to contain the encrypted messaging key for the user so that we can
	//   decrypt messages for this user *without* looking up the group.
	//
	// * HackedMessagingGroupEntry is a MessagingGroupEntry that we overload to store
	// 	 information on a member of a group. We couldn't use the MessagingGroupMember
	//   because we wanted to store additional information that "back-references" the
	//   MessagingGroupEntry for this group.
	//
	// * Note that GroupMessagingPublicKey != AccessGroupOwnerPublicKey. For this index
	//   it was convenient for various reasons to put the messaging public key into
	//   the index rather than the group owner's public key. This becomes clear if
	//   you read all the fetching code around this index.
	//
	// <prefix, OwnerPublicKey [33]byte, GroupMessagingPublicKey [33]byte> -> <HackedMessagingKeyEntry>
	PrefixMessagingGroupMetadataByMemberPubKeyAndGroupMessagingPubKey []byte `prefix_id:"[58]" is_state:"true"`

	// Prefix for Authorize Derived Key transactions:
	// 		<prefix_id, OwnerPublicKey [33]byte, DerivedPublicKey [33]byte> -> <DerivedKeyEntry>
	PrefixAuthorizeDerivedKey []byte `prefix_id:"[59]" is_state:"true" core_state:"true"`

	// Prefixes for DAO coin limit orders
	// This index powers the order book.
	// <
	//   _PrefixDAOCoinLimitOrder
	//   BuyingDAOCoinCreatorPKID [33]byte
	//   SellingDAOCoinCreatorPKID [33]byte
	//   ScaledExchangeRateCoinsToSellPerCoinToBuy [32]byte
	//   BlockHeight [32]byte
	//   OrderID [32]byte
	// > -> <DAOCoinLimitOrderEntry>
	//
	// This index allows users to query for their open orders.
	// <
	//   _PrefixDAOCoinLimitOrderByTransactorPKID
	//   TransactorPKID [33]byte
	//   BuyingDAOCoinCreatorPKID [33]byte
	//   SellingDAOCoinCreatorPKID [33]byte
	//   OrderID [32]byte
	// > -> <DAOCoinLimitOrderEntry>
	//
	// This index allows users to query for a single order by ID.
	// This is useful in e.g. cancelling an order.
	// <
	//   _PrefixDAOCoinLimitOrderByOrderID
	//   OrderID [32]byte
	// > -> <DAOCoinLimitOrderEntry>
	PrefixDAOCoinLimitOrder                 []byte `prefix_id:"[60]" is_state:"true" core_state:"true"`
	PrefixDAOCoinLimitOrderByTransactorPKID []byte `prefix_id:"[61]" is_state:"true"`
	PrefixDAOCoinLimitOrderByOrderID        []byte `prefix_id:"[62]" is_state:"true"`

	// User Association prefixes
	// PrefixUserAssociationByID:
	//  <
	//   PrefixUserAssociationByID
	//   AssociationID [32]byte
	//  > -> < UserAssociationEntry >
	PrefixUserAssociationByID []byte `prefix_id:"[63]" is_state:"true" core_state:"true"`
	// PrefixUserAssociationByTransactor:
	//  <
	//   PrefixUserAssociationByTransactor
	//   TransactorPKID [33]byte
	//   AssociationType + NULL TERMINATOR byte
	//   AssociationValue + NULL TERMINATOR byte
	//   TargetUserPKID [33]byte
	//   AppPKID [33]byte
	//  > -> < AssociationID > # note: AssociationID is a BlockHash type
	PrefixUserAssociationByTransactor []byte `prefix_id:"[64]" is_state:"true"`
	// PrefixUserAssociationByUsers:
	//  <
	//   PrefixUserAssociationByUsers
	//   TransactorPKID [33]byte
	//   TargetUserPKID [33]byte
	//   AssociationType + NULL TERMINATOR byte
	//   AssociationValue + NULL TERMINATOR byte
	//   AppPKID [33]byte
	//  > -> < AssociationID > # note: AssociationID is a BlockHash type
	PrefixUserAssociationByTargetUser []byte `prefix_id:"[65]" is_state:"true"`
	// PrefixUserAssociationByTargetUser
	//  <
	//   PrefixUserAssociationByTargerUser
	//   TargetUserPKID [33]byte
	//   AssociationType + NULL TERMINATOR byte
	//   AssociationValue + NULL TERMINATOR byte
	//   TransactorPKID [33]byte
	//   AppPKID [33]byte
	//  > -> < AssociationID > # note: Association is a BlockHash type
	PrefixUserAssociationByUsers []byte `prefix_id:"[66]" is_state:"true"`

	// Post Association prefixes
	// PrefixPostAssociationByID
	//  <
	//   PrefixPostAssociationByID
	//   AssociationID [32]byte
	//  > -> < PostAssociationEntry >
	PrefixPostAssociationByID []byte `prefix_id:"[67]" is_state:"true" core_state:"true"`
	// PrefixPostAssociationByTransactor
	//  <
	//   PrefixPostAssociationByTransactor
	//   TransactorPKID [33]byte
	//   AssociationType + NULL TERMINATOR byte
	//   AssociationValue + NULL TERMINATOR byte
	//   PostHash [32]byte
	//   AppPKID [33]byte
	// > -> < AssociationID > # note: AssociationID is a BlockHash type
	PrefixPostAssociationByTransactor []byte `prefix_id:"[68]" is_state:"true"`
	// PrefixPostAssociationByPost
	//  <
	//   PostHash [32]byte
	//   AssociationType + NULL TERMINATOR byte
	//   AssociationValue + NULL TERMINATOR byte
	//   TransactorPKID [33]byte
	//   AppPKID [33]byte
	//  > -> < AssociationID > # note: AssociationID is a BlockHash type
	PrefixPostAssociationByPost []byte `prefix_id:"[69]" is_state:"true"`
	// PrefixPostAssociationByType
	//  <
	//   AssociationType + NULL TERMINATOR byte
	//   AssociationValue + NULL TERMINATOR byte
	//   PostHash [32]byte
	//   TransactorPKID [33]byte
	//   AppPKID [33]byte
	//  > -> < AssociationID > # note: AssociationID is a BlockHash type
	PrefixPostAssociationByType []byte `prefix_id:"[70]" is_state:"true"`

	// Prefix for MessagingGroupEntries indexed by AccessGroupOwnerPublicKey and GroupKeyName:
	//
	// * This index is used to store information about messaging groups. A group is indexed
	//   by the "owner" public key of the user who created the group and the key
	//   name the owner selected when creating the group (can be anything, user-defined).
	//
	// * Groups can have members that all use a shared key to communicate. In this case,
	//   the MessagingGroupEntry will contain the metadata required for each participant to
	//   compute the shared key.
	//
	// * Groups can also consist of a single person, and this is useful for "registering"
	//   a key so that other people can message you. Generally, every user has a default mapping of
	//   the form:
	//   - <AccessGroupOwnerPublicKey, "default-key"> -> AccessGroupEntry
	//   This "singleton" group is used to register a default key so that people can
	//   message this user in the form of traditional DMs. Allowing users to register default keys on-chain in this
	//   way is required to make it so that messages can be decrypted on mobile devices, where apps do not have
	//   easy access to the owner key for decrypting messages.
	//
	// <prefix, AccessGroupOwnerPublicKey [33]byte, GroupKeyName [32]byte> -> <AccessGroupEntry>
	PrefixAccessGroupEntriesByAccessGroupId []byte `prefix_id:"[71]" is_state:"true" core_state:"true"`

	// This prefix is used to store all mappings for access group members. The group owner has a
	// special-case mapping with <groupOwnerPk, groupOwnerPk, groupName> and then everybody else has
	// <memberPk, groupOwnerPk, groupName>. We don't need to store members in a group entry anymore since
	// we can just iterate over the members in the group membership index here. This saves us a lot of space
	// and makes it easier to add and remove members from groups.
	//
	// * Note that as mentioned above, there is a special case where AccessGroupMemberPublicKey == AccessGroupOwnerPublicKey.
	//   For this index it was convenient for various reasons to automatically save an entry
	//   with such a key in the db whenever a user registers a group. This becomes clear if
	//   you read all the fetching code around this index. Particularly functions containing
	//   the 'owner' keyword. This is not a bug, it's a feature because we might want an owner to be a member
	//   of their own group for various reasons:
	//   - To be able to read messages sent to the group if the group was created with a derived key.
	//   - To be able to fetch all groups that a user is a member of (including groups that
	//     they own). This is especially useful for allowing the Backend API to fetch all groups for a user.
	//
	// New <GroupMembershipIndex> :
	// <prefix, AccessGroupMemberPublicKey [33]byte, AccessGroupOwnerPublicKey [33]byte, GroupKeyName [32]byte> -> <AccessGroupMemberEntry>
	PrefixAccessGroupMembershipIndex []byte `prefix_id:"[72]" is_state:"true" core_state:"true"`

	// Prefix for enumerating all the members of a group. Note that the previous index allows us to
	// answer the question, "what groups is this person a member of?" while this index allows us to
	// answer "who are the members of this particular group?"
	// <prefix, AccessGroupOwnerPublicKey [33]byte, GroupKeyName [32]byte, AccessGroupMemberPublicKey [33]byte>
	//		-> <AccessGroupMemberEnumerationEntry>
	PrefixAccessGroupMemberEnumerationIndex []byte `prefix_id:"[73]" is_state:"true"`

	// PrefixGroupChatMessagesIndex is modified by the NewMessage transaction and is used to store group chat
	// NewMessageEntry objects for each message sent to a group chat. The index has the following structure:
	// 	<prefix, AccessGroupOwnerPublicKey, AccessGroupKeyName, TimestampNanos> -> <NewMessageEntry>
	PrefixGroupChatMessagesIndex []byte `prefix_id:"[74]" is_state:"true" core_state:"true"`

	// PrefixDmMessagesIndex is modified by the NewMessage transaction and is used to store NewMessageEntry objects for
	// each message sent to a Dm thread. It answers the question: "Give me all the messages between these two users."
	// The index has the following structure:
	// 	<prefix, MinorAccessGroupOwnerPublicKey, MinorAccessGroupKeyName,
	//		MajorAccessGroupOwnerPublicKey, MajorAccessGroupKeyName, TimestampNanos> -> <NewMessageEntry>
	// The Minor/Major distinction is used to deterministically map the two accessGroupIds of message's sender/recipient
	// into a single pair based on the lexicographical ordering of the two accessGroupIds. This is done to ensure that
	// both sides of the conversation have the same key for the same conversation, and we can store just a single message.
	PrefixDmMessagesIndex []byte `prefix_id:"[75]" is_state:"true"`

	// PrefixDmThreadIndex is modified by the NewMessage transaction and is used to store a DmThreadEntry
	// for each existing dm thread. It answers the question: "Give me all the threads for a particular user."
	// The index has the following structure:
	// 	<prefix, UserAccessGroupOwnerPublicKey, UserAccessGroupKeyName,
	//		PartyAccessGroupOwnerPublicKey, PartyAccessGroupKeyName> -> <DmThreadEntry>
	// It's worth noting that two of these entries are stored for each Dm thread, one being the inverse of the other.
	PrefixDmThreadIndex []byte `prefix_id:"[76]" is_state:"true"`

	// PrefixNoncePKIDIndex is used to track unexpired nonces. Each nonce is uniquely identified by its expiration block
	// height, the PKID of the user who created it, and a partial ID that is unique to the nonce. The partial ID is any
	// random uint64.
	// The index has the following structure:
	// 	<prefix, expirationBlockHeight, PKID, partialID> -> <>
	PrefixNoncePKIDIndex []byte `prefix_id:"[77]" is_state:"true"`

	// PrefixTxnHashToTxn is used to store transactions that have been processed by the node. This isn't actually stored
	// in badger, but is tracked by state syncer when processing mempool transactions.
	// The index has the following structure:
	// 	<prefix, txnHash> -> <Transaction>
	PrefixTxnHashToTxn []byte `prefix_id:"[78]" core_state:"true"`

	// PrefixTxnHashToUtxoOps is used to store UtxoOps for transactions that have been processed by the node.
	// This isn't actually stored in badger, but is tracked by state syncer when processing mempool transactions.
	PrefixTxnHashToUtxoOps []byte `prefix_id:"[79]" core_state:"true"`

	// PrefixValidatorByPKID: Retrieve a validator by PKID.
	// Prefix, <ValidatorPKID [33]byte> -> ValidatorEntry
	PrefixValidatorByPKID []byte `prefix_id:"[80]" is_state:"true"`

	// PrefixValidatorByStatusAndStakeAmount: Retrieve the top N active validators by stake.
	// Prefix, <Status uint8>, <TotalStakeAmountNanos *uint256.Int>, <ValidatorPKID [33]byte> -> nil
	// Note that we save space by storing a nil value and parsing the ValidatorPKID from the key.
	PrefixValidatorByStatusAndStakeAmount []byte `prefix_id:"[81]" is_state:"true"`

	// PrefixStakeByValidatorAndStaker: Retrieve a StakeEntry.
	// Prefix, <ValidatorPKID [33]byte>, <StakerPKID [33]byte> -> StakeEntry
	PrefixStakeByValidatorAndStaker []byte `prefix_id:"[82]" is_state:"true"`

	// PrefixStakeByStakeAmount: Retrieve the top N stake entries by stake amount.
	// Prefix, <TotalStakeAmountNanos *uint256.Int>, <ValidatorPKID [33]byte>, <StakerPKID [33]byte> -> nil
	PrefixStakeByStakeAmount []byte `prefix_id:"[83]" is_state:"true"`

	// PrefixLockedStakeByValidatorAndStakerAndLockedAt: Retrieve a LockedStakeEntry.
	// Prefix, <ValidatorPKID [33]byte>, <StakerPKID [33]byte>, <LockedAtEpochNumber uint64> -> LockedStakeEntry
	//
	// The way staking works is that staking to a validator is instant and creates a StakeEntry
	// immediately, but UNstaking from a validator has a "cooldown" period before the funds
	// are returned to the user. This cooldown period is implemented in Unstake by decrementing
	// from the StakeEntry and creating a new LockedStakeEntry with the amount being unstaked.
	// the LockedStakeEntry has a LockedAtEpochNumber indicating when the Unstake occurred. This
	// allows the user to then call a *second* Unlock txn to pull the LockedStake into their
	// wallet balance after enough epochs have passed since LockedAtEpochNumber.
	//
	// Below is an example:
	// - User stakes 100 DESO to a validator. A StakeEntry is created containing 100 DESO.
	// - User unstakes 25 DESO at epoch 123. The StakeEntry is decremented to 75 DESO and a
	//   LockedStakeEntry is created containing:
	//   * <LockedStakeAmount=25 DESO, LockedAtEpochNumber=123>
	// - Suppose the cooldown period is 3 epochs. If the user tries to call UnlockStake at
	//   epoch 124, for example, which is one epoch after they called Unstake, the call will
	//   fail because (CurrentEpoch - LockedAtEpockNumber) = 124 - 123 = 1, which is less
	//   than cooldown = 3.
	// - After 3 epochs have passed, however, the UnlockStake transaction will work. For
	//   example, suppose the user calls UnlockStake at spoch 133. Now, we have
	//   (CurrentEpoch - LockedAtEpochNumber) = 133 - 123 = 10, which is greater than
	//   cooldown=3. Thus the UnlockStake will succeed, which will result in the
	//   LockedStakeEntry being deleted and 25 DESO being added to the user's balance.
	PrefixLockedStakeByValidatorAndStakerAndLockedAt []byte `prefix_id:"[84]" is_state:"true"`

	// PrefixCurrentEpoch: Retrieve the current EpochEntry.
	// Prefix -> EpochEntry
	PrefixCurrentEpoch []byte `prefix_id:"[85]" is_state:"true"`

	// PrefixCurrentRandomSeedHash: Retrieve the current RandomSeedHash.
	// Prefix -> <RandomSeedHash [32]byte>.
	PrefixCurrentRandomSeedHash []byte `prefix_id:"[86]" is_state:"true"`

	// PrefixSnapshotGlobalParamsEntry: Retrieve a snapshot GlobalParamsEntry by SnapshotAtEpochNumber.
	// Prefix, <SnapshotAtEpochNumber uint64> -> *GlobalParamsEntry
	PrefixSnapshotGlobalParamsEntry []byte `prefix_id:"[87]" is_state:"true"`

	// PrefixSnapshotValidatorSetByPKID: Retrieve a ValidatorEntry from a snapshot validator set by
	// <SnapshotAtEpochNumber, PKID>.
	// Prefix, <SnapshotAtEpochNumber uint64>, <ValidatorPKID [33]byte> -> *ValidatorEntry
	PrefixSnapshotValidatorSetByPKID []byte `prefix_id:"[88]" is_state:"true"`

	// PrefixSnapshotValidatorSetByStakeAmount: Retrieve stake-ordered ValidatorEntries from a snapshot validator set
	// by SnapshotAtEpochNumber.
	// Prefix, <SnapshotAtEpochNumber uint64>, <TotalStakeAmountNanos *uint256.Int>, <ValidatorPKID [33]byte> -> nil
	// Note: we parse the ValidatorPKID from the key and the value is nil to save space.
	PrefixSnapshotValidatorSetByStakeAmount []byte `prefix_id:"[89]" is_state:"true"`

	// PrefixSnapshotValidatorSetTotalStakeAmountNanos: Retrieve a snapshot of the validator set's total amount of
	// staked DESO by SnapshotAtEpochNumber.
	// Prefix, <SnapshotAtEpochNumber uint64> -> *uint256.Int
	PrefixSnapshotValidatorSetTotalStakeAmountNanos []byte `prefix_id:"[90]" is_state:"true"`

	// PrefixSnapshotLeaderSchedule: Retrieve a ValidatorPKID by <SnapshotAtEpochNumber, LeaderIndex>.
	// Prefix, <SnapshotAtEpochNumber uint64>, <LeaderIndex uint16> -> ValidatorPKID
	PrefixSnapshotLeaderSchedule []byte `prefix_id:"[91]" is_state:"true"`

	// PrefixSnapshotStakeToRewardByValidatorAndStaker: Retrieves snapshotted StakeEntries that are eligible to
	// receive staking rewards for an epoch. StakeEntries can be retrieved by ValidatorPKID and StakerPKID.
	// Prefix, <SnapshotAtEpochNumber>, <ValidatorPKID [33]byte>, <StakerPKID [33]byte> -> *StakeEntry
	// Note, we parse the ValidatorPKID and StakerPKID from the key.
	PrefixSnapshotStakeToRewardByValidatorAndStaker []byte `prefix_id:"[92]" is_state:"true"`

<<<<<<< HEAD
	// PrefixLockedBalanceEntryByHODLerPKIDProfilePKIDUnlockTimestampNanoSecs:
	// Retrieves LockedBalanceEntries that may or may not be claimable for unlock.
	// LockedBalanceEntries can be retrieved by HodlerPKID and CreatorPKID are have their
	// corresponding unlock timestamp appended to sort by timestamp.
	// Prefix, <HodlerPKID [33]byte>, <ProfilePKID [33]byte>, <UnlockTimestampNanoSecs int64> -> <LockedBalanceEntry>
	PrefixLockedBalanceEntryByHODLerPKIDProfilePKIDUnlockTimestampNanoSecs []byte `prefix_id:"[91]" is_state:"true"`

	// PrefixLockupYieldCurvePointByProfilePKIDAndDurationNanoSecs:
	// Retrieves a LockupYieldCurvePoint.
	// The structure of the key enables quick lookups for a (ProfilePKID, Duration) pair as well
	// as quick construction of yield curve plots over time.
	// Prefix, <ProfilePKID [33]byte>, <LockupDurationNanoSecs int64> -> <LockupYieldCurvePoint>
	PrefixLockupYieldCurvePointByProfilePKIDAndDurationNanoSecs []byte `prefix_id:"[92]" is_state:"true"`

	// NEXT_TAG: 93
=======
	// NEXT_TAG: 93
}

// DecodeStateKey decodes a state key into a DeSoEncoder type. This is useful for encoders which don't have a stored
// value in badger (meaning all info is stored via the key).
func DecodeStateKey(key []byte, value []byte) (DeSoEncoder, error) {
	prefix := key[:1]
	if bytes.Equal(prefix, Prefixes.PrefixLikerPubKeyToLikedPostHash) {
		if likeEntry, err := _decodeDbKeyForLikerPubKeyToLikedPostHashMapping(key); err != nil {
			return nil, err
		} else {
			return likeEntry, nil
		}
	} else if bytes.Equal(prefix, Prefixes.PrefixFollowerPKIDToFollowedPKID) {
		if followEntry, err := _decodeDbKeyForFollowerToFollowedMapping(key); err != nil {
			return nil, err
		} else {
			return followEntry, nil
		}
	} else if bytes.Equal(prefix, Prefixes.PrefixPostHashSerialNumberBidNanosBidderPKID) {
		if bidEntry, err := _decodeDbKeyForPostHashSerialNumberBidNanosBidderPKIDMapping(key); err != nil {
			return nil, err
		} else {
			return bidEntry, nil
		}
	} else if bytes.Equal(prefix, Prefixes.PrefixPublicKeyToDeSoBalanceNanos) {
		if balanceEntry, err := _decodeDbKeyForPublicKeyToDeSoBalanceNanosMapping(key, value); err != nil {
			return nil, err
		} else {
			return balanceEntry, nil
		}
	}
	return nil, fmt.Errorf("DecodeStateKey: No encoder found for prefix: %v", prefix)
>>>>>>> 10b92cfe
}

// StatePrefixToDeSoEncoder maps each state prefix to a DeSoEncoder type that is stored under that prefix.
// In particular, this is used by the EncoderMigration service, and used to determine how to encode/decode db entries.
func StatePrefixToDeSoEncoder(prefix []byte) (_isEncoder bool, _encoder DeSoEncoder) {
	if len(prefix) > MaxPrefixLen {
		panic(any(fmt.Sprintf("Called with prefix longer than MaxPrefixLen, prefix: (%v), MaxPrefixLen: (%v)", prefix, MaxPrefixLen)))
	}
	if bytes.Equal(prefix, Prefixes.PrefixBlockHashToBlock) {
		// prefix_id:"[0]"
		return true, &MsgDeSoBlock{}
	} else if bytes.Equal(prefix, Prefixes.PrefixUtxoKeyToUtxoEntry) {
		// prefix_id:"[5]"
		return true, &UtxoEntry{}
	} else if bytes.Equal(prefix, Prefixes.PrefixPubKeyUtxoKey) {
		// prefix_id:"[7]"
		return false, nil
	} else if bytes.Equal(prefix, Prefixes.PrefixUtxoNumEntries) {
		// prefix_id:"[8]"
		return false, nil
	} else if bytes.Equal(prefix, Prefixes.PrefixBlockHashToUtxoOperations) {
		// prefix_id:"[9]"
		return true, &UtxoOperationBundle{}
	} else if bytes.Equal(prefix, Prefixes.PrefixNanosPurchased) {
		// prefix_id:"[10]"
		return false, nil
	} else if bytes.Equal(prefix, Prefixes.PrefixUSDCentsPerBitcoinExchangeRate) {
		// prefix_id:"[27]"
		return false, nil
	} else if bytes.Equal(prefix, Prefixes.PrefixGlobalParams) {
		// prefix_id:"[40]"
		return true, &GlobalParamsEntry{}
	} else if bytes.Equal(prefix, Prefixes.PrefixBitcoinBurnTxIDs) {
		// prefix_id:"[11]"
		return false, nil
	} else if bytes.Equal(prefix, Prefixes.PrefixPublicKeyTimestampToPrivateMessage) {
		// prefix_id:"[12]"
		return true, &MessageEntry{}
	} else if bytes.Equal(prefix, Prefixes.PrefixPostHashToPostEntry) {
		// prefix_id:"[17]"
		return true, &PostEntry{}
	} else if bytes.Equal(prefix, Prefixes.PrefixPosterPublicKeyPostHash) {
		// prefix_id:"[18]"
		return false, nil
	} else if bytes.Equal(prefix, Prefixes.PrefixTstampNanosPostHash) {
		// prefix_id:"[19]"
		return false, nil
	} else if bytes.Equal(prefix, Prefixes.PrefixCreatorBpsPostHash) {
		// prefix_id:"[20]"
		return false, nil
	} else if bytes.Equal(prefix, Prefixes.PrefixMultipleBpsPostHash) {
		// prefix_id:"[21]"
		return false, nil
	} else if bytes.Equal(prefix, Prefixes.PrefixCommentParentStakeIDToPostHash) {
		// prefix_id:"[22]"
		return false, nil
	} else if bytes.Equal(prefix, Prefixes.PrefixPKIDToProfileEntry) {
		// prefix_id:"[23]"
		return true, &ProfileEntry{}
	} else if bytes.Equal(prefix, Prefixes.PrefixProfileUsernameToPKID) {
		// prefix_id:"[25]"
		// This prefix just encodes PKIDs, but it's not using the DeSoEncoder interface so for the sake of simplicity we just skip it.
		return false, nil
	} else if bytes.Equal(prefix, Prefixes.PrefixCreatorDeSoLockedNanosCreatorPKID) {
		// prefix_id:"[32]"
		return false, nil
	} else if bytes.Equal(prefix, Prefixes.PrefixStakeIDTypeAmountStakeIDIndex) {
		// prefix_id:"[26]"
		return false, nil
	} else if bytes.Equal(prefix, Prefixes.PrefixFollowerPKIDToFollowedPKID) {
		// prefix_id:"[28]"
		return false, nil
	} else if bytes.Equal(prefix, Prefixes.PrefixFollowedPKIDToFollowerPKID) {
		// prefix_id:"[29]"
		return false, nil
	} else if bytes.Equal(prefix, Prefixes.PrefixLikerPubKeyToLikedPostHash) {
		// prefix_id:"[30]"
		return false, nil
	} else if bytes.Equal(prefix, Prefixes.PrefixLikedPostHashToLikerPubKey) {
		// prefix_id:"[31]"
		return false, nil
	} else if bytes.Equal(prefix, Prefixes.PrefixHODLerPKIDCreatorPKIDToBalanceEntry) {
		// prefix_id:"[33]"
		return true, &BalanceEntry{}
	} else if bytes.Equal(prefix, Prefixes.PrefixCreatorPKIDHODLerPKIDToBalanceEntry) {
		// prefix_id:"[34]"
		return true, &BalanceEntry{}
	} else if bytes.Equal(prefix, Prefixes.PrefixPosterPublicKeyTimestampPostHash) {
		// prefix_id:"[35]"
		return false, nil
	} else if bytes.Equal(prefix, Prefixes.PrefixPublicKeyToPKID) {
		// prefix_id:"[36]"
		return true, &PKIDEntry{}
	} else if bytes.Equal(prefix, Prefixes.PrefixPKIDToPublicKey) {
		// prefix_id:"[37]"
		return false, nil
	} else if bytes.Equal(prefix, Prefixes.PrefixReposterPubKeyRepostedPostHashToRepostPostHash) {
		// prefix_id:"[39]"
		return false, nil
	} else if bytes.Equal(prefix, Prefixes.PrefixDiamondReceiverPKIDDiamondSenderPKIDPostHash) {
		// prefix_id:"[41]"
		return true, &DiamondEntry{}
	} else if bytes.Equal(prefix, Prefixes.PrefixDiamondSenderPKIDDiamondReceiverPKIDPostHash) {
		// prefix_id:"[43]"
		return true, &DiamondEntry{}
	} else if bytes.Equal(prefix, Prefixes.PrefixForbiddenBlockSignaturePubKeys) {
		// prefix_id:"[44]"
		return false, nil
	} else if bytes.Equal(prefix, Prefixes.PrefixRepostedPostHashReposterPubKey) {
		// prefix_id:"[45]"
		return false, nil
	} else if bytes.Equal(prefix, Prefixes.PrefixRepostedPostHashReposterPubKeyRepostPostHash) {
		// prefix_id:"[46]"
		return false, nil
	} else if bytes.Equal(prefix, Prefixes.PrefixDiamondedPostHashDiamonderPKIDDiamondLevel) {
		// prefix_id:"[47]"
		return false, nil
	} else if bytes.Equal(prefix, Prefixes.PrefixPostHashSerialNumberToNFTEntry) {
		// prefix_id:"[48]"
		return true, &NFTEntry{}
	} else if bytes.Equal(prefix, Prefixes.PrefixPKIDIsForSaleBidAmountNanosPostHashSerialNumberToNFTEntry) {
		// prefix_id:"[49]"
		return true, &NFTEntry{}
	} else if bytes.Equal(prefix, Prefixes.PrefixPostHashSerialNumberBidNanosBidderPKID) {
		// prefix_id:"[50]"
		return false, nil
	} else if bytes.Equal(prefix, Prefixes.PrefixBidderPKIDPostHashSerialNumberToBidNanos) {
		// prefix_id:"[51]"
		return false, nil
	} else if bytes.Equal(prefix, Prefixes.PrefixPostHashSerialNumberToAcceptedBidEntries) {
		// prefix_id:"[54]"
		return true, &NFTBidEntryBundle{}
	} else if bytes.Equal(prefix, Prefixes.PrefixPublicKeyToDeSoBalanceNanos) {
		// prefix_id:"[52]"
		return false, nil
	} else if bytes.Equal(prefix, Prefixes.PrefixPublicKeyBlockHashToBlockReward) {
		// prefix_id:"[53]"
		return false, nil
	} else if bytes.Equal(prefix, Prefixes.PrefixHODLerPKIDCreatorPKIDToDAOCoinBalanceEntry) {
		// prefix_id:"[55]"
		return true, &BalanceEntry{}
	} else if bytes.Equal(prefix, Prefixes.PrefixCreatorPKIDHODLerPKIDToDAOCoinBalanceEntry) {
		// prefix_id:"[56]"
		return true, &BalanceEntry{}
	} else if bytes.Equal(prefix, Prefixes.PrefixMessagingGroupEntriesByOwnerPubKeyAndGroupKeyName) {
		// prefix_id:"[57]"
		return true, &MessagingGroupEntry{}
	} else if bytes.Equal(prefix, Prefixes.PrefixMessagingGroupMetadataByMemberPubKeyAndGroupMessagingPubKey) {
		// prefix_id:"[58]"
		return true, &MessagingGroupEntry{}
	} else if bytes.Equal(prefix, Prefixes.PrefixAuthorizeDerivedKey) {
		// prefix_id:"[59]"
		return true, &DerivedKeyEntry{}
	} else if bytes.Equal(prefix, Prefixes.PrefixDAOCoinLimitOrder) {
		// prefix_id:"[60]"
		return true, &DAOCoinLimitOrderEntry{}
	} else if bytes.Equal(prefix, Prefixes.PrefixDAOCoinLimitOrderByTransactorPKID) {
		// prefix_id:"[61]"
		return true, &DAOCoinLimitOrderEntry{}
	} else if bytes.Equal(prefix, Prefixes.PrefixDAOCoinLimitOrderByOrderID) {
		// prefix_id:"[62]"
		return true, &DAOCoinLimitOrderEntry{}
	} else if bytes.Equal(prefix, Prefixes.PrefixUserAssociationByID) {
		// prefix_id:"[63]"
		return true, &UserAssociationEntry{}
	} else if bytes.Equal(prefix, Prefixes.PrefixUserAssociationByTransactor) {
		// prefix_id:"[64]"
		return true, &BlockHash{}
	} else if bytes.Equal(prefix, Prefixes.PrefixUserAssociationByTargetUser) {
		// prefix_id:"[65]"
		return true, &BlockHash{}
	} else if bytes.Equal(prefix, Prefixes.PrefixUserAssociationByUsers) {
		// prefix_id:"[66]"
		return true, &BlockHash{}
	} else if bytes.Equal(prefix, Prefixes.PrefixPostAssociationByID) {
		// prefix_id:"[67]"
		return true, &PostAssociationEntry{}
	} else if bytes.Equal(prefix, Prefixes.PrefixPostAssociationByTransactor) {
		// prefix_id:"[68]"
		return true, &BlockHash{}
	} else if bytes.Equal(prefix, Prefixes.PrefixPostAssociationByPost) {
		// prefix_id:"[69]"
		return true, &BlockHash{}
	} else if bytes.Equal(prefix, Prefixes.PrefixPostAssociationByType) {
		// prefix_id:"[70]"
		return true, &BlockHash{}
	} else if bytes.Equal(prefix, Prefixes.PrefixAccessGroupEntriesByAccessGroupId) {
		// prefix_id:"[71]"
		return true, &AccessGroupEntry{}
	} else if bytes.Equal(prefix, Prefixes.PrefixAccessGroupMembershipIndex) {
		// prefix_id:"[72]"
		return true, &AccessGroupMemberEntry{}
	} else if bytes.Equal(prefix, Prefixes.PrefixAccessGroupMemberEnumerationIndex) {
		// prefix_id:"[73]"
		return true, &AccessGroupMemberEnumerationEntry{}
	} else if bytes.Equal(prefix, Prefixes.PrefixGroupChatMessagesIndex) {
		// prefix_id:"[74]"
		return true, &NewMessageEntry{}
	} else if bytes.Equal(prefix, Prefixes.PrefixDmMessagesIndex) {
		// prefix_id:"[75]"
		return true, &NewMessageEntry{}
	} else if bytes.Equal(prefix, Prefixes.PrefixDmThreadIndex) {
		// prefix_id:"[76]"
		return true, &DmThreadEntry{}
	} else if bytes.Equal(prefix, Prefixes.PrefixNoncePKIDIndex) {
		// prefix_id:"[77]"
		return false, nil
	} else if bytes.Equal(prefix, Prefixes.PrefixTxnHashToTxn) {
		// prefix_id:"[78]"
		return true, &MsgDeSoTxn{}
	} else if bytes.Equal(prefix, Prefixes.PrefixTxnHashToUtxoOps) {
		// prefix_id:"[79]"
		return true, &UtxoOperationBundle{}
	} else if bytes.Equal(prefix, Prefixes.PrefixValidatorByPKID) {
		// prefix_id:"[80]"
		return true, &ValidatorEntry{}
	} else if bytes.Equal(prefix, Prefixes.PrefixValidatorByStatusAndStakeAmount) {
		// prefix_id:"[81]"
		return false, nil
	} else if bytes.Equal(prefix, Prefixes.PrefixStakeByValidatorAndStaker) {
		// prefix_id:"[82]"
		return true, &StakeEntry{}
	} else if bytes.Equal(prefix, Prefixes.PrefixStakeByStakeAmount) {
		// prefix_id:"[83]"
		return false, nil
	} else if bytes.Equal(prefix, Prefixes.PrefixLockedStakeByValidatorAndStakerAndLockedAt) {
		// prefix_id:"[84]"
		return true, &LockedStakeEntry{}
	} else if bytes.Equal(prefix, Prefixes.PrefixCurrentEpoch) {
		// prefix_id:"[85]"
		return true, &EpochEntry{}
	} else if bytes.Equal(prefix, Prefixes.PrefixCurrentRandomSeedHash) {
		// prefix_id:"[86]"
		return false, nil
	} else if bytes.Equal(prefix, Prefixes.PrefixSnapshotGlobalParamsEntry) {
		// prefix_id:"[87]"
		return true, &GlobalParamsEntry{}
	} else if bytes.Equal(prefix, Prefixes.PrefixSnapshotValidatorSetByPKID) {
		// prefix_id:"[88]"
		return true, &ValidatorEntry{}
	} else if bytes.Equal(prefix, Prefixes.PrefixSnapshotValidatorSetByStakeAmount) {
		// prefix_id:"[89]"
		return false, nil
	} else if bytes.Equal(prefix, Prefixes.PrefixSnapshotValidatorSetTotalStakeAmountNanos) {
		// prefix_id:"[90]"
		return false, nil
	} else if bytes.Equal(prefix, Prefixes.PrefixSnapshotLeaderSchedule) {
		// prefix_id:"[91]"
		return true, &PKID{}
	} else if bytes.Equal(prefix, Prefixes.PrefixSnapshotStakeToRewardByValidatorAndStaker) {
		// prefix_id:"[92]"
		return true, &StakeEntry{}
	} else if bytes.Equal(prefix, Prefixes.PrefixLockedBalanceEntryByHODLerPKIDProfilePKIDUnlockTimestampNanoSecs) {
		// prefix_id:"[91]"
		return true, &LockedBalanceEntry{}
	} else if bytes.Equal(prefix, Prefixes.PrefixLockupYieldCurvePointByProfilePKIDAndDurationNanoSecs) {
		// prefix_id:"[92]"
		return true, &LockupYieldCurvePoint{}
	}

	return true, nil
}

func StateKeyToDeSoEncoder(key []byte) (_isEncoder bool, _encoder DeSoEncoder) {
	if MaxPrefixLen > 1 {
		panic(any(fmt.Errorf("this function only works if MaxPrefixLen is 1 but currently MaxPrefixLen=(%v)", MaxPrefixLen)))
	}
	return StatePrefixToDeSoEncoder(key[:1])
}

// getPrefixIdValue parses the DBPrefixes struct tags to fetch the prefix_id values.
func getPrefixIdValue(structFields reflect.StructField, fieldType reflect.Type) (prefixId reflect.Value) {
	var ref reflect.Value
	// Get the prefix_id tag and parse it as byte array.
	if value := structFields.Tag.Get("prefix_id"); value != "-" {
		ref = reflect.New(fieldType)
		ref.Elem().Set(reflect.MakeSlice(fieldType, 0, 0))
		if value != "" && value != "[]" {
			if err := json.Unmarshal([]byte(value), ref.Interface()); err != nil {
				panic(any(err))
			}
		}
	} else {
		panic(any(fmt.Errorf("prefix_id cannot be empty")))
	}
	return ref.Elem()
}

// GetPrefixes loads all prefix_id byte array values into a DBPrefixes struct, and returns it.
func GetPrefixes() *DBPrefixes {
	prefixes := &DBPrefixes{}

	// Iterate over all DBPrefixes fields and parse their prefix_id tags.
	prefixElements := reflect.ValueOf(prefixes).Elem()
	structFields := prefixElements.Type()
	for i := 0; i < structFields.NumField(); i++ {
		prefixField := prefixElements.Field(i)
		prefixId := getPrefixIdValue(structFields.Field(i), prefixField.Type())
		prefixField.Set(prefixId)
	}
	return prefixes
}

// DBStatePrefixes is a helper struct that stores information about state-related prefixes.
type DBStatePrefixes struct {
	Prefixes *DBPrefixes

	// StatePrefixesMap maps prefixes to whether they are state (true) or non-state (false) prefixes.
	StatePrefixesMap map[byte]bool

	// CoreStatePrefixesMap maps prefixes to whether they are core state (true) or non-state (false) prefixes.
	CoreStatePrefixesMap map[byte]bool

	// StatePrefixesList is a list of state prefixes.
	StatePrefixesList [][]byte

	// CoreStatePrefixesList is a list of core state prefixes for state syncer.
	CoreStatePrefixesList [][]byte

	// TxIndexPrefixes is a list of TxIndex prefixes
	TxIndexPrefixes [][]byte
}

// GetStatePrefixes() creates a DBStatePrefixes object from the DBPrefixes struct and returns it. We
// parse the prefix_id and is_state tags.
func GetStatePrefixes() *DBStatePrefixes {
	// Initialize the DBStatePrefixes struct.
	statePrefixes := &DBStatePrefixes{}
	statePrefixes.Prefixes = &DBPrefixes{}
	statePrefixes.StatePrefixesMap = make(map[byte]bool)
	statePrefixes.CoreStatePrefixesMap = make(map[byte]bool)

	// Iterate over all the DBPrefixes fields and parse the prefix_id and is_state tags.
	prefixElements := reflect.ValueOf(statePrefixes.Prefixes).Elem()
	structFields := prefixElements.Type()
	for i := 0; i < structFields.NumField(); i++ {
		prefixField := prefixElements.Field(i)
		prefixId := getPrefixIdValue(structFields.Field(i), prefixField.Type())
		prefixBytes := prefixId.Bytes()
		if len(prefixBytes) > MaxPrefixLen {
			panic(any(fmt.Errorf("prefix (%v) is longer than MaxPrefixLen: (%v)",
				structFields.Field(i).Name, MaxPrefixLen)))
		}
		prefix := prefixBytes[0]
		if statePrefixes.StatePrefixesMap[prefix] {
			panic(any(fmt.Errorf("prefix (%v) already exists in StatePrefixesMap. You created a "+
				"prefix overlap, fix it", structFields.Field(i).Name)))
		}

		if structFields.Field(i).Tag.Get("core_state") == "true" {
			statePrefixes.CoreStatePrefixesMap[prefix] = true
			statePrefixes.CoreStatePrefixesList = append(statePrefixes.CoreStatePrefixesList, []byte{prefix})
		}

		if structFields.Field(i).Tag.Get("is_state") == "true" {
			statePrefixes.StatePrefixesMap[prefix] = true
			statePrefixes.StatePrefixesList = append(statePrefixes.StatePrefixesList, []byte{prefix})
		} else if structFields.Field(i).Tag.Get("is_txindex") == "true" {
			statePrefixes.TxIndexPrefixes = append(statePrefixes.TxIndexPrefixes, []byte{prefix})
			statePrefixes.StatePrefixesMap[prefix] = false
		} else {
			statePrefixes.StatePrefixesMap[prefix] = false
		}
	}
	// Sort prefixes.
	sort.Slice(statePrefixes.StatePrefixesList, func(i int, j int) bool {
		switch bytes.Compare(statePrefixes.StatePrefixesList[i], statePrefixes.StatePrefixesList[j]) {
		case 0:
			return true
		case -1:
			return true
		case 1:
			return false
		}
		return false
	})
	return statePrefixes
}

// isStateKey checks if a key is a state-related key.
func isStateKey(key []byte) bool {
	if MaxPrefixLen > 1 {
		panic(any(fmt.Errorf("this function only works if MaxPrefixLen is 1 but currently MaxPrefixLen=(%v)", MaxPrefixLen)))
	}
	prefix := key[0]
	isState, exists := StatePrefixes.StatePrefixesMap[prefix]
	return exists && isState
}

// isCoreStateKey checks if a key prefix has a "core state" annotation.
// The data stored in these keys represents all unique entries stored on the deso blockchain.
// These entries are emitted by state syncer to a log file, which can be consumed to populate other data stores, power
// explorers, etc.
func isCoreStateKey(key []byte) bool {
	if MaxPrefixLen > 1 {
		panic(any(fmt.Errorf("this function only works if MaxPrefixLen is 1 but currently MaxPrefixLen=(%v)", MaxPrefixLen)))
	}
	prefix := key[0]
	isState, exists := StatePrefixes.CoreStatePrefixesMap[prefix]
	return exists && isState
}

// isTxIndexKey checks if a key is a txindex-related key.
func isTxIndexKey(key []byte) bool {
	if MaxPrefixLen > 1 {
		panic(any(fmt.Errorf("this function only works if MaxPrefixLen is 1 but currently MaxPrefixLen=(%v)", MaxPrefixLen)))
	}
	prefix := key[0]
	for _, txIndexPrefix := range StatePrefixes.TxIndexPrefixes {
		if prefix == txIndexPrefix[0] {
			return true
		}
	}
	return false
}

// -------------------------------------------------------------------------------------
// DB Operations
// -------------------------------------------------------------------------------------

// EncodeKeyValue encodes DB key and value similarly to how DER signatures are encoded. The format is:
// len(key + value) || len(key) || key || len(value) || value
// This encoding is unique meaning (key, value) and (key', value') pairs have the same encoding if and
// only if key = key' and value = value'
func EncodeKeyValue(key []byte, value []byte) []byte {
	data := []byte{}

	data = append(data, EncodeUint64(uint64(len(key)+len(value)))...)
	data = append(data, EncodeUint64(uint64(len(key)))...)
	data = append(data, key...)
	data = append(data, EncodeUint64(uint64(len(value)))...)
	data = append(data, value...)

	return data
}

func EncodeKeyAndValueForChecksum(key []byte, value []byte, blockHeight uint64) []byte {
	checksumValue := value
	if isEncoder, encoder := StateKeyToDeSoEncoder(key); isEncoder && encoder != nil {
		rr := bytes.NewReader(value)
		if exists, err := DecodeFromBytes(encoder, rr); exists && err == nil {
			// We skip metadata in checksum computation.
			checksumValue = EncodeToBytes(blockHeight, encoder, true)
		} else if err != nil {
			glog.Errorf("Some odd problem: isEncoder %v encoder %v, key bytes (%v), value bytes (%v), blockHeight (%v)",
				isEncoder, encoder, key, checksumValue, blockHeight)
			panic(any(errors.Wrapf(err, "EncodeKeyAndValueForChecksum: The schema is corrupted or value doesn't match the key")))
		}
	}

	return EncodeKeyValue(key, checksumValue)
}

// DBSetWithTxn is a wrapper around BadgerDB Set function which allows us to add computation
// prior to DB writes. In particular, we use it to maintain a dynamic LRU cache, compute the
// state checksum, and to build DB snapshots with ancestral records.
func DBSetWithTxn(txn *badger.Txn, snap *Snapshot, key []byte, value []byte, eventManager *EventManager) error {
	// We only cache / update ancestral records when we're dealing with state prefix.
	isState := snap != nil && snap.isState(key)
	var ancestralValue []byte
	var getError error

	// If snapshot was provided, we will need to load the current value of the record
	// so that we can later write it in the ancestral record. We first lookup cache.
	if isState {
		// We check if we've already read this key and stored it in the cache.
		// Otherwise, we fetch the current value of this record from the DB.
		ancestralValue, getError = DBGetWithTxn(txn, snap, key)

		// If there is some error with the DB read, other than non-existent key, we return.
		if getError != nil && getError != badger.ErrKeyNotFound {
			return errors.Wrapf(getError, "DBSetWithTxn: problem reading record "+
				"from DB with key: %v", key)
		}
	}

	// We update the DB record with the intended value.
	err := txn.Set(key, value)
	if err != nil {
		return errors.Wrapf(err, "DBSetWithTxn: Problem setting record "+
			"in DB with key: %v, value: %v", key, value)
	}

	// After a successful DB write, we update the snapshot.
	if isState {
		keyString := hex.EncodeToString(key)

		// Update ancestral record structures depending on the existing DB record.
		if err := snap.PrepareAncestralRecord(keyString, ancestralValue, getError != badger.ErrKeyNotFound); err != nil {
			return errors.Wrapf(err, "DBSetWithTxn: Problem preparing ancestral record")
		}
		// Now save the newest record to cache.
		snap.DatabaseCache.Add(keyString, value)

		if !snap.disableChecksum {
			// We have to remove the previous value from the state checksum.
			// Because checksum is commutative, we can safely remove the past value here.
			if getError == nil {
				snap.RemoveChecksumBytes(key, ancestralValue)
			}
			// We also add the new record to the checksum.
			snap.AddChecksumBytes(key, value)
		}
	}

	// If we have an event manager, we fire off the on db transaction event.
	if eventManager != nil {
		eventManager.stateSyncerOperation(&StateSyncerOperationEvent{
			StateChangeEntry: &StateChangeEntry{
				OperationType:        DbOperationTypeUpsert,
				KeyBytes:             key,
				EncoderBytes:         value,
				AncestralRecordBytes: ancestralValue,
			},
			FlushId:      uuid.Nil,
			IsMempoolTxn: eventManager.isMempoolManager,
		})
	}
	return nil
}

// DBGetWithTxn is a wrapper function around the BadgerDB get function. It returns
// the DB entry associated with the given key and handles the logic around the LRU cache.
// Whenever we read/write records in the DB, we place a copy in the LRU cache to save
// us lookup time.
func DBGetWithTxn(txn *badger.Txn, snap *Snapshot, key []byte) ([]byte, error) {
	// We only cache / update ancestral records when we're dealing with state prefix.
	isState := snap != nil && snap.isState(key)
	keyString := hex.EncodeToString(key)

	// Lookup the snapshot cache and check if we've already stored a value there.
	if isState {
		if val, exists := snap.DatabaseCache.Lookup(keyString); exists {
			return val.([]byte), nil
		}
	}

	// If record doesn't exist in cache, we get it from the DB.
	item, err := txn.Get(key)
	if err != nil {
		return nil, err
	}
	itemData, err := item.ValueCopy(nil)
	if err != nil {
		return nil, err
	}

	// If a flush takes place, we don't update cache. It will be updated in DBSetWithTxn.
	if isState {
		// Hold the snapshot memory lock just to be e
		snap.Status.MemoryLock.Lock()
		defer snap.Status.MemoryLock.Unlock()
		if !snap.Status.IsFlushingWithoutLock() {
			snap.DatabaseCache.Add(keyString, itemData)
		}
	}
	return itemData, nil
}

// DBDeleteWithTxn is a wrapper function around BadgerDB delete function.
// It allows us to update the snapshot LRU cache, checksum, and ancestral records.
func DBDeleteWithTxn(txn *badger.Txn, snap *Snapshot, key []byte, eventManager *EventManager, entryIsDeleted bool) error {
	var ancestralValue []byte
	var getError error
	isState := snap != nil && snap.isState(key)

	// If snapshot was provided, we will need to load the current value of the record
	// so that we can later write it in the ancestral record. We first lookup cache.
	if isState {
		// We check if we've already read this key and stored it in the cache.
		// Otherwise, we fetch the current value of this record from the DB.
		ancestralValue, getError = DBGetWithTxn(txn, snap, key)
		// If the key doesn't exist then there is no point in deleting this entry.
		if getError == badger.ErrKeyNotFound {
			return nil
		}

		// If there is some error with the DB read, other than non-existent key, we return.
		if getError != nil {
			return errors.Wrapf(getError, "DBDeleteWithTxn: problem checking for DB record "+
				"with key: %v", key)
		}
	}

	err := txn.Delete(key)
	if err != nil {
		return errors.Wrapf(err, "DBDeleteWithTxn: Problem deleting record "+
			"from DB with key: %v", key)
	}

	// After a successful DB delete, we update the snapshot.
	if isState {
		keyString := hex.EncodeToString(key)

		// Update ancestral record structures depending on the existing DB record.
		if err := snap.PrepareAncestralRecord(keyString, ancestralValue, true); err != nil {
			return errors.Wrapf(err, "DBDeleteWithTxn: Problem preparing ancestral record")
		}
		// Now delete the past record from the cache.
		snap.DatabaseCache.Delete(keyString)
		// We have to remove the previous value from the state checksum.
		// Because checksum is commutative, we can safely remove the past value here.
		if !snap.disableChecksum {
			snap.RemoveChecksumBytes(key, ancestralValue)
		}
	}
	// If we have an event manager, and the entry's isDeleted==true (i.e. it isn't going to be re-inserted later on in the
	// same transaction), we fire off the on db transaction event.
	if eventManager != nil && entryIsDeleted {
		eventManager.stateSyncerOperation(&StateSyncerOperationEvent{
			StateChangeEntry: &StateChangeEntry{
				OperationType:        DbOperationTypeDelete,
				KeyBytes:             key,
				EncoderBytes:         nil,
				AncestralRecordBytes: ancestralValue,
			},
			FlushId:      uuid.Nil,
			IsMempoolTxn: eventManager.isMempoolManager,
		})
	}
	return nil
}

// DBIteratePrefixKeys fetches a chunk of records from the provided db at a provided prefix,
// and beginning with the provided startKey. The chunk will have a total size of at least targetBytes.
// If the startKey is a valid key in the db, it will be the first entry in the returned dbEntries.
// If we have exhausted all entries for a prefix then _isChunkFull will be set as false, and true otherwise,
// when there are more entries in the db at the prefix.
func DBIteratePrefixKeys(db *badger.DB, prefix []byte, startKey []byte, targetBytes uint32) (
	_dbEntries []*DBEntry, _isChunkFull bool, _err error) {
	var dbEntries []*DBEntry
	var totalBytes int
	var isChunkFull bool

	err := db.View(func(txn *badger.Txn) error {
		opts := badger.DefaultIteratorOptions

		// Iterate over the prefix as long as there are valid keys in the DB.
		it := txn.NewIterator(opts)
		defer it.Close()
		for it.Seek(startKey); it.ValidForPrefix(prefix) && !isChunkFull; it.Next() {
			item := it.Item()
			key := item.Key()
			// Add the key, value pair to our dbEntries list.
			err := item.Value(func(value []byte) error {
				dbEntries = append(dbEntries, KeyValueToDBEntry(key, value))
				// If total amount of bytes in the dbEntries exceeds the target bytes size, we set the chunk as full.
				totalBytes += len(key) + len(value)
				if totalBytes > int(targetBytes) && len(dbEntries) > 1 {
					isChunkFull = true
				}
				return nil
			})
			if err != nil {
				return err
			}
		}
		return nil
	})
	if err != nil {
		// Return false for _isChunkFull to indicate that we shouldn't query this prefix again because
		// something is wrong.
		return nil, false, err
	}
	return dbEntries, isChunkFull, nil
}

// DBDeleteAllStateRecords is an auxiliary function that is used to clean up the state
// before starting hyper sync. _shouldErase = true is returned when it is faster to use
// os.RemoveAll(dbDir) instead of deleting records manually.
func DBDeleteAllStateRecords(db *badger.DB) (_shouldErase bool, _error error) {
	maxKeys := 10000
	shouldErase := false

	go func() {
		time.Sleep(1 * time.Minute)
		shouldErase = true
	}()

	// Iterate over all state prefixes.
	for _, prefix := range StatePrefixes.StatePrefixesList {
		startKey := prefix
		fetchingPrefix := true

		// We will delete all records for a prefix step by step. We do this in chunks of 10,000 keys,
		// to make sure we don't overload badger DB with the size of our queries. Whenever a
		// chunk is not full, that is isChunkFull = false, it means that we've exhausted all
		// entries for a prefix.
		for fetchingPrefix {
			if shouldErase {
				return true, nil
			}
			var isChunkFull bool
			var keys [][]byte
			err := db.View(func(txn *badger.Txn) error {
				totalKeys := 0
				opts := badger.DefaultIteratorOptions
				opts.AllVersions = false
				opts.PrefetchValues = false
				// Iterate over the prefix as long as there are valid keys in the DB.
				it := txn.NewIterator(opts)
				defer it.Close()
				for it.Seek(startKey); it.ValidForPrefix(prefix) && !isChunkFull; it.Next() {
					key := it.Item().KeyCopy(nil)
					keys = append(keys, key)
					totalKeys += 1
					if totalKeys > maxKeys {
						isChunkFull = true
					}
				}
				return nil
			})
			if err != nil {
				return true, errors.Wrapf(err, "DBDeleteAllStateRecords: problem fetching entries from the db at "+
					"prefix (%v)", prefix)
			}
			fetchingPrefix = isChunkFull
			glog.V(1).Infof("DeleteAllStateRecords: Deleting prefix: (%v) with total of (%v) "+
				"entries", prefix, len(keys))
			// Now delete all these keys.
			err = db.Update(func(txn *badger.Txn) error {
				for _, key := range keys {
					err := txn.Delete(key)
					if err != nil {
						return errors.Wrapf(err, "DeleteAllStateRecords: Problem deleting key (%v)", key)
					}
				}
				return nil
			})
			if err != nil {
				return true, err
			}
		}
	}
	return false, nil
}

// -------------------------------------------------------------------------------------
// DB Controllers
// -------------------------------------------------------------------------------------

func DBGetPKIDEntryForPublicKeyWithTxn(txn *badger.Txn, snap *Snapshot, publicKey []byte) *PKIDEntry {
	if len(publicKey) == 0 {
		return nil
	}

	prefix := append([]byte{}, Prefixes.PrefixPublicKeyToPKID...)
	pkidBytes, err := DBGetWithTxn(txn, snap, append(prefix, publicKey...))

	if err != nil {
		// If we don't have a mapping from public key to PKID in the db,
		// then we use the public key itself as the PKID. Doing this makes
		// it so that the PKID is generally the *first* public key that the
		// user ever associated with a particular piece of data.
		return &PKIDEntry{
			PKID:      PublicKeyToPKID(publicKey),
			PublicKey: publicKey,
		}
	}

	// If we get here then it means we actually had a PKID in the DB.
	// So return that pkid.
	pkidEntryObj := &PKIDEntry{}
	rr := bytes.NewReader(pkidBytes)
	DecodeFromBytes(pkidEntryObj, rr)
	return pkidEntryObj
}

func DBGetPKIDEntryForPublicKey(db *badger.DB, snap *Snapshot, publicKey []byte) *PKIDEntry {
	var pkid *PKIDEntry
	db.View(func(txn *badger.Txn) error {
		pkid = DBGetPKIDEntryForPublicKeyWithTxn(txn, snap, publicKey)
		return nil
	})
	return pkid
}

func DBGetPublicKeyForPKIDWithTxn(txn *badger.Txn, snap *Snapshot, pkidd *PKID) []byte {
	prefix := append([]byte{}, Prefixes.PrefixPKIDToPublicKey...)
	pkidBytes, err := DBGetWithTxn(txn, snap, append(prefix, pkidd[:]...))

	if err != nil {
		// If we don't have a mapping in the db then return the pkid itself
		// as the public key.
		pkid := pkidd.NewPKID()
		return pkid[:]
	}

	// If we get here then it means we actually had a public key mapping in the DB.
	// So return that public key.

	return pkidBytes
}

func DBGetPublicKeyForPKID(db *badger.DB, snap *Snapshot, pkidd *PKID) []byte {
	if db == nil {
		return nil
	}
	var publicKey []byte
	db.View(func(txn *badger.Txn) error {
		publicKey = DBGetPublicKeyForPKIDWithTxn(txn, snap, pkidd)
		return nil
	})
	return publicKey
}

func DBPutPKIDMappingsWithTxn(txn *badger.Txn, snap *Snapshot, blockHeight uint64, publicKey []byte, pkidEntry *PKIDEntry, params *DeSoParams, eventManager *EventManager) error {

	// If the PKID entry is identical to the public key, there's no point in saving it in the DB.
	// All functions fetching PKID will already return the public key if PKID was unset.
	if reflect.DeepEqual(publicKey, pkidEntry.PKID.ToBytes()) {
		return nil
	}

	// Set the main pub key -> pkid mapping.
	{
		prefix := append([]byte{}, Prefixes.PrefixPublicKeyToPKID...)
		pubKeyToPkidKey := append(prefix, publicKey...)
		if err := DBSetWithTxn(txn, snap, pubKeyToPkidKey, EncodeToBytes(blockHeight, pkidEntry), eventManager); err != nil {

			return errors.Wrapf(err, "DBPutPKIDMappingsWithTxn: Problem "+
				"adding mapping for pkid: %v public key: %v",
				PkToString(pkidEntry.PKID[:], params), PkToString(publicKey, params))
		}
	}

	// Set the reverse mapping: pkid -> pub key
	{
		prefix := append([]byte{}, Prefixes.PrefixPKIDToPublicKey...)
		pkidToPubKey := append(prefix, pkidEntry.PKID[:]...)
		if err := DBSetWithTxn(txn, snap, pkidToPubKey, publicKey, eventManager); err != nil {

			return errors.Wrapf(err, "DBPutPKIDMappingsWithTxn: Problem "+
				"adding mapping for pkid: %v public key: %v",
				PkToString(pkidEntry.PKID[:], params), PkToString(publicKey, params))
		}
	}

	return nil
}

func DBDeletePKIDMappingsWithTxn(txn *badger.Txn, snap *Snapshot, publicKey []byte, params *DeSoParams, eventManager *EventManager, entryIsDeleted bool) error {

	// Look up the pkid for the public key.
	pkidEntry := DBGetPKIDEntryForPublicKeyWithTxn(txn, snap, publicKey)

	{
		prefix := append([]byte{}, Prefixes.PrefixPublicKeyToPKID...)
		pubKeyToPkidKey := append(prefix, publicKey...)
		if err := DBDeleteWithTxn(txn, snap, pubKeyToPkidKey, eventManager, entryIsDeleted); err != nil {

			return errors.Wrapf(err, "DBDeletePKIDMappingsWithTxn: Problem "+
				"deleting mapping for public key: %v",
				PkToString(publicKey, params))
		}
	}

	{
		prefix := append([]byte{}, Prefixes.PrefixPKIDToPublicKey...)
		pubKeyToPkidKey := append(prefix, pkidEntry.PKID[:]...)
		if err := DBDeleteWithTxn(txn, snap, pubKeyToPkidKey, eventManager, entryIsDeleted); err != nil {

			return errors.Wrapf(err, "DBDeletePKIDMappingsWithTxn: Problem "+
				"deleting mapping for pkid: %v",
				PkToString(pkidEntry.PKID[:], params))
		}
	}

	return nil
}

func EnumerateKeysForPrefix(db *badger.DB, dbPrefix []byte) (_keysFound [][]byte, _valsFound [][]byte) {
	return _enumerateKeysForPrefix(db, dbPrefix)
}

// A helper function to enumerate all of the values for a particular prefix.
func _enumerateKeysForPrefix(db *badger.DB, dbPrefix []byte) (_keysFound [][]byte, _valsFound [][]byte) {
	keysFound := [][]byte{}
	valsFound := [][]byte{}

	dbErr := db.View(func(txn *badger.Txn) error {
		var err error
		keysFound, valsFound, err = _enumerateKeysForPrefixWithTxn(txn, dbPrefix)
		if err != nil {
			return err
		}
		return nil
	})
	if dbErr != nil {
		glog.Errorf("_enumerateKeysForPrefix: Problem fetching keys and values from db: %v", dbErr)
		return nil, nil
	}

	return keysFound, valsFound
}

func _enumerateKeysForPrefixWithTxn(txn *badger.Txn, dbPrefix []byte) (_keysFound [][]byte, _valsFound [][]byte, _err error) {
	keysFound := [][]byte{}
	valsFound := [][]byte{}

	opts := badger.DefaultIteratorOptions
	nodeIterator := txn.NewIterator(opts)
	defer nodeIterator.Close()
	prefix := dbPrefix
	for nodeIterator.Seek(prefix); nodeIterator.ValidForPrefix(prefix); nodeIterator.Next() {
		key := nodeIterator.Item().Key()
		keyCopy := make([]byte, len(key))
		copy(keyCopy[:], key[:])

		valCopy, err := nodeIterator.Item().ValueCopy(nil)
		if err != nil {
			return nil, nil, err
		}
		keysFound = append(keysFound, keyCopy)
		valsFound = append(valsFound, valCopy)
	}
	return keysFound, valsFound, nil
}

func _enumerateKeysOnlyForPrefixWithTxn(txn *badger.Txn, dbPrefix []byte) (_keysFound [][]byte) {
	return _enumeratePaginatedLimitedKeysForPrefixWithTxn(txn, dbPrefix, dbPrefix, math.MaxUint32)
}

// _enumeratePaginatedLimitedKeysForPrefixWithTxn will look for keys in the db that are GREATER OR EQUAL to the startKey
// and satisfy the dbPrefix prefix. The total number of entries fetched will be EQUAL OR SMALLER than provided limit.
func _enumeratePaginatedLimitedKeysForPrefixWithTxn(txn *badger.Txn, dbPrefix []byte, startKey []byte, limit uint32) (_keysFound [][]byte) {
	keysFound := [][]byte{}

	if limit == 0 {
		return keysFound
	}

	opts := badger.DefaultIteratorOptions
	opts.PrefetchValues = false

	nodeIterator := txn.NewIterator(opts)
	defer nodeIterator.Close()
	prefix := dbPrefix
	for nodeIterator.Seek(startKey); nodeIterator.ValidForPrefix(prefix); nodeIterator.Next() {
		key := nodeIterator.Item().Key()
		keyCopy := make([]byte, len(key))
		copy(keyCopy[:], key[:])

		keysFound = append(keysFound, keyCopy)
		if uint32(len(keysFound)) >= limit {
			break
		}
	}
	return keysFound
}

// A helper function to enumerate a limited number of the values for a particular prefix.
func _enumerateLimitedKeysReversedForPrefixAndStartingKey(db *badger.DB, dbPrefix []byte, startingKey []byte,
	limit uint64) (_keysFound [][]byte, _valsFound [][]byte) {
	keysFound := [][]byte{}
	valsFound := [][]byte{}

	dbErr := db.View(func(txn *badger.Txn) error {
		var err error
		keysFound, valsFound, err = _enumerateLimitedKeysReversedForPrefixAndStartingKeyWithTxn(
			txn, dbPrefix, startingKey, limit)
		return err
	})
	if dbErr != nil {
		glog.Errorf("_enumerateKeysForPrefix: Problem fetching keys and values from db: %v", dbErr)
		return nil, nil
	}

	return keysFound, valsFound
}

func _enumerateLimitedKeysReversedForPrefixAndStartingKeyWithTxn(txn *badger.Txn, dbPrefix []byte, startingKey []byte,
	limit uint64) (_keysFound [][]byte, _valsFound [][]byte, _err error) {

	if !bytes.HasPrefix(startingKey, dbPrefix) {
		return nil, nil, fmt.Errorf("_enumerateLimitedKeysReversedForPrefixAndSt artingKeyWithTxn: Starting key should have "+
			"dbPrefix as a proper prefix. Instead got startingKey (%v) an dbPrefix (%v)", startingKey, dbPrefix)
	}

	keysFound := [][]byte{}
	valsFound := [][]byte{}

	opts := badger.DefaultIteratorOptions

	// Go in reverse order
	opts.Reverse = true

	nodeIterator := txn.NewIterator(opts)
	defer nodeIterator.Close()
	prefix := dbPrefix

	counter := uint64(0)
	for nodeIterator.Seek(startingKey); nodeIterator.ValidForPrefix(prefix); nodeIterator.Next() {
		if counter == limit {
			break
		}
		counter++

		key := nodeIterator.Item().Key()
		keyCopy := make([]byte, len(key))
		copy(keyCopy[:], key[:])

		valCopy, err := nodeIterator.Item().ValueCopy(nil)
		if err != nil {
			return nil, nil, err
		}
		keysFound = append(keysFound, keyCopy)
		valsFound = append(valsFound, valCopy)
	}
	return keysFound, valsFound, nil
}

// -------------------------------------------------------------------------------------
// DeSo balance mapping functions
// -------------------------------------------------------------------------------------

func _dbKeyForPublicKeyToDeSoBalanceNanos(publicKey []byte) []byte {
	// Make a copy to avoid multiple calls to this function re-using the same slice.
	prefixCopy := append([]byte{}, Prefixes.PrefixPublicKeyToDeSoBalanceNanos...)
	key := append(prefixCopy, publicKey...)
	return key
}

func _decodeDbKeyForPublicKeyToDeSoBalanceNanosMapping(key []byte, value []byte) (*DeSoBalanceEntry, error) {
	if len(key) != btcec.PubKeyBytesLenCompressed+1 {
		return nil, fmt.Errorf("_decodeDbKeyForPublicKeyToDeSoBalanceNanosMapping: key is incorrect length: %v", len(key))
	}
	var balanceNanos uint64
	if len(value) == 0 {
		balanceNanos = 0
	} else if len(value) != 8 {
		return nil, fmt.Errorf("_decodeDbKeyForPublicKeyToDeSoBalanceNanosMapping: value is incorrect length: %v", len(value))
	} else {
		balanceNanos = DecodeUint64(value)
	}
	balanceEntry := &DeSoBalanceEntry{}
	balanceEntry.PublicKey = key[1:]
	balanceEntry.BalanceNanos = balanceNanos
	return balanceEntry, nil
}

func DbGetPrefixForPublicKeyToDesoBalanceNanos() []byte {
	return append([]byte{}, Prefixes.PrefixPublicKeyToDeSoBalanceNanos...)
}

func DbGetDeSoBalanceNanosForPublicKeyWithTxn(txn *badger.Txn, snap *Snapshot, publicKey []byte,
) (_balance uint64, _err error) {

	key := _dbKeyForPublicKeyToDeSoBalanceNanos(publicKey)

	desoBalanceBytes, err := DBGetWithTxn(txn, snap, key)
	// If balance hasn't been set before, then we would error with key not found.
	if err == badger.ErrKeyNotFound {
		return uint64(0), nil
	}
	if err != nil {
		return uint64(0), errors.Wrapf(
			err, "DbGetDeSoBalanceNanosForPublicKeyWithTxn: Problem getting balance for: %s ",
			PkToStringBoth(publicKey))
	}

	desoBalance := DecodeUint64(desoBalanceBytes)

	return desoBalance, nil
}

func DbGetDeSoBalanceNanosForPublicKey(db *badger.DB, snap *Snapshot, publicKey []byte,
) (_balance uint64, _err error) {
	ret := uint64(0)
	dbErr := db.View(func(txn *badger.Txn) error {
		var err error
		ret, err = DbGetDeSoBalanceNanosForPublicKeyWithTxn(txn, snap, publicKey)
		if err != nil {
			return fmt.Errorf("DbGetDeSoBalanceNanosForPublicKey: %v", err)
		}
		return nil
	})
	if dbErr != nil {
		return ret, dbErr
	}
	return ret, nil
}

func DbPutDeSoBalanceForPublicKeyWithTxn(txn *badger.Txn, snap *Snapshot, publicKey []byte, balanceNanos uint64, eventManager *EventManager) error {

	if len(publicKey) != btcec.PubKeyBytesLenCompressed {
		return fmt.Errorf("DbPutDeSoBalanceForPublicKeyWithTxn: Public key "+
			"length %d != %d", len(publicKey), btcec.PubKeyBytesLenCompressed)
	}

	balanceBytes := EncodeUint64(balanceNanos)

	if err := DBSetWithTxn(txn, snap, _dbKeyForPublicKeyToDeSoBalanceNanos(publicKey), balanceBytes, eventManager); err != nil {

		return errors.Wrapf(
			err, "DbPutDeSoBalanceForPublicKey: Problem adding balance mapping of %d for: %s ",
			balanceNanos, PkToStringBoth(publicKey))
	}

	return nil
}

func DbPutDeSoBalanceForPublicKey(handle *badger.DB, snap *Snapshot, publicKey []byte, balanceNanos uint64, eventManager *EventManager) error {

	return handle.Update(func(txn *badger.Txn) error {
		return DbPutDeSoBalanceForPublicKeyWithTxn(txn, snap, publicKey, balanceNanos, eventManager)
	})
}

func DbDeletePublicKeyToDeSoBalanceWithTxn(txn *badger.Txn, snap *Snapshot, publicKey []byte, eventManager *EventManager, entryIsDeleted bool) error {

	if err := DBDeleteWithTxn(txn, snap, _dbKeyForPublicKeyToDeSoBalanceNanos(publicKey), eventManager, entryIsDeleted); err != nil {
		return errors.Wrapf(err, "DbDeletePublicKeyToDeSoBalanceWithTxn: Problem deleting "+
			"balance for public key %s", PkToStringMainnet(publicKey))
	}

	return nil
}

func DbDeletePublicKeyToDeSoBalance(handle *badger.DB, snap *Snapshot, publicKey []byte, eventManager *EventManager, entryIsDeleted bool) error {
	return handle.Update(func(txn *badger.Txn) error {
		return DbDeletePublicKeyToDeSoBalanceWithTxn(txn, snap, publicKey, eventManager, entryIsDeleted)
	})
}

// -------------------------------------------------------------------------------------
// PrivateMessage mapping functions
// <public key (33 bytes) || uint64 big-endian> -> <MessageEntry>
// -------------------------------------------------------------------------------------

func _dbKeyForMessageEntry(publicKey []byte, tstampNanos uint64) []byte {
	// Make a copy to avoid multiple calls to this function re-using the same slice.
	prefixCopy := append([]byte{}, Prefixes.PrefixPublicKeyTimestampToPrivateMessage...)
	key := append(prefixCopy, publicKey...)
	key = append(key, EncodeUint64(tstampNanos)...)
	return key
}

func _dbSeekPrefixForMessagePublicKey(publicKey []byte) []byte {
	// Make a copy to avoid multiple calls to this function re-using the same slice.
	prefixCopy := append([]byte{}, Prefixes.PrefixPublicKeyTimestampToPrivateMessage...)
	return append(prefixCopy, publicKey...)
}

// Note that this adds a mapping for the sender *and* the recipient.
func DBPutMessageEntryWithTxn(txn *badger.Txn, snap *Snapshot, blockHeight uint64, messageKey MessageKey, messageEntry *MessageEntry, eventManager *EventManager) error {

	if err := IsByteArrayValidPublicKey(messageEntry.SenderPublicKey[:]); err != nil {
		return errors.Wrapf(err, "DBPutMessageEntryWithTxn: Problem validating sender public key")
	}
	if err := IsByteArrayValidPublicKey(messageEntry.RecipientPublicKey[:]); err != nil {
		return errors.Wrapf(err, "DBPutMessageEntryWithTxn: Problem validating recipient public key")
	}
	if err := ValidateGroupPublicKeyAndName(messageEntry.SenderMessagingPublicKey[:], messageEntry.SenderMessagingGroupKeyName[:]); err != nil {
		return errors.Wrapf(err, "DBPutMessageEntryWithTxn: Problem validating sender public key and key name")
	}
	if err := ValidateGroupPublicKeyAndName(messageEntry.RecipientMessagingPublicKey[:], messageEntry.RecipientMessagingGroupKeyName[:]); err != nil {
		return errors.Wrapf(err, "DBPutMessageEntryWithTxn: Problem validating recipient public key and key name")
	}

	if err := DBSetWithTxn(txn, snap, _dbKeyForMessageEntry(
		messageKey.PublicKey[:], messageKey.TstampNanos), EncodeToBytes(blockHeight, messageEntry), eventManager); err != nil {

		return errors.Wrapf(err, "DBPutMessageEntryWithTxn: Problem setting the message (%v)", EncodeToBytes(blockHeight, messageEntry))
	}

	return nil
}

func DBPutMessageEntry(handle *badger.DB, snap *Snapshot, blockHeight uint64, messageKey MessageKey, messageEntry *MessageEntry, eventManager *EventManager) error {

	return handle.Update(func(txn *badger.Txn) error {
		return DBPutMessageEntryWithTxn(txn, snap, blockHeight, messageKey, messageEntry, eventManager)
	})
}

func DBGetMessageEntryWithTxn(txn *badger.Txn, snap *Snapshot,
	publicKey []byte, tstampNanos uint64) *MessageEntry {

	key := _dbKeyForMessageEntry(publicKey, tstampNanos)
	privateMessageBytes, err := DBGetWithTxn(txn, snap, key)
	if err != nil {
		return nil
	}

	privateMessageObj := &MessageEntry{}
	rr := bytes.NewReader(privateMessageBytes)
	DecodeFromBytes(privateMessageObj, rr)
	return privateMessageObj
}

func DBGetMessageEntry(db *badger.DB, snap *Snapshot,
	publicKey []byte, tstampNanos uint64) *MessageEntry {

	var ret *MessageEntry
	db.View(func(txn *badger.Txn) error {
		ret = DBGetMessageEntryWithTxn(txn, snap, publicKey, tstampNanos)
		return nil
	})
	return ret
}

// Note this deletes the message for the sender *and* receiver since a mapping
// should exist for each.
func DBDeleteMessageEntryMappingsWithTxn(txn *badger.Txn, snap *Snapshot, publicKey []byte, tstampNanos uint64, eventManager *EventManager, entryIsDeleted bool) error {

	// First pull up the mapping that exists for the public key passed in.
	// If one doesn't exist then there's nothing to do.
	existingMessage := DBGetMessageEntryWithTxn(txn, snap, publicKey, tstampNanos)
	if existingMessage == nil {
		return nil
	}

	// When a message exists, delete the mapping for the sender and receiver.
	if err := DBDeleteWithTxn(txn, snap, _dbKeyForMessageEntry(publicKey, tstampNanos), eventManager, entryIsDeleted); err != nil {
		return errors.Wrapf(err, "DBDeleteMessageEntryMappingsWithTxn: Deleting "+
			"sender mapping for public key %s and tstamp %d failed",
			PkToStringMainnet(publicKey), tstampNanos)
	}

	return nil
}

func DBDeleteMessageEntryMappings(handle *badger.DB, snap *Snapshot, publicKey []byte, tstampNanos uint64, eventManager *EventManager, entryIsDeleted bool) error {

	return handle.Update(func(txn *badger.Txn) error {
		return DBDeleteMessageEntryMappingsWithTxn(txn, snap, publicKey, tstampNanos, eventManager, entryIsDeleted)
	})
}

func DBGetMessageEntriesForPublicKey(handle *badger.DB, publicKey []byte) (
	_privateMessages []*MessageEntry, _err error) {

	// Setting the prefix to a tstamp of zero should return all the messages
	// for the public key in sorted order since 0 << the minimum timestamp in
	// the db.
	prefix := _dbSeekPrefixForMessagePublicKey(publicKey)

	// Goes backwards to get messages in time sorted order.
	// Limit the number of keys to speed up load times.
	_, valuesFound := _enumerateKeysForPrefix(handle, prefix)

	privateMessages := []*MessageEntry{}
	for _, valBytes := range valuesFound {
		privateMessageObj := &MessageEntry{}
		rr := bytes.NewReader(valBytes)
		if exists, err := DecodeFromBytes(privateMessageObj, rr); !exists || err != nil {
			return nil, errors.Wrapf(
				err, "DBGetMessageEntriesForPublicKey: Problem decoding value: ")
		}

		privateMessages = append(privateMessages, privateMessageObj)
	}

	return privateMessages, nil
}

func _enumerateLimitedMessagesForMessagingKeysReversedWithTxn(
	txn *badger.Txn, messagingGroupEntries []*MessagingGroupEntry,
	limit uint64) (_privateMessages []*MessageEntry, _err error) {

	// Users can have many messaging keys. By default, a users has the base messaging key, which
	// is just their main public key. Users can also register messaging keys, e.g. keys like the
	// "default-key", which can be used by others when sending messages to the user. The final
	// category of messaging keys are group chats, which also introduce a new messaging key that
	// the user can use to decrypt messages. Overall, the user has many messaging keys and needs
	// to index messages from multiple prefixes. To do so, we will make badger iterators for each
	// messaging key and scan each valid message prefix in reverse to get messages sorted by timestamps.

	// Get seek prefixes for each messaging key, we will use them to define iterators for message prefix
	var prefixes [][]byte
	for _, keyEntry := range messagingGroupEntries {
		prefixes = append(prefixes, _dbSeekPrefixForMessagePublicKey(keyEntry.MessagingPublicKey[:]))
		//prefixes = append(prefixes, _dbSeekPrefixForMessagePartyPublicKey(keyEntry.MessagingPublicKey[:]))
	}

	// Initialize all iterators, add the 0xff byte to the seek prefix so that we can iterate backwards.
	var messagingIterators []*badger.Iterator
	for _, prefix := range prefixes {
		opts := badger.DefaultIteratorOptions
		opts.Reverse = true
		iterator := txn.NewIterator(opts)
		// TODO: This will practically work since timestamps usually will not have the major byte set as 0xff; however
		// 	any message sent with a timestamp larger than 0xff << 8 will not be covered by this seek.
		iterator.Seek(append(prefix, 0xff))
		defer iterator.Close()
		messagingIterators = append(messagingIterators, iterator)
	}

	// We will fetch at most (limit) messages.
	privateMessages := []*MessageEntry{}
	for ; limit > 0; limit-- {

		// This loop will find the latest message among all messaging keys.
		// To do so, we find the greatest timestamp from iterator keys.
		latestTimestamp := uint64(0)
		latestTimestampIndex := -1
		for ii := 0; ii < len(prefixes); ii++ {
			if !messagingIterators[ii].ValidForPrefix(prefixes[ii]) {
				continue
			}
			// Get the timestamp from the item key
			key := messagingIterators[ii].Item().Key()
			rr := bytes.NewReader(key[len(prefixes[ii]):])
			timestamp, err := ReadUvarint(rr)
			if err != nil {
				return nil, errors.Wrapf(err, "_enumerateLimitedMessagesForMessagingKeysReversedWithTxn: problem reading timestamp "+
					"for messaging iterator from prefix (%v) at key (%v)", prefixes[ii], messagingIterators[ii].Item().Key())
			}

			if timestamp > latestTimestamp {
				latestTimestampIndex = ii
				latestTimestamp = timestamp
			}
		}

		// Now that we found the latest message, let's decode and process it.
		if latestTimestampIndex == -1 {
			break
		} else {
			// Get the message bytes and decode the message.
			messageBytes, err := messagingIterators[latestTimestampIndex].Item().ValueCopy(nil)
			if err != nil {
				return nil, errors.Wrapf(err, "_enumerateLimitedMessagesForMessagingKeysReversedWithTxn: Problem copying "+
					"value from messaging iterator from prefix (%v) at key (%v)",
					prefixes[latestTimestampIndex], messagingIterators[latestTimestampIndex].Item().Key())
			}
			message := &MessageEntry{}
			rr := bytes.NewReader(messageBytes)
			if exists, err := DecodeFromBytes(message, rr); !exists || err != nil {
				return nil, errors.Wrapf(err, "_enumerateLimitedMessagesForMessagingKeysReversedWithTxn: Problem decoding message "+
					"from messaging iterator from prefix (%v) at key (%v)",
					prefixes[latestTimestampIndex], messagingIterators[latestTimestampIndex].Item().Key())
			}
			// Add the message to the list of fetched messages
			privateMessages = append(privateMessages, message)
			messagingIterators[latestTimestampIndex].Next()
		}
	}

	return privateMessages, nil
}

func DBGetLimitedMessageForMessagingKeys(handle *badger.DB, messagingKeys []*MessagingGroupEntry, limit uint64) (
	_privateMessages []*MessageEntry, _err error) {

	// Setting the prefix to a tstamp of zero should return all the messages
	// for the public key in sorted order since 0 << the minimum timestamp in
	// the db.

	// Goes backwards to get messages in time sorted order.
	// Limit the number of keys to speed up load times.
	// Get all user messaging keys.

	err := handle.Update(func(txn *badger.Txn) error {
		var err error
		_privateMessages, err = _enumerateLimitedMessagesForMessagingKeysReversedWithTxn(txn, messagingKeys, limit)
		if err != nil {
			return errors.Wrapf(err, "DBGetLimitedMessageForMessagingKeys: problem getting user messages")
		}

		return nil
	})
	if err != nil {
		return nil, errors.Wrapf(err, "DbGetLimitedMessageAndPartyEntriesForPublicKey: problem getting user messages in txn")
	}

	return _privateMessages, nil
}

// -------------------------------------------------------------------------------------
// MessagingGroupEntry mapping functions
// <prefix, OwnerPublicKey (33 bytes) || GroupKeyName (32 bytes)> -> <MessagingGroupEntry>
// -------------------------------------------------------------------------------------

func _dbKeyForMessagingGroupEntry(messagingGroupEntry *MessagingGroupKey) []byte {
	prefixCopy := append([]byte{}, Prefixes.PrefixMessagingGroupEntriesByOwnerPubKeyAndGroupKeyName...)
	key := append(prefixCopy, messagingGroupEntry.OwnerPublicKey.ToBytes()...)
	key = append(key, messagingGroupEntry.GroupKeyName.ToBytes()...)
	return key
}

func _dbSeekPrefixForMessagingGroupEntry(ownerPublicKey *PublicKey) []byte {
	prefixCopy := append([]byte{}, Prefixes.PrefixMessagingGroupEntriesByOwnerPubKeyAndGroupKeyName...)
	return append(prefixCopy, ownerPublicKey.ToBytes()...)
}

func DBPutMessagingGroupEntryWithTxn(txn *badger.Txn, snap *Snapshot, blockHeight uint64, ownerPublicKey *PublicKey, messagingGroupEntry *MessagingGroupEntry, eventManager *EventManager) error {

	messagingKey := &MessagingGroupKey{
		OwnerPublicKey: *ownerPublicKey,
		GroupKeyName:   *messagingGroupEntry.MessagingGroupKeyName,
	}
	if err := DBSetWithTxn(txn, snap, _dbKeyForMessagingGroupEntry(messagingKey), EncodeToBytes(blockHeight, messagingGroupEntry), eventManager); err != nil {
		return errors.Wrapf(err, "DBPutMessagingGroupEntryWithTxn: Problem adding messaging key entry mapping: ")
	}

	return nil
}

func DBPutMessagingGroupEntry(handle *badger.DB, snap *Snapshot, blockHeight uint64, ownerPublicKey *PublicKey, messagingGroupEntry *MessagingGroupEntry, eventManager *EventManager) error {

	return handle.Update(func(txn *badger.Txn) error {
		return DBPutMessagingGroupEntryWithTxn(txn, snap, blockHeight, ownerPublicKey, messagingGroupEntry, eventManager)
	})
}

func DBGetMessagingGroupEntryWithTxn(txn *badger.Txn, snap *Snapshot,
	messagingGroupKey *MessagingGroupKey) *MessagingGroupEntry {

	key := _dbKeyForMessagingGroupEntry(messagingGroupKey)

	messagingGroupBytes, err := DBGetWithTxn(txn, snap, key)
	if err != nil {
		return nil
	}
	messagingGroupEntry := &MessagingGroupEntry{}
	rr := bytes.NewReader(messagingGroupBytes)
	DecodeFromBytes(messagingGroupEntry, rr)
	return messagingGroupEntry
}

func DBGetMessagingGroupEntry(db *badger.DB, snap *Snapshot,
	messagingGroupKey *MessagingGroupKey) *MessagingGroupEntry {
	var ret *MessagingGroupEntry
	db.View(func(txn *badger.Txn) error {
		ret = DBGetMessagingGroupEntryWithTxn(txn, snap, messagingGroupKey)
		return nil
	})
	return ret
}

func DBDeleteMessagingGroupEntryWithTxn(txn *badger.Txn, snap *Snapshot, messagingGroupKey *MessagingGroupKey, eventManager *EventManager, entryIsDeleted bool) error {

	// First pull up the entry that exists for the messaging key.
	// If one doesn't exist then there's nothing to do.
	if entry := DBGetMessagingGroupEntryWithTxn(txn, snap, messagingGroupKey); entry == nil {
		return nil
	}

	// When a messaging key entry exists, delete it from the DB.
	if err := DBDeleteWithTxn(txn, snap, _dbKeyForMessagingGroupEntry(messagingGroupKey), eventManager, entryIsDeleted); err != nil {
		return errors.Wrapf(err, "DBDeleteMessagingGroupEntryWithTxn: Deleting "+
			"entry for MessagingGroupKey failed: %v", messagingGroupKey)
	}

	return nil
}

func DBDeleteMessagingGroupEntry(handle *badger.DB, snap *Snapshot, messagingGroupKey *MessagingGroupKey, eventManager *EventManager, entryIsDeleted bool) error {
	return handle.Update(func(txn *badger.Txn) error {
		return DBDeleteMessagingGroupEntryWithTxn(txn, snap, messagingGroupKey, eventManager, entryIsDeleted)
	})
}

func DBGetMessagingGroupEntriesForOwnerWithTxn(txn *badger.Txn, ownerPublicKey *PublicKey) (
	_messagingKeyEntries []*MessagingGroupEntry, _err error) {

	// Setting the prefix to owner's public key will allow us to fetch all messaging keys
	// for the user. We enumerate this prefix.
	prefix := _dbSeekPrefixForMessagingGroupEntry(ownerPublicKey)
	_, valuesFound, err := _enumerateKeysForPrefixWithTxn(txn, prefix)
	if err != nil {
		return nil, errors.Wrapf(err, "DBGetMessagingGroupEntriesForOwnerWithTxn: "+
			"problem enumerating messaging key entries for prefix (%v)", prefix)
	}

	// Decode found messaging key entries.
	messagingKeyEntries := []*MessagingGroupEntry{}
	for _, valBytes := range valuesFound {
		messagingKeyEntry := &MessagingGroupEntry{}
		rr := bytes.NewReader(valBytes)
		if exists, err := DecodeFromBytes(messagingKeyEntry, rr); !exists || err != nil {
			return nil, errors.Wrapf(err, "DBGetMessagingGroupEntriesForOwnerWithTxn: "+
				"problem decoding messaging key entry for public key (%v)", ownerPublicKey)
		}

		messagingKeyEntries = append(messagingKeyEntries, messagingKeyEntry)
	}

	return messagingKeyEntries, nil
}

func DBGetAllUserGroupEntiresWithTxn(txn *badger.Txn, ownerPublicKey []byte) ([]*MessagingGroupEntry, error) {
	// This function fetches all MessagingGroupEntries for the user from the DB. This includes the
	// base entry, the owner group entries, and the member group entries.

	// We will keep track of all group entries in this array.
	var userGroupEntries []*MessagingGroupEntry

	// First add the base messaging key.
	userGroupEntries = append(userGroupEntries, &MessagingGroupEntry{
		GroupOwnerPublicKey:   NewPublicKey(ownerPublicKey),
		MessagingPublicKey:    NewPublicKey(ownerPublicKey),
		MessagingGroupKeyName: BaseGroupKeyName(),
	})

	// Now add all the groups where this user is the owner
	ownerGroupEntries, err := DBGetMessagingGroupEntriesForOwnerWithTxn(txn, NewPublicKey(ownerPublicKey))
	if err != nil {
		return nil, errors.Wrapf(err, "DBGetAllUserGroupEntiresWithTxn: problem getting messaging entries")
	}
	userGroupEntries = append(userGroupEntries, ownerGroupEntries...)

	// And add the groups where the user is a member
	memberGroupEntries, err := DBGetAllMessagingGroupEntriesForMemberWithTxn(txn, NewPublicKey(ownerPublicKey))
	if err != nil {
		return nil, errors.Wrapf(err, "DBGetAllUserGroupEntiresWithTxn: problem getting recipient entries")
	}
	userGroupEntries = append(userGroupEntries, memberGroupEntries...)

	return userGroupEntries, nil
}

func DBGetAllUserGroupEntries(handle *badger.DB, ownerPublicKey []byte) ([]*MessagingGroupEntry, error) {
	var err error
	var messagingGroupEntries []*MessagingGroupEntry

	err = handle.View(func(txn *badger.Txn) error {
		messagingGroupEntries, err = DBGetAllUserGroupEntiresWithTxn(txn, ownerPublicKey)
		return err
	})
	if err != nil {
		return nil, errors.Wrapf(err, "DBGetAllUserGroupEntries: problem getting user messaging keys")
	}
	return messagingGroupEntries, nil
}

// -------------------------------------------------------------------------------------
// PrefixGroupChatMessagesIndex
// <prefix, AccessGroupOwnerPublicKey, AccessGroupKeyName, TimestampNanos> -> <NewMessageEntry>
// -------------------------------------------------------------------------------------

// _dbSeekPrefixForGroupMemberAttributesIndex returns prefix to enumerate over the given member's attributes.
func _dbKeyForGroupChatMessagesIndex(key GroupChatMessageKey) []byte {
	prefixCopy := append([]byte{}, Prefixes.PrefixGroupChatMessagesIndex...)
	prefixCopy = append(prefixCopy, key.AccessGroupOwnerPublicKey.ToBytes()...)
	prefixCopy = append(prefixCopy, key.AccessGroupKeyName.ToBytes()...)
	prefixCopy = append(prefixCopy, EncodeUint64(key.TimestampNanos)...)
	return prefixCopy
}

func _dbSeekPrefixForGroupChatMessagesIndex(groupOwnerPublicKey PublicKey, groupKeyName GroupKeyName) []byte {
	prefixCopy := append([]byte{}, Prefixes.PrefixGroupChatMessagesIndex...)
	prefixCopy = append(prefixCopy, groupOwnerPublicKey.ToBytes()...)
	prefixCopy = append(prefixCopy, groupKeyName.ToBytes()...)
	return prefixCopy
}

func DBGetGroupChatMessageEntry(db *badger.DB, snap *Snapshot, key GroupChatMessageKey) (*NewMessageEntry, error) {
	var ret *NewMessageEntry
	var err error
	err = db.View(func(txn *badger.Txn) error {
		ret, err = DBGetGroupChatMessageEntryWithTxn(txn, snap, key)
		return err
	})
	if err != nil {
		return nil, errors.Wrapf(err, "DBGetGroupChatMessageEntry: Problem getting group chat messages index")
	}
	return ret, nil
}

func DBGetGroupChatMessageEntryWithTxn(txn *badger.Txn, snap *Snapshot, key GroupChatMessageKey) (*NewMessageEntry, error) {

	prefix := _dbKeyForGroupChatMessagesIndex(key)
	messagesIndexBytes, err := DBGetWithTxn(txn, snap, prefix)
	if err == badger.ErrKeyNotFound {
		return nil, nil
	}
	if err != nil {
		return nil, errors.Wrapf(err, "DBGetGroupChatMessageEntryWithTxn: Problem getting group chat messages index")
	}

	messagingIndex := &NewMessageEntry{}
	rr := bytes.NewReader(messagesIndexBytes)
	if exists, err := DecodeFromBytes(messagingIndex, rr); !exists || err != nil {
		return nil, errors.Wrapf(err, "DBGetGroupChatMessageEntryWithTxn: Problem decoding group chat messages index")
	}

	return messagingIndex, nil
}

func DBGetPaginatedGroupChatMessageEntry(handle *badger.DB, snap *Snapshot,
	groupChatThreadKey AccessGroupId, startingTimestamp uint64, maxMessagesToFetch uint64) (
	_messageEntries []*NewMessageEntry, _err error) {

	var err error
	var messageEntries []*NewMessageEntry
	err = handle.View(func(txn *badger.Txn) error {
		messageEntries, err = DBGetPaginatedGroupChatMessageEntryWithTxn(
			txn, snap, groupChatThreadKey, startingTimestamp, maxMessagesToFetch)
		return err
	})
	if err != nil {
		return nil, errors.Wrapf(err, "DBGetPaginatedGroupChagMessageEntry: "+
			"Problem getting paginated group chat messages with group chat thread key (%v), starting timestamp (%v), "+
			"maxMessagesToFetch (%v)", groupChatThreadKey, startingTimestamp, maxMessagesToFetch)
	}
	return messageEntries, nil
}

func DBGetPaginatedGroupChatMessageEntryWithTxn(txn *badger.Txn, snap *Snapshot,
	groupChatThreadKey AccessGroupId, startingTimestamp uint64, maxMessagesToFetch uint64) (
	_messageEntries []*NewMessageEntry, _err error) {

	var messageEntries []*NewMessageEntry
	// Construct the seek key given the group chat thread and the starting timestamp.
	prefix := _dbSeekPrefixForGroupChatMessagesIndex(
		groupChatThreadKey.AccessGroupOwnerPublicKey, groupChatThreadKey.AccessGroupKeyName)
	startKey := append(prefix, EncodeUint64(startingTimestamp)...)

	// Now fetch the messages from the db.
	keysFound, valsFound, err := _enumerateLimitedKeysReversedForPrefixAndStartingKeyWithTxn(
		txn, prefix, startKey, maxMessagesToFetch)
	if err != nil {
		return nil, errors.Wrapf(err, "DBGetPaginatedGroupChatMessageEntryWithTxn: Problem getting group chat messages index")
	}

	// Sanity-check that we don't return the starting key.
	if len(keysFound) > 0 && bytes.Equal(startKey, keysFound[0]) {
		// We will fetch one more key after the last key found and append it to the list of the keys found, with the first element removed.
		additionalKeys, additionalVals, err := _enumerateLimitedKeysReversedForPrefixAndStartingKeyWithTxn(
			txn, prefix, keysFound[len(keysFound)-1], 2)
		if err != nil {
			return nil, errors.Wrapf(err, "DBGetPaginatedGroupChatMessageEntryWithTxn: Problem getting group chat messages index")
		}
		keysFound = append(keysFound[1:], additionalKeys[1:]...)
		valsFound = append(valsFound[1:], additionalVals[1:]...)
	}

	// Turn all fetched values into new message entries.
	for ii, val := range valsFound {
		groupChatMessage := &NewMessageEntry{}
		rr := bytes.NewReader(val)
		if exists, err := DecodeFromBytes(groupChatMessage, rr); !exists || err != nil {
			return nil, errors.Wrapf(err, "DBGetPaginatedGroupChatMessageEntryWithTxn: "+
				"Problem decoding group chat messages index with key: %v and value: %v", keysFound[ii], val)
		}
		messageEntries = append(messageEntries, groupChatMessage)
	}

	// Sanity-check that the keys are sorted.
	for ii := 1; ii < len(messageEntries); ii++ {
		if messageEntries[ii-1].TimestampNanos < messageEntries[ii].TimestampNanos {
			return nil, fmt.Errorf("DBGetPaginatedGroupChatMessageEntryWithTxn: "+
				"Keys are not sorted in descending order: %v, %v", messageEntries[ii-1], messageEntries[ii])
		}
	}

	return messageEntries, nil
}

func DBPutGroupChatMessageEntryWithTxn(txn *badger.Txn, snap *Snapshot, blockHeight uint64, key GroupChatMessageKey, messageEntry *NewMessageEntry, eventManager *EventManager) error {

	if err := DBSetWithTxn(txn, snap, _dbKeyForGroupChatMessagesIndex(key), EncodeToBytes(blockHeight, messageEntry), eventManager); err != nil {

		return errors.Wrapf(err, "DBPutGroupChatMessageEntryWithTxn: Problem setting group chat messages index "+
			"with key (%v) and entry (%v) in the db", _dbKeyForGroupChatMessagesIndex(key), messageEntry)
	}

	return nil
}

func DBDeleteGroupChatMessageEntryWithTxn(txn *badger.Txn, snap *Snapshot, key GroupChatMessageKey, eventManager *EventManager, entryIsDeleted bool) error {
	// First pull up the mapping that exists for the public key passed in.
	// If one doesn't exist then there's nothing to do.
	existingMessageEntry, err := DBGetGroupChatMessageEntryWithTxn(txn, snap, key)
	if err != nil {
		return errors.Wrapf(err, "DBDeleteGroupChatMessageEntryWithTxn: Problem getting group chat messages index")
	}
	if existingMessageEntry == nil {
		return nil
	}

	// When a message exists, delete the mapping for the sender and receiver.
	if err := DBDeleteWithTxn(txn, snap, _dbKeyForGroupChatMessagesIndex(key), eventManager, entryIsDeleted); err != nil {

		return errors.Wrapf(err, "DBDeleteGroupChatMessageIndexWithTxn: Deleting mapping for group chat "+
			"message key: %v", key)
	}

	return nil
}

// -------------------------------------------------------------------------------------
// PrefixDmMessagesIndex
// 	<prefix, MinorAccessGroupOwnerPublicKey, MinorAccessGroupKeyName,
//		MajorAccessGroupOwnerPublicKey, MajorAccessGroupKeyName, TimestampNanos> -> <NewMessageEntry>
// -------------------------------------------------------------------------------------

func _dbKeyForPrefixDmMessageIndex(key DmMessageKey) []byte {
	prefixCopy := append([]byte{}, Prefixes.PrefixDmMessagesIndex...)
	prefixCopy = append(prefixCopy, key.MinorAccessGroupOwnerPublicKey.ToBytes()...)
	prefixCopy = append(prefixCopy, key.MinorAccessGroupKeyName.ToBytes()...)
	prefixCopy = append(prefixCopy, key.MajorAccessGroupOwnerPublicKey.ToBytes()...)
	prefixCopy = append(prefixCopy, key.MajorAccessGroupKeyName.ToBytes()...)
	prefixCopy = append(prefixCopy, EncodeUint64(key.TimestampNanos)...)
	return prefixCopy
}

func _dbSeekPrefixForPrefixDmMessageIndex(minorGroupOwnerPublicKey PublicKey, minorGroupKeyName GroupKeyName,
	majorGroupOwnerPublicKey PublicKey, majorGroupKeyName GroupKeyName) []byte {
	prefixCopy := append([]byte{}, Prefixes.PrefixDmMessagesIndex...)
	prefixCopy = append(prefixCopy, minorGroupOwnerPublicKey.ToBytes()...)
	prefixCopy = append(prefixCopy, minorGroupKeyName.ToBytes()...)
	prefixCopy = append(prefixCopy, majorGroupOwnerPublicKey.ToBytes()...)
	prefixCopy = append(prefixCopy, majorGroupKeyName.ToBytes()...)
	return prefixCopy
}

func DBGetDmMessageEntry(db *badger.DB, snap *Snapshot, key DmMessageKey) (*NewMessageEntry, error) {
	var ret *NewMessageEntry
	var err error
	err = db.View(func(txn *badger.Txn) error {
		ret, err = DBGetDmMessageEntryWithTxn(txn, snap, key)
		return err
	})
	if err != nil {
		return nil, errors.Wrapf(err, "DBGetDmMessageEntry: Problem getting dm message entry with key: %v", key)
	}
	return ret, nil
}

func DBGetDmMessageEntryWithTxn(txn *badger.Txn, snap *Snapshot, key DmMessageKey) (*NewMessageEntry, error) {

	prefix := _dbKeyForPrefixDmMessageIndex(key)
	dmMessageBytes, err := DBGetWithTxn(txn, snap, prefix)
	if err == badger.ErrKeyNotFound {
		return nil, nil
	}
	if err != nil {
		return nil, errors.Wrapf(err, "DBGetDmMessageEntryWithTxn: Problem getting dm message entry with key: %v", key)
	}

	dmMessage := &NewMessageEntry{}
	rr := bytes.NewReader(dmMessageBytes)
	if exists, err := DecodeFromBytes(dmMessage, rr); !exists || err != nil {
		return nil, errors.Wrapf(err, "DBGetDmMessageEntryWithTxn: Problem decoding dm message entry with key: %v", key)
	}

	return dmMessage, nil
}

func DBGetPaginatedDmMessageEntry(handle *badger.DB, snap *Snapshot,
	dmThreadKey DmThreadKey, maxTimestamp uint64, maxMessagesToFetch uint64) (
	_messageEntries []*NewMessageEntry, _err error) {

	var err error
	var messageEntries []*NewMessageEntry
	err = handle.View(func(txn *badger.Txn) error {
		messageEntries, err = DBGetPaginatedDmMessageEntryWithTxn(
			txn, snap, dmThreadKey, maxTimestamp, maxMessagesToFetch)
		return err
	})
	if err != nil {
		return nil, errors.Wrapf(err, "DBGetPaginatedDmMessageEntry: "+
			"Problem getting paginated message entries with dmThreadKey (%v), maxTimestamp (%v), "+
			"maxMessagesToFetch (%v)", dmThreadKey, maxTimestamp, maxMessagesToFetch)
	}
	return messageEntries, nil
}

func DBGetPaginatedDmMessageEntryWithTxn(txn *badger.Txn, snap *Snapshot,
	dmThreadKey DmThreadKey, maxTimestamp uint64, maxMessagesToFetch uint64) (
	_messageEntries []*NewMessageEntry, _err error) {

	var messageEntries []*NewMessageEntry
	// Construct the seek key given the dm thread and the starting timestamp.
	dmMessageKey := MakeDmMessageKeyFromDmThreadKey(dmThreadKey)
	prefix := _dbSeekPrefixForPrefixDmMessageIndex(dmMessageKey.MinorAccessGroupOwnerPublicKey, dmMessageKey.MinorAccessGroupKeyName,
		dmMessageKey.MajorAccessGroupOwnerPublicKey, dmMessageKey.MajorAccessGroupKeyName)
	startKey := append(prefix, EncodeUint64(maxTimestamp)...)

	// Now fetch the messages from the Db
	keysFound, valsFound, err := _enumerateLimitedKeysReversedForPrefixAndStartingKeyWithTxn(txn, prefix, startKey, maxMessagesToFetch)
	if err != nil {
		return nil, errors.Wrapf(err, "DBGetPaginatedDmMessageEntryWithTxn: Problem fetching paginated messages")
	}

	// Sanity-check that we don't return the starting key.
	if len(keysFound) > 0 && bytes.Compare(startKey, keysFound[0]) == 0 {
		// We will fetch one more key after the last key found and append it to the list of the keys found, with the first element removed.
		additionalKeys, additionalVals, err := _enumerateLimitedKeysReversedForPrefixAndStartingKeyWithTxn(
			txn, prefix, keysFound[len(keysFound)-1], 2)
		if err != nil {
			return nil, errors.Wrapf(err, "DBGetPaginatedDmMessageEntryWithTxn: Problem getting additional paginated messages")
		}
		keysFound = append(keysFound[1:], additionalKeys[1:]...)
		valsFound = append(valsFound[1:], additionalVals[1:]...)
	}

	// Turn all fetched values into new message entries.
	for ii, val := range valsFound {
		dmMessage := &NewMessageEntry{}
		rr := bytes.NewReader(val)
		if exists, err := DecodeFromBytes(dmMessage, rr); !exists || err != nil {
			return nil, errors.Wrapf(err, "DBGetPaginatedDmMessageEntryWithTxn: "+
				"Problem decoding dm message entry with key: %v and value: %v", keysFound[ii], val)
		}
		messageEntries = append(messageEntries, dmMessage)
	}

	// Sanity-check that the timestamps we found are sorted in descending order.
	for ii := 1; ii < len(messageEntries); ii++ {
		if messageEntries[ii-1].TimestampNanos < messageEntries[ii].TimestampNanos {
			return nil, fmt.Errorf("DBGetPaginatedDmMessageEntryWithTxn: "+
				"Found unsorted message entries timestamps: %v %v", *messageEntries[ii-1], *messageEntries[ii])
		}
	}

	return messageEntries, nil
}

func DBPutDmMessageEntryWithTxn(txn *badger.Txn, snap *Snapshot, blockHeight uint64, key DmMessageKey, messageEntry *NewMessageEntry, eventManager *EventManager) error {

	if err := DBSetWithTxn(txn, snap, _dbKeyForPrefixDmMessageIndex(key), EncodeToBytes(blockHeight, messageEntry), eventManager); err != nil {

		return errors.Wrapf(err, "DBPutDmMessageWithTxn: Problem setting dm message index "+
			"with key (%v) and entry (%v) in the db", _dbKeyForPrefixDmMessageIndex(key), messageEntry)
	}

	return nil
}

func DBDeleteDmMessageEntryWithTxn(txn *badger.Txn, snap *Snapshot, key DmMessageKey, eventManager *EventManager, entryIsDeleted bool) error {
	existingMember, err := DBGetDmMessageEntryWithTxn(txn, snap, key)
	if err != nil {
		return errors.Wrapf(err, "DBDeleteDmMessageEntryWithTxn: Problem getting dm message entry")
	}
	if existingMember == nil {
		return nil
	}

	// When a message exists, delete the mapping.
	if err := DBDeleteWithTxn(txn, snap, _dbKeyForPrefixDmMessageIndex(key), eventManager, entryIsDeleted); err != nil {

		return errors.Wrapf(err, "DBDeleteDmMessageEntryWithTxn: Deleting mapping for dm message"+
			"with message key: %v", key)
	}

	return nil
}

// -------------------------------------------------------------------------------------
// PrefixDmThreadIndex
// This prefix stores information about all the different DM threads that the user has participated in.
// We store a duplicate entry for each thread, with the "user", "party" accessGroupIds flipped.
// 	<prefix, UserAccessGroupOwnerPublicKey, UserAccessGroupKeyName,
//		PartyAccessGroupOwnerPublicKey, PartyAccessGroupKeyName> -> <DmThreadEntry>
// -------------------------------------------------------------------------------------

func _dbKeyForPrefixDmThreadIndex(key DmThreadKey) []byte {
	prefixCopy := append([]byte{}, Prefixes.PrefixDmThreadIndex...)
	prefixCopy = append(prefixCopy, key.UserAccessGroupOwnerPublicKey.ToBytes()...)
	prefixCopy = append(prefixCopy, key.UserAccessGroupKeyName.ToBytes()...)
	prefixCopy = append(prefixCopy, key.PartyAccessGroupOwnerPublicKey.ToBytes()...)
	prefixCopy = append(prefixCopy, key.PartyAccessGroupKeyName.ToBytes()...)
	return prefixCopy
}

func _dbSeekPrefixForDmThreadIndexWithUserPublicKey(userGroupOwnerPublicKey PublicKey) []byte {
	prefixCopy := append([]byte{}, Prefixes.PrefixDmThreadIndex...)
	prefixCopy = append(prefixCopy, userGroupOwnerPublicKey.ToBytes()...)
	return prefixCopy
}

func _dbSeekPrefixForDmThreadIndexWithAccessGroupId(accessGroupId AccessGroupId) []byte {
	prefixCopy := append([]byte{}, Prefixes.PrefixDmThreadIndex...)
	prefixCopy = append(prefixCopy, accessGroupId.AccessGroupOwnerPublicKey.ToBytes()...)
	prefixCopy = append(prefixCopy, accessGroupId.AccessGroupKeyName.ToBytes()...)

	return prefixCopy
}

func _dbDecodeKeyForPrefixDmThreadIndex(key []byte) (_userGroupOwnerPublicKey PublicKey, _userGroupKeyName GroupKeyName,
	_partyGroupOwnerPublicKey PublicKey, _partyGroupKeyName GroupKeyName, _err error) {
	// The key should be of the form:
	// <prefix, AccessGroupOwnerPublicKey, AccessGroupKeyName>
	expectedKeyLenght := len(Prefixes.PrefixDmThreadIndex) + PublicKeyLenCompressed + MaxAccessGroupKeyNameCharacters +
		PublicKeyLenCompressed + MaxAccessGroupKeyNameCharacters
	if len(key) != expectedKeyLenght {
		return PublicKey{}, GroupKeyName{}, PublicKey{}, GroupKeyName{}, fmt.Errorf("_dbDecodeKeyForAccessGroupEntry: "+
			"key length is invalid: %v, should be: %v", len(key), expectedKeyLenght)
	}
	keyWithoutPrefix := key[len(Prefixes.PrefixDmThreadIndex):]
	userGroupOwnerPublicKey := *NewPublicKey(keyWithoutPrefix[:PublicKeyLenCompressed])

	keyWithoutPrefix = keyWithoutPrefix[PublicKeyLenCompressed:]
	userGroupKeyName := *NewGroupKeyName(keyWithoutPrefix[:MaxAccessGroupKeyNameCharacters])

	keyWithoutPrefix = keyWithoutPrefix[MaxAccessGroupKeyNameCharacters:]
	partyGroupOwnerPublicKey := *NewPublicKey(keyWithoutPrefix[:PublicKeyLenCompressed])

	keyWithoutPrefix = keyWithoutPrefix[PublicKeyLenCompressed:]
	partyGroupKeyName := *NewGroupKeyName(keyWithoutPrefix[:MaxAccessGroupKeyNameCharacters])

	return userGroupOwnerPublicKey, userGroupKeyName, partyGroupOwnerPublicKey, partyGroupKeyName, nil
}

func DBCheckDmThreadExistence(db *badger.DB, snap *Snapshot, key DmThreadKey) (*DmThreadEntry, error) {
	var ret *DmThreadEntry
	var err error
	err = db.View(func(txn *badger.Txn) error {
		ret, err = DBCheckDmThreadExistenceWithTxn(txn, snap, key)
		return err
	})
	if err != nil {
		return nil, errors.Wrapf(err, "DBCheckDmThreadExistence: Problem checking dm thread existence with key: %v", key)
	}
	return ret, nil
}

func DBCheckDmThreadExistenceWithTxn(txn *badger.Txn, snap *Snapshot, key DmThreadKey) (*DmThreadEntry, error) {

	prefix := _dbKeyForPrefixDmThreadIndex(key)
	dmThreadExistenceBytes, err := DBGetWithTxn(txn, snap, prefix)
	if err == badger.ErrKeyNotFound {
		return nil, nil
	} else if err != nil {
		return nil, errors.Wrapf(err, "DBCheckDmThreadExistenceWithTxn: Problem checking dm thread existence with key: %v", key)
	}

	dmThreadExistence := &DmThreadEntry{}
	rr := bytes.NewReader(dmThreadExistenceBytes)
	if exists, err := DecodeFromBytes(dmThreadExistence, rr); !exists || err != nil {
		return nil, errors.Wrapf(err, "DBCheckDmThreadExistenceWithTxn: Problem decoding dm thread existence"+
			"with key: %v", key)
	}
	return dmThreadExistence, nil
}

func DBGetAllUserDmThreadsByAccessGroupId(db *badger.DB, snap *Snapshot,
	userGroupOwnerPublicKey PublicKey, userGroupKeyName GroupKeyName) ([]*DmThreadKey, error) {
	var ret []*DmThreadKey
	var err error
	err = db.View(func(txn *badger.Txn) error {
		ret, err = DBGetAllUserDmThreadsByAccessGroupIdWithTxn(txn, snap, userGroupOwnerPublicKey, userGroupKeyName)
		return err
	})
	if err != nil {
		return nil, errors.Wrapf(err, "DBGetAllUserDmThreads: Problem getting all user dm threads with "+
			"UserAccessGroupOwnerPublicKey: %v, UserAccessGroupKeyName: %v", userGroupOwnerPublicKey, userGroupKeyName)
	}
	return ret, nil
}

func DBGetAllUserDmThreadsByAccessGroupIdWithTxn(txn *badger.Txn, snap *Snapshot,
	userGroupOwnerPublicKey PublicKey, userGroupKeyName GroupKeyName) ([]*DmThreadKey, error) {

	accessGroupId := NewAccessGroupId(&userGroupOwnerPublicKey, userGroupKeyName.ToBytes())
	prefix := _dbSeekPrefixForDmThreadIndexWithAccessGroupId(*accessGroupId)
	keysFound := _enumerateKeysOnlyForPrefixWithTxn(txn, prefix)

	// Decode found keys.
	var userDmThreads []*DmThreadKey
	for _, key := range keysFound {
		_userGroupOwnerPublicKey, _userGroupKeyName,
			_partyGroupOwnerPublicKey, _partyGroupKeyName, err := _dbDecodeKeyForPrefixDmThreadIndex(key)
		if err != nil {
			return nil, errors.Wrapf(err, "DBGetAllUserDmThreadsWithTxn: Problem decoding key: %v", key)
		}
		if !bytes.Equal(_userGroupOwnerPublicKey.ToBytes(), userGroupOwnerPublicKey.ToBytes()) {
			return nil, fmt.Errorf("DBGetAllUserDmThreadsWithTxn: Found key with unexpected user public key: %v, "+
				"expected: %v", _userGroupOwnerPublicKey, userGroupOwnerPublicKey)
		}
		if !bytes.Equal(_userGroupKeyName.ToBytes(), userGroupKeyName.ToBytes()) {
			return nil, fmt.Errorf("DBGetAllUserDmThreadsWithTxn: Found key with unexpected user group key name: %v, "+
				"expected: %v", _userGroupKeyName, userGroupKeyName)
		}

		dmThread := MakeDmThreadKey(_userGroupOwnerPublicKey, _userGroupKeyName, _partyGroupOwnerPublicKey, _partyGroupKeyName)
		userDmThreads = append(userDmThreads, &dmThread)
	}
	return userDmThreads, nil
}

func DBGetAllUserDmThreads(db *badger.DB, snap *Snapshot, userGroupOwnerPublicKey PublicKey) ([]*DmThreadKey, error) {
	var ret []*DmThreadKey
	var err error
	err = db.View(func(txn *badger.Txn) error {
		ret, err = DBGetAllUserDmThreadsWithTxn(txn, snap, userGroupOwnerPublicKey)
		return err
	})
	if err != nil {
		return nil, errors.Wrapf(err, "DBGetAllUserDmThreads: Problem getting all user dm threads with "+
			"UserAccessGroupOwnerPublicKey: %v", userGroupOwnerPublicKey)
	}
	return ret, nil
}

func DBGetAllUserDmThreadsWithTxn(txn *badger.Txn, snap *Snapshot,
	userGroupOwnerPublicKey PublicKey) ([]*DmThreadKey, error) {

	prefix := _dbSeekPrefixForDmThreadIndexWithUserPublicKey(userGroupOwnerPublicKey)
	keysFound := _enumerateKeysOnlyForPrefixWithTxn(txn, prefix)

	// Decode found keys.
	var userDmThreads []*DmThreadKey
	for _, key := range keysFound {
		_userGroupOwnerPublicKey, _userGroupKeyName,
			_partyGroupOwnerPublicKey, _partyGroupKeyName, err := _dbDecodeKeyForPrefixDmThreadIndex(key)
		if err != nil {
			return nil, errors.Wrapf(err, "DBGetAllUserDmThreadsWithTxn: Problem decoding key: %v", key)
		}
		if !bytes.Equal(_userGroupOwnerPublicKey.ToBytes(), userGroupOwnerPublicKey.ToBytes()) {
			return nil, fmt.Errorf("DBGetAllUserDmThreadsWithTxn: Found key with unexpected user public key: %v, "+
				"expected: %v", _userGroupOwnerPublicKey, userGroupOwnerPublicKey)
		}

		dmThread := MakeDmThreadKey(_userGroupOwnerPublicKey, _userGroupKeyName, _partyGroupOwnerPublicKey, _partyGroupKeyName)
		userDmThreads = append(userDmThreads, &dmThread)
	}
	return userDmThreads, nil
}

func DBPutDmThreadIndex(db *badger.DB, snap *Snapshot, blockHeight uint64, dmThreadKey DmThreadKey, eventManager *EventManager) error {
	err := db.Update(func(txn *badger.Txn) error {
		return DBPutDmThreadIndexWithTxn(txn, snap, blockHeight, dmThreadKey, eventManager)
	})
	if err != nil {
		return errors.Wrapf(err, "DBPutDmThreadIndex: Problem putting dm thread index with key: %v", dmThreadKey)
	}
	return nil
}

func DBPutDmThreadIndexWithTxn(txn *badger.Txn, snap *Snapshot, blockHeight uint64, dmThreadKey DmThreadKey, eventManager *EventManager) error {
	prefix := _dbKeyForPrefixDmThreadIndex(dmThreadKey)
	// We don't store any data under this index for now. For forward-compatibility we store a dummy
	// DeSoEncoder to allow for encoder migrations, should they ever be useful.
	dmThreadExistence := MakeDmThreadEntry()
	if err := DBSetWithTxn(txn, snap, prefix, EncodeToBytes(blockHeight, &dmThreadExistence), eventManager); err != nil {
		return errors.Wrapf(err, "DBPutDmThreadIndex: Problem putting dm thread index with key: %v", dmThreadKey)
	}
	return nil
}

func DBDeleteDmThreadIndex(db *badger.DB, snap *Snapshot, dmThreadKey DmThreadKey, eventManager *EventManager, entryIsDeleted bool) error {
	err := db.Update(func(txn *badger.Txn) error {
		return DBDeleteDmThreadIndexWithTxn(txn, snap, dmThreadKey, eventManager, entryIsDeleted)
	})
	if err != nil {
		return errors.Wrapf(err, "DBDeleteDmThreadIndex: Problem deleting dm thread index with key: %v", dmThreadKey)
	}
	return nil
}

func DBDeleteDmThreadIndexWithTxn(txn *badger.Txn, snap *Snapshot, dmThreadKey DmThreadKey, eventManager *EventManager, entryIsDeleted bool) error {
	prefix := _dbKeyForPrefixDmThreadIndex(dmThreadKey)
	if err := DBDeleteWithTxn(txn, snap, prefix, eventManager, entryIsDeleted); err != nil {
		return errors.Wrapf(err, "DBDeleteDmThreadIndex: Problem deleting dm thread index with key: %v", dmThreadKey)
	}

	return nil
}

// -------------------------------------------------------------------------------------
// AccessGroupEntry db functionality
// PrefixAccessGroupEntriesByAccessGroupId
// <prefix, AccessGroupOwnerPublicKey, AccessGroupKeyName> -> <AccessGroupEntry>
// -------------------------------------------------------------------------------------

func _dbKeyForAccessGroupEntry(accessGroupOwnerPublicKey PublicKey, accessGroupKeyName GroupKeyName) []byte {
	prefixCopy := append([]byte{}, Prefixes.PrefixAccessGroupEntriesByAccessGroupId...)
	prefixCopy = append(prefixCopy, accessGroupOwnerPublicKey.ToBytes()...)
	prefixCopy = append(prefixCopy, accessGroupKeyName.ToBytes()...)
	return prefixCopy
}

func _dbSeekPrefixForAccessGroupEntry(accessGroupOwnerPublicKey PublicKey) []byte {
	prefixCopy := append([]byte{}, Prefixes.PrefixAccessGroupEntriesByAccessGroupId...)
	prefixCopy = append(prefixCopy, accessGroupOwnerPublicKey.ToBytes()...)
	return prefixCopy
}

func _dbDecodeKeyForAccessGroupEntry(key []byte) (PublicKey, GroupKeyName, error) {
	// The key should be of the form:
	// <prefix, AccessGroupOwnerPublicKey, AccessGroupKeyName>
	expectedKeyLenght := len(Prefixes.PrefixAccessGroupEntriesByAccessGroupId) + PublicKeyLenCompressed + MaxAccessGroupKeyNameCharacters
	if len(key) != expectedKeyLenght {
		return PublicKey{}, GroupKeyName{}, fmt.Errorf("_dbDecodeKeyForAccessGroupEntry: "+
			"key length is invalid: %v, should be: %v", len(key), expectedKeyLenght)
	}
	keyWithoutPrefix := key[len(Prefixes.PrefixAccessGroupEntriesByAccessGroupId):]
	accessGroupOwnerPublicKey := *NewPublicKey(keyWithoutPrefix[:PublicKeyLenCompressed])
	accessGroupKeyName := *NewGroupKeyName(keyWithoutPrefix[PublicKeyLenCompressed:])
	return accessGroupOwnerPublicKey, accessGroupKeyName, nil
}

func DBGetAccessGroupEntryByAccessGroupId(db *badger.DB, snap *Snapshot,
	accessGroupOwnerPublicKey *PublicKey, accessGroupKeyName *GroupKeyName) (*AccessGroupEntry, error) {
	var err error
	var ret *AccessGroupEntry
	err = db.View(func(txn *badger.Txn) error {
		ret, err = DBGetAccessGroupEntryByAccessGroupIdWithTxn(txn, snap, accessGroupOwnerPublicKey, accessGroupKeyName)
		return err
	})
	if err != nil {
		return nil, errors.Wrapf(err, "DBGetAccessGroupEntryByAccessGroupId: Problem getting access group entry")
	}

	return ret, nil
}

func DBGetAccessGroupEntryByAccessGroupIdWithTxn(txn *badger.Txn, snap *Snapshot,
	accessGroupOwnerPublicKey *PublicKey, accessGroupKeyName *GroupKeyName) (*AccessGroupEntry, error) {

	prefix := _dbKeyForAccessGroupEntry(*accessGroupOwnerPublicKey, *accessGroupKeyName)

	accessGroupEntryBytes, err := DBGetWithTxn(txn, snap, prefix)
	if err == badger.ErrKeyNotFound {
		return nil, nil
	}
	if err != nil {
		return nil, errors.Wrapf(err, "DBGetAccessGroupEntryByAccessGroupIdWithTxn: Problem getting access group entry")
	}
	accessGroupEntry := &AccessGroupEntry{}
	rr := bytes.NewReader(accessGroupEntryBytes)
	if exists, err := DecodeFromBytes(accessGroupEntry, rr); !exists || err != nil {
		return nil, errors.Wrapf(err, "DBGetAccessGroupEntryByAccessGroupIdWithTxn: Problem decoding access group entry")
	}

	return accessGroupEntry, nil
}

func DBGetAccessGroupExistenceByAccessGroupId(db *badger.DB, snap *Snapshot,
	accessGroupOwnerPublicKey *PublicKey, accessGroupKeyName *GroupKeyName) (bool, error) {
	var err error
	var ret bool
	err = db.View(func(txn *badger.Txn) error {
		ret, err = DBGetAccessGroupExistenceByAccessGroupIdWithTxn(txn, snap, accessGroupOwnerPublicKey, accessGroupKeyName)
		return err
	})
	if err != nil {
		return false, errors.Wrapf(err, "DBGetAccessGroupExistenceByAccessGroupId: Problem getting access group entry")
	}
	return ret, nil
}

// DBGetAccessGroupExistenceByAccessGroupIdWithTxn checks whether an access group exists in the db using some
// optimized db queries.
func DBGetAccessGroupExistenceByAccessGroupIdWithTxn(txn *badger.Txn, snap *Snapshot,
	accessGroupOwnerPublicKey *PublicKey, accessGroupKeyName *GroupKeyName) (bool, error) {

	prefix := _dbKeyForAccessGroupEntry(*accessGroupOwnerPublicKey, *accessGroupKeyName)
	// We only cache / update ancestral records when we're dealing with state prefix.
	isState := snap != nil && snap.isState(prefix)
	keyString := hex.EncodeToString(prefix)

	// Lookup the snapshot cache and check if we've already stored a value there.
	if isState {
		if _, exists := snap.DatabaseCache.Lookup(keyString); exists {
			return true, nil
		}
	}

	// Otherwise, we need to check the DB.
	_, err := txn.Get(prefix)
	if err == badger.ErrKeyNotFound {
		return false, nil
	}
	if err != nil {
		return false, errors.Wrapf(err, "DBGetAccessGroupExistenceByAccessGroupIdWithTxn: Problem getting access group entry")
	}
	return true, nil
}

func DBGetAccessGroupIdsForOwner(db *badger.DB, snap *Snapshot, accessGroupOwnerPublicKey PublicKey) ([]*AccessGroupId, error) {
	var err error
	var ret []*AccessGroupId
	err = db.View(func(txn *badger.Txn) error {
		ret, err = DBGetAccessGroupIdsForOwnerWithTxn(txn, snap, accessGroupOwnerPublicKey)
		return err
	})
	if err != nil && err != badger.ErrKeyNotFound {
		return nil, errors.Wrapf(err, "DBGetAccessGroupIdsForOwner: Problem getting access group entries for owner")
	}
	return ret, nil
}

func DBGetAccessGroupIdsForOwnerWithTxn(txn *badger.Txn, snap *Snapshot, accessGroupOwnerPublicKey PublicKey) ([]*AccessGroupId, error) {
	prefix := _dbSeekPrefixForAccessGroupEntry(accessGroupOwnerPublicKey)

	keysFound := _enumerateKeysOnlyForPrefixWithTxn(txn, prefix)

	// Decode found keys.
	accessGroupIds := []*AccessGroupId{}
	for _, keys := range keysFound {
		accessGroupOwnerPublicKeyFromKey, accessGroupKeyName, err := _dbDecodeKeyForAccessGroupEntry(keys)
		if err != nil {
			return nil, errors.Wrapf(err, "DBGetAccessGroupIdsForOwnerWithTxn: Problem decoding access group id")
		}
		if !bytes.Equal(accessGroupOwnerPublicKey.ToBytes(), accessGroupOwnerPublicKeyFromKey.ToBytes()) {
			return nil, fmt.Errorf("DBGetAccessGroupIdsForOwnerWithTxn: "+
				"Access group owner public key from key (%v) does not match expected access group owner public key (%v)",
				accessGroupOwnerPublicKeyFromKey, accessGroupOwnerPublicKey)
		}

		accessGroupId := NewAccessGroupId(&accessGroupOwnerPublicKey, accessGroupKeyName.ToBytes())
		accessGroupIds = append(accessGroupIds, accessGroupId)
	}
	return accessGroupIds, nil
}

func DBPutAccessGroupEntry(db *badger.DB, snap *Snapshot, blockHeight uint64, accessGroupEntry *AccessGroupEntry, eventManager *EventManager) error {
	var err error
	err = db.Update(func(txn *badger.Txn) error {
		return DBPutAccessGroupEntryWithTxn(txn, snap, blockHeight, accessGroupEntry, eventManager)
	})
	if err != nil {
		return errors.Wrapf(err, "DBPutAccessGroupEntry: Problem putting access group entry")
	}
	return nil
}

func DBPutAccessGroupEntryWithTxn(txn *badger.Txn, snap *Snapshot, blockHeight uint64, accessGroupEntry *AccessGroupEntry, eventManager *EventManager) error {
	prefix := _dbKeyForAccessGroupEntry(*accessGroupEntry.AccessGroupOwnerPublicKey, *accessGroupEntry.AccessGroupKeyName)
	if err := DBSetWithTxn(txn, snap, prefix, EncodeToBytes(blockHeight, accessGroupEntry), eventManager); err != nil {
		return errors.Wrapf(err, "DBPutAccessGroupEntryWithTxn: Problem putting access group entry")
	}

	return nil
}

func DBDeleteAccessGroupEntry(db *badger.DB, snap *Snapshot, accessGroupOwnerPublicKey PublicKey, accessGroupKeyName GroupKeyName, eventManager *EventManager, entryIsDeleted bool) error {
	var err error
	err = db.Update(func(txn *badger.Txn) error {
		return DBDeleteAccessGroupEntryWithTxn(txn, snap, accessGroupOwnerPublicKey, accessGroupKeyName, eventManager, entryIsDeleted)
	})
	if err != nil {
		return errors.Wrapf(err, "DBDeleteAccessGroupEntry: Problem deleting access group entry")
	}
	return nil
}

func DBDeleteAccessGroupEntryWithTxn(txn *badger.Txn, snap *Snapshot, accessGroupOwnerPublicKey PublicKey, accessGroupKeyName GroupKeyName, eventManager *EventManager, entryIsDeleted bool) error {

	prefix := _dbKeyForAccessGroupEntry(accessGroupOwnerPublicKey, accessGroupKeyName)

	if err := DBDeleteWithTxn(txn, snap, prefix, eventManager, entryIsDeleted); err != nil {
		return errors.Wrapf(err, "DBDeleteAccessGroupEntryWithTxn: Problem deleting access group entry")
	}

	return nil
}

// -------------------------------------------------------------------------------------
// Access group member entry db functionality
// PrefixAccessGroupMembershipIndex
// <prefix, AccessGroupMemberPublicKey, AccessGroupOwnerPublicKey, AccessGroupKeyName> -> <AccessGroupMemberEntry>
// -------------------------------------------------------------------------------------

func _dbKeyForAccessGroupMemberEntry(
	accessGroupMemberPublicKey PublicKey, accessGroupOwnerPublicKey PublicKey, accessGroupKeyName GroupKeyName) []byte {

	prefixCopy := append([]byte{}, Prefixes.PrefixAccessGroupMembershipIndex...)
	prefixCopy = append(prefixCopy, accessGroupMemberPublicKey.ToBytes()...)
	prefixCopy = append(prefixCopy, accessGroupOwnerPublicKey.ToBytes()...)
	prefixCopy = append(prefixCopy, accessGroupKeyName.ToBytes()...)
	return prefixCopy
}

func _dbSeekPrefixForAccessGroupMemberEntry(accessGroupMemberPublicKey PublicKey) []byte {
	prefixCopy := append([]byte{}, Prefixes.PrefixAccessGroupMembershipIndex...)
	prefixCopy = append(prefixCopy, accessGroupMemberPublicKey.ToBytes()...)
	return prefixCopy
}

func _dbDecodeKeyForAccessGroupMemberEntry(key []byte) (PublicKey, PublicKey, GroupKeyName, error) {
	// The key should be of the form:
	// <prefix, AccessGroupMemberPublicKey, AccessGroupOwnerPublicKey, AccessGroupKeyName>
	if len(key) != 1+2*PublicKeyLenCompressed+MaxAccessGroupKeyNameCharacters {
		return PublicKey{}, PublicKey{}, GroupKeyName{}, fmt.Errorf("_dbDecodeKeyForAccessGroupMemberEntry: "+
			"Key length (%d) is not the expected length (%d)",
			len(key), 1+2*PublicKeyLenCompressed+MaxAccessGroupKeyNameCharacters)
	}

	// Slice off the prefix.
	keySlice := key[len(Prefixes.PrefixAccessGroupMembershipIndex):]
	// Get the access group member public key.
	accessGroupMemberPublicKey := *NewPublicKey(keySlice[:PublicKeyLenCompressed])
	keySlice = keySlice[PublicKeyLenCompressed:]
	// Get the access group owner public key.
	accessGroupOwnerPublicKey := *NewPublicKey(keySlice[:PublicKeyLenCompressed])
	keySlice = keySlice[PublicKeyLenCompressed:]
	// Get the access group key name.
	accessGroupKeyName := *NewGroupKeyName(keySlice)

	return accessGroupMemberPublicKey, accessGroupOwnerPublicKey, accessGroupKeyName, nil
}

func DBGetAccessGroupMemberEntry(db *badger.DB, snap *Snapshot,
	accessGroupMemberPublicKey PublicKey, accessGroupOwnerPublicKey PublicKey, accessGroupKeyName GroupKeyName) (*AccessGroupMemberEntry, error) {

	var err error
	var ret *AccessGroupMemberEntry
	err = db.View(func(txn *badger.Txn) error {
		ret, err = DBGetAccessGroupMemberEntryWithTxn(txn, snap, accessGroupMemberPublicKey, accessGroupOwnerPublicKey, accessGroupKeyName)
		return err
	})
	if err != nil && err != badger.ErrKeyNotFound {
		return nil, errors.Wrapf(err, "GetAccessGroupMemberEntry: Problem getting access group member entry")
	}
	return ret, nil
}

func DBGetAccessGroupMemberEntryWithTxn(txn *badger.Txn, snap *Snapshot,
	accessGroupMemberPublicKey PublicKey, accessGroupOwnerPublicKey PublicKey, accessGroupKeyName GroupKeyName) (*AccessGroupMemberEntry, error) {

	prefix := _dbKeyForAccessGroupMemberEntry(accessGroupMemberPublicKey, accessGroupOwnerPublicKey, accessGroupKeyName)

	accessGroupMemberBytes, err := DBGetWithTxn(txn, snap, prefix)
	if err == badger.ErrKeyNotFound {
		return nil, nil
	} else if err != nil {
		return nil, errors.Wrapf(err, "DBGetAccessGroupMemberEntryWithTxn: Problem getting access group member entry")
	}
	accessGroupMember := &AccessGroupMemberEntry{}
	rr := bytes.NewReader(accessGroupMemberBytes)
	if exists, err := DecodeFromBytes(accessGroupMember, rr); !exists || err != nil {
		return nil, errors.Wrapf(err, "DBGetAccessGroupMemberEntryWithTxn: Problem decoding access group member entry")
	}

	return accessGroupMember, nil
}

func DBGetAccessGroupIdsForMember(db *badger.DB, snap *Snapshot,
	accessGroupMemberPublicKey PublicKey) (_accessGroupIdsMember []*AccessGroupId, _err error) {

	var ret []*AccessGroupId
	var err error
	err = db.View(func(txn *badger.Txn) error {
		ret, err = DBGetAccessGroupIdsForMemberWithTxn(txn, snap, accessGroupMemberPublicKey)
		return err
	})
	if err != nil && err != badger.ErrKeyNotFound {
		return nil, errors.Wrapf(err, "DBGetAccessGroupIdsForMember: Problem getting access group ids for member")
	}
	return ret, nil
}

func DBGetAccessGroupIdsForMemberWithTxn(txn *badger.Txn, snap *Snapshot,
	accessGroupMemberPublicKey PublicKey) (_accessGroupIdsMember []*AccessGroupId, _err error) {

	prefix := _dbSeekPrefixForAccessGroupMemberEntry(accessGroupMemberPublicKey)
	keysFound := _enumerateKeysOnlyForPrefixWithTxn(txn, prefix)

	// Decode found keys.
	accessGroupIds := []*AccessGroupId{}
	for _, keys := range keysFound {
		accessGroupMemberPublicKeyFromKey, accessGroupOwnerPublicKey, accessGroupKeyName, err := _dbDecodeKeyForAccessGroupMemberEntry(keys)
		if err != nil {
			return nil, errors.Wrapf(err, "DBGetAccessGroupIdsForMemberWithTxn: Problem decoding access group id")
		}
		if !bytes.Equal(accessGroupMemberPublicKey.ToBytes(), accessGroupMemberPublicKeyFromKey.ToBytes()) {
			return nil, fmt.Errorf("DBGetAccessGroupIdsForMemberWithTxn: "+
				"Access group member public key from key (%v) does not match expected access group member public key (%v)",
				accessGroupMemberPublicKey, accessGroupMemberPublicKeyFromKey)
		}

		accessGroupId := NewAccessGroupId(&accessGroupOwnerPublicKey, accessGroupKeyName.ToBytes())
		accessGroupIds = append(accessGroupIds, accessGroupId)
	}
	return accessGroupIds, nil
}

func DBPutAccessGroupMemberEntry(db *badger.DB, snap *Snapshot, blockHeight uint64, accessGroupMemberEntry *AccessGroupMemberEntry, accessGroupOwnerPublicKey PublicKey, groupKeyName GroupKeyName, eventManager *EventManager) error {
	var err error
	err = db.Update(func(txn *badger.Txn) error {
		return DBPutAccessGroupMemberEntryWithTxn(txn, snap, blockHeight, accessGroupMemberEntry, accessGroupOwnerPublicKey, groupKeyName, eventManager)
	})
	if err != nil {
		return errors.Wrapf(err, "DBPutAccessGroupMemberEntry: Problem putting access group member entry")
	}
	return nil
}

func DBPutAccessGroupMemberEntryWithTxn(txn *badger.Txn, snap *Snapshot, blockHeight uint64, accessGroupMemberEntry *AccessGroupMemberEntry, accessGroupOwnerPublicKey PublicKey, groupKeyName GroupKeyName, eventManager *EventManager) error {

	if accessGroupMemberEntry == nil || accessGroupMemberEntry.AccessGroupMemberPublicKey == nil {
		return fmt.Errorf("DBPutAccessGroupMemberEntryWithTxn: accessGroupMemberEntry is nil or " +
			"accessGroupMemberEntry.AccessGroupMemberPublicKey is nil")
	}
	if reflect.DeepEqual(groupKeyName.ToBytes(), BaseGroupKeyName().ToBytes()) {
		glog.Errorf("DBPutAccessGroupMemberEntryWithTxn: groupKeyName is empty")
	}

	prefix := _dbKeyForAccessGroupMemberEntry(
		*accessGroupMemberEntry.AccessGroupMemberPublicKey, accessGroupOwnerPublicKey, groupKeyName)
	if err := DBSetWithTxn(txn, snap, prefix, EncodeToBytes(blockHeight, accessGroupMemberEntry), eventManager); err != nil {
		return errors.Wrapf(err, "DBPutAccessGroupMemberEntryWithTxn: Problem putting access group member entry")
	}
	return nil
}

func DBDeleteAccessGroupMemberEntry(db *badger.DB, snap *Snapshot, accessGroupMemberPublicKey PublicKey, accessGroupOwnerPublicKey PublicKey, accessGroupKeyName GroupKeyName, eventManager *EventManager, entryIsDeleted bool) error {

	var err error
	err = db.Update(func(txn *badger.Txn) error {
		return DBDeleteAccessGroupMemberEntryWithTxn(txn, snap, accessGroupMemberPublicKey, accessGroupOwnerPublicKey, accessGroupKeyName, eventManager, entryIsDeleted)
	})
	if err != nil {
		return errors.Wrapf(err, "DBDeleteAccessGroupMemberEntry: Problem deleting access group member entry")
	}
	return nil
}

func DBDeleteAccessGroupMemberEntryWithTxn(txn *badger.Txn, snap *Snapshot, accessGroupMemberPublicKey PublicKey, accessGroupOwnerPublicKey PublicKey, accessGroupKeyName GroupKeyName, eventManager *EventManager, entryIsDeleted bool) error {

	prefix := _dbKeyForAccessGroupMemberEntry(accessGroupMemberPublicKey, accessGroupOwnerPublicKey, accessGroupKeyName)
	if err := DBDeleteWithTxn(txn, snap, prefix, eventManager, entryIsDeleted); err != nil {
		return errors.Wrapf(err, "DBDeleteAccessGroupMemberEntryWithTxn: Problem deleting access group member entry")
	}

	return nil
}

// -------------------------------------------------------------------------------------
// Enumerate over group members of an access group
// PrefixGroupMemberEnumerationIndex
// <prefix, AccessGroupOwnerPublicKey, AccessGroupKeyName, AccessGroupMemberPublicKey> -> <AccessGroupMemberEnumerationEntry>
// -------------------------------------------------------------------------------------

// _dbKeyForAccessGroupMemberEnumerationIndex returns the key for a group enumeration index.
func _dbKeyForAccessGroupMemberEnumerationIndex(accessGroupOwnerPublicKey PublicKey, accessGroupKeyName GroupKeyName,
	accessGroupMemberPublicKey PublicKey) []byte {
	prefixCopy := append([]byte{}, Prefixes.PrefixAccessGroupMemberEnumerationIndex...)
	key := append(prefixCopy, accessGroupOwnerPublicKey.ToBytes()...)
	key = append(key, accessGroupKeyName.ToBytes()...)
	key = append(key, accessGroupMemberPublicKey.ToBytes()...)
	return key
}

// Seek prefix for group enumeration index.
func _dbSeekPrefixForAccessGroupMemberEnumerationIndex(groupOwnerPublicKey PublicKey, groupKeyName GroupKeyName) []byte {
	prefixCopy := append([]byte{}, Prefixes.PrefixAccessGroupMemberEnumerationIndex...)
	prefixCopy = append(prefixCopy, groupOwnerPublicKey.ToBytes()...)
	prefixCopy = append(prefixCopy, groupKeyName.ToBytes()...)
	return prefixCopy
}

func DBGetAccessGroupMemberExistenceFromEnumerationIndex(handle *badger.DB, snap *Snapshot,
	groupMemberPublicKey PublicKey, groupOwnerPublicKey PublicKey, groupKeyName GroupKeyName) (
	_exists bool, _err error) {

	var err error
	var exists bool
	err = handle.View(func(txn *badger.Txn) error {
		exists, err = DBGetGroupMemberExistenceFromEnumerationIndexWithTxn(txn, snap,
			groupMemberPublicKey, groupOwnerPublicKey, groupKeyName)
		return err
	})
	if err != nil {
		return false, errors.Wrapf(err, "DBGetGroupMemberForAccessGroup: Problem getting group member for access group"+
			" groupOwnerPublicKey: %v, groupKeyName: %v, groupMemberPublicKey: %v", groupOwnerPublicKey, groupKeyName, groupMemberPublicKey)
	}
	return exists, nil
}

// DBGetGroupMemberForAccessGroupWithTxn for a given group.
func DBGetGroupMemberExistenceFromEnumerationIndexWithTxn(txn *badger.Txn, snap *Snapshot,
	groupMemberPublicKey PublicKey, groupOwnerPublicKey PublicKey, groupKeyName GroupKeyName) (
	_exists bool, _err error) {

	prefix := _dbKeyForAccessGroupMemberEnumerationIndex(groupOwnerPublicKey, groupKeyName, groupMemberPublicKey)

	accessGroupMemberEnumerationEntryBytes, err := DBGetWithTxn(txn, snap, prefix)
	if err == badger.ErrKeyNotFound {
		return false, nil
	} else if err != nil {
		return false, errors.Wrapf(err, "DBGetGroupMemberForAccessGroupWithTxn: Problem getting group member for access group"+
			" groupOwnerPublicKey: %v, groupKeyName: %v, groupMemberPublicKey: %v", groupOwnerPublicKey, groupKeyName, groupMemberPublicKey)
	}
	accessGroupMemberEnumerationEntry := &AccessGroupMemberEnumerationEntry{}
	rr := bytes.NewReader(accessGroupMemberEnumerationEntryBytes)
	if exists, err := DecodeFromBytes(accessGroupMemberEnumerationEntry, rr); err != nil || !exists {
		return false, errors.Wrapf(err, "DBGetGroupMemberForAccessGroupWithTxn: Problem getting group member existence "+
			"for access group groupOwnerPublicKey: %v, groupKeyName: %v, groupMemberPublicKey: %v", groupOwnerPublicKey, groupKeyName, groupMemberPublicKey)
	}

	return true, nil
}

func DBGetPaginatedAccessGroupMembersFromEnumerationIndex(handle *badger.DB, snap *Snapshot,
	groupOwnerPublicKey PublicKey, groupKeyName GroupKeyName, startingAccessGroupMemberPublicKeyBytes []byte, limit uint32) (
	_accessGroupMemberPublicKeys []*PublicKey, _err error) {

	var err error
	var accessGroupMemberPublicKeys []*PublicKey
	err = handle.View(func(txn *badger.Txn) error {
		accessGroupMemberPublicKeys, err = DBGetPaginatedAccessGroupMembersFromEnumerationIndexWithTxn(txn, snap,
			groupOwnerPublicKey, groupKeyName, startingAccessGroupMemberPublicKeyBytes, limit)
		return err
	})
	if err != nil {
		return nil, errors.Wrapf(err, "DBGetPaginatedAccessGroupMembersFromEnumerationIndex: "+
			"Problem getting paginated access group members from enumeration index with "+
			"groupOwnerPublicKey (%v) groupKeyName (%v) startGroupMemberPublicKey (%v) limit (%v)",
			groupOwnerPublicKey, groupKeyName, startingAccessGroupMemberPublicKeyBytes, limit)
	}
	return accessGroupMemberPublicKeys, nil
}

// DBGetPaginatedAccessGroupMembersFromEnumerationIndexWithTxn for a given group will return a list of group members,
// with public keys lexicographically GREATER than startingAccessGroupMemberPublicKeyBytes. The number of returned entries
// will be at most maxMembersToFetch.
func DBGetPaginatedAccessGroupMembersFromEnumerationIndexWithTxn(txn *badger.Txn, snap *Snapshot,
	groupOwnerPublicKey PublicKey, groupKeyName GroupKeyName, startingAccessGroupMemberPublicKeyBytes []byte,
	maxMembersToFetch uint32) (_accessGroupMemberPublicKeys []*PublicKey, _err error) {

	var accessGroupMembers []*PublicKey
	prefix := _dbSeekPrefixForAccessGroupMemberEnumerationIndex(groupOwnerPublicKey, groupKeyName)
	startKey := append(prefix, startingAccessGroupMemberPublicKeyBytes...)

	keysFound := _enumeratePaginatedLimitedKeysForPrefixWithTxn(txn, prefix, startKey, maxMembersToFetch)
	// Sanity-check that we don't return the starting key.
	if len(keysFound) > 0 && bytes.Compare(startKey, keysFound[0]) == 0 {
		// We will fetch one more key after the last key found and append it to the list of keys found, with the first element removed.
		additionalKey := _enumeratePaginatedLimitedKeysForPrefixWithTxn(txn, prefix, keysFound[len(keysFound)-1], 2)
		keysFound = append(keysFound[1:], additionalKey[1:]...)
	}

	for _, key := range keysFound {
		memberPublicKeyBytes := key[len(prefix):]
		accessGroupMembers = append(accessGroupMembers, NewPublicKey(memberPublicKeyBytes))
	}

	// Sanity-check that the public keys we found are actually lexicographically sorted.
	for ii := 1; ii < len(accessGroupMembers); ii++ {
		if bytes.Compare(accessGroupMembers[ii-1].ToBytes(), accessGroupMembers[ii].ToBytes()) >= 0 {
			return nil, fmt.Errorf("DBGetPaginatedAccessGroupMembersFromEnumerationIndexWithTxn: "+
				"Found unsorted access group members: %v %v", accessGroupMembers[ii-1], accessGroupMembers[ii])
		}
	}

	return accessGroupMembers, nil
}

func DBPutAccessGroupMemberEnumerationIndex(handle *badger.DB, snap *Snapshot, blockHeight uint64, groupOwnerPublicKey PublicKey, groupKeyName GroupKeyName, accessGroupMemberPublicKey PublicKey, eventManager *EventManager) error {

	err := handle.Update(func(txn *badger.Txn) error {
		return DBPutAccessGroupMemberEnumerationIndexWithTxn(txn, snap, blockHeight, groupOwnerPublicKey, groupKeyName, accessGroupMemberPublicKey, eventManager)
	})
	if err != nil {
		return errors.Wrapf(err, "DBPutAccessGroupMemberEnumerationIndex: Problem putting access group member "+
			"enumeration index groupOwnerPublicKey: %v, groupKeyName: %v, accessGroupMemberPublicKey: %v",
			groupOwnerPublicKey, groupKeyName, accessGroupMemberPublicKey)
	}
	return nil
}

// DBPutAccessGroupMemberEnumerationIndexWithTxn puts a mapping from a group member to a group in the db.
func DBPutAccessGroupMemberEnumerationIndexWithTxn(txn *badger.Txn, snap *Snapshot, blockHeight uint64, groupOwnerPublicKey PublicKey, groupKeyName GroupKeyName, accessGroupMemberPublicKey PublicKey, eventManager *EventManager) error {

	// We don't store any data under this index for now. For forward-compatibility we store a dummy
	// DeSoEncoder to allow for encoder migrations, should they ever be useful.
	accessGroupMemberEnumerationEntry := MakeAccessGroupMemberEnumerationEntry()
	if err := DBSetWithTxn(txn, snap, _dbKeyForAccessGroupMemberEnumerationIndex(
		groupOwnerPublicKey, groupKeyName, accessGroupMemberPublicKey), EncodeToBytes(blockHeight, &accessGroupMemberEnumerationEntry), eventManager); err != nil {

		return errors.Wrapf(err, "DBPutAccessGroupMemberInMembershipIndexWithTxn: Problem setting access "+
			"recipient with groupOwnerPublicKey %v, groupKeyName %v, accessGroupMemberPublicKey %v",
			groupOwnerPublicKey, groupKeyName, accessGroupMemberPublicKey)
	}

	return nil
}

func DBDeleteAccessGroupMemberEnumerationIndex(handle *badger.DB, snap *Snapshot, groupMemberPublicKey PublicKey, groupOwnerPublicKey PublicKey, groupKeyName GroupKeyName, eventManager *EventManager, entryIsDeleted bool) error {

	err := handle.Update(func(txn *badger.Txn) error {
		return DBDeleteAccessGroupMemberEnumerationIndexWithTxn(txn, snap, groupOwnerPublicKey, groupKeyName, groupMemberPublicKey, eventManager, entryIsDeleted)
	})
	if err != nil {
		return errors.Wrapf(err, "DBDeleteMemberFromEnumerationIndex: Problem deleting member from enumeration index "+
			"groupOwnerPublicKey: %v, groupKeyName: %v, groupMemberPublicKey: %v",
			groupOwnerPublicKey, groupKeyName, groupMemberPublicKey)
	}
	return nil
}

func DBDeleteAccessGroupMemberEnumerationIndexWithTxn(txn *badger.Txn, snap *Snapshot, groupOwnerPublicKey PublicKey, groupKeyName GroupKeyName, groupMemberPublicKey PublicKey, eventManager *EventManager, entryIsDeleted bool) error {

	if err := DBDeleteWithTxn(txn, snap, _dbKeyForAccessGroupMemberEnumerationIndex(
		groupOwnerPublicKey, groupKeyName, groupMemberPublicKey), eventManager, entryIsDeleted); err != nil {

		return errors.Wrapf(err, "DBDeleteMemberFromMembershipIndexWithTxn: Deleting mapping for public key %v, "+
			"group owner public key %v and key name %v failed", groupOwnerPublicKey[:],
			groupKeyName[:], groupMemberPublicKey[:])
	}

	return nil
}

// -------------------------------------------------------------------------------------
// Messaging recipient
// <prefix, public key, messaging public key > -> <HackedMessagingGroupEntry>
// -------------------------------------------------------------------------------------

func _dbKeyForMessagingGroupMember(memberPublicKey *PublicKey, groupMessagingPublicKey *PublicKey) []byte {
	prefixCopy := append([]byte{}, Prefixes.PrefixMessagingGroupMetadataByMemberPubKeyAndGroupMessagingPubKey...)
	key := append(prefixCopy, memberPublicKey[:]...)
	key = append(key, groupMessagingPublicKey[:]...)
	return key
}

func _dbSeekPrefixForMessagingGroupMember(memberPublicKey *PublicKey) []byte {
	prefixCopy := append([]byte{}, Prefixes.PrefixMessagingGroupMetadataByMemberPubKeyAndGroupMessagingPubKey...)
	return append(prefixCopy, memberPublicKey[:]...)
}

func DBPutMessagingGroupMemberWithTxn(txn *badger.Txn, snap *Snapshot, blockHeight uint64, messagingGroupMember *MessagingGroupMember, groupOwnerPublicKey *PublicKey, messagingGroupEntry *MessagingGroupEntry, eventManager *EventManager) error {
	// Sanity-check that public keys have the correct length.

	if len(messagingGroupMember.EncryptedKey) < btcec.PrivKeyBytesLen {
		return fmt.Errorf("DBPutMessagingGroupMemberWithTxn: Problem getting recipient "+
			"entry for public key (%v)", messagingGroupMember.GroupMemberPublicKey)
	}

	// Entries for group members are stored as MessagingGroupEntries where the only member in
	// the entry is the member specified. This is a bit of a hack to allow us to store a "back-reference"
	// to the GroupEntry inside the value of this field.
	memberGroupEntry := &MessagingGroupEntry{
		GroupOwnerPublicKey:   groupOwnerPublicKey,
		MessagingPublicKey:    messagingGroupEntry.MessagingPublicKey,
		MessagingGroupKeyName: messagingGroupEntry.MessagingGroupKeyName,
		MessagingGroupMembers: []*MessagingGroupMember{
			messagingGroupMember,
		},
	}

	if err := DBSetWithTxn(txn, snap, _dbKeyForMessagingGroupMember(
		messagingGroupMember.GroupMemberPublicKey, messagingGroupEntry.MessagingPublicKey), EncodeToBytes(blockHeight, memberGroupEntry), eventManager); err != nil {

		return errors.Wrapf(err, "DBPutMessagingGroupMemberWithTxn: Problem setting messaging recipient with key (%v) "+
			"and entry (%v) in the db", _dbKeyForMessagingGroupMember(
			messagingGroupMember.GroupMemberPublicKey, messagingGroupEntry.MessagingPublicKey),
			EncodeToBytes(blockHeight, memberGroupEntry))
	}

	return nil
}

func DBPutMessagingGroupMember(handle *badger.DB, snap *Snapshot, blockHeight uint64, messagingGroupMember *MessagingGroupMember, ownerPublicKey *PublicKey, messagingGroupEntry *MessagingGroupEntry, eventManager *EventManager) error {

	return handle.Update(func(txn *badger.Txn) error {
		return DBPutMessagingGroupMemberWithTxn(txn, snap, blockHeight, messagingGroupMember, ownerPublicKey, messagingGroupEntry, eventManager)
	})
}

func DBGetMessagingGroupMemberWithTxn(txn *badger.Txn, snap *Snapshot, messagingGroupMember *MessagingGroupMember,
	messagingGroupEntry *MessagingGroupEntry) *MessagingGroupEntry {

	key := _dbKeyForMessagingGroupMember(
		messagingGroupMember.GroupMemberPublicKey, messagingGroupEntry.MessagingPublicKey)
	// This is a hacked MessagingGroupEntry that contains a single member entry
	// for the member we're fetching in the members list.
	messagingGroupMemberEntryBytes, err := DBGetWithTxn(txn, snap, key)
	if err != nil {
		return nil
	}
	messagingGroupMemberEntry := &MessagingGroupEntry{}
	rr := bytes.NewReader(messagingGroupMemberEntryBytes)
	DecodeFromBytes(messagingGroupMemberEntry, rr)

	return messagingGroupMemberEntry
}

func DBGetMessagingMember(db *badger.DB, snap *Snapshot, messagingMember *MessagingGroupMember,
	messagingGroupEntry *MessagingGroupEntry) *MessagingGroupEntry {

	var ret *MessagingGroupEntry
	db.View(func(txn *badger.Txn) error {
		ret = DBGetMessagingGroupMemberWithTxn(txn, snap, messagingMember, messagingGroupEntry)
		return nil
	})
	return ret
}

func DBGetAllMessagingGroupEntriesForMemberWithTxn(txn *badger.Txn, ownerPublicKey *PublicKey) (
	[]*MessagingGroupEntry, error) {

	// This function is used to fetch all messaging
	var messagingGroupEntries []*MessagingGroupEntry
	prefix := _dbSeekPrefixForMessagingGroupMember(ownerPublicKey)
	_, valuesFound, err := _enumerateKeysForPrefixWithTxn(txn, prefix)
	if err != nil {
		return nil, errors.Wrapf(err, "DBGetAllMessagingGroupEntriesForMemberWithTxn: "+
			"problem enumerating messaging key entries for prefix (%v)", prefix)
	}

	for _, valBytes := range valuesFound {
		messagingGroupEntry := &MessagingGroupEntry{}
		rr := bytes.NewReader(valBytes)
		if exists, err := DecodeFromBytes(messagingGroupEntry, rr); !exists || err != nil {
			return nil, errors.Wrapf(err, "DBGetAllMessagingGroupEntriesForMemberWithTxn: problem reading "+
				"an entry from DB")
		}

		messagingGroupEntries = append(messagingGroupEntries, messagingGroupEntry)
	}

	return messagingGroupEntries, nil
}

// Note this deletes the message for the sender *and* receiver since a mapping
// should exist for each.
func DBDeleteMessagingGroupMemberMappingWithTxn(txn *badger.Txn, snap *Snapshot, messagingGroupMember *MessagingGroupMember, messagingGroupEntry *MessagingGroupEntry, eventManager *EventManager, entryIsDeleted bool) error {

	// First pull up the mapping that exists for the public key passed in.
	// If one doesn't exist then there's nothing to do.
	existingMember := DBGetMessagingGroupMemberWithTxn(txn, snap, messagingGroupMember, messagingGroupEntry)
	if existingMember == nil {
		return nil
	}

	// When a message exists, delete the mapping for the sender and receiver.
	if err := DBDeleteWithTxn(txn, snap, _dbKeyForMessagingGroupMember(
		messagingGroupMember.GroupMemberPublicKey, messagingGroupEntry.MessagingPublicKey), eventManager, entryIsDeleted); err != nil {

		return errors.Wrapf(err, "DBDeleteMessagingGroupMemberMappingWithTxn: Deleting mapping for public key %v "+
			"and messaging public key %v failed", messagingGroupMember.GroupMemberPublicKey[:],
			messagingGroupEntry.MessagingPublicKey[:])
	}

	return nil
}

func DBDeleteMessagingGroupMemberMappings(handle *badger.DB, snap *Snapshot, messagingGroupMember *MessagingGroupMember, messagingGroupEntry *MessagingGroupEntry, eventManager *EventManager, entryIsDeleted bool) error {

	return handle.Update(func(txn *badger.Txn) error {
		return DBDeleteMessagingGroupMemberMappingWithTxn(txn, snap, messagingGroupMember, messagingGroupEntry, eventManager, entryIsDeleted)
	})
}

// -------------------------------------------------------------------------------------
// Forbidden block signature public key functions
// <prefix_id, public key> -> <>
// -------------------------------------------------------------------------------------

func _dbKeyForForbiddenBlockSignaturePubKeys(publicKey []byte) []byte {
	// Make a copy to avoid multiple calls to this function re-using the same slice.
	prefixCopy := append([]byte{}, Prefixes.PrefixForbiddenBlockSignaturePubKeys...)
	key := append(prefixCopy, publicKey...)
	return key
}

func DbPutForbiddenBlockSignaturePubKeyWithTxn(txn *badger.Txn, snap *Snapshot, publicKey []byte, eventManager *EventManager) error {

	if len(publicKey) != btcec.PubKeyBytesLenCompressed {
		return fmt.Errorf("DbPutForbiddenBlockSignaturePubKeyWithTxn: Forbidden public key "+
			"length %d != %d", len(publicKey), btcec.PubKeyBytesLenCompressed)
	}

	if err := DBSetWithTxn(txn, snap, _dbKeyForForbiddenBlockSignaturePubKeys(publicKey), []byte{}, eventManager); err != nil {
		return errors.Wrapf(err, "DbPutForbiddenBlockSignaturePubKeyWithTxn: Problem adding mapping for sender: ")
	}

	return nil
}

func DbPutForbiddenBlockSignaturePubKey(handle *badger.DB, snap *Snapshot, publicKey []byte, eventManager *EventManager) error {

	return handle.Update(func(txn *badger.Txn) error {
		return DbPutForbiddenBlockSignaturePubKeyWithTxn(txn, snap, publicKey, eventManager)
	})
}

func DbGetForbiddenBlockSignaturePubKeyWithTxn(txn *badger.Txn, snap *Snapshot, publicKey []byte) []byte {

	key := _dbKeyForForbiddenBlockSignaturePubKeys(publicKey)
	_, err := DBGetWithTxn(txn, snap, key)
	if err != nil {
		return nil
	}

	// Typically, we return a DB entry here, but we don't store anything for this mapping.
	// We use this function instead of one returning true / false for feature consistency.
	return []byte{}
}

func DbGetForbiddenBlockSignaturePubKey(db *badger.DB, snap *Snapshot, publicKey []byte) []byte {
	var ret []byte
	db.View(func(txn *badger.Txn) error {
		ret = DbGetForbiddenBlockSignaturePubKeyWithTxn(txn, snap, publicKey)
		return nil
	})
	return ret
}

func DbDeleteForbiddenBlockSignaturePubKeyWithTxn(txn *badger.Txn, snap *Snapshot, publicKey []byte, eventManager *EventManager, entryIsDeleted bool) error {

	existingEntry := DbGetForbiddenBlockSignaturePubKeyWithTxn(txn, snap, publicKey)
	if existingEntry == nil {
		return nil
	}

	if err := DBDeleteWithTxn(txn, snap, _dbKeyForForbiddenBlockSignaturePubKeys(publicKey), eventManager, entryIsDeleted); err != nil {
		return errors.Wrapf(err, "DbDeleteForbiddenBlockSignaturePubKeyWithTxn: Deleting "+
			"sender mapping for public key %s failed", PkToStringMainnet(publicKey))
	}

	return nil
}

func DbDeleteForbiddenBlockSignaturePubKey(handle *badger.DB, snap *Snapshot, publicKey []byte, eventManager *EventManager, entryIsDeleted bool) error {

	return handle.Update(func(txn *badger.Txn) error {
		return DbDeleteForbiddenBlockSignaturePubKeyWithTxn(txn, snap, publicKey, eventManager, entryIsDeleted)
	})
}

// -------------------------------------------------------------------------------------
// Likes mapping functions
// 		<prefix_id, user pub key [33]byte, liked post BlockHash> -> <>
// 		<prefix_id, liked post BlockHash, user pub key [33]byte> -> <>
// -------------------------------------------------------------------------------------

func _dbKeyForLikerPubKeyToLikedPostHashMapping(
	userPubKey []byte, likedPostHash BlockHash) []byte {
	// Make a copy to avoid multiple calls to this function re-using the same slice.
	prefixCopy := append([]byte{}, Prefixes.PrefixLikerPubKeyToLikedPostHash...)
	key := append(prefixCopy, userPubKey...)
	key = append(key, likedPostHash[:]...)
	return key
}

func _decodeDbKeyForLikerPubKeyToLikedPostHashMapping(key []byte) (*LikeEntry, error) {
	if len(key) != HashSizeBytes+btcec.PubKeyBytesLenCompressed+1 {
		return nil, fmt.Errorf("DecodeDbKeyForLikerPubKeyToLikedPostHashMapping: key is incorrect length: %v", len(key))
	}
	likeEntry := &LikeEntry{}
	likeEntry.LikerPubKey = key[1 : btcec.PubKeyBytesLenCompressed+1]
	likeEntry.LikedPostHash = &BlockHash{}
	copy(likeEntry.LikedPostHash[:], key[btcec.PubKeyBytesLenCompressed+1:])
	return likeEntry, nil
}

func _dbKeyForLikedPostHashToLikerPubKeyMapping(
	likedPostHash BlockHash, userPubKey []byte) []byte {
	// Make a copy to avoid multiple calls to this function re-using the same slice.
	prefixCopy := append([]byte{}, Prefixes.PrefixLikedPostHashToLikerPubKey...)
	key := append(prefixCopy, likedPostHash[:]...)
	key = append(key, userPubKey...)
	return key
}

func _dbSeekPrefixForPostHashesYouLike(yourPubKey []byte) []byte {
	// Make a copy to avoid multiple calls to this function re-using the same slice.
	prefixCopy := append([]byte{}, Prefixes.PrefixLikerPubKeyToLikedPostHash...)
	return append(prefixCopy, yourPubKey...)
}

func _dbSeekPrefixForLikerPubKeysLikingAPostHash(likedPostHash BlockHash) []byte {
	// Make a copy to avoid multiple calls to this function re-using the same slice.
	prefixCopy := append([]byte{}, Prefixes.PrefixLikedPostHashToLikerPubKey...)
	return append(prefixCopy, likedPostHash[:]...)
}

// Note that this adds a mapping for the user *and* the liked post.
func DbPutLikeMappingsWithTxn(txn *badger.Txn, snap *Snapshot, userPubKey []byte, likedPostHash BlockHash, eventManager *EventManager) error {

	if len(userPubKey) != btcec.PubKeyBytesLenCompressed {
		return fmt.Errorf("DbPutLikeMappingsWithTxn: User public key "+
			"length %d != %d", len(userPubKey), btcec.PubKeyBytesLenCompressed)
	}

	if err := DBSetWithTxn(txn, snap, _dbKeyForLikerPubKeyToLikedPostHashMapping(
		userPubKey, likedPostHash), []byte{}, eventManager); err != nil {

		return errors.Wrapf(
			err, "DbPutLikeMappingsWithTxn: Problem adding user to liked post mapping: ")
	}
	if err := DBSetWithTxn(txn, snap, _dbKeyForLikedPostHashToLikerPubKeyMapping(
		likedPostHash, userPubKey), []byte{}, eventManager); err != nil {

		return errors.Wrapf(
			err, "DbPutLikeMappingsWithTxn: Problem adding liked post to user mapping: ")
	}

	return nil
}

func DbPutLikeMappings(handle *badger.DB, snap *Snapshot, userPubKey []byte, likedPostHash BlockHash, eventManager *EventManager) error {

	return handle.Update(func(txn *badger.Txn) error {
		return DbPutLikeMappingsWithTxn(txn, snap, userPubKey, likedPostHash, eventManager)
	})
}

func DbGetLikerPubKeyToLikedPostHashMappingWithTxn(txn *badger.Txn,
	snap *Snapshot, userPubKey []byte, likedPostHash BlockHash) []byte {

	key := _dbKeyForLikerPubKeyToLikedPostHashMapping(userPubKey, likedPostHash)
	_, err := DBGetWithTxn(txn, snap, key)
	if err != nil {
		return nil
	}

	// Typically, we return a DB entry here, but we don't store anything for like mappings.
	// We use this function instead of one returning true / false for feature consistency.
	return []byte{}
}

func DbGetLikerPubKeyToLikedPostHashMapping(
	db *badger.DB, snap *Snapshot, userPubKey []byte, likedPostHash BlockHash) []byte {
	var ret []byte
	db.View(func(txn *badger.Txn) error {
		ret = DbGetLikerPubKeyToLikedPostHashMappingWithTxn(txn, snap, userPubKey, likedPostHash)
		return nil
	})
	return ret
}

// Note this deletes the like for the user *and* the liked post since a mapping
// should exist for each.
func DbDeleteLikeMappingsWithTxn(txn *badger.Txn, snap *Snapshot, userPubKey []byte, likedPostHash BlockHash, eventManager *EventManager, entryIsDeleted bool) error {

	// First check that a mapping exists. If one doesn't exist then there's nothing to do.
	existingMapping := DbGetLikerPubKeyToLikedPostHashMappingWithTxn(
		txn, snap, userPubKey, likedPostHash)
	if existingMapping == nil {
		return nil
	}

	// When a message exists, delete the mapping for the sender and receiver.
	if err := DBDeleteWithTxn(txn, snap, _dbKeyForLikerPubKeyToLikedPostHashMapping(userPubKey, likedPostHash), eventManager, entryIsDeleted); err != nil {
		return errors.Wrapf(err, "DbDeleteLikeMappingsWithTxn: Deleting "+
			"userPubKey %s and likedPostHash %s failed",
			PkToStringBoth(userPubKey), likedPostHash)
	}
	if err := DBDeleteWithTxn(txn, snap, _dbKeyForLikedPostHashToLikerPubKeyMapping(likedPostHash, userPubKey), eventManager, entryIsDeleted); err != nil {
		return errors.Wrapf(err, "DbDeleteLikeMappingsWithTxn: Deleting "+
			"likedPostHash %s and userPubKey %s failed",
			PkToStringBoth(likedPostHash[:]), PkToStringBoth(userPubKey))
	}

	return nil
}

func DbDeleteLikeMappings(handle *badger.DB, snap *Snapshot, userPubKey []byte, likedPostHash BlockHash, eventManager *EventManager, entryIsDeleted bool) error {

	return handle.Update(func(txn *badger.Txn) error {
		return DbDeleteLikeMappingsWithTxn(txn, snap, userPubKey, likedPostHash, eventManager, entryIsDeleted)
	})
}

func DbGetPostHashesYouLike(handle *badger.DB, yourPublicKey []byte) (
	_postHashes []*BlockHash, _err error) {

	prefix := _dbSeekPrefixForPostHashesYouLike(yourPublicKey)
	keysFound, _ := _enumerateKeysForPrefix(handle, prefix)

	postHashesYouLike := []*BlockHash{}
	for _, keyBytes := range keysFound {
		// We must slice off the first byte and userPubKey to get the likedPostHash.
		postHash := &BlockHash{}
		copy(postHash[:], keyBytes[1+btcec.PubKeyBytesLenCompressed:])
		postHashesYouLike = append(postHashesYouLike, postHash)
	}

	return postHashesYouLike, nil
}

func DbGetLikerPubKeysLikingAPostHash(handle *badger.DB, likedPostHash BlockHash) (
	_pubKeys [][]byte, _err error) {

	prefix := _dbSeekPrefixForLikerPubKeysLikingAPostHash(likedPostHash)
	keysFound, _ := _enumerateKeysForPrefix(handle, prefix)

	userPubKeys := [][]byte{}
	for _, keyBytes := range keysFound {
		// We must slice off the first byte and likedPostHash to get the userPubKey.
		userPubKey := keyBytes[1+HashSizeBytes:]
		userPubKeys = append(userPubKeys, userPubKey)
	}

	return userPubKeys, nil
}

// -------------------------------------------------------------------------------------
// Reposts mapping functions
//
//	<prefix_id, user pub key [33]byte, reposted post BlockHash> -> <>
//	<prefix_id, reposted post BlockHash, user pub key [33]byte> -> <>
//
// -------------------------------------------------------------------------------------
// PrefixReposterPubKeyRepostedPostHashToRepostPostHash
func _dbKeyForReposterPubKeyRepostedPostHashToRepostPostHash(userPubKey []byte, repostedPostHash BlockHash, repostPostHash BlockHash) []byte {
	// Make a copy to avoid multiple calls to this function re-using the same slice.
	prefixCopy := append([]byte{}, Prefixes.PrefixReposterPubKeyRepostedPostHashToRepostPostHash...)
	key := append(prefixCopy, userPubKey...)
	key = append(key, repostedPostHash[:]...)
	key = append(key, repostPostHash[:]...)
	return key
}

// This is a little hacky but we can save space by encoding RepostEntry entirely in the prefix []byte{39} keys.
// _dbKeyForReposterPubKeyRepostedPostHashToRepostEntry decodes these keys into RepostEntry.
func _dbKeyForReposterPubKeyRepostedPostHashToRepostEntry(key []byte) *RepostEntry {
	if len(key) != 1+33+32+32 {
		return nil
	}

	entry := &RepostEntry{}
	entry.ReposterPubKey = key[1:34]
	entry.RepostedPostHash = NewBlockHash(key[34:66])
	entry.RepostPostHash = NewBlockHash(key[66:98])
	return entry
}

func _dbSeekKeyForReposterPubKeyRepostedPostHashToRepostPostHash(userPubKey []byte, repostedPostHash BlockHash) []byte {
	// Make a copy to avoid multiple calls to this function re-using the same slice.
	prefixCopy := append([]byte{}, Prefixes.PrefixReposterPubKeyRepostedPostHashToRepostPostHash...)
	key := append(prefixCopy, userPubKey...)
	key = append(key, repostedPostHash[:]...)
	return key
}

func _dbSeekPrefixForPostHashesYouRepost(yourPubKey []byte) []byte {
	// Make a copy to avoid multiple calls to this function re-using the same slice.
	prefixCopy := append([]byte{}, Prefixes.PrefixReposterPubKeyRepostedPostHashToRepostPostHash...)
	return append(prefixCopy, yourPubKey...)
}

// PrefixRepostedPostHashReposterPubKey
func _dbKeyForRepostedPostHashReposterPubKey(repostedPostHash *BlockHash, reposterPubKey []byte) []byte {
	// Make a copy to avoid multiple calls to this function re-using the same slice.
	prefixCopy := append([]byte{}, Prefixes.PrefixRepostedPostHashReposterPubKey...)
	key := append(prefixCopy, repostedPostHash[:]...)
	key = append(key, reposterPubKey...)
	return key
}

// **For quoted reposts**
// PrefixRepostedPostHashReposterPubKeyRepostPostHash
func _dbKeyForRepostedPostHashReposterPubKeyRepostPostHash(
	repostedPostHash *BlockHash, reposterPubKey []byte, repostPostHash *BlockHash) []byte {
	// Make a copy to avoid multiple calls to this function re-using the same slice.
	prefixCopy := append([]byte{}, Prefixes.PrefixRepostedPostHashReposterPubKeyRepostPostHash...)
	key := append(prefixCopy, repostedPostHash[:]...)
	key = append(key, reposterPubKey...)
	key = append(key, repostPostHash[:]...)
	return key
}

// Note that this adds a mapping for the user *and* the reposted post.
func DbPutRepostMappingsWithTxn(txn *badger.Txn, snap *Snapshot, blockHeight uint64, repostEntry RepostEntry, eventManager *EventManager) error {

	if len(repostEntry.ReposterPubKey) != btcec.PubKeyBytesLenCompressed {
		return fmt.Errorf("DbPutRepostMappingsWithTxn: User public key "+
			"length %d != %d", len(repostEntry.ReposterPubKey), btcec.PubKeyBytesLenCompressed)
	}
	if repostEntry.RepostedPostHash == nil {
		return fmt.Errorf("DbPutRepostMappingsWithTxn: Reposted post hash cannot be nil")
	}
	if repostEntry.RepostPostHash == nil {
		return fmt.Errorf("DbPutRepostMappingsWithTxn: Repost post hash cannot be nil")
	}

	if err := DBSetWithTxn(txn, snap, _dbKeyForReposterPubKeyRepostedPostHashToRepostPostHash(
		repostEntry.ReposterPubKey, *repostEntry.RepostedPostHash, *repostEntry.RepostPostHash), []byte{}, eventManager); err != nil {

		return errors.Wrapf(
			err, "DbPutRepostMappingsWithTxn: Problem adding user to reposted post mapping: ")
	}

	return nil
}

func DbPutRepostMappings(handle *badger.DB, snap *Snapshot, blockHeight uint64, userPubKey []byte, repostedPostHash BlockHash, repostEntry RepostEntry, eventManager *EventManager) error {

	return handle.Update(func(txn *badger.Txn) error {
		return DbPutRepostMappingsWithTxn(txn, snap, blockHeight, repostEntry, eventManager)
	})
}

func DbGetReposterPubKeyRepostedPostHashToRepostEntryWithTxn(txn *badger.Txn,
	snap *Snapshot, userPubKey []byte, repostedPostHash BlockHash) *RepostEntry {

	key := _dbSeekKeyForReposterPubKeyRepostedPostHashToRepostPostHash(userPubKey, repostedPostHash)
	keysFound, _, err := _enumerateKeysForPrefixWithTxn(txn, key)
	if err != nil {
		return nil
	}
	// We select the RepostEntry with the "smallest" repostHash. We can't tell which
	// one is preferred, so we just return the first one.
	for _, keyBytes := range keysFound {
		return _dbKeyForReposterPubKeyRepostedPostHashToRepostEntry(keyBytes)
		// We must slice off the first byte and userPubKey to get the repostedPostHash.
	}
	return nil
}

func DbReposterPubKeyRepostedPostHashToRepostEntry(db *badger.DB,
	snap *Snapshot, userPubKey []byte, repostedPostHash BlockHash) *RepostEntry {

	var ret *RepostEntry
	db.View(func(txn *badger.Txn) error {
		ret = DbGetReposterPubKeyRepostedPostHashToRepostEntryWithTxn(txn, snap, userPubKey, repostedPostHash)
		return nil
	})
	return ret
}

// Note this deletes the repost for the user *and* the reposted post since a mapping
// should exist for each.
func DbDeleteRepostMappingsWithTxn(txn *badger.Txn, snap *Snapshot, repostEntry RepostEntry, eventManager *EventManager, entryIsDeleted bool) error {

	// First check that a mapping exists. If one doesn't exist then there's nothing to do.
	_, err := DBGetWithTxn(txn, snap, _dbKeyForReposterPubKeyRepostedPostHashToRepostPostHash(
		repostEntry.ReposterPubKey, *repostEntry.RepostedPostHash, *repostEntry.RepostPostHash))
	if err != nil {
		return nil
	}

	// When a repost exists, delete the repost entry mapping.
	if err := DBDeleteWithTxn(txn, snap, _dbKeyForReposterPubKeyRepostedPostHashToRepostPostHash(
		repostEntry.ReposterPubKey, *repostEntry.RepostedPostHash, *repostEntry.RepostPostHash), eventManager, entryIsDeleted); err != nil {
		return errors.Wrapf(err, "DbDeleteRepostMappingsWithTxn: Deleting "+
			"user public key %s and reposted post hash %v and repost post hash %v failed",
			PkToStringMainnet(repostEntry.ReposterPubKey[:]), repostEntry.RepostedPostHash[:], repostEntry.RepostPostHash[:])
	}
	return nil
}

func DbDeleteAllRepostMappingsWithTxn(txn *badger.Txn, snap *Snapshot, userPubKey []byte, repostedPostHash BlockHash, eventManager *EventManager, entryIsDeleted bool) error {

	key := _dbSeekKeyForReposterPubKeyRepostedPostHashToRepostPostHash(userPubKey, repostedPostHash)
	keysFound, _, err := _enumerateKeysForPrefixWithTxn(txn, key)
	if err != nil {
		return nil
	}
	for _, keyBytes := range keysFound {
		if err := DBDeleteWithTxn(txn, snap, keyBytes, eventManager, entryIsDeleted); err != nil {
			return errors.Wrapf(err, "DbDeleteAllRepostMappingsWithTxn: Problem deleting a repost entry "+
				"with key (%v)", key)
		}
	}
	return nil
}

func DbGetPostHashesYouRepost(handle *badger.DB, yourPublicKey []byte) (
	_postHashes []*BlockHash, _err error) {

	prefix := _dbSeekPrefixForPostHashesYouRepost(yourPublicKey)
	keysFound, _ := _enumerateKeysForPrefix(handle, prefix)

	postHashesYouRepost := []*BlockHash{}
	for _, keyBytes := range keysFound {
		// We must slice off the first byte and userPubKey to get the repostedPostHash.
		postHash := &BlockHash{}
		copy(postHash[:], keyBytes[1+btcec.PubKeyBytesLenCompressed:])
		postHashesYouRepost = append(postHashesYouRepost, postHash)
	}

	return postHashesYouRepost, nil
}

// -------------------------------------------------------------------------------------
// Follows mapping functions
// 		<prefix_id, follower pub key [33]byte, followed pub key [33]byte> -> <>
// 		<prefix_id, followed pub key [33]byte, follower pub key [33]byte> -> <>
// -------------------------------------------------------------------------------------

func _dbKeyForFollowerToFollowedMapping(
	followerPKID *PKID, followedPKID *PKID) []byte {
	// Make a copy to avoid multiple calls to this function re-using the same slice.
	prefixCopy := append([]byte{}, Prefixes.PrefixFollowerPKIDToFollowedPKID...)
	key := append(prefixCopy, followerPKID[:]...)
	key = append(key, followedPKID[:]...)
	return key
}

func _decodeDbKeyForFollowerToFollowedMapping(key []byte) (*FollowEntry, error) {
	if len(key) != (btcec.PubKeyBytesLenCompressed*2)+1 {
		return nil, fmt.Errorf("_decodeDbKeyForFollowerToFollowedMapping: key is incorrect length: %v", len(key))
	}
	followEntry := &FollowEntry{}
	followerPKIDBytes := key[1 : btcec.PubKeyBytesLenCompressed+1]
	followerPKID := &PKID{}
	copy(followerPKID[:], followerPKIDBytes)
	followedPKIDBytes := key[btcec.PubKeyBytesLenCompressed+1:]
	followedPKID := &PKID{}
	copy(followedPKID[:], followedPKIDBytes)
	followEntry.FollowerPKID = followerPKID
	followEntry.FollowedPKID = followedPKID
	return followEntry, nil
}

func _dbKeyForFollowedToFollowerMapping(
	followedPKID *PKID, followerPKID *PKID) []byte {
	// Make a copy to avoid multiple calls to this function re-using the same slice.
	prefixCopy := append([]byte{}, Prefixes.PrefixFollowedPKIDToFollowerPKID...)
	key := append(prefixCopy, followedPKID[:]...)
	key = append(key, followerPKID[:]...)
	return key
}

func _dbSeekPrefixForPKIDsYouFollow(yourPKID *PKID) []byte {
	// Make a copy to avoid multiple calls to this function re-using the same slice.
	prefixCopy := append([]byte{}, Prefixes.PrefixFollowerPKIDToFollowedPKID...)
	return append(prefixCopy, yourPKID[:]...)
}

func _dbSeekPrefixForPKIDsFollowingYou(yourPKID *PKID) []byte {
	// Make a copy to avoid multiple calls to this function re-using the same slice.
	prefixCopy := append([]byte{}, Prefixes.PrefixFollowedPKIDToFollowerPKID...)
	return append(prefixCopy, yourPKID[:]...)
}

// Note that this adds a mapping for the follower *and* the pub key being followed.
func DbPutFollowMappingsWithTxn(txn *badger.Txn, snap *Snapshot, followerPKID *PKID, followedPKID *PKID, eventManager *EventManager) error {

	if len(followerPKID) != btcec.PubKeyBytesLenCompressed {
		return fmt.Errorf("DbPutFollowMappingsWithTxn: Follower PKID "+
			"length %d != %d", len(followerPKID[:]), btcec.PubKeyBytesLenCompressed)
	}
	if len(followedPKID) != btcec.PubKeyBytesLenCompressed {
		return fmt.Errorf("DbPutFollowMappingsWithTxn: Followed PKID "+
			"length %d != %d", len(followerPKID), btcec.PubKeyBytesLenCompressed)
	}

	if err := DBSetWithTxn(txn, snap, _dbKeyForFollowerToFollowedMapping(
		followerPKID, followedPKID), []byte{}, eventManager); err != nil {

		return errors.Wrapf(
			err, "DbPutFollowMappingsWithTxn: Problem adding follower to followed mapping: ")
	}
	if err := DBSetWithTxn(txn, snap, _dbKeyForFollowedToFollowerMapping(
		followedPKID, followerPKID), []byte{}, eventManager); err != nil {

		return errors.Wrapf(
			err, "DbPutFollowMappingsWithTxn: Problem adding followed to follower mapping: ")
	}

	return nil
}

func DbPutFollowMappings(handle *badger.DB, snap *Snapshot, followerPKID *PKID, followedPKID *PKID, eventManager *EventManager) error {

	return handle.Update(func(txn *badger.Txn) error {
		return DbPutFollowMappingsWithTxn(txn, snap, followerPKID, followedPKID, eventManager)
	})
}

func DbGetFollowerToFollowedMappingWithTxn(txn *badger.Txn,
	snap *Snapshot, followerPKID *PKID, followedPKID *PKID) []byte {

	key := _dbKeyForFollowerToFollowedMapping(followerPKID, followedPKID)
	_, err := DBGetWithTxn(txn, snap, key)
	if err != nil {
		return nil
	}

	// Typically we return a DB entry here but we don't store anything for like mappings.
	// We use this function instead of one returning true / false for feature consistency.
	return []byte{}
}

func DbGetFollowerToFollowedMapping(db *badger.DB, snap *Snapshot,
	followerPKID *PKID, followedPKID *PKID) []byte {

	var ret []byte
	db.View(func(txn *badger.Txn) error {
		ret = DbGetFollowerToFollowedMappingWithTxn(txn, snap, followerPKID, followedPKID)
		return nil
	})
	return ret
}

// Note this deletes the follow for the follower *and* followed since a mapping
// should exist for each.
func DbDeleteFollowMappingsWithTxn(txn *badger.Txn, snap *Snapshot, followerPKID *PKID, followedPKID *PKID, eventManager *EventManager, entryIsDeleted bool) error {

	// First check that a mapping exists for the PKIDs passed in.
	// If one doesn't exist then there's nothing to do.
	existingMapping := DbGetFollowerToFollowedMappingWithTxn(
		txn, snap, followerPKID, followedPKID)
	if existingMapping == nil {
		return nil
	}

	// When a message exists, delete the mapping for the sender and receiver.
	if err := DBDeleteWithTxn(txn, snap, _dbKeyForFollowerToFollowedMapping(followerPKID, followedPKID), eventManager, entryIsDeleted); err != nil {
		return errors.Wrapf(err, "DbDeleteFollowMappingsWithTxn: Deleting "+
			"followerPKID %s and followedPKID %s failed",
			PkToStringMainnet(followerPKID[:]), PkToStringMainnet(followedPKID[:]))
	}
	if err := DBDeleteWithTxn(txn, snap, _dbKeyForFollowedToFollowerMapping(followedPKID, followerPKID), eventManager, entryIsDeleted); err != nil {
		return errors.Wrapf(err, "DbDeleteFollowMappingsWithTxn: Deleting "+
			"followedPKID %s and followerPKID %s failed",
			PkToStringMainnet(followedPKID[:]), PkToStringMainnet(followerPKID[:]))
	}

	return nil
}

func DbDeleteFollowMappings(handle *badger.DB, snap *Snapshot, followerPKID *PKID, followedPKID *PKID, eventManager *EventManager, entryIsDeleted bool) error {

	return handle.Update(func(txn *badger.Txn) error {
		return DbDeleteFollowMappingsWithTxn(txn, snap, followerPKID, followedPKID, eventManager, entryIsDeleted)
	})
}

func DbGetPKIDsYouFollow(handle *badger.DB, yourPKID *PKID) (
	_pkids []*PKID, _err error) {

	prefix := _dbSeekPrefixForPKIDsYouFollow(yourPKID)
	keysFound, _ := _enumerateKeysForPrefix(handle, prefix)

	pkidsYouFollow := []*PKID{}
	for _, keyBytes := range keysFound {
		// We must slice off the first byte and followerPKID to get the followedPKID.
		followedPKIDBytes := keyBytes[1+btcec.PubKeyBytesLenCompressed:]
		followedPKID := &PKID{}
		copy(followedPKID[:], followedPKIDBytes)
		pkidsYouFollow = append(pkidsYouFollow, followedPKID)
	}

	return pkidsYouFollow, nil
}

func DbGetPKIDsFollowingYou(handle *badger.DB, yourPKID *PKID) (
	_pkids []*PKID, _err error) {

	prefix := _dbSeekPrefixForPKIDsFollowingYou(yourPKID)
	keysFound, _ := _enumerateKeysForPrefix(handle, prefix)

	pkidsFollowingYou := []*PKID{}
	for _, keyBytes := range keysFound {
		// We must slice off the first byte and followedPKID to get the followerPKID.
		followerPKIDBytes := keyBytes[1+btcec.PubKeyBytesLenCompressed:]
		followerPKID := &PKID{}
		copy(followerPKID[:], followerPKIDBytes)
		pkidsFollowingYou = append(pkidsFollowingYou, followerPKID)
	}

	return pkidsFollowingYou, nil
}

func DbGetPubKeysYouFollow(handle *badger.DB, snap *Snapshot, yourPubKey []byte) (
	_pubKeys [][]byte, _err error) {

	// Get the PKID for the pub key
	yourPKID := DBGetPKIDEntryForPublicKey(handle, snap, yourPubKey)
	followPKIDs, err := DbGetPKIDsYouFollow(handle, yourPKID.PKID)
	if err != nil {
		return nil, errors.Wrap(err, "DbGetPubKeysYouFollow: ")
	}

	// Convert the pkids to public keys
	followPubKeys := [][]byte{}
	for _, fpkidIter := range followPKIDs {
		fpkid := fpkidIter
		followPk := DBGetPublicKeyForPKID(handle, snap, fpkid)
		followPubKeys = append(followPubKeys, followPk)
	}

	return followPubKeys, nil
}

func DbGetPubKeysFollowingYou(handle *badger.DB, snap *Snapshot, yourPubKey []byte) (
	_pubKeys [][]byte, _err error) {

	// Get the PKID for the pub key
	yourPKID := DBGetPKIDEntryForPublicKey(handle, snap, yourPubKey)
	followPKIDs, err := DbGetPKIDsFollowingYou(handle, yourPKID.PKID)
	if err != nil {
		return nil, errors.Wrap(err, "DbGetPubKeysFollowingYou: ")
	}

	// Convert the pkids to public keys
	followPubKeys := [][]byte{}
	for _, fpkidIter := range followPKIDs {
		fpkid := fpkidIter
		followPk := DBGetPublicKeyForPKID(handle, snap, fpkid)
		followPubKeys = append(followPubKeys, followPk)
	}

	return followPubKeys, nil
}

// -------------------------------------------------------------------------------------
// Diamonds mapping functions
//  <prefix_id, DiamondReceiverPKID [33]byte, DiamondSenderPKID [33]byte, posthash> -> <[]byte{DiamondLevel}>
// -------------------------------------------------------------------------------------

func _dbKeyForDiamondReceiverToDiamondSenderMapping(diamondEntry *DiamondEntry) []byte {
	// Make a copy to avoid multiple calls to this function re-using the same slice.
	prefixCopy := append([]byte{}, Prefixes.PrefixDiamondReceiverPKIDDiamondSenderPKIDPostHash...)
	key := append(prefixCopy, diamondEntry.ReceiverPKID[:]...)
	key = append(key, diamondEntry.SenderPKID[:]...)
	key = append(key, diamondEntry.DiamondPostHash[:]...)
	return key
}

func _dbKeyForDiamondReceiverToDiamondSenderMappingWithoutEntry(
	diamondReceiverPKID *PKID, diamondSenderPKID *PKID, diamondPostHash *BlockHash) []byte {
	// Make a copy to avoid multiple calls to this function re-using the same slice.
	prefixCopy := append([]byte{}, Prefixes.PrefixDiamondReceiverPKIDDiamondSenderPKIDPostHash...)
	key := append(prefixCopy, diamondReceiverPKID[:]...)
	key = append(key, diamondSenderPKID[:]...)
	key = append(key, diamondPostHash[:]...)
	return key
}

func _dbKeyForDiamondedPostHashDiamonderPKIDDiamondLevel(diamondEntry *DiamondEntry) []byte {
	// Make a copy to avoid multiple calls to this function re-using the same slice.
	prefixCopy := append([]byte{}, Prefixes.PrefixDiamondedPostHashDiamonderPKIDDiamondLevel...)
	key := append(prefixCopy, diamondEntry.DiamondPostHash[:]...)
	key = append(key, diamondEntry.SenderPKID[:]...)
	// Diamond level is an int64 in extraData but it forced to be non-negative in consensus.
	key = append(key, EncodeUint64(uint64(diamondEntry.DiamondLevel))...)
	return key
}

func _dbSeekPrefixForPKIDsThatDiamondedYou(yourPKID *PKID) []byte {
	// Make a copy to avoid multiple calls to this function re-using the same slice.
	prefixCopy := append([]byte{}, Prefixes.PrefixDiamondReceiverPKIDDiamondSenderPKIDPostHash...)
	return append(prefixCopy, yourPKID[:]...)
}

func _dbKeyForDiamondSenderToDiamondReceiverMapping(diamondEntry *DiamondEntry) []byte {
	// Make a copy to avoid multiple calls to this function re-using the same slice.
	prefixCopy := append([]byte{}, Prefixes.PrefixDiamondSenderPKIDDiamondReceiverPKIDPostHash...)
	key := append(prefixCopy, diamondEntry.SenderPKID[:]...)
	key = append(key, diamondEntry.ReceiverPKID[:]...)
	key = append(key, diamondEntry.DiamondPostHash[:]...)
	return key
}

func _dbKeyForDiamondSenderToDiamondReceiverMappingWithoutEntry(
	diamondReceiverPKID *PKID, diamondSenderPKID *PKID, diamondPostHash *BlockHash) []byte {
	// Make a copy to avoid multiple calls to this function re-using the same slice.
	prefixCopy := append([]byte{}, Prefixes.PrefixDiamondSenderPKIDDiamondReceiverPKIDPostHash...)
	key := append(prefixCopy, diamondSenderPKID[:]...)
	key = append(key, diamondReceiverPKID[:]...)
	key = append(key, diamondPostHash[:]...)
	return key
}

func _dbSeekPrefixForPKIDsThatYouDiamonded(yourPKID *PKID) []byte {
	// Make a copy to avoid multiple calls to this function re-using the same slice.
	prefixCopy := append([]byte{}, Prefixes.PrefixDiamondSenderPKIDDiamondReceiverPKIDPostHash...)
	return append(prefixCopy, yourPKID[:]...)
}

func _dbSeekPrefixForReceiverPKIDAndSenderPKID(receiverPKID *PKID, senderPKID *PKID) []byte {
	// Make a copy to avoid multiple calls to this function re-using the same slice.
	prefixCopy := append([]byte{}, Prefixes.PrefixDiamondReceiverPKIDDiamondSenderPKIDPostHash...)
	key := append(prefixCopy, receiverPKID[:]...)
	return append(key, senderPKID[:]...)
}

func DbPutDiamondMappingsWithTxn(txn *badger.Txn, snap *Snapshot, blockHeight uint64, diamondEntry *DiamondEntry, eventManager *EventManager) error {

	if len(diamondEntry.ReceiverPKID) != btcec.PubKeyBytesLenCompressed {
		return fmt.Errorf("DbPutDiamondMappingsWithTxn: Receiver PKID "+
			"length %d != %d", len(diamondEntry.ReceiverPKID[:]), btcec.PubKeyBytesLenCompressed)
	}
	if len(diamondEntry.SenderPKID) != btcec.PubKeyBytesLenCompressed {
		return fmt.Errorf("DbPutDiamondMappingsWithTxn: Sender PKID "+
			"length %d != %d", len(diamondEntry.SenderPKID), btcec.PubKeyBytesLenCompressed)
	}

	diamondEntryBytes := EncodeToBytes(blockHeight, diamondEntry)
	if err := DBSetWithTxn(txn, snap, _dbKeyForDiamondReceiverToDiamondSenderMapping(diamondEntry), diamondEntryBytes, eventManager); err != nil {
		return errors.Wrapf(
			err, "DbPutDiamondMappingsWithTxn: Problem adding receiver to giver mapping: ")
	}

	if err := DBSetWithTxn(txn, snap, _dbKeyForDiamondSenderToDiamondReceiverMapping(diamondEntry), diamondEntryBytes, eventManager); err != nil {
		return errors.Wrapf(err, "DbPutDiamondMappingsWithTxn: Problem adding sender to receiver mapping: ")
	}

	if err := DBSetWithTxn(txn, snap, _dbKeyForDiamondedPostHashDiamonderPKIDDiamondLevel(diamondEntry), []byte{}, eventManager); err != nil {
		return errors.Wrapf(
			err, "DbPutDiamondMappingsWithTxn: Problem adding DiamondedPostHash Diamonder Diamond Level mapping: ")
	}

	return nil
}

func DbPutDiamondMappings(handle *badger.DB, snap *Snapshot, blockHeight uint64, diamondEntry *DiamondEntry, eventManager *EventManager) error {

	return handle.Update(func(txn *badger.Txn) error {
		return DbPutDiamondMappingsWithTxn(txn, snap, blockHeight, diamondEntry, eventManager)
	})
}

func DbGetDiamondMappingsWithTxn(txn *badger.Txn, snap *Snapshot, diamondReceiverPKID *PKID,
	diamondSenderPKID *PKID, diamondPostHash *BlockHash) *DiamondEntry {

	key := _dbKeyForDiamondReceiverToDiamondSenderMappingWithoutEntry(
		diamondReceiverPKID, diamondSenderPKID, diamondPostHash)
	diamondEntryBytes, err := DBGetWithTxn(txn, snap, key)
	if err != nil {
		return nil
	}

	// We return the byte array stored for this diamond mapping. This mapping should only
	// hold one uint8 with a value between 1 and 5 but the caller is responsible for sanity
	// checking in order to maintain consistency with other DB functions that do not error.
	diamondEntry := &DiamondEntry{}
	rr := bytes.NewReader(diamondEntryBytes)
	DecodeFromBytes(diamondEntry, rr)
	return diamondEntry
}

func DbGetDiamondMappings(db *badger.DB, snap *Snapshot, diamondReceiverPKID *PKID,
	diamondSenderPKID *PKID, diamondPostHash *BlockHash) *DiamondEntry {

	var ret *DiamondEntry
	db.View(func(txn *badger.Txn) error {
		ret = DbGetDiamondMappingsWithTxn(
			txn, snap, diamondReceiverPKID, diamondSenderPKID, diamondPostHash)
		return nil
	})
	return ret
}

func DbDeleteDiamondMappingsWithTxn(txn *badger.Txn, snap *Snapshot, diamondEntry *DiamondEntry, eventManager *EventManager, entryIsDeleted bool) error {

	// First check that a mapping exists for the PKIDs passed in.
	// If one doesn't exist then there's nothing to do.
	existingMapping := DbGetDiamondMappingsWithTxn(txn, snap,
		diamondEntry.ReceiverPKID, diamondEntry.SenderPKID, diamondEntry.DiamondPostHash)
	if existingMapping == nil {
		return nil
	}

	// When a DiamondEntry exists, delete the diamond mappings.
	if err := DBDeleteWithTxn(txn, snap, _dbKeyForDiamondReceiverToDiamondSenderMapping(diamondEntry), eventManager, entryIsDeleted); err != nil {
		return errors.Wrapf(err, "DbDeleteDiamondMappingsWithTxn: Deleting "+
			"diamondReceiverPKID %s and diamondSenderPKID %s and diamondPostHash %s failed",
			PkToStringMainnet(diamondEntry.ReceiverPKID[:]),
			PkToStringMainnet(diamondEntry.SenderPKID[:]),
			diamondEntry.DiamondPostHash.String(),
		)
	}
	// When a DiamondEntry exists, delete the diamond mappings.
	if err := DBDeleteWithTxn(txn, snap, _dbKeyForDiamondedPostHashDiamonderPKIDDiamondLevel(diamondEntry), eventManager, entryIsDeleted); err != nil {
		return errors.Wrapf(err, "DbDeleteDiamondMappingsWithTxn: Deleting "+
			"diamondedPostHash %s and diamonderPKID %s and diamondLevel %s failed",
			diamondEntry.DiamondPostHash.String(),
			PkToStringMainnet(diamondEntry.SenderPKID[:]),
			diamondEntry.DiamondPostHash.String(),
		)
	}

	if err := DBDeleteWithTxn(txn, snap, _dbKeyForDiamondSenderToDiamondReceiverMapping(diamondEntry), eventManager, entryIsDeleted); err != nil {
		return errors.Wrapf(err, "DbDeleteDiamondMappingsWithTxn: Deleting "+
			"diamondSenderPKID %s and diamondReceiverPKID %s and diamondPostHash %s failed",
			PkToStringMainnet(diamondEntry.SenderPKID[:]),
			PkToStringMainnet(diamondEntry.ReceiverPKID[:]),
			diamondEntry.DiamondPostHash.String(),
		)
	}

	return nil
}

func DbDeleteDiamondMappings(handle *badger.DB, snap *Snapshot, diamondEntry *DiamondEntry, eventManager *EventManager, entryIsDeleted bool) error {
	return handle.Update(func(txn *badger.Txn) error {
		return DbDeleteDiamondMappingsWithTxn(txn, snap, diamondEntry, eventManager, entryIsDeleted)
	})
}

// This function returns a map of PKIDs that gave diamonds to a list of DiamondEntrys
// that contain post hashes.
func DbGetPKIDsThatDiamondedYouMap(handle *badger.DB, yourPKID *PKID, fetchYouDiamonded bool) (
	_pkidToDiamondsMap map[PKID][]*DiamondEntry, _err error) {

	prefix := _dbSeekPrefixForPKIDsThatDiamondedYou(yourPKID)
	diamondSenderStartIdx := 1 + btcec.PubKeyBytesLenCompressed
	diamondSenderEndIdx := 1 + 2*btcec.PubKeyBytesLenCompressed
	diamondReceiverStartIdx := 1
	diamondReceiverEndIdx := 1 + btcec.PubKeyBytesLenCompressed
	if fetchYouDiamonded {
		prefix = _dbSeekPrefixForPKIDsThatYouDiamonded(yourPKID)
		diamondSenderStartIdx = 1
		diamondSenderEndIdx = 1 + btcec.PubKeyBytesLenCompressed
		diamondReceiverStartIdx = 1 + btcec.PubKeyBytesLenCompressed
		diamondReceiverEndIdx = 1 + 2*btcec.PubKeyBytesLenCompressed
	}
	keysFound, valsFound := _enumerateKeysForPrefix(handle, prefix)

	pkidsToDiamondEntryMap := make(map[PKID][]*DiamondEntry)
	for ii, keyBytes := range keysFound {
		// The DiamondEntry found must not be nil.
		diamondEntry := &DiamondEntry{}
		rr := bytes.NewReader(valsFound[ii])
		DecodeFromBytes(diamondEntry, rr)
		if diamondEntry == nil {
			return nil, fmt.Errorf(
				"DbGetPKIDsThatDiamondedYouMap: Found nil DiamondEntry for public key %v "+
					"and key bytes %#v when seeking; this should never happen",
				PkToStringMainnet(yourPKID[:]), keyBytes)
		}
		expectedDiamondKeyLen := 1 + 2*btcec.PubKeyBytesLenCompressed + HashSizeBytes
		if len(keyBytes) != expectedDiamondKeyLen {
			return nil, fmt.Errorf(
				"DbGetPKIDsThatDiamondedYouMap: Invalid key length %v should be %v",
				len(keyBytes), expectedDiamondKeyLen)
		}

		// Note: The code below is mainly just sanity-checking. Checking the key isn't actually
		// needed in this function, since all the information is duplicated in the entry.

		// Chop out the diamond sender PKID.
		diamondSenderPKIDBytes := keyBytes[diamondSenderStartIdx:diamondSenderEndIdx]
		diamondSenderPKID := &PKID{}
		copy(diamondSenderPKID[:], diamondSenderPKIDBytes)
		// It must match what's in the DiamondEntry
		if !reflect.DeepEqual(diamondSenderPKID, diamondEntry.SenderPKID) {
			return nil, fmt.Errorf(
				"DbGetPKIDsThatDiamondedYouMap: Sender PKID in DB %v did not "+
					"match Sender PKID in DiamondEntry %v; this should never happen",
				PkToStringBoth(diamondSenderPKID[:]), PkToStringBoth(diamondEntry.SenderPKID[:]))
		}

		// Chop out the diamond receiver PKID
		diamondReceiverPKIDBytes := keyBytes[diamondReceiverStartIdx:diamondReceiverEndIdx]
		diamondReceiverPKID := &PKID{}
		copy(diamondReceiverPKID[:], diamondReceiverPKIDBytes)
		// It must match what's in the DiamondEntry
		if !reflect.DeepEqual(diamondReceiverPKID, diamondEntry.ReceiverPKID) {
			return nil, fmt.Errorf(
				"DbGetPKIDsThatDiamondedYouMap: Receiver PKID in DB %v did not "+
					"match Receiver PKID in DiamondEntry %v; this should never happen",
				PkToStringBoth(diamondReceiverPKID[:]), PkToStringBoth(diamondEntry.ReceiverPKID[:]))
		}

		// Chop out the diamond post hash.
		diamondPostHashBytes := keyBytes[1+2*btcec.PubKeyBytesLenCompressed:]
		diamondPostHash := &BlockHash{}
		copy(diamondPostHash[:], diamondPostHashBytes)
		// It must match what's in the entry
		if *diamondPostHash != *diamondEntry.DiamondPostHash {
			return nil, fmt.Errorf(
				"DbGetPKIDsThatDiamondedYouMap: Post hash found in DB key %v "+
					"did not match post hash in DiamondEntry %v; this should never happen",
				diamondPostHash, diamondEntry.DiamondPostHash)
		}

		// If a map entry doesn't exist for this sender, create one.
		newListOfEntrys := pkidsToDiamondEntryMap[*diamondSenderPKID]
		newListOfEntrys = append(newListOfEntrys, diamondEntry)
		pkidsToDiamondEntryMap[*diamondSenderPKID] = newListOfEntrys
	}

	return pkidsToDiamondEntryMap, nil
}

// This function returns a list of DiamondEntrys given by giverPKID to receiverPKID that contain post hashes.
func DbGetDiamondEntriesForSenderToReceiver(handle *badger.DB, receiverPKID *PKID, senderPKID *PKID) (
	_diamondEntries []*DiamondEntry, _err error) {

	prefix := _dbSeekPrefixForReceiverPKIDAndSenderPKID(receiverPKID, senderPKID)
	keysFound, valsFound := _enumerateKeysForPrefix(handle, prefix)
	var diamondEntries []*DiamondEntry
	for ii, keyBytes := range keysFound {
		// The DiamondEntry found must not be nil.
		diamondEntry := &DiamondEntry{}
		rr := bytes.NewReader(valsFound[ii])

		if exists, err := DecodeFromBytes(diamondEntry, rr); !exists || err != nil || diamondEntry == nil {
			return nil, fmt.Errorf(
				"DbGetDiamondEntriesForGiverToReceiver: Found nil DiamondEntry for receiver key %v "+
					"and giver key %v when seeking; this should never happen",
				PkToStringMainnet(receiverPKID[:]), PkToStringMainnet(senderPKID[:]))
		}
		expectedDiamondKeyLen := 1 + 2*btcec.PubKeyBytesLenCompressed + HashSizeBytes
		if len(keyBytes) != expectedDiamondKeyLen {
			return nil, fmt.Errorf(
				"DbGetDiamondEntriesForGiverToReceiver: Invalid key length %v should be %v",
				len(keyBytes), expectedDiamondKeyLen)
		}

		// Note: The code below is mainly just sanity-checking. Checking the key isn't actually
		// needed in this function, since all the information is duplicated in the entry.

		// Chop out the diamond sender PKID.
		diamondSenderPKIDBytes := keyBytes[1+btcec.PubKeyBytesLenCompressed : 1+2*btcec.PubKeyBytesLenCompressed]
		diamondSenderPKID := &PKID{}
		copy(diamondSenderPKID[:], diamondSenderPKIDBytes)
		// It must match what's in the DiamondEntry
		if !reflect.DeepEqual(diamondSenderPKID, diamondEntry.SenderPKID) {
			return nil, fmt.Errorf(
				"DbGetDiamondEntriesForGiverToReceiver: Sender PKID in DB %v did not "+
					"match Sender PKID in DiamondEntry %v; this should never happen",
				PkToStringBoth(diamondSenderPKID[:]), PkToStringBoth(diamondEntry.SenderPKID[:]))
		}

		// Chop out the diamond post hash.
		diamondPostHashBytes := keyBytes[1+2*btcec.PubKeyBytesLenCompressed:]
		diamondPostHash := &BlockHash{}
		copy(diamondPostHash[:], diamondPostHashBytes)
		// It must match what's in the entry
		if *diamondPostHash != *diamondEntry.DiamondPostHash {
			return nil, fmt.Errorf(
				"DbGetDiamondEntriesForGiverToReceiver: Post hash found in DB key %v "+
					"did not match post hash in DiamondEntry %v; this should never happen",
				diamondPostHash, diamondEntry.DiamondPostHash)
		}
		// Append the diamond entry to the slice
		diamondEntries = append(diamondEntries, diamondEntry)
	}
	return diamondEntries, nil
}

// -------------------------------------------------------------------------------------
// BitcoinBurnTxID mapping functions
// <BitcoinBurnTxID BlockHash> -> <>
// -------------------------------------------------------------------------------------

func _keyForBitcoinBurnTxID(bitcoinBurnTxID *BlockHash) []byte {
	// Make a copy to avoid multiple calls to this function re-using the same
	// underlying array.
	prefixCopy := append([]byte{}, Prefixes.PrefixBitcoinBurnTxIDs...)
	return append(prefixCopy, bitcoinBurnTxID[:]...)
}

func DbPutBitcoinBurnTxIDWithTxn(txn *badger.Txn, snap *Snapshot, bitcoinBurnTxID *BlockHash, eventManager *EventManager) error {
	return DBSetWithTxn(txn, snap, _keyForBitcoinBurnTxID(bitcoinBurnTxID), []byte{}, eventManager)
}

func DbExistsBitcoinBurnTxIDWithTxn(txn *badger.Txn, snap *Snapshot, bitcoinBurnTxID *BlockHash) bool {
	// We don't care about the value because we're just checking to see if the key exists.
	if _, err := DBGetWithTxn(txn, snap, _keyForBitcoinBurnTxID(bitcoinBurnTxID)); err != nil {
		return false
	}
	return true
}

func DbExistsBitcoinBurnTxID(db *badger.DB, snap *Snapshot, bitcoinBurnTxID *BlockHash) bool {
	var exists bool
	db.View(func(txn *badger.Txn) error {
		exists = DbExistsBitcoinBurnTxIDWithTxn(txn, snap, bitcoinBurnTxID)
		return nil
	})
	return exists
}

func DbDeleteBitcoinBurnTxIDWithTxn(txn *badger.Txn, snap *Snapshot, bitcoinBurnTxID *BlockHash, eventManager *EventManager, entryIsDeleted bool) error {
	return DBDeleteWithTxn(txn, snap, _keyForBitcoinBurnTxID(bitcoinBurnTxID), eventManager, entryIsDeleted)
}

func DbGetAllBitcoinBurnTxIDs(handle *badger.DB) (_bitcoinBurnTxIDs []*BlockHash) {
	keysFound, _ := _enumerateKeysForPrefix(handle, Prefixes.PrefixBitcoinBurnTxIDs)
	bitcoinBurnTxIDs := []*BlockHash{}
	for _, key := range keysFound {
		bbtxid := &BlockHash{}
		copy(bbtxid[:], key[1:])
		bitcoinBurnTxIDs = append(bitcoinBurnTxIDs, bbtxid)
	}

	return bitcoinBurnTxIDs
}

func _getBlockHashForPrefixWithTxn(txn *badger.Txn, snap *Snapshot, prefix []byte) *BlockHash {
	blockHash, err := DBGetWithTxn(txn, snap, prefix)
	if err != nil {
		return nil
	}

	return NewBlockHash(blockHash)
}

func _getBlockHashForPrefix(handle *badger.DB, snap *Snapshot, prefix []byte) *BlockHash {
	var ret *BlockHash
	err := handle.View(func(txn *badger.Txn) error {
		ret = _getBlockHashForPrefixWithTxn(txn, snap, prefix)
		return nil
	})
	if err != nil {
		return nil
	}
	return ret
}

// GetBadgerDbPath returns the path where we store the badgerdb data.
func GetBadgerDbPath(dataDir string) string {
	return filepath.Join(dataDir, BadgerDbFolder)
}

func _EncodeUint32(num uint32) []byte {
	numBytes := make([]byte, 4)
	binary.BigEndian.PutUint32(numBytes, num)
	return numBytes
}

func DecodeUint32(num []byte) uint32 {
	return binary.BigEndian.Uint32(num)
}

func EncodeUint64(num uint64) []byte {
	numBytes := make([]byte, 8)
	binary.BigEndian.PutUint64(numBytes, num)
	return numBytes
}

func DecodeUint64(scoreBytes []byte) uint64 {
	return binary.BigEndian.Uint64(scoreBytes)
}

func EncodeUint16(num uint16) []byte {
	numBytes := make([]byte, 2)
	binary.BigEndian.PutUint16(numBytes, num)
	return numBytes
}

func DecodeUint16(numBytes []byte) uint16 {
	return binary.BigEndian.Uint16(numBytes)
}

func EncodeUint8(num uint8) []byte {
	return []byte{num}
}

func DecodeUint8(numBytes []byte) uint8 {
	return numBytes[0]
}

func ReadUint8(rr *bytes.Reader) (uint8, error) {
	var numBytes [1]byte
	_, err := io.ReadFull(rr, numBytes[:])
	if err != nil {
		return 0, err
	}
	return DecodeUint8(numBytes[:]), nil
}

func DbPutNanosPurchasedWithTxn(txn *badger.Txn, snap *Snapshot, nanosPurchased uint64, eventManager *EventManager) error {
	return DBSetWithTxn(txn, snap, Prefixes.PrefixNanosPurchased, EncodeUint64(nanosPurchased), eventManager)
}

func DbPutNanosPurchased(handle *badger.DB, snap *Snapshot, nanosPurchased uint64, eventManager *EventManager) error {
	err := handle.Update(func(txn *badger.Txn) error {
		return DbPutNanosPurchasedWithTxn(txn, snap, nanosPurchased, eventManager)
	})

	return err
}

func DbGetNanosPurchasedWithTxn(txn *badger.Txn, snap *Snapshot) uint64 {
	nanosPurchasedBytes, err := DBGetWithTxn(txn, snap, Prefixes.PrefixNanosPurchased)
	if err != nil {
		return 0
	}

	return DecodeUint64(nanosPurchasedBytes)
}

func DbGetNanosPurchased(handle *badger.DB, snap *Snapshot) uint64 {
	var nanosPurchased uint64
	handle.View(func(txn *badger.Txn) error {
		nanosPurchased = DbGetNanosPurchasedWithTxn(txn, snap)
		return nil
	})

	return nanosPurchased
}

func DbPutGlobalParamsEntry(handle *badger.DB, snap *Snapshot, blockHeight uint64, globalParamsEntry GlobalParamsEntry, eventManager *EventManager) error {

	err := handle.Update(func(txn *badger.Txn) error {
		return DbPutGlobalParamsEntryWithTxn(txn, snap, blockHeight, globalParamsEntry, eventManager)
	})

	return err
}

func DbPutGlobalParamsEntryWithTxn(txn *badger.Txn, snap *Snapshot, blockHeight uint64, globalParamsEntry GlobalParamsEntry, eventManager *EventManager) error {

	err := DBSetWithTxn(txn, snap, Prefixes.PrefixGlobalParams, EncodeToBytes(blockHeight, &globalParamsEntry), eventManager)
	if err != nil {
		return errors.Wrapf(err, "DbPutGlobalParamsEntryWithTxn: Problem adding global params entry to db: ")
	}
	return nil
}

func DbGetGlobalParamsEntryWithTxn(txn *badger.Txn, snap *Snapshot) *GlobalParamsEntry {
	globalParamsEntryBytes, err := DBGetWithTxn(txn, snap, Prefixes.PrefixGlobalParams)
	if err != nil {
		return &InitialGlobalParamsEntry
	}
	globalParamsEntryObj := &GlobalParamsEntry{}
	rr := bytes.NewReader(globalParamsEntryBytes)
	DecodeFromBytes(globalParamsEntryObj, rr)

	return globalParamsEntryObj
}

func DbGetGlobalParamsEntry(handle *badger.DB, snap *Snapshot) *GlobalParamsEntry {
	var globalParamsEntry *GlobalParamsEntry
	handle.View(func(txn *badger.Txn) error {
		globalParamsEntry = DbGetGlobalParamsEntryWithTxn(txn, snap)
		return nil
	})
	return globalParamsEntry
}

func DbPutUSDCentsPerBitcoinExchangeRateWithTxn(txn *badger.Txn, snap *Snapshot, usdCentsPerBitcoinExchangeRate uint64, eventManager *EventManager) error {

	return DBSetWithTxn(txn, snap, Prefixes.PrefixUSDCentsPerBitcoinExchangeRate, EncodeUint64(usdCentsPerBitcoinExchangeRate), eventManager)
}

func DbGetUSDCentsPerBitcoinExchangeRateWithTxn(txn *badger.Txn, snap *Snapshot) uint64 {
	usdCentsPerBitcoinExchangeRateBytes, err := DBGetWithTxn(txn, snap, Prefixes.PrefixUSDCentsPerBitcoinExchangeRate)
	if err != nil {
		return InitialUSDCentsPerBitcoinExchangeRate
	}

	return DecodeUint64(usdCentsPerBitcoinExchangeRateBytes)
}

func DbGetUSDCentsPerBitcoinExchangeRate(handle *badger.DB, snap *Snapshot) uint64 {
	var usdCentsPerBitcoinExchangeRate uint64
	handle.View(func(txn *badger.Txn) error {
		usdCentsPerBitcoinExchangeRate = DbGetUSDCentsPerBitcoinExchangeRateWithTxn(txn, snap)
		return nil
	})

	return usdCentsPerBitcoinExchangeRate
}

func GetUtxoNumEntriesWithTxn(txn *badger.Txn, snap *Snapshot) uint64 {
	indexBytes, err := DBGetWithTxn(txn, snap, Prefixes.PrefixUtxoNumEntries)
	if err != nil {
		return 0
	}

	return DecodeUint64(indexBytes)
}

func GetUtxoNumEntries(handle *badger.DB, snap *Snapshot) uint64 {
	var numEntries uint64
	handle.View(func(txn *badger.Txn) error {
		numEntries = GetUtxoNumEntriesWithTxn(txn, snap)
		return nil
	})

	return numEntries
}

func _SerializeUtxoKey(utxoKey *UtxoKey) []byte {
	indexBytes := make([]byte, 4)
	binary.BigEndian.PutUint32(indexBytes, utxoKey.Index)
	return append(utxoKey.TxID[:], indexBytes...)

}

func _DbKeyForUtxoKey(utxoKey *UtxoKey) []byte {
	return append(append([]byte{}, Prefixes.PrefixUtxoKeyToUtxoEntry...), _SerializeUtxoKey(utxoKey)...)
}

// Implements the reverse of _DbKeyForUtxoKey. This doesn't error-check
// and caller should make sure they're passing a properly-sized key to
// this function.
func _UtxoKeyFromDbKey(utxoDbKey []byte) *UtxoKey {
	// Read in the TxID, which is at the beginning.
	txIDBytes := utxoDbKey[:HashSizeBytes]
	txID := BlockHash{}
	copy(txID[:], txIDBytes)
	// Read in the index, which is encoded as a bigint at the end.
	indexBytes := utxoDbKey[HashSizeBytes:]
	indexValue := binary.BigEndian.Uint32(indexBytes)
	return &UtxoKey{
		Index: indexValue,
		TxID:  txID,
	}
}

func PutUtxoNumEntriesWithTxn(txn *badger.Txn, snap *Snapshot, newNumEntries uint64, eventManager *EventManager) error {
	return DBSetWithTxn(txn, snap, Prefixes.PrefixUtxoNumEntries, EncodeUint64(newNumEntries), eventManager)
}

func PutUtxoEntryForUtxoKeyWithTxn(txn *badger.Txn, snap *Snapshot, blockHeight uint64, utxoKey *UtxoKey, utxoEntry *UtxoEntry, eventManager *EventManager) error {

	return DBSetWithTxn(txn, snap, _DbKeyForUtxoKey(utxoKey), EncodeToBytes(blockHeight, utxoEntry), eventManager)
}

func DbGetUtxoEntryForUtxoKeyWithTxn(txn *badger.Txn, snap *Snapshot, utxoKey *UtxoKey) *UtxoEntry {
	utxoDbKey := _DbKeyForUtxoKey(utxoKey)
	utxoEntryBytes, err := DBGetWithTxn(txn, snap, utxoDbKey)
	if err != nil {
		return nil
	}

	utxoEntry := &UtxoEntry{}
	rr := bytes.NewReader(utxoEntryBytes)
	DecodeFromBytes(utxoEntry, rr)
	return utxoEntry
}

func DbGetUtxoEntryForUtxoKey(handle *badger.DB, snap *Snapshot, utxoKey *UtxoKey) *UtxoEntry {
	var ret *UtxoEntry
	handle.View(func(txn *badger.Txn) error {
		ret = DbGetUtxoEntryForUtxoKeyWithTxn(txn, snap, utxoKey)
		return nil
	})

	return ret
}

func DeleteUtxoEntryForKeyWithTxn(txn *badger.Txn, snap *Snapshot, utxoKey *UtxoKey, eventManager *EventManager, entryIsDeleted bool) error {
	return DBDeleteWithTxn(txn, snap, _DbKeyForUtxoKey(utxoKey), eventManager, entryIsDeleted)
}

func DeletePubKeyUtxoKeyMappingWithTxn(txn *badger.Txn, snap *Snapshot, publicKey []byte, utxoKey *UtxoKey, eventManager *EventManager, entryIsDeleted bool) error {
	if len(publicKey) != btcec.PubKeyBytesLenCompressed {
		return fmt.Errorf("DeletePubKeyUtxoKeyMappingWithTxn: Public key has improper length %d != %d", len(publicKey), btcec.PubKeyBytesLenCompressed)
	}

	keyToDelete := append(append([]byte{}, Prefixes.PrefixPubKeyUtxoKey...), publicKey...)
	keyToDelete = append(keyToDelete, _SerializeUtxoKey(utxoKey)...)

	return DBDeleteWithTxn(txn, snap, keyToDelete, eventManager, entryIsDeleted)
}

func PutPubKeyUtxoKeyWithTxn(txn *badger.Txn, snap *Snapshot, publicKey []byte, utxoKey *UtxoKey, eventManager *EventManager) error {
	if len(publicKey) != btcec.PubKeyBytesLenCompressed {
		return fmt.Errorf("PutPubKeyUtxoKeyWithTxn: Public key has improper length %d != %d", len(publicKey), btcec.PubKeyBytesLenCompressed)
	}

	keyToAdd := append(append([]byte{}, Prefixes.PrefixPubKeyUtxoKey...), publicKey...)
	keyToAdd = append(keyToAdd, _SerializeUtxoKey(utxoKey)...)

	return DBSetWithTxn(txn, snap, keyToAdd, []byte{}, eventManager)
}

// DbGetUtxosForPubKey finds the UtxoEntry's corresponding to the public
// key passed in. It also attaches the UtxoKeys to the UtxoEntry's it
// returns for easy access.
func DbGetUtxosForPubKey(publicKey []byte, handle *badger.DB, snap *Snapshot) ([]*UtxoEntry, error) {
	// Verify the length of the public key.
	if len(publicKey) != btcec.PubKeyBytesLenCompressed {
		return nil, fmt.Errorf("DbGetUtxosForPubKey: Public key has improper "+
			"length %d != %d", len(publicKey), btcec.PubKeyBytesLenCompressed)
	}
	// Look up the utxo keys for this public key.
	utxoEntriesFound := []*UtxoEntry{}
	err := handle.View(func(txn *badger.Txn) error {
		// Start by looping through to find all the UtxoKeys.
		utxoKeysFound := []*UtxoKey{}
		opts := badger.DefaultIteratorOptions
		nodeIterator := txn.NewIterator(opts)
		defer nodeIterator.Close()
		prefix := append(append([]byte{}, Prefixes.PrefixPubKeyUtxoKey...), publicKey...)
		for nodeIterator.Seek(prefix); nodeIterator.ValidForPrefix(prefix); nodeIterator.Next() {
			// Strip the prefix off the key. What's left should be the UtxoKey.
			pkUtxoKey := nodeIterator.Item().Key()
			utxoKeyBytes := pkUtxoKey[len(prefix):]
			// The size of the utxo key bytes should be equal to the size of a
			// standard hash (the txid) plus the size of a uint32.
			if len(utxoKeyBytes) != HashSizeBytes+4 {
				return fmt.Errorf("Problem reading <pk, utxoKey> mapping; key size %d "+
					"is not equal to (prefix_byte=%d + len(publicKey)=%d + len(utxoKey)=%d)=%d. "+
					"Key found: %#v", len(pkUtxoKey), len(Prefixes.PrefixPubKeyUtxoKey), len(publicKey), HashSizeBytes+4, len(prefix)+HashSizeBytes+4, pkUtxoKey)
			}
			// Try and convert the utxo key bytes into a utxo key.
			utxoKey := _UtxoKeyFromDbKey(utxoKeyBytes)
			if utxoKey == nil {
				return fmt.Errorf("Problem reading <pk, utxoKey> mapping; parsing UtxoKey bytes %#v returned nil", utxoKeyBytes)
			}

			// Now that we have the utxoKey, enqueue it.
			utxoKeysFound = append(utxoKeysFound, utxoKey)
		}

		// Once all the UtxoKeys are found, fetch all the UtxoEntries.
		for ii := range utxoKeysFound {
			foundUtxoKey := utxoKeysFound[ii]
			utxoEntry := DbGetUtxoEntryForUtxoKeyWithTxn(txn, snap, foundUtxoKey)
			if utxoEntry == nil {
				return fmt.Errorf("UtxoEntry for UtxoKey %v was not found", foundUtxoKey)
			}

			// Set a back-reference to the utxo key.
			utxoEntry.UtxoKey = foundUtxoKey

			utxoEntriesFound = append(utxoEntriesFound, utxoEntry)
		}

		return nil
	})
	if err != nil {
		return nil, errors.Wrapf(err, "DbGetUtxosForPubKey: ")
	}

	// If there are no errors, return everything we found.
	return utxoEntriesFound, nil
}

func DeleteUnmodifiedMappingsForUtxoWithTxn(txn *badger.Txn, snap *Snapshot, utxoKey *UtxoKey, eventManager *EventManager, entryIsDeleted bool) error {
	// Get the entry for the utxoKey from the db.
	utxoEntry := DbGetUtxoEntryForUtxoKeyWithTxn(txn, snap, utxoKey)
	if utxoEntry == nil {
		// If an entry doesn't exist for this key then there is nothing in the
		// db to delete.
		return nil
	}

	// If the entry exists, delete the <UtxoKey -> UtxoEntry> mapping from the db.
	// It is assumed that the entry corresponding to a key has not been modified
	// and so is OK to delete
	if err := DeleteUtxoEntryForKeyWithTxn(txn, snap, utxoKey, eventManager, entryIsDeleted); err != nil {
		return err
	}

	// Delete the <pubkey, utxoKey> -> <> mapping.
	if err := DeletePubKeyUtxoKeyMappingWithTxn(txn, snap, utxoEntry.PublicKey, utxoKey, eventManager, entryIsDeleted); err != nil {
		return err
	}

	return nil
}

func PutMappingsForUtxoWithTxn(txn *badger.Txn, snap *Snapshot, blockHeight uint64, utxoKey *UtxoKey, utxoEntry *UtxoEntry, eventManager *EventManager) error {
	// Put the <utxoKey -> utxoEntry> mapping.
	if err := PutUtxoEntryForUtxoKeyWithTxn(txn, snap, blockHeight, utxoKey, utxoEntry, eventManager); err != nil {
		return nil
	}

	// Put the <pubkey, utxoKey> -> <> mapping.
	if err := PutPubKeyUtxoKeyWithTxn(txn, snap, utxoEntry.PublicKey, utxoKey, eventManager); err != nil {
		return err
	}

	return nil
}

func _DbKeyForUtxoOps(blockHash *BlockHash) []byte {
	return append(append([]byte{}, Prefixes.PrefixBlockHashToUtxoOperations...), blockHash[:]...)
}

func _DbKeyForTxnUtxoOps(txnHash *BlockHash) []byte {
	return append(append([]byte{}, Prefixes.PrefixTxnHashToUtxoOps...), txnHash[:]...)
}

func GetUtxoOperationsForBlockWithTxn(txn *badger.Txn, snap *Snapshot, blockHash *BlockHash) ([][]*UtxoOperation, error) {
	utxoOpsBytes, err := DBGetWithTxn(txn, snap, _DbKeyForUtxoOps(blockHash))
	if err != nil {
		return nil, err
	}

	utxoOpsBundle := &UtxoOperationBundle{}
	rr := bytes.NewReader(utxoOpsBytes)
	if exists, err := DecodeFromBytes(utxoOpsBundle, rr); !exists || err != nil {
		return nil, errors.Wrapf(err, "GetUtxoOperationsForBlockWithTxn: Problem decoding utxoOpsBundle")
	}

	return utxoOpsBundle.UtxoOpBundle, nil
}

func GetUtxoOperationsForBlock(handle *badger.DB, snap *Snapshot, blockHash *BlockHash) ([][]*UtxoOperation, error) {
	var ops [][]*UtxoOperation
	err := handle.View(func(txn *badger.Txn) error {
		var err error
		ops, err = GetUtxoOperationsForBlockWithTxn(txn, snap, blockHash)
		return err
	})

	return ops, err
}

func PutUtxoOperationsForBlockWithTxn(txn *badger.Txn, snap *Snapshot, blockHeight uint64,
	blockHash *BlockHash, utxoOpsForBlock [][]*UtxoOperation, eventManager *EventManager) error {

	opBundle := &UtxoOperationBundle{
		UtxoOpBundle: utxoOpsForBlock,
	}
	return DBSetWithTxn(txn, snap, _DbKeyForUtxoOps(blockHash), EncodeToBytes(blockHeight, opBundle), eventManager)
}

func DeleteUtxoOperationsForBlockWithTxn(txn *badger.Txn, snap *Snapshot, blockHash *BlockHash, eventManager *EventManager, entryIsDeleted bool) error {
	return DBDeleteWithTxn(txn, snap, _DbKeyForUtxoOps(blockHash), eventManager, entryIsDeleted)
}

func SerializeBlockNode(blockNode *BlockNode) ([]byte, error) {
	data := []byte{}

	// Hash
	if blockNode.Hash == nil {
		return nil, fmt.Errorf("SerializeBlockNode: Hash cannot be nil")
	}
	data = append(data, blockNode.Hash[:]...)

	// Height
	data = append(data, UintToBuf(uint64(blockNode.Height))...)

	// DifficultyTarget
	if blockNode.DifficultyTarget == nil {
		return nil, fmt.Errorf("SerializeBlockNode: DifficultyTarget cannot be nil")
	}
	data = append(data, blockNode.DifficultyTarget[:]...)

	// CumWork
	data = append(data, BigintToHash(blockNode.CumWork)[:]...)

	// Header
	serializedHeader, err := blockNode.Header.ToBytes(false)
	if err != nil {
		return nil, errors.Wrapf(err, "SerializeBlockNode: Problem serializing header")
	}
	data = append(data, IntToBuf(int64(len(serializedHeader)))...)
	data = append(data, serializedHeader...)

	// Status
	// It's assumed this field is one byte long.
	data = append(data, UintToBuf(uint64(blockNode.Status))...)

	return data, nil
}

func DeserializeBlockNode(data []byte) (*BlockNode, error) {
	blockNode := NewBlockNode(
		nil,          // Parent
		&BlockHash{}, // Hash
		0,            // Height
		&BlockHash{}, // DifficultyTarget
		nil,          // CumWork
		nil,          // Header
		StatusNone,   // Status

	)

	rr := bytes.NewReader(data)

	// Hash
	_, err := io.ReadFull(rr, blockNode.Hash[:])
	if err != nil {
		return nil, errors.Wrapf(err, "DeserializeBlockNode: Problem decoding Hash")
	}

	// Height
	height, err := ReadUvarint(rr)
	if err != nil {
		return nil, errors.Wrapf(err, "DeserializeBlockNode: Problem decoding Height")
	}
	blockNode.Height = uint32(height)

	// DifficultyTarget
	_, err = io.ReadFull(rr, blockNode.DifficultyTarget[:])
	if err != nil {
		return nil, errors.Wrapf(err, "DeserializeBlockNode: Problem decoding DifficultyTarget")
	}

	// CumWork
	tmp := BlockHash{}
	_, err = io.ReadFull(rr, tmp[:])
	if err != nil {
		return nil, errors.Wrapf(err, "DeserializeBlockNode: Problem decoding CumWork")
	}
	blockNode.CumWork = HashToBigint(&tmp)

	// Header
	payloadLen, err := ReadVarint(rr)
	if err != nil {
		return nil, errors.Wrapf(err, "DeserializeBlockNode: Problem decoding Header length")
	}
	headerBytes, err := SafeMakeSliceWithLength[byte](uint64(payloadLen))
	if err != nil {
		return nil, errors.Wrapf(err, "DeserializeBlockNode: Problem cretaing byte slice for header bytes")
	}
	_, err = io.ReadFull(rr, headerBytes[:])
	if err != nil {
		return nil, errors.Wrapf(err, "DeserializeBlockNode: Problem reading Header bytes")
	}
	blockNode.Header = NewMessage(MsgTypeHeader).(*MsgDeSoHeader)
	err = blockNode.Header.FromBytes(headerBytes)
	if err != nil {
		return nil, errors.Wrapf(err, "DeserializeBlockNode: Problem parsing Header bytes")
	}

	// Status
	status, err := ReadUvarint(rr)
	if err != nil {
		return nil, errors.Wrapf(err, "DeserializeBlockNode: Problem decoding Status")
	}
	blockNode.Status = BlockStatus(uint32(status))

	return blockNode, nil
}

type ChainType uint8

const (
	ChainTypeDeSoBlock = iota
	ChainTypeBitcoinHeader
)

func _prefixForChainType(chainType ChainType) []byte {
	var prefix []byte
	switch chainType {
	case ChainTypeDeSoBlock:
		prefix = Prefixes.PrefixBestDeSoBlockHash
	case ChainTypeBitcoinHeader:
		prefix = Prefixes.PrefixBestBitcoinHeaderHash
	default:
		glog.Errorf("_prefixForChainType: Unknown ChainType %d; this should never happen", chainType)
		return nil
	}

	return prefix
}

func DbGetBestHash(handle *badger.DB, snap *Snapshot, chainType ChainType) *BlockHash {
	prefix := _prefixForChainType(chainType)
	if len(prefix) == 0 {
		glog.Errorf("DbGetBestHash: Problem getting prefix for ChainType: %d", chainType)
		return nil
	}
	return _getBlockHashForPrefix(handle, snap, prefix)
}

func PutBestHashWithTxn(txn *badger.Txn, snap *Snapshot,
	bh *BlockHash, chainType ChainType, eventManager *EventManager) error {

	prefix := _prefixForChainType(chainType)
	if len(prefix) == 0 {
		glog.Errorf("PutBestHashWithTxn: Problem getting prefix for ChainType: %d", chainType)
		return nil
	}
	return DBSetWithTxn(txn, snap, prefix, bh[:], eventManager)
}

func PutBestHash(handle *badger.DB, snap *Snapshot, bh *BlockHash, chainType ChainType, eventManager *EventManager) error {
	err := handle.Update(func(txn *badger.Txn) error {
		return PutBestHashWithTxn(txn, snap, bh, chainType, eventManager)
	})

	return err
}

func BlockHashToBlockKey(blockHash *BlockHash) []byte {
	return append(append([]byte{}, Prefixes.PrefixBlockHashToBlock...), blockHash[:]...)
}

func TxnHashToTxnKey(txnHash *BlockHash) []byte {
	return append(append([]byte{}, Prefixes.PrefixTxnHashToTxn...), txnHash[:]...)
}

func PublicKeyBlockHashToBlockRewardKey(publicKey []byte, blockHash *BlockHash) []byte {
	// Make a copy to avoid multiple calls to this function re-using the same slice.
	prefixCopy := append([]byte{}, Prefixes.PrefixPublicKeyBlockHashToBlockReward...)
	key := append(prefixCopy, publicKey...)
	key = append(key, blockHash[:]...)
	return key
}

func GetBlockWithTxn(txn *badger.Txn, snap *Snapshot, blockHash *BlockHash) *MsgDeSoBlock {
	hashKey := BlockHashToBlockKey(blockHash)

	blockBytes, err := DBGetWithTxn(txn, snap, hashKey)
	if err != nil {
		return nil
	}

	blockRet := NewMessage(MsgTypeBlock).(*MsgDeSoBlock)
	if err := blockRet.FromBytes(blockBytes); err != nil {
		return nil
	}

	return blockRet
}

func GetBlock(blockHash *BlockHash, handle *badger.DB, snap *Snapshot) (*MsgDeSoBlock, error) {
	hashKey := BlockHashToBlockKey(blockHash)
	var blockRet *MsgDeSoBlock
	err := handle.View(func(txn *badger.Txn) error {
		blockBytes, err := DBGetWithTxn(txn, snap, hashKey)
		if err != nil {
			return err
		}

		ret := NewMessage(MsgTypeBlock).(*MsgDeSoBlock)
		if err := ret.FromBytes(blockBytes); err != nil {
			return err
		}
		blockRet = ret
		return nil
	})
	if err != nil {
		return nil, err
	}

	return blockRet, nil
}

func PutBlockWithTxn(txn *badger.Txn, snap *Snapshot, desoBlock *MsgDeSoBlock, eventManager *EventManager) error {
	if desoBlock.Header == nil {
		return fmt.Errorf("PutBlockWithTxn: Header was nil in block %v", desoBlock)
	}
	blockHash, err := desoBlock.Header.Hash()
	if err != nil {
		return errors.Wrapf(err, "PutBlockWithTxn: Problem hashing header: ")
	}
	blockKey := BlockHashToBlockKey(blockHash)
	data, err := desoBlock.ToBytes(false)
	if err != nil {
		return err
	}
	// First check to see if the block is already in the db.
	if _, err := DBGetWithTxn(txn, snap, blockKey); err == nil {
		// err == nil means the block already exists in the db so
		// no need to store it.
		return nil
	}
	// If the block is not in the db then set it.
	if err := DBSetWithTxn(txn, snap, blockKey, data, eventManager); err != nil {
		return err
	}

	// Index the block reward. Used for deducting immature block rewards from user balances.
	if len(desoBlock.Txns) == 0 {
		return fmt.Errorf("PutBlockWithTxn: Got block without any txns %v", desoBlock)
	}
	blockRewardTxn := desoBlock.Txns[0]
	if blockRewardTxn.TxnMeta.GetTxnType() != TxnTypeBlockReward {
		return fmt.Errorf("PutBlockWithTxn: Got block without block reward as first txn %v", desoBlock)
	}
	// It's possible the block reward is split across multiple public keys.
	pubKeyToBlockRewardMap := make(map[PkMapKey]uint64)
	for _, bro := range desoBlock.Txns[0].TxOutputs {
		pkMapKey := MakePkMapKey(bro.PublicKey)
		if _, hasKey := pubKeyToBlockRewardMap[pkMapKey]; !hasKey {
			pubKeyToBlockRewardMap[pkMapKey] = bro.AmountNanos
		} else {
			pubKeyToBlockRewardMap[pkMapKey] += bro.AmountNanos
		}
	}
	for pkMapKeyIter, blockReward := range pubKeyToBlockRewardMap {
		pkMapKey := pkMapKeyIter

		blockRewardKey := PublicKeyBlockHashToBlockRewardKey(pkMapKey[:], blockHash)
		if err := DBSetWithTxn(txn, snap, blockRewardKey, EncodeUint64(blockReward), eventManager); err != nil {
			return err
		}
	}

	return nil
}

func PutBlock(handle *badger.DB, snap *Snapshot, desoBlock *MsgDeSoBlock, eventManager *EventManager) error {
	err := handle.Update(func(txn *badger.Txn) error {
		return PutBlockWithTxn(txn, snap, desoBlock, eventManager)
	})

	return err
}

func DeleteBlockReward(handle *badger.DB, snap *Snapshot, desoBlock *MsgDeSoBlock, eventManager *EventManager, entryIsDeleted bool) error {
	err := handle.Update(func(txn *badger.Txn) error {
		return DeleteBlockRewardWithTxn(txn, snap, desoBlock, eventManager, entryIsDeleted)
	})

	return err
}

func DeleteBlockRewardWithTxn(txn *badger.Txn, snap *Snapshot, desoBlock *MsgDeSoBlock, eventManager *EventManager, entryIsDeleted bool) error {
	blockHash, err := desoBlock.Header.Hash()
	if err != nil {
		return errors.Wrapf(err, "DeleteBlockRewardWithTxn: Problem hashing header: ")
	}

	// Index the block reward. Used for deducting immature block rewards from user balances.
	if len(desoBlock.Txns) == 0 {
		return fmt.Errorf("DeleteBlockRewardWithTxn: Got block without any txns %v", desoBlock)
	}
	blockRewardTxn := desoBlock.Txns[0]
	if blockRewardTxn.TxnMeta.GetTxnType() != TxnTypeBlockReward {
		return fmt.Errorf("DeleteBlockRewardWithTxn: Got block without block reward as first txn %v", desoBlock)
	}
	// It's possible the block reward is split across multiple public keys.
	blockRewardPublicKeys := make(map[PkMapKey]bool)
	for _, bro := range desoBlock.Txns[0].TxOutputs {
		pkMapKey := MakePkMapKey(bro.PublicKey)
		blockRewardPublicKeys[pkMapKey] = true
	}
	for pkMapKeyIter := range blockRewardPublicKeys {
		pkMapKey := pkMapKeyIter

		blockRewardKey := PublicKeyBlockHashToBlockRewardKey(pkMapKey[:], blockHash)
		if err := DBDeleteWithTxn(txn, snap, blockRewardKey, eventManager, entryIsDeleted); err != nil {
			return err
		}
	}

	return nil
}

func DbGetBlockRewardForPublicKeyBlockHashWithTxn(txn *badger.Txn, snap *Snapshot, publicKey []byte, blockHash *BlockHash,
) (_balance uint64, _err error) {
	key := PublicKeyBlockHashToBlockRewardKey(publicKey, blockHash)
	desoBalanceBytes, err := DBGetWithTxn(txn, snap, key)
	if err != nil {
		return uint64(0), nil
	}
	return DecodeUint64(desoBalanceBytes), nil
}

func DbGetBlockRewardForPublicKeyBlockHash(db *badger.DB, snap *Snapshot, publicKey []byte, blockHash *BlockHash,
) (_balance uint64, _err error) {
	ret := uint64(0)
	dbErr := db.View(func(txn *badger.Txn) error {
		var err error
		ret, err = DbGetBlockRewardForPublicKeyBlockHashWithTxn(txn, snap, publicKey, blockHash)
		if err != nil {
			return errors.Wrap(err, "DbGetBlockRewardForPublicKeyBlockHash: ")
		}
		return nil
	})
	if dbErr != nil {
		return uint64(0), dbErr
	}
	return ret, nil
}

func _heightHashToNodeIndexPrefix(bitcoinNodes bool) []byte {
	prefix := append([]byte{}, Prefixes.PrefixHeightHashToNodeInfo...)
	if bitcoinNodes {
		prefix = append([]byte{}, Prefixes.PrefixBitcoinHeightHashToNodeInfo...)
	}

	return prefix
}

func _heightHashToNodeIndexKey(height uint32, hash *BlockHash, bitcoinNodes bool) []byte {
	prefix := _heightHashToNodeIndexPrefix(bitcoinNodes)

	heightBytes := make([]byte, 4)
	binary.BigEndian.PutUint32(heightBytes[:], height)
	key := append(prefix, heightBytes[:]...)
	key = append(key, hash[:]...)

	return key
}

func GetHeightHashToNodeInfoWithTxn(txn *badger.Txn, snap *Snapshot,
	height uint32, hash *BlockHash, bitcoinNodes bool) *BlockNode {

	key := _heightHashToNodeIndexKey(height, hash, bitcoinNodes)
	nodeBytes, err := DBGetWithTxn(txn, snap, key)
	if err != nil {
		return nil
	}

	var blockNode *BlockNode
	blockNode, err = DeserializeBlockNode(nodeBytes)
	if err != nil {
		return nil
	}
	return blockNode
}

func GetHeightHashToNodeInfo(handle *badger.DB, snap *Snapshot,
	height uint32, hash *BlockHash, bitcoinNodes bool) *BlockNode {

	var blockNode *BlockNode
	handle.View(func(txn *badger.Txn) error {
		blockNode = GetHeightHashToNodeInfoWithTxn(txn, snap, height, hash, bitcoinNodes)
		return nil
	})
	return blockNode
}

func PutHeightHashToNodeInfoWithTxn(txn *badger.Txn, snap *Snapshot,
	node *BlockNode, bitcoinNodes bool, eventManager *EventManager) error {

	key := _heightHashToNodeIndexKey(node.Height, node.Hash, bitcoinNodes)
	serializedNode, err := SerializeBlockNode(node)
	if err != nil {
		return errors.Wrapf(err, "PutHeightHashToNodeInfoWithTxn: Problem serializing node")
	}

	if err := DBSetWithTxn(txn, snap, key, serializedNode, eventManager); err != nil {
		return err
	}
	return nil
}

func PutHeightHashToNodeInfo(handle *badger.DB, snap *Snapshot, node *BlockNode, bitcoinNodes bool, eventManager *EventManager) error {
	err := handle.Update(func(txn *badger.Txn) error {
		return PutHeightHashToNodeInfoWithTxn(txn, snap, node, bitcoinNodes, eventManager)
	})

	if err != nil {
		return err
	}

	return nil
}

func DbDeleteHeightHashToNodeInfoWithTxn(txn *badger.Txn, snap *Snapshot, node *BlockNode, bitcoinNodes bool, eventManager *EventManager, entryIsDeleted bool) error {

	return DBDeleteWithTxn(txn, snap, _heightHashToNodeIndexKey(node.Height, node.Hash, bitcoinNodes), eventManager, entryIsDeleted)
}

func DbBulkDeleteHeightHashToNodeInfo(handle *badger.DB, snap *Snapshot, nodes []*BlockNode, bitcoinNodes bool, eventManager *EventManager, entryIsDeleted bool) error {

	err := handle.Update(func(txn *badger.Txn) error {
		for _, nn := range nodes {
			if err := DbDeleteHeightHashToNodeInfoWithTxn(txn, snap, nn, bitcoinNodes, eventManager, entryIsDeleted); err != nil {
				return err
			}
		}
		return nil
	})

	if err != nil {
		return err
	}

	return nil
}

// InitDbWithGenesisBlock initializes the database to contain only the genesis
// block.
func InitDbWithDeSoGenesisBlock(params *DeSoParams, handle *badger.DB,
	eventManager *EventManager, snap *Snapshot, postgres *Postgres) error {
	// Construct a node for the genesis block. Its height is zero and it has
	// no parents. Its difficulty should be set to the initial
	// difficulty specified in the parameters and it should be assumed to be
	// valid and stored by the end of this function.
	genesisBlock := params.GenesisBlock
	diffTarget := MustDecodeHexBlockHash(params.MinDifficultyTargetHex)
	blockHash := MustDecodeHexBlockHash(params.GenesisBlockHashHex)
	genesisNode := NewBlockNode(
		nil, // Parent
		blockHash,
		0, // Height
		diffTarget,
		BytesToBigint(ExpectedWorkForBlockHash(diffTarget)[:]), // CumWork
		genesisBlock.Header, // Header
		StatusHeaderValidated|StatusBlockProcessed|StatusBlockStored|StatusBlockValidated, // Status
	)

	// Set the fields in the db to reflect the current state of our chain.
	//
	// Set the best hash to the genesis block in the db since its the only node
	// we're currently aware of. Set it for both the header chain and the block
	// chain.
	if snap != nil {
		snap.PrepareAncestralRecordsFlush()
	}

	if err := PutBestHash(handle, snap, blockHash, ChainTypeDeSoBlock, eventManager); err != nil {
		return errors.Wrapf(err, "InitDbWithGenesisBlock: Problem putting genesis block hash into db for block chain")
	}
	// Add the genesis block to the (hash -> block) index.
	if err := PutBlock(handle, snap, genesisBlock, eventManager); err != nil {
		return errors.Wrapf(err, "InitDbWithGenesisBlock: Problem putting genesis block into db")
	}
	// Add the genesis block to the (height, hash -> node info) index in the db.
	if err := PutHeightHashToNodeInfo(handle, snap, genesisNode, false /*bitcoinNodes*/, eventManager); err != nil {
		return errors.Wrapf(err, "InitDbWithGenesisBlock: Problem putting (height, hash -> node) in db")
	}
	if err := DbPutNanosPurchased(handle, snap, params.DeSoNanosPurchasedAtGenesis, eventManager); err != nil {
		return errors.Wrapf(err, "InitDbWithGenesisBlock: Problem putting genesis block hash into db for block chain")
	}
	if err := DbPutGlobalParamsEntry(handle, snap, 0, InitialGlobalParamsEntry, eventManager); err != nil {
		return errors.Wrapf(err, "InitDbWithGenesisBlock: Problem putting GlobalParamsEntry into db for block chain")
	}

	if snap != nil {
		snap.StartAncestralRecordsFlush(true)
	}

	// We apply seed transactions here. This step is useful for setting
	// up the blockchain with a particular set of transactions, e.g. when
	// hard forking the chain.
	//
	// TODO: Right now there's an issue where if we hit an error during this
	// step of the initialization, the next time we run the program it will
	// think things are initialized because we set the best block hash at the
	// top. We should fix this at some point so that an error in this step
	// wipes out the best hash.
	utxoView, err := NewUtxoView(handle, params, postgres, snap, eventManager)
	if err != nil {
		return fmt.Errorf(
			"InitDbWithDeSoGenesisBlock: Error initializing UtxoView")
	}

	// Add the seed balances to the view.
	for index, txOutput := range params.SeedBalances {
		outputKey := UtxoKey{
			TxID:  BlockHash{},
			Index: uint32(index),
		}
		utxoEntry := UtxoEntry{
			AmountNanos: txOutput.AmountNanos,
			PublicKey:   txOutput.PublicKey,
			BlockHeight: 0,
			// Just make this a normal transaction so that we don't have to wait for
			// the block reward maturity.
			UtxoType: UtxoTypeOutput,
			UtxoKey:  &outputKey,
		}

		if _, err = utxoView._addDESO(txOutput.AmountNanos, txOutput.PublicKey, &utxoEntry, 0); err != nil {
			return fmt.Errorf("InitDbWithDeSoGenesisBlock: Error adding "+
				"seed balance at index %v ; output: %v: %v", index, txOutput, err)
		}
	}

	// Add the seed txns to the view
	utxoOpsForBlock := [][]*UtxoOperation{}
	for txnIndex, txnHex := range params.SeedTxns {
		txnBytes, err := hex.DecodeString(txnHex)
		if err != nil {
			return fmt.Errorf(
				"InitDbWithDeSoGenesisBlock: Error decoding seed "+
					"txn HEX: %v, txn index: %v, txn hex: %v",
				err, txnIndex, txnHex)
		}
		txn := &MsgDeSoTxn{}
		if err := txn.FromBytes(txnBytes); err != nil {
			return fmt.Errorf(
				"InitDbWithDeSoGenesisBlock: Error decoding seed "+
					"txn BYTES: %v, txn index: %v, txn hex: %v",
				err, txnIndex, txnHex)
		}
		// Important: ignoreUtxos makes it so that the inputs/outputs aren't
		// processed, which is important.
		// Set txnSizeBytes to 0 here as the minimum network fee is 0 at genesis block, so there is no need to serialize
		// these transactions to check if they meet the minimum network fee requirement.
		var utxoOpsForTxn []*UtxoOperation
		utxoOpsForTxn, _, _, _, err = utxoView.ConnectTransaction(txn, txn.Hash(), 0, 0, 0, false, true)
		if err != nil {
			return fmt.Errorf(
				"InitDbWithDeSoGenesisBlock: Error connecting transaction: %v, "+
					"txn index: %v, txn hex: %v",
				err, txnIndex, txnHex)
		}
		utxoOpsForBlock = append(utxoOpsForBlock, utxoOpsForTxn)
	}

	// If we have an event manager, initialize the genesis block with the current
	// state of the view.
	if eventManager != nil {
		eventManager.blockConnected(&BlockEvent{
			Block:    genesisBlock,
			UtxoView: utxoView,
			UtxoOps:  utxoOpsForBlock,
		})
	}
	// Flush all the data in the view.
	err = utxoView.FlushToDb(0)
	if err != nil {
		return fmt.Errorf(
			"InitDbWithDeSoGenesisBlock: Error flushing seed txns to DB: %v", err)
	}

	return nil
}

// GetBlockTipHeight fetches the current block tip height from the database.
func GetBlockTipHeight(handle *badger.DB, bitcoinNodes bool) (uint64, error) {
	var blockHeight uint64
	prefix := _heightHashToNodeIndexPrefix(bitcoinNodes)
	// Seek prefix will look for the block node with the largest block height. We populate the maximal possible
	// uint32 and iterate backwards.
	seekPrefix := append(prefix, []byte{0xff, 0xff, 0xff, 0xff}...)

	err := handle.View(func(txn *badger.Txn) error {
		opts := badger.DefaultIteratorOptions
		opts.Reverse = true
		nodeIterator := txn.NewIterator(opts)
		defer nodeIterator.Close()

		// Fetch a single blocknode and then return.
		nodeIterator.Seek(seekPrefix)
		if !nodeIterator.ValidForPrefix(prefix) {
			return fmt.Errorf("No block nodes were found in the database")
		}

		item := nodeIterator.Item()
		err := item.Value(func(blockNodeBytes []byte) error {
			blockNode, err := DeserializeBlockNode(blockNodeBytes)
			if err != nil {
				return err
			}
			blockHeight = uint64(blockNode.Height)
			return nil
		})
		return err
	})
	return blockHeight, err
}

func GetBlockIndex(handle *badger.DB, bitcoinNodes bool) (map[BlockHash]*BlockNode, error) {
	blockIndex := make(map[BlockHash]*BlockNode)

	prefix := _heightHashToNodeIndexPrefix(bitcoinNodes)

	err := handle.View(func(txn *badger.Txn) error {
		opts := badger.DefaultIteratorOptions
		nodeIterator := txn.NewIterator(opts)
		defer nodeIterator.Close()
		for nodeIterator.Seek(prefix); nodeIterator.ValidForPrefix(prefix); nodeIterator.Next() {
			var blockNode *BlockNode

			// Don't bother checking the key. We assume that the key lines up
			// with what we've stored in the value in terms of (height, block hash).
			item := nodeIterator.Item()
			err := item.Value(func(blockNodeBytes []byte) error {
				// Deserialize the block node.
				var err error
				// TODO: There is room for optimization here by pre-allocating a
				// contiguous list of block nodes and then populating that list
				// rather than having each blockNode be a stand-alone allocation.
				blockNode, err = DeserializeBlockNode(blockNodeBytes)
				if err != nil {
					return err
				}
				return nil
			})
			if err != nil {
				return err
			}

			// If we got here it means we read a blockNode successfully. Store it
			// into our node index.
			blockIndex[*blockNode.Hash] = blockNode

			// Find the parent of this block, which should already have been read
			// in and connect it. Skip the genesis block, which has height 0. Also
			// skip the block if its PrevBlockHash is empty, which will be true for
			// the BitcoinStartBlockNode.
			//
			// TODO: There is room for optimization here by keeping a reference to
			// the last node we've iterated over and checking if that node is the
			// parent. Doing this would avoid an expensive hashmap check to get
			// the parent by its block hash.
			if blockNode.Height == 0 || (*blockNode.Header.PrevBlockHash == BlockHash{}) {
				continue
			}
			if parent, ok := blockIndex[*blockNode.Header.PrevBlockHash]; ok {
				// We found the parent node so connect it.
				blockNode.Parent = parent
			} else {
				// In this case we didn't find the parent so error. There shouldn't
				// be any unconnectedTxns in our block index.
				return fmt.Errorf("GetBlockIndex: Could not find parent for blockNode: %+v", blockNode)
			}
		}
		return nil
	})
	if err != nil {
		return nil, errors.Wrapf(err, "GetBlockIndex: Problem reading block index from db")
	}

	return blockIndex, nil
}

func GetBestChain(tipNode *BlockNode, blockIndex map[BlockHash]*BlockNode) ([]*BlockNode, error) {
	reversedBestChain := []*BlockNode{}
	for tipNode != nil {
		if (tipNode.Status&StatusBlockValidated) == 0 &&
			(tipNode.Status&StatusBitcoinHeaderValidated) == 0 {

			return nil, fmt.Errorf("GetBestChain: Invalid node found in main chain: %+v", tipNode)
		}

		reversedBestChain = append(reversedBestChain, tipNode)
		tipNode = tipNode.Parent
	}

	bestChain := make([]*BlockNode, len(reversedBestChain))
	for ii := 0; ii < len(reversedBestChain); ii++ {
		bestChain[ii] = reversedBestChain[len(reversedBestChain)-1-ii]
	}

	return bestChain, nil
}

// RandomBytes returns a []byte with random values.
func RandomBytes(numBytes int32) []byte {
	randomBytes := make([]byte, numBytes)
	_, err := rand.Read(randomBytes)
	if err != nil {
		glog.Errorf("Problem reading random bytes: %v", err)
	}
	return randomBytes
}

// RandomBytesHex returns a hex string representing numBytes of
// entropy.
func RandomBytesHex(numBytes int32) string {
	return hex.EncodeToString(RandomBytes(numBytes))
}

// RandInt64 returns a random 64-bit int.
func RandInt64(max int64) int64 {
	val, err := rand.Int(rand.Reader, big.NewInt(math.MaxInt64))
	if err != nil {
		glog.Errorf("Problem generating random int64: %v", err)
	}
	return val.Int64()
}

// RandInt32 returns a random 32-bit int.
func RandInt32(max int32) int32 {
	val, err := rand.Int(rand.Reader, big.NewInt(math.MaxInt32))
	if err != nil {
		glog.Errorf("Problem generating random int32: %v", err)
	}
	if val.Int64() > math.MaxInt32 {
		glog.Errorf("Generated a random number out of range: %d (max: %d)", val.Int64(), math.MaxInt32)
	}
	// This cast is OK since we initialized the number to be
	// < MaxInt32 above.
	return int32(val.Int64())
}

// PPrintJSON prints a JSON object but pretty.
func PPrintJSON(xx interface{}) {
	yy, _ := json.MarshalIndent(xx, "", "  ")
	log.Println(string(yy))
}

func BlocksPerDuration(duration time.Duration, timeBetweenBlocks time.Duration) uint32 {
	return uint32(int64(duration) / int64(timeBetweenBlocks))
}

func PkToString(pk []byte, params *DeSoParams) string {
	return Base58CheckEncode(pk, false, params)
}

func PrivToString(priv []byte, params *DeSoParams) string {
	return Base58CheckEncode(priv, true, params)
}

func PkToStringMainnet(pk []byte) string {
	return Base58CheckEncode(pk, false, &DeSoMainnetParams)
}

func PkToStringBoth(pk []byte) string {
	return PkToStringMainnet(pk) + ":" + PkToStringTestnet(pk)
}

func PkToStringTestnet(pk []byte) string {
	return Base58CheckEncode(pk, false, &DeSoTestnetParams)
}

func DbGetTxindexTip(handle *badger.DB, snap *Snapshot) *BlockHash {
	return _getBlockHashForPrefix(handle, snap, Prefixes.PrefixTransactionIndexTip)
}

func DbPutTxindexTipWithTxn(txn *badger.Txn, snap *Snapshot, tipHash *BlockHash, eventManager *EventManager) error {
	return DBSetWithTxn(txn, snap, Prefixes.PrefixTransactionIndexTip, tipHash[:], eventManager)
}

func DbPutTxindexTip(handle *badger.DB, snap *Snapshot, tipHash *BlockHash, eventManager *EventManager) error {
	return handle.Update(func(txn *badger.Txn) error {
		return DbPutTxindexTipWithTxn(txn, snap, tipHash, eventManager)
	})
}

func _DbTxindexPublicKeyNextIndexPrefix(publicKey []byte) []byte {
	return append(append([]byte{}, Prefixes.PrefixPublicKeyToNextIndex...), publicKey...)
}

func DbTxindexPublicKeyPrefix(publicKey []byte) []byte {
	return append(append([]byte{}, Prefixes.PrefixPublicKeyIndexToTransactionIDs...), publicKey...)
}

func DbTxindexPublicKeyIndexToTxnKey(publicKey []byte, index uint32) []byte {
	prefix := DbTxindexPublicKeyPrefix(publicKey)
	return append(prefix, _EncodeUint32(index)...)
}

func DbGetTxindexTxnsForPublicKeyWithTxn(txn *badger.Txn, publicKey []byte) []*BlockHash {
	txIDs := []*BlockHash{}
	_, valsFound, err := _enumerateKeysForPrefixWithTxn(txn, DbTxindexPublicKeyPrefix(publicKey))
	if err != nil {
		return txIDs
	}
	for _, txIDBytes := range valsFound {
		blockHash := &BlockHash{}
		copy(blockHash[:], txIDBytes[:])
		txIDs = append(txIDs, blockHash)
	}

	return txIDs
}

func DbGetTxindexTxnsForPublicKey(handle *badger.DB, publicKey []byte) []*BlockHash {
	txIDs := []*BlockHash{}
	handle.Update(func(txn *badger.Txn) error {
		txIDs = DbGetTxindexTxnsForPublicKeyWithTxn(txn, publicKey)
		return nil
	})
	return txIDs
}

func _DbGetTxindexNextIndexForPublicKeBySeekWithTxn(txn *badger.Txn, publicKey []byte) uint64 {
	dbPrefixx := DbTxindexPublicKeyPrefix(publicKey)

	opts := badger.DefaultIteratorOptions

	opts.PrefetchValues = false

	// Go in reverse order.
	opts.Reverse = true

	it := txn.NewIterator(opts)
	defer it.Close()
	// Since we iterate backwards, the prefix must be bigger than all possible
	// counts that could actually exist. We use four bytes since the index is
	// encoded as a 32-bit big-endian byte slice, which will be four bytes long.
	maxBigEndianUint32Bytes := []byte{0xFF, 0xFF, 0xFF, 0xFF}
	prefix := append([]byte{}, dbPrefixx...)
	prefix = append(prefix, maxBigEndianUint32Bytes...)
	for it.Seek(prefix); it.ValidForPrefix(dbPrefixx); it.Next() {
		countKey := it.Item().Key()

		// Strip the prefix off the key and check its length. If it contains
		// a big-endian uint32 then it should be at least four bytes.
		countKey = countKey[len(dbPrefixx):]
		if len(countKey) < len(maxBigEndianUint32Bytes) {
			glog.Errorf("DbGetTxindexNextIndexForPublicKey: Invalid public key "+
				"index key length %d should be at least %d",
				len(countKey), len(maxBigEndianUint32Bytes))
			return 0
		}

		countVal := DecodeUint32(countKey[:len(maxBigEndianUint32Bytes)])
		return uint64(countVal + 1)
	}
	// If we get here it means we didn't find anything in the db so return zero.
	return 0
}

func DbGetTxindexNextIndexForPublicKey(handle *badger.DB, snap *Snapshot, publicKey []byte) *uint64 {
	var nextIndex *uint64
	handle.View(func(txn *badger.Txn) error {
		nextIndex = _DbGetTxindexNextIndexForPublicKeyWithTxn(txn, snap, publicKey)
		return nil
	})
	return nextIndex
}

func _DbGetTxindexNextIndexForPublicKeyWithTxn(txn *badger.Txn, snap *Snapshot, publicKey []byte) *uint64 {
	key := _DbTxindexPublicKeyNextIndexPrefix(publicKey)
	valBytes, err := DBGetWithTxn(txn, snap, key)
	if err != nil {
		// If we haven't seen this public key yet, we won't have a next index for this key yet, so return 0.
		if errors.Is(err, badger.ErrKeyNotFound) {
			nextIndexVal := _DbGetTxindexNextIndexForPublicKeBySeekWithTxn(txn, publicKey)
			return &nextIndexVal
		} else {
			return nil
		}
	}
	nextIndexVal, bytesRead := Uvarint(valBytes)
	if bytesRead <= 0 {
		return nil
	}
	return &nextIndexVal

}

func DbPutTxindexNextIndexForPublicKeyWithTxn(txn *badger.Txn, snap *Snapshot, publicKey []byte, nextIndex uint64, eventManager *EventManager) error {

	key := _DbTxindexPublicKeyNextIndexPrefix(publicKey)
	valBuf := UintToBuf(nextIndex)

	return DBSetWithTxn(txn, snap, key, valBuf, eventManager)
}

func DbDeleteTxindexNextIndexForPublicKeyWithTxn(txn *badger.Txn, snap *Snapshot, publicKey []byte, eventManager *EventManager, entryIsDeleted bool) error {
	key := _DbTxindexPublicKeyNextIndexPrefix(publicKey)
	return DBDeleteWithTxn(txn, snap, key, eventManager, entryIsDeleted)
}

func DbPutTxindexPublicKeyToTxnMappingSingleWithTxn(txn *badger.Txn, snap *Snapshot, publicKey []byte, txID *BlockHash, eventManager *EventManager) error {

	nextIndex := _DbGetTxindexNextIndexForPublicKeyWithTxn(txn, snap, publicKey)
	if nextIndex == nil {
		return fmt.Errorf("Error getting next index")
	}
	key := DbTxindexPublicKeyIndexToTxnKey(publicKey, uint32(*nextIndex))
	err := DbPutTxindexNextIndexForPublicKeyWithTxn(txn, snap, publicKey, uint64(*nextIndex+1), eventManager)
	if err != nil {
		return err
	}
	return DBSetWithTxn(txn, snap, key, txID[:], eventManager)
}

func DbDeleteTxindexPublicKeyToTxnMappingSingleWithTxn(txn *badger.Txn, snap *Snapshot, publicKey []byte, txID *BlockHash, eventManager *EventManager, entryIsDeleted bool) error {

	// Get all the mappings corresponding to the public key passed in.
	// TODO: This is inefficient but reorgs are rare so whatever.
	txIDsInDB := DbGetTxindexTxnsForPublicKeyWithTxn(txn, publicKey)
	numMappingsInDB := len(txIDsInDB)

	// Loop over the list of txIDs and delete the one
	// corresponding to the passed-in transaction. Note we can assume that
	// only one occurrence exists in the list.
	// TODO: Looping backwards would be more efficient.
	for ii, singleTxID := range txIDsInDB {
		if *singleTxID == *txID {
			// If we get here it means the transaction we need to delete is at
			// this index.
			txIDsInDB = append(txIDsInDB[:ii], txIDsInDB[ii+1:]...)
			break
		}
	}

	// Delete all the mappings from the db.
	for pkIndex := 0; pkIndex < numMappingsInDB; pkIndex++ {
		key := DbTxindexPublicKeyIndexToTxnKey(publicKey, uint32(pkIndex))
		if err := DBDeleteWithTxn(txn, snap, key, eventManager, entryIsDeleted); err != nil {
			return err
		}
	}

	// Delete the next index for this public key
	err := DbDeleteTxindexNextIndexForPublicKeyWithTxn(txn, snap, publicKey, eventManager, entryIsDeleted)
	if err != nil {
		return err
	}

	// Re-add all the mappings to the db except the one we just deleted.
	for _, singleTxID := range txIDsInDB {
		if err := DbPutTxindexPublicKeyToTxnMappingSingleWithTxn(txn, snap, publicKey, singleTxID, eventManager); err != nil {
			return err
		}
	}

	// At this point the db should contain all transactions except the one
	// that was deleted.
	return nil
}

func DbTxindexTxIDKey(txID *BlockHash) []byte {
	return append(append([]byte{}, Prefixes.PrefixTransactionIDToMetadata...), txID[:]...)
}

type AffectedPublicKey struct {
	PublicKeyBase58Check string
	// Metadata about how this public key was affected by the transaction.
	Metadata string
}

func (pk *AffectedPublicKey) RawEncodeWithoutMetadata(blockHeight uint64, skipMetadata ...bool) []byte {
	var data []byte

	data = append(data, EncodeByteArray([]byte(pk.PublicKeyBase58Check))...)
	data = append(data, EncodeByteArray([]byte(pk.Metadata))...)
	return data
}

func (pk *AffectedPublicKey) RawDecodeWithoutMetadata(blockHeight uint64, rr *bytes.Reader) error {

	publicKeyBase58CheckBytes, err := DecodeByteArray(rr)
	if err != nil {
		return errors.Wrapf(err, "AffectedPublicKey.Decode: problem reading PublicKeyBase58Check")
	}
	pk.PublicKeyBase58Check = string(publicKeyBase58CheckBytes)

	metadataBytes, err := DecodeByteArray(rr)
	if err != nil {
		return errors.Wrapf(err, "AffectedPublicKey.Decode: problem reading Metadata")
	}
	pk.Metadata = string(metadataBytes)

	return nil
}

func (pk *AffectedPublicKey) GetVersionByte(blockHeight uint64) byte {
	return 0
}

func (pk *AffectedPublicKey) GetEncoderType() EncoderType {
	return EncoderTypeAffectedPublicKey
}

type BasicTransferTxindexMetadata struct {
	TotalInputNanos  uint64
	TotalOutputNanos uint64
	FeeNanos         uint64
	UtxoOpsDump      string
	UtxoOps          []*UtxoOperation
	DiamondLevel     int64
	PostHashHex      string
}

func (txnMeta *BasicTransferTxindexMetadata) RawEncodeWithoutMetadata(blockHeight uint64, skipMetadata ...bool) []byte {
	var data []byte

	data = append(data, UintToBuf(txnMeta.TotalInputNanos)...)
	data = append(data, UintToBuf(txnMeta.TotalOutputNanos)...)
	data = append(data, UintToBuf(txnMeta.FeeNanos)...)
	data = append(data, EncodeByteArray([]byte(txnMeta.UtxoOpsDump))...)
	data = append(data, UintToBuf(uint64(len(txnMeta.UtxoOps)))...)
	for _, utxoOp := range txnMeta.UtxoOps {
		data = append(data, EncodeToBytes(blockHeight, utxoOp, skipMetadata...)...)
	}
	data = append(data, UintToBuf(uint64(txnMeta.DiamondLevel))...)
	data = append(data, EncodeByteArray([]byte(txnMeta.PostHashHex))...)
	return data
}

func (txnMeta *BasicTransferTxindexMetadata) RawDecodeWithoutMetadata(blockHeight uint64, rr *bytes.Reader) error {
	var err error

	txnMeta.TotalInputNanos, err = ReadUvarint(rr)
	if err != nil {
		return errors.Wrapf(err, "BasicTransferTxindexMetadata.Decode: Problem reading TotalInputNanos")
	}

	txnMeta.TotalOutputNanos, err = ReadUvarint(rr)
	if err != nil {
		return errors.Wrapf(err, "BasicTransferTxindexMetadata.Decode: Problem reading TotalOutputNanos")
	}

	txnMeta.FeeNanos, err = ReadUvarint(rr)
	if err != nil {
		return errors.Wrapf(err, "BasicTransferTxindexMetadata.Decode: Problem reading FeeNanos")
	}

	utxoOpsDump, err := DecodeByteArray(rr)
	if err != nil {
		return errors.Wrapf(err, "BasicTransferTxindexMetadata.Decode: Problem reading UtxoOpsDump")
	}
	txnMeta.UtxoOpsDump = string(utxoOpsDump)

	lenUtxoOps, err := ReadUvarint(rr)
	if err != nil {
		return errors.Wrapf(err, "BasicTransferTxindexMetadata.Decode: Problem reading len of UtxoOps")
	}
	for ; lenUtxoOps > 0; lenUtxoOps-- {
		utxoOp := &UtxoOperation{}
		if exists, err := DecodeFromBytes(utxoOp, rr); !exists || err != nil {
			return errors.Wrapf(err, "BasicTransferTxindexMetadata.Decode: Problem reading UtxoOps")
		}
		txnMeta.UtxoOps = append(txnMeta.UtxoOps, utxoOp)
	}

	uint64DiamondLevel, err := ReadUvarint(rr)
	if err != nil {
		return errors.Wrapf(err, "BasicTransferTxindexMetadata.Decode: Problem reading DiamondLevel")
	}
	txnMeta.DiamondLevel = int64(uint64DiamondLevel)

	postHashBytes, err := DecodeByteArray(rr)
	if err != nil {
		return errors.Wrapf(err, "BasicTransferTxindexMetadata.Decode: Problem reading PostHashHex")
	}
	txnMeta.PostHashHex = string(postHashBytes)

	return nil
}

func (txnMeta *BasicTransferTxindexMetadata) GetVersionByte(blockHeight uint64) byte {
	return 0
}

func (txnMeta *BasicTransferTxindexMetadata) GetEncoderType() EncoderType {
	return EncoderTypeBasicTransferTxindexMetadata
}

type BitcoinExchangeTxindexMetadata struct {
	BitcoinSpendAddress string
	// DeSoOutputPubKeyBase58Check = TransactorPublicKeyBase58Check
	SatoshisBurned uint64
	// NanosCreated = 0 OR TotalOutputNanos+FeeNanos
	NanosCreated uint64
	// TotalNanosPurchasedBefore = TotalNanosPurchasedAfter - NanosCreated
	TotalNanosPurchasedBefore uint64
	TotalNanosPurchasedAfter  uint64
	BitcoinTxnHash            string
}

func (txnMeta *BitcoinExchangeTxindexMetadata) RawEncodeWithoutMetadata(blockHeight uint64, skipMetadata ...bool) []byte {
	var data []byte

	data = append(data, EncodeByteArray([]byte(txnMeta.BitcoinSpendAddress))...)
	data = append(data, UintToBuf(txnMeta.SatoshisBurned)...)
	data = append(data, UintToBuf(txnMeta.NanosCreated)...)
	data = append(data, UintToBuf(txnMeta.TotalNanosPurchasedBefore)...)
	data = append(data, UintToBuf(txnMeta.TotalNanosPurchasedAfter)...)
	data = append(data, EncodeByteArray([]byte(txnMeta.BitcoinTxnHash))...)
	return data
}

func (txnMeta *BitcoinExchangeTxindexMetadata) RawDecodeWithoutMetadata(blockHeight uint64, rr *bytes.Reader) error {
	var err error

	bitcoinSpendAddressBytes, err := DecodeByteArray(rr)
	if err != nil {
		return errors.Wrapf(err, "BitcoinExchangeTxindexMetadata.Decode: problem decoding BitcoinSpendAddress")
	}
	txnMeta.BitcoinSpendAddress = string(bitcoinSpendAddressBytes)

	txnMeta.SatoshisBurned, err = ReadUvarint(rr)
	if err != nil {
		return errors.Wrapf(err, "BitcoinExchangeTxindexMetadata.Decode: problem decoding SatoshisBurned")
	}

	txnMeta.NanosCreated, err = ReadUvarint(rr)
	if err != nil {
		return errors.Wrapf(err, "BitcoinExchangeTxindexMetadata.Decode: problem decoding NanosCreated")
	}

	txnMeta.TotalNanosPurchasedBefore, err = ReadUvarint(rr)
	if err != nil {
		return errors.Wrapf(err, "BitcoinExchangeTxindexMetadata.Decode: problem decoding TotalNanosPurchasedBefore")
	}
	txnMeta.TotalNanosPurchasedAfter, err = ReadUvarint(rr)
	if err != nil {
		return errors.Wrapf(err, "BitcoinExchangeTxindexMetadata.Decode: problem decoding TotalNanosPurchasedAfter")
	}

	bitcoinTxnHashBytes, err := DecodeByteArray(rr)
	if err != nil {
		return errors.Wrapf(err, "BitcoinExchangeTxindexMetadata.Decode: problem decoding BitcoinTxnHash")
	}
	txnMeta.BitcoinTxnHash = string(bitcoinTxnHashBytes)

	return nil
}

func (txnMeta *BitcoinExchangeTxindexMetadata) GetVersionByte(blockHeight uint64) byte {
	return 0
}

func (txnMeta *BitcoinExchangeTxindexMetadata) GetEncoderType() EncoderType {
	return EncoderTypeBitcoinExchangeTxindexMetadata
}

type CreatorCoinTxindexMetadata struct {
	OperationType string
	// TransactorPublicKeyBase58Check = TransactorPublicKeyBase58Check
	// CreatorPublicKeyBase58Check in AffectedPublicKeys

	// Differs depending on OperationType.
	DeSoToSellNanos        uint64
	CreatorCoinToSellNanos uint64
	DeSoToAddNanos         uint64

	// Rosetta needs to know how much DESO was added or removed so it can
	// model the change to the total deso locked in the creator coin
	DESOLockedNanosDiff int64
}

func (txnMeta *CreatorCoinTxindexMetadata) RawEncodeWithoutMetadata(blockHeight uint64, skipMetadata ...bool) []byte {
	var data []byte

	data = append(data, EncodeByteArray([]byte(txnMeta.OperationType))...)
	data = append(data, UintToBuf(txnMeta.DeSoToSellNanos)...)
	data = append(data, UintToBuf(txnMeta.CreatorCoinToSellNanos)...)
	data = append(data, UintToBuf(txnMeta.DeSoToAddNanos)...)
	data = append(data, UintToBuf(uint64(txnMeta.DESOLockedNanosDiff))...)
	return data
}

func (txnMeta *CreatorCoinTxindexMetadata) RawDecodeWithoutMetadata(blockHeight uint64, rr *bytes.Reader) error {
	var err error

	operationTypeBytes, err := DecodeByteArray(rr)
	if err != nil {
		return errors.Wrapf(err, "CreatorCoinTxindexMetadata.Decode: Problem reading OperationType")
	}
	txnMeta.OperationType = string(operationTypeBytes)

	txnMeta.DeSoToSellNanos, err = ReadUvarint(rr)
	if err != nil {
		return errors.Wrapf(err, "CreatorCoinTxindexMetadata.Decode: Problem reading DeSoToSellNanos")
	}

	txnMeta.CreatorCoinToSellNanos, err = ReadUvarint(rr)
	if err != nil {
		return errors.Wrapf(err, "CreatorCoinTxindexMetadata.Decode: Problem reading CreatorCoinToSellNanos")
	}

	txnMeta.DeSoToAddNanos, err = ReadUvarint(rr)
	if err != nil {
		return errors.Wrapf(err, "CreatorCoinTxindexMetadata.Decode: Problem reading DeSoToAddNanos")
	}

	uint64DESOLockedNanosDiff, err := ReadUvarint(rr)
	if err != nil {
		return errors.Wrapf(err, "CreatorCoinTxindexMetadata.Decode: Problem reading uint64DESOLockedNanosDiff")
	}
	txnMeta.DESOLockedNanosDiff = int64(uint64DESOLockedNanosDiff)

	return nil
}

func (txnMeta *CreatorCoinTxindexMetadata) GetVersionByte(blockHeight uint64) byte {
	return 0
}

func (txnMeta *CreatorCoinTxindexMetadata) GetEncoderType() EncoderType {
	return EncoderTypeCreatorCoinTxindexMetadata
}

type CreatorCoinTransferTxindexMetadata struct {
	CreatorUsername            string
	CreatorCoinToTransferNanos uint64
	DiamondLevel               int64
	PostHashHex                string
}

func (txnMeta *CreatorCoinTransferTxindexMetadata) RawEncodeWithoutMetadata(blockHeight uint64, skipMetadata ...bool) []byte {
	var data []byte

	data = append(data, EncodeByteArray([]byte(txnMeta.CreatorUsername))...)
	data = append(data, UintToBuf(txnMeta.CreatorCoinToTransferNanos)...)
	data = append(data, UintToBuf(uint64(txnMeta.DiamondLevel))...)
	data = append(data, EncodeByteArray([]byte(txnMeta.PostHashHex))...)
	return data
}

func (txnMeta *CreatorCoinTransferTxindexMetadata) RawDecodeWithoutMetadata(blockHeight uint64, rr *bytes.Reader) error {
	var err error

	creatorUsernameBytes, err := DecodeByteArray(rr)
	if err != nil {
		return errors.Wrapf(err, "CreatorCoinTransferTxindexMetadata.Decode: problem reading CreatorUsername")
	}
	txnMeta.CreatorUsername = string(creatorUsernameBytes)

	txnMeta.CreatorCoinToTransferNanos, err = ReadUvarint(rr)
	if err != nil {
		return errors.Wrapf(err, "CreatorCoinTransferTxindexMetadata.Decode: problem reading CreatorCoinToTransferNanos")
	}

	uint64DiamondLevel, err := ReadUvarint(rr)
	if err != nil {
		return errors.Wrapf(err, "CreatorCoinTransferTxindexMetadata.Decode: problem reading DiamondLevel")
	}
	txnMeta.DiamondLevel = int64(uint64DiamondLevel)

	postHashHexBytes, err := DecodeByteArray(rr)
	if err != nil {
		return errors.Wrapf(err, "CreatorCoinTransferTxindexMetadata.Decode: problem reading PostHashHex")
	}
	txnMeta.PostHashHex = string(postHashHexBytes)

	return nil
}

func (txnMeta *CreatorCoinTransferTxindexMetadata) GetVersionByte(blockHeight uint64) byte {
	return 0
}

func (txnMeta *CreatorCoinTransferTxindexMetadata) GetEncoderType() EncoderType {
	return EncoderTypeCreatorCoinTransferTxindexMetadata
}

type DAOCoinTransferTxindexMetadata struct {
	CreatorUsername        string
	DAOCoinToTransferNanos uint256.Int
}

func (txnMeta *DAOCoinTransferTxindexMetadata) RawEncodeWithoutMetadata(blockHeight uint64, skipMetadata ...bool) []byte {
	var data []byte

	data = append(data, EncodeByteArray([]byte(txnMeta.CreatorUsername))...)
	data = append(data, VariableEncodeUint256(&txnMeta.DAOCoinToTransferNanos)...)
	return data
}

func (txnMeta *DAOCoinTransferTxindexMetadata) RawDecodeWithoutMetadata(blockHeight uint64, rr *bytes.Reader) error {
	var err error

	creatorUsernameBytes, err := DecodeByteArray(rr)
	if err != nil {
		return errors.Wrapf(err, "DAOCoinTransferTxindexMetadata.Decode: Problem reading CreatorUsername")
	}
	txnMeta.CreatorUsername = string(creatorUsernameBytes)

	DAOCoinToTransferNanos, err := VariableDecodeUint256(rr)
	if err != nil {
		return errors.Wrapf(err, "DAOCoinTransferTxindexMetadata.Decode: Problem reading DAOCoinToTransferNanos")
	}
	txnMeta.DAOCoinToTransferNanos = *DAOCoinToTransferNanos
	return nil
}

func (txnMeta *DAOCoinTransferTxindexMetadata) GetVersionByte(blockHeight uint64) byte {
	return 0
}

func (txnMeta *DAOCoinTransferTxindexMetadata) GetEncoderType() EncoderType {
	return EncoderTypeDAOCoinTransferTxindexMetadata
}

type DAOCoinTxindexMetadata struct {
	CreatorUsername           string
	OperationType             string
	CoinsToMintNanos          *uint256.Int
	CoinsToBurnNanos          *uint256.Int
	TransferRestrictionStatus string
}

func (txnMeta *DAOCoinTxindexMetadata) RawEncodeWithoutMetadata(blockHeight uint64, skipMetadata ...bool) []byte {
	var data []byte

	data = append(data, EncodeByteArray([]byte(txnMeta.CreatorUsername))...)
	data = append(data, EncodeByteArray([]byte(txnMeta.OperationType))...)

	data = append(data, VariableEncodeUint256(txnMeta.CoinsToMintNanos)...)
	data = append(data, VariableEncodeUint256(txnMeta.CoinsToBurnNanos)...)

	data = append(data, EncodeByteArray([]byte(txnMeta.TransferRestrictionStatus))...)
	return data
}

func (txnMeta *DAOCoinTxindexMetadata) RawDecodeWithoutMetadata(blockHeight uint64, rr *bytes.Reader) error {
	var err error

	creatorUsernameBytes, err := DecodeByteArray(rr)
	if err != nil {
		return errors.Wrapf(err, "DAOCoinTxindexMetadata.Decode: problem reading CreatorUsername")
	}
	txnMeta.CreatorUsername = string(creatorUsernameBytes)

	operationTypeBytes, err := DecodeByteArray(rr)
	if err != nil {
		return errors.Wrapf(err, "DAOCoinTxindexMetadata.Decode: problem reading OperationType")
	}
	txnMeta.OperationType = string(operationTypeBytes)

	txnMeta.CoinsToMintNanos, err = VariableDecodeUint256(rr)
	if err != nil {
		return errors.Wrapf(err, "DAOCoinTxindexMetadata.Decode: problem reading CoinsToMintNanos")
	}

	txnMeta.CoinsToBurnNanos, err = VariableDecodeUint256(rr)
	if err != nil {
		return errors.Wrapf(err, "DAOCoinTxindexMetadata.Decode: problem reading CoinsToBurnNanos")
	}

	transferRestrictionStatusBytes, err := DecodeByteArray(rr)
	if err != nil {
		return errors.Wrapf(err, "DAOCoinTxindexMetadata.Decode: problem reading TransferRestrictionStatus")
	}
	txnMeta.TransferRestrictionStatus = string(transferRestrictionStatusBytes)

	return nil
}

func (txnMeta *DAOCoinTxindexMetadata) GetVersionByte(blockHeight uint64) byte {
	return 0
}

func (txnMeta *DAOCoinTxindexMetadata) GetEncoderType() EncoderType {
	return EncoderTypeDAOCoinTxindexMetadata
}

type FilledDAOCoinLimitOrderMetadata struct {
	TransactorPublicKeyBase58Check string
	BuyingDAOCoinCreatorPublicKey  string
	SellingDAOCoinCreatorPublicKey string
	CoinQuantityInBaseUnitsBought  *uint256.Int
	CoinQuantityInBaseUnitsSold    *uint256.Int
	IsFulfilled                    bool
}

func (orderMeta *FilledDAOCoinLimitOrderMetadata) RawEncodeWithoutMetadata(blockHeight uint64, skipMetadata ...bool) []byte {
	var data []byte

	data = append(data, EncodeByteArray([]byte(orderMeta.TransactorPublicKeyBase58Check))...)
	data = append(data, EncodeByteArray([]byte(orderMeta.BuyingDAOCoinCreatorPublicKey))...)
	data = append(data, EncodeByteArray([]byte(orderMeta.SellingDAOCoinCreatorPublicKey))...)
	data = append(data, VariableEncodeUint256(orderMeta.CoinQuantityInBaseUnitsBought)...)
	data = append(data, VariableEncodeUint256(orderMeta.CoinQuantityInBaseUnitsSold)...)
	data = append(data, BoolToByte(orderMeta.IsFulfilled))

	return data
}

func (orderMeta *FilledDAOCoinLimitOrderMetadata) RawDecodeWithoutMetadata(blockHeight uint64, rr *bytes.Reader) error {

	// TransactorPublicKeyBase58Check
	transactorPublicKeyBase58Check, err := DecodeByteArray(rr)
	if err != nil {
		return errors.Wrapf(err, "FilledDAOCoinLimitOrderMetadata.Decode: Problem reading TransactorPublicKeyBase58Check")
	}
	orderMeta.TransactorPublicKeyBase58Check = string(transactorPublicKeyBase58Check)

	// BuyingDAOCoinCreatorPublicKey
	buyingDAOCoinCreatorPublicKey, err := DecodeByteArray(rr)
	if err != nil {
		return errors.Wrapf(err, "TransactorPublicKeyBase58Check.Decode: Problem reading BuyingDAOCoinCreatorPublicKey")
	}
	orderMeta.BuyingDAOCoinCreatorPublicKey = string(buyingDAOCoinCreatorPublicKey)

	// SellingDAOCoinCreatorPublicKey
	sellingDAOCoinCreatorPublicKey, err := DecodeByteArray(rr)
	if err != nil {
		return errors.Wrapf(err, "FilledDAOCoinLimitOrderMetadata.Decode: Problem reading SellingDAOCoinCreatorPublicKey")
	}
	orderMeta.SellingDAOCoinCreatorPublicKey = string(sellingDAOCoinCreatorPublicKey)

	// CoinQuantityInBaseUnitsBought
	orderMeta.CoinQuantityInBaseUnitsBought, err = VariableDecodeUint256(rr)
	if err != nil {
		return errors.Wrapf(err, "FilledDAOCoinLimitOrderMetadata.Decode: Problem reading CoinQuantityInBaseUnitsBought")
	}

	// CoinQuantityInBaseUnitsSold
	orderMeta.CoinQuantityInBaseUnitsSold, err = VariableDecodeUint256(rr)
	if err != nil {
		return errors.Wrapf(err, "FilledDAOCoinLimitOrderMetadata.Decode: Problem reading CoinQuantityInBaseUnitsSold")
	}

	orderMeta.IsFulfilled, err = ReadBoolByte(rr)
	if err != nil {
		return errors.Wrapf(err, "FilledDAOCoinLimitOrderMetadata.Decode: Problem reading IsFulfilled")
	}
	return nil
}

func (orderMeta *FilledDAOCoinLimitOrderMetadata) GetVersionByte(blockHeight uint64) byte {
	return byte(0)
}

func (orderMeta *FilledDAOCoinLimitOrderMetadata) GetEncoderType() EncoderType {
	return EncoderTypeFilledDAOCoinLimitOrderMetadata
}

type DAOCoinLimitOrderTxindexMetadata struct {
	BuyingDAOCoinCreatorPublicKey             string
	SellingDAOCoinCreatorPublicKey            string
	ScaledExchangeRateCoinsToSellPerCoinToBuy *uint256.Int
	QuantityToFillInBaseUnits                 *uint256.Int
	FilledDAOCoinLimitOrdersMetadata          []*FilledDAOCoinLimitOrderMetadata
}

func (daoMeta *DAOCoinLimitOrderTxindexMetadata) RawEncodeWithoutMetadata(blockHeight uint64, skipMetadata ...bool) []byte {
	var data []byte

	data = append(data, EncodeByteArray([]byte(daoMeta.BuyingDAOCoinCreatorPublicKey))...)
	data = append(data, EncodeByteArray([]byte(daoMeta.SellingDAOCoinCreatorPublicKey))...)
	data = append(data, VariableEncodeUint256(daoMeta.ScaledExchangeRateCoinsToSellPerCoinToBuy)...)
	data = append(data, VariableEncodeUint256(daoMeta.QuantityToFillInBaseUnits)...)

	data = append(data, UintToBuf(uint64(len(daoMeta.FilledDAOCoinLimitOrdersMetadata)))...)
	for _, order := range daoMeta.FilledDAOCoinLimitOrdersMetadata {
		data = append(data, EncodeToBytes(blockHeight, order)...)
	}
	return data
}

func (daoMeta *DAOCoinLimitOrderTxindexMetadata) RawDecodeWithoutMetadata(blockHeight uint64, rr *bytes.Reader) error {

	buyingDAOCoinCreatorPublicKey, err := DecodeByteArray(rr)
	if err != nil {
		return errors.Wrapf(err, "DAOCoinLimitOrderTxindexMetadata.Decode: Problem reading BuyingDAOCoinCreatorPublicKey")
	}
	daoMeta.BuyingDAOCoinCreatorPublicKey = string(buyingDAOCoinCreatorPublicKey)

	sellingDAOCoinCreatorPublicKey, err := DecodeByteArray(rr)
	if err != nil {
		return errors.Wrapf(err, "DAOCoinLimitOrderTxindexMetadata.Decode: Problem reading SellingDAOCoinCreatorPublicKey")
	}
	daoMeta.SellingDAOCoinCreatorPublicKey = string(sellingDAOCoinCreatorPublicKey)

	daoMeta.ScaledExchangeRateCoinsToSellPerCoinToBuy, err = VariableDecodeUint256(rr)
	if err != nil {
		return errors.Wrapf(err, "DAOCoinLimitOrderTxindexMetadata.Decode: Problem reading ScaledExchangeRateCoinsToSellPerCoinToBuy")
	}

	daoMeta.QuantityToFillInBaseUnits, err = VariableDecodeUint256(rr)
	if err != nil {
		return errors.Wrapf(err, "DAOCoinLimitOrderTxindexMetadata.Decode: Problem reading QuantityToFillInBaseUnits")
	}

	lenFilledDAOCoinLimitOrdersMetadata, err := ReadUvarint(rr)
	if err != nil {
		return errors.Wrapf(err, "DAOCoinLimitOrderTxindexMetadata.Decode: Problem reading len lenFilledDAOCoinLimitOrdersMetadata")
	}
	for ; lenFilledDAOCoinLimitOrdersMetadata > 0; lenFilledDAOCoinLimitOrdersMetadata-- {
		filledDAOCoinLimitOrderMetadata := &FilledDAOCoinLimitOrderMetadata{}
		if exist, err := DecodeFromBytes(filledDAOCoinLimitOrderMetadata, rr); !exist || err != nil {
			return errors.Wrapf(err, "DAOCoinLimitOrderTxindexMetadata.Decode: Problem reading len FilledDAOCoinLimitOrdersMetadata")
		}
		daoMeta.FilledDAOCoinLimitOrdersMetadata = append(daoMeta.FilledDAOCoinLimitOrdersMetadata, filledDAOCoinLimitOrderMetadata)
	}
	return nil
}

func (daoMeta *DAOCoinLimitOrderTxindexMetadata) GetVersionByte(blockHeight uint64) byte {
	return byte(0)
}

func (daoMeta *DAOCoinLimitOrderTxindexMetadata) GetEncoderType() EncoderType {
	return EncoderTypeDAOCoinLimitOrderTxindexMetadata
}

type UpdateProfileTxindexMetadata struct {
	ProfilePublicKeyBase58Check string

	NewUsername    string
	NewDescription string
	NewProfilePic  string

	NewCreatorBasisPoints uint64

	NewStakeMultipleBasisPoints uint64

	IsHidden bool
}

func (txnMeta *UpdateProfileTxindexMetadata) RawEncodeWithoutMetadata(blockHeight uint64, skipMetadata ...bool) []byte {
	var data []byte

	data = append(data, EncodeByteArray([]byte(txnMeta.ProfilePublicKeyBase58Check))...)
	data = append(data, EncodeByteArray([]byte(txnMeta.NewUsername))...)
	data = append(data, EncodeByteArray([]byte(txnMeta.NewDescription))...)
	data = append(data, EncodeByteArray([]byte(txnMeta.NewProfilePic))...)
	data = append(data, UintToBuf(txnMeta.NewCreatorBasisPoints)...)
	data = append(data, UintToBuf(txnMeta.NewStakeMultipleBasisPoints)...)
	data = append(data, BoolToByte(txnMeta.IsHidden))

	return data
}

func (txnMeta *UpdateProfileTxindexMetadata) RawDecodeWithoutMetadata(blockHeight uint64, rr *bytes.Reader) error {
	var err error

	profilePublicKeyBase58CheckBytes, err := DecodeByteArray(rr)
	if err != nil {
		return errors.Wrapf(err, "UpdateProfileTxindexMetadata.Decode: problem reading ProfilePublicKeyBase58Check")
	}
	txnMeta.ProfilePublicKeyBase58Check = string(profilePublicKeyBase58CheckBytes)

	newUsernameBytes, err := DecodeByteArray(rr)
	if err != nil {
		return errors.Wrapf(err, "UpdateProfileTxindexMetadata.Decode: problem reading NewUsername")
	}
	txnMeta.NewUsername = string(newUsernameBytes)

	newDescriptionBytes, err := DecodeByteArray(rr)
	if err != nil {
		return errors.Wrapf(err, "UpdateProfileTxindexMetadata.Decode: problem reading NewDescription")
	}
	txnMeta.NewDescription = string(newDescriptionBytes)

	newProfilePicBytes, err := DecodeByteArray(rr)
	if err != nil {
		return errors.Wrapf(err, "UpdateProfileTxindexMetadata.Decode: problem reading NewProfilePic")
	}
	txnMeta.NewProfilePic = string(newProfilePicBytes)

	txnMeta.NewCreatorBasisPoints, err = ReadUvarint(rr)
	if err != nil {
		return errors.Wrapf(err, "UpdateProfileTxindexMetadata.Decode: problem reading NewCreatorBasisPoints")
	}

	txnMeta.NewStakeMultipleBasisPoints, err = ReadUvarint(rr)
	if err != nil {
		return errors.Wrapf(err, "UpdateProfileTxindexMetadata.Decode: problem reading NewStakeMultipleBasisPoints")
	}

	txnMeta.IsHidden, err = ReadBoolByte(rr)
	if err != nil {
		return errors.Wrapf(err, "UpdateProfileTxindexMetadata.Decode: problem reading IsHidden")
	}
	return nil
}

func (txnMeta *UpdateProfileTxindexMetadata) GetVersionByte(blockHeight uint64) byte {
	return 0
}

func (txnMeta *UpdateProfileTxindexMetadata) GetEncoderType() EncoderType {
	return EncoderTypeUpdateProfileTxindexMetadata
}

type SubmitPostTxindexMetadata struct {
	PostHashBeingModifiedHex string
	// PosterPublicKeyBase58Check = TransactorPublicKeyBase58Check

	// If this is a reply to an existing post, then the ParentPostHashHex
	ParentPostHashHex string
	// ParentPosterPublicKeyBase58Check in AffectedPublicKeys

	// The profiles that are mentioned are in the AffectedPublicKeys
	// MentionedPublicKeyBase58Check in AffectedPublicKeys
}

func (txnMeta *SubmitPostTxindexMetadata) RawEncodeWithoutMetadata(blockHeight uint64, skipMetadata ...bool) []byte {
	var data []byte

	data = append(data, EncodeByteArray([]byte(txnMeta.PostHashBeingModifiedHex))...)
	data = append(data, EncodeByteArray([]byte(txnMeta.ParentPostHashHex))...)
	return data
}

func (txnMeta *SubmitPostTxindexMetadata) RawDecodeWithoutMetadata(blockHeight uint64, rr *bytes.Reader) error {
	postHashBeingModifiedHexBytes, err := DecodeByteArray(rr)
	if err != nil {
		return errors.Wrapf(err, "SubmitPostTxindexMetadata.Decode: problem reading PostHashBeingModifiedHex")
	}
	txnMeta.PostHashBeingModifiedHex = string(postHashBeingModifiedHexBytes)

	parentPostHashHexBytes, err := DecodeByteArray(rr)
	if err != nil {
		return errors.Wrapf(err, "SubmitPostTxindexMetadata.Decode: problem reading ParentPostHashHex")
	}
	txnMeta.ParentPostHashHex = string(parentPostHashHexBytes)

	return nil
}

func (txnMeta *SubmitPostTxindexMetadata) GetVersionByte(blockHeight uint64) byte {
	return 0
}

func (txnMeta *SubmitPostTxindexMetadata) GetEncoderType() EncoderType {
	return EncoderTypeSubmitPostTxindexMetadata
}

type LikeTxindexMetadata struct {
	// LikerPublicKeyBase58Check = TransactorPublicKeyBase58Check
	IsUnlike bool

	PostHashHex string
	// PosterPublicKeyBase58Check in AffectedPublicKeys
}

func (txnMeta *LikeTxindexMetadata) RawEncodeWithoutMetadata(blockHeight uint64, skipMetadata ...bool) []byte {
	var data []byte

	data = append(data, BoolToByte(txnMeta.IsUnlike))
	data = append(data, EncodeByteArray([]byte(txnMeta.PostHashHex))...)
	return data
}

func (txnMeta *LikeTxindexMetadata) RawDecodeWithoutMetadata(blockHeight uint64, rr *bytes.Reader) error {
	var err error

	txnMeta.IsUnlike, err = ReadBoolByte(rr)
	if err != nil {
		return errors.Wrapf(err, "LikeTxindexMetadata.Decode: Emptry IsUnlike")
	}
	postHashHexBytes, err := DecodeByteArray(rr)
	if err != nil {
		return errors.Wrapf(err, "LikeTxindexMetadata.Decode: problem reading PostHashHex")
	}
	txnMeta.PostHashHex = string(postHashHexBytes)

	return nil
}

func (txnMeta *LikeTxindexMetadata) GetVersionByte(blockHeight uint64) byte {
	return 0
}

func (txnMeta *LikeTxindexMetadata) GetEncoderType() EncoderType {
	return EncoderTypeLikeTxindexMetadata
}

type FollowTxindexMetadata struct {
	// FollowerPublicKeyBase58Check = TransactorPublicKeyBase58Check
	// FollowedPublicKeyBase58Check in AffectedPublicKeys

	IsUnfollow bool
}

func (txnMeta *FollowTxindexMetadata) RawEncodeWithoutMetadata(blockHeight uint64, skipMetadata ...bool) []byte {
	var data []byte

	data = append(data, BoolToByte(txnMeta.IsUnfollow))
	return data
}

func (txnMeta *FollowTxindexMetadata) RawDecodeWithoutMetadata(blockHeight uint64, rr *bytes.Reader) error {
	var err error
	txnMeta.IsUnfollow, err = ReadBoolByte(rr)
	if err != nil {
		return errors.Wrapf(err, "FollowTxindexMetadata.Decode: Problem reading IsUnfollow")
	}
	return nil
}

func (txnMeta *FollowTxindexMetadata) GetVersionByte(blockHeight uint64) byte {
	return 0
}

func (txnMeta *FollowTxindexMetadata) GetEncoderType() EncoderType {
	return EncoderTypeFollowTxindexMetadata
}

type PrivateMessageTxindexMetadata struct {
	// SenderPublicKeyBase58Check = TransactorPublicKeyBase58Check
	// RecipientPublicKeyBase58Check in AffectedPublicKeys

	TimestampNanos uint64
}

func (txnMeta *PrivateMessageTxindexMetadata) RawEncodeWithoutMetadata(blockHeight uint64, skipMetadata ...bool) []byte {
	var data []byte

	data = append(data, UintToBuf(txnMeta.TimestampNanos)...)
	return data
}

func (txnMeta *PrivateMessageTxindexMetadata) RawDecodeWithoutMetadata(blockHeight uint64, rr *bytes.Reader) error {
	var err error

	txnMeta.TimestampNanos, err = ReadUvarint(rr)
	if err != nil {
		return errors.Wrapf(err, "PrivateMessageTxindexMetadata.Decode: Problem reading TimestampNanos")
	}
	return nil
}

func (txnMeta *PrivateMessageTxindexMetadata) GetVersionByte(blockHeight uint64) byte {
	return 0
}

func (txnMeta *PrivateMessageTxindexMetadata) GetEncoderType() EncoderType {
	return EncoderTypePrivateMessageTxindexMetadata
}

type SwapIdentityTxindexMetadata struct {
	// ParamUpdater = TransactorPublicKeyBase58Check

	FromPublicKeyBase58Check string
	ToPublicKeyBase58Check   string

	// Rosetta needs this information to track creator coin balances
	FromDeSoLockedNanos uint64
	ToDeSoLockedNanos   uint64
}

func (txnMeta *SwapIdentityTxindexMetadata) RawEncodeWithoutMetadata(blockHeight uint64, skipMetadata ...bool) []byte {
	var data []byte

	data = append(data, EncodeByteArray([]byte(txnMeta.FromPublicKeyBase58Check))...)
	data = append(data, EncodeByteArray([]byte(txnMeta.ToPublicKeyBase58Check))...)
	data = append(data, UintToBuf(txnMeta.FromDeSoLockedNanos)...)
	data = append(data, UintToBuf(txnMeta.ToDeSoLockedNanos)...)
	return data
}

func (txnMeta *SwapIdentityTxindexMetadata) RawDecodeWithoutMetadata(blockHeight uint64, rr *bytes.Reader) error {
	var err error

	fromPublicKeyBase58CheckBytes, err := DecodeByteArray(rr)
	if err != nil {
		return errors.Wrapf(err, "SwapIdentityTxindexMetadata.Decode: Problem reading FromPublicKeyBase58Check")
	}
	txnMeta.FromPublicKeyBase58Check = string(fromPublicKeyBase58CheckBytes)

	toPublicKeyBase58CheckBytes, err := DecodeByteArray(rr)
	if err != nil {
		return errors.Wrapf(err, "SwapIdentityTxindexMetadata.Decode: Problem reading ToPublicKeyBase58Check")
	}
	txnMeta.ToPublicKeyBase58Check = string(toPublicKeyBase58CheckBytes)

	txnMeta.FromDeSoLockedNanos, err = ReadUvarint(rr)
	if err != nil {
		return errors.Wrapf(err, "SwapIdentityTxindexMetadata.Decode: Problem reading FromDeSoLockedNanos")
	}
	txnMeta.ToDeSoLockedNanos, err = ReadUvarint(rr)
	if err != nil {
		return errors.Wrapf(err, "SwapIdentityTxindexMetadata.Decode: Problem reading ToDeSoLockedNanos")
	}
	return nil
}

func (txnMeta *SwapIdentityTxindexMetadata) GetVersionByte(blockHeight uint64) byte {
	return 0
}

func (txnMeta *SwapIdentityTxindexMetadata) GetEncoderType() EncoderType {
	return EncoderTypeSwapIdentityTxindexMetadata
}

type NFTRoyaltiesMetadata struct {
	CreatorCoinRoyaltyNanos     uint64
	CreatorRoyaltyNanos         uint64
	CreatorPublicKeyBase58Check string
	// We omit the maps when empty to save some space.
	AdditionalCoinRoyaltiesMap map[string]uint64 `json:",omitempty"`
	AdditionalDESORoyaltiesMap map[string]uint64 `json:",omitempty"`
}

func (txnMeta *NFTRoyaltiesMetadata) RawEncodeWithoutMetadata(blockHeight uint64, skipMetadata ...bool) []byte {
	var data []byte

	data = append(data, UintToBuf(txnMeta.CreatorRoyaltyNanos)...)
	data = append(data, UintToBuf(txnMeta.CreatorRoyaltyNanos)...)
	data = append(data, EncodeByteArray([]byte(txnMeta.CreatorPublicKeyBase58Check))...)
	data = append(data, EncodeMapStringUint64(txnMeta.AdditionalCoinRoyaltiesMap)...)
	data = append(data, EncodeMapStringUint64(txnMeta.AdditionalDESORoyaltiesMap)...)
	return data
}

func (txnMeta *NFTRoyaltiesMetadata) RawDecodeWithoutMetadata(blockHeight uint64, rr *bytes.Reader) error {
	var err error

	txnMeta.CreatorCoinRoyaltyNanos, err = ReadUvarint(rr)
	if err != nil {
		return errors.Wrapf(err, "NFTRoyaltiesMetadata.Decode: Problem reading CreatorCoinRoyaltyNanos")
	}
	txnMeta.CreatorRoyaltyNanos, err = ReadUvarint(rr)
	if err != nil {
		return errors.Wrapf(err, "NFTRoyaltiesMetadata.Decode: Problem reading CreatorRoyaltyNanos")
	}
	creatorPublicKeyBase58CheckBytes, err := DecodeByteArray(rr)
	if err != nil {
		return errors.Wrapf(err, "NFTRoyaltiesMetadata.Decode: Problem reading CreatorPublicKeyBase58Check")
	}
	txnMeta.CreatorPublicKeyBase58Check = string(creatorPublicKeyBase58CheckBytes)

	txnMeta.AdditionalCoinRoyaltiesMap, err = DecodeMapStringUint64(rr)
	if err != nil {
		return errors.Wrapf(err, "NFTRoyaltiesMetadata.Decode: Problem reading AdditionalCoinRoyaltiesMap")
	}
	txnMeta.AdditionalDESORoyaltiesMap, err = DecodeMapStringUint64(rr)
	if err != nil {
		return errors.Wrapf(err, "NFTRoyaltiesMetadata.Decode: Problem reading AdditionalDESORoyaltiesMap")
	}
	return nil
}

func (txnMeta *NFTRoyaltiesMetadata) GetVersionByte(blockHeight uint64) byte {
	return 0
}

func (txnMeta *NFTRoyaltiesMetadata) GetEncoderType() EncoderType {
	return EncoderTypeNFTRoyaltiesMetadata
}

type NFTBidTxindexMetadata struct {
	NFTPostHashHex            string
	SerialNumber              uint64
	BidAmountNanos            uint64
	IsBuyNowBid               bool
	OwnerPublicKeyBase58Check string
	// We omit the empty object here as a bid that doesn't trigger a "buy now" operation will have no royalty metadata
	NFTRoyaltiesMetadata *NFTRoyaltiesMetadata `json:",omitempty"`
}

func (txnMeta *NFTBidTxindexMetadata) RawEncodeWithoutMetadata(blockHeight uint64, skipMetadata ...bool) []byte {
	var data []byte

	data = append(data, EncodeByteArray([]byte(txnMeta.NFTPostHashHex))...)
	data = append(data, UintToBuf(txnMeta.SerialNumber)...)
	data = append(data, UintToBuf(txnMeta.BidAmountNanos)...)
	data = append(data, BoolToByte(txnMeta.IsBuyNowBid))
	data = append(data, EncodeByteArray([]byte(txnMeta.OwnerPublicKeyBase58Check))...)
	data = append(data, EncodeToBytes(blockHeight, txnMeta.NFTRoyaltiesMetadata, skipMetadata...)...)
	return data
}

func (txnMeta *NFTBidTxindexMetadata) RawDecodeWithoutMetadata(blockHeight uint64, rr *bytes.Reader) error {
	var err error

	NFTPostHashHexBytes, err := DecodeByteArray(rr)
	if err != nil {
		return errors.Wrapf(err, "NFTBidTxindexMetadata.Decode: Problem reading NFTPostHashHex")
	}
	txnMeta.NFTPostHashHex = string(NFTPostHashHexBytes)

	txnMeta.SerialNumber, err = ReadUvarint(rr)
	if err != nil {
		return errors.Wrapf(err, "NFTBidTxindexMetadata.Decode: Problem reading SerialNumber")
	}
	txnMeta.BidAmountNanos, err = ReadUvarint(rr)
	if err != nil {
		return errors.Wrapf(err, "NFTBidTxindexMetadata.Decode: Problem reading BidAmountNanos")
	}
	txnMeta.IsBuyNowBid, err = ReadBoolByte(rr)
	if err != nil {
		return errors.Wrapf(err, "NFTBidTxindexMetadata.Decode: Problem reading IsBuyNowBid")
	}

	ownerPublicKeyBase58CheckBytes, err := DecodeByteArray(rr)
	if err != nil {
		return errors.Wrapf(err, "NFTBidTxindexMetadata.Decode: Problem reading OwnerPublicKeyBase58Check")
	}
	txnMeta.OwnerPublicKeyBase58Check = string(ownerPublicKeyBase58CheckBytes)

	txnMeta.NFTRoyaltiesMetadata = &NFTRoyaltiesMetadata{}
	if exists, err := DecodeFromBytes(txnMeta.NFTRoyaltiesMetadata, rr); !exists || err != nil {
		return errors.Wrapf(err, "NFTBidTxindexMetadata.Decode: Problem reading NFTRoyaltiesMetadata")
	}

	return nil
}

func (txnMeta *NFTBidTxindexMetadata) GetVersionByte(blockHeight uint64) byte {
	return 0
}

func (txnMeta *NFTBidTxindexMetadata) GetEncoderType() EncoderType {
	return EncoderTypeNFTBidTxindexMetadata
}

type AcceptNFTBidTxindexMetadata struct {
	NFTPostHashHex       string
	SerialNumber         uint64
	BidAmountNanos       uint64
	NFTRoyaltiesMetadata *NFTRoyaltiesMetadata
}

func (txnMeta *AcceptNFTBidTxindexMetadata) RawEncodeWithoutMetadata(blockHeight uint64, skipMetadata ...bool) []byte {
	var data []byte

	data = append(data, EncodeByteArray([]byte(txnMeta.NFTPostHashHex))...)
	data = append(data, UintToBuf(txnMeta.SerialNumber)...)
	data = append(data, UintToBuf(txnMeta.BidAmountNanos)...)
	data = append(data, EncodeToBytes(blockHeight, txnMeta.NFTRoyaltiesMetadata, skipMetadata...)...)

	return data
}

func (txnMeta *AcceptNFTBidTxindexMetadata) RawDecodeWithoutMetadata(blockHeight uint64, rr *bytes.Reader) error {
	var err error

	NFTPostHashHexBytes, err := DecodeByteArray(rr)
	if err != nil {
		return errors.Wrapf(err, "AcceptNFTBidTxindexMetadata.Decode: problem reading NFTPostHashHex")
	}
	txnMeta.NFTPostHashHex = string(NFTPostHashHexBytes)

	txnMeta.SerialNumber, err = ReadUvarint(rr)
	if err != nil {
		return errors.Wrapf(err, "AcceptNFTBidTxindexMetadata.Decode: problem reading SerialNumber")
	}
	txnMeta.BidAmountNanos, err = ReadUvarint(rr)
	if err != nil {
		return errors.Wrapf(err, "AcceptNFTBidTxindexMetadata.Decode: problem reading BidAmountNanos")
	}
	txnMeta.NFTRoyaltiesMetadata = &NFTRoyaltiesMetadata{}
	if exists, err := DecodeFromBytes(txnMeta.NFTRoyaltiesMetadata, rr); !exists || err != nil {
		return errors.Wrapf(err, "AcceptNFTBidTxindexMetadata.Decode: problem reading NFTRoyaltiesMetadata")
	}
	return nil
}

func (txnMeta *AcceptNFTBidTxindexMetadata) GetVersionByte(blockHeight uint64) byte {
	return 0
}

func (txnMeta *AcceptNFTBidTxindexMetadata) GetEncoderType() EncoderType {
	return EncoderTypeAcceptNFTBidTxindexMetadata
}

type NFTTransferTxindexMetadata struct {
	NFTPostHashHex string
	SerialNumber   uint64
}

func (txnMeta *NFTTransferTxindexMetadata) RawEncodeWithoutMetadata(blockHeight uint64, skipMetadata ...bool) []byte {
	var data []byte

	data = append(data, EncodeByteArray([]byte(txnMeta.NFTPostHashHex))...)
	data = append(data, UintToBuf(txnMeta.SerialNumber)...)

	return data
}

func (txnMeta *NFTTransferTxindexMetadata) RawDecodeWithoutMetadata(blockHeight uint64, rr *bytes.Reader) error {
	var err error

	NFTPostHashHexBytes, err := DecodeByteArray(rr)
	if err != nil {
		return errors.Wrapf(err, "NFTTransferTxindexMetadata.Decode: problem reading NFTPostHashHex")
	}
	txnMeta.NFTPostHashHex = string(NFTPostHashHexBytes)

	txnMeta.SerialNumber, err = ReadUvarint(rr)
	if err != nil {
		return errors.Wrapf(err, "NFTTransferTxindexMetadata.Decode: problem reading SerialNumber")
	}

	return nil
}

func (txnMeta *NFTTransferTxindexMetadata) GetVersionByte(blockHeight uint64) byte {
	return 0
}

func (txnMeta *NFTTransferTxindexMetadata) GetEncoderType() EncoderType {
	return EncoderTypeNFTTransferTxindexMetadata
}

type AcceptNFTTransferTxindexMetadata struct {
	NFTPostHashHex string
	SerialNumber   uint64
}

func (txnMeta *AcceptNFTTransferTxindexMetadata) RawEncodeWithoutMetadata(blockHeight uint64, skipMetadata ...bool) []byte {
	var data []byte

	data = append(data, EncodeByteArray([]byte(txnMeta.NFTPostHashHex))...)
	data = append(data, UintToBuf(txnMeta.SerialNumber)...)
	return data
}

func (txnMeta *AcceptNFTTransferTxindexMetadata) RawDecodeWithoutMetadata(blockHeight uint64, rr *bytes.Reader) error {
	var err error

	NFTPostHashHex, err := DecodeByteArray(rr)
	if err != nil {
		return errors.Wrapf(err, "AcceptNFTTransferTxindexMetadata.Decode: problem reading NFTPostHashHex")
	}
	txnMeta.NFTPostHashHex = string(NFTPostHashHex)

	txnMeta.SerialNumber, err = ReadUvarint(rr)
	if err != nil {
		return errors.Wrapf(err, "AcceptNFTTransferTxindexMetadata.Decode: problem reading SerialNumber")
	}
	return nil
}

func (txnMeta *AcceptNFTTransferTxindexMetadata) GetVersionByte(blockHeight uint64) byte {
	return 0
}

func (txnMeta *AcceptNFTTransferTxindexMetadata) GetEncoderType() EncoderType {
	return EncoderTypeAcceptNFTTransferTxindexMetadata
}

type BurnNFTTxindexMetadata struct {
	NFTPostHashHex string
	SerialNumber   uint64
}

func (txnMeta *BurnNFTTxindexMetadata) RawEncodeWithoutMetadata(blockHeight uint64, skipMetadata ...bool) []byte {
	var data []byte

	data = append(data, EncodeByteArray([]byte(txnMeta.NFTPostHashHex))...)
	data = append(data, UintToBuf(txnMeta.SerialNumber)...)

	return data
}

func (txnMeta *BurnNFTTxindexMetadata) RawDecodeWithoutMetadata(blockHeight uint64, rr *bytes.Reader) error {
	var err error

	NFTPostHashHex, err := DecodeByteArray(rr)
	if err != nil {
		return errors.Wrapf(err, "BurnNFTTxindexMetadata.Decode: problem reading NFTPostHashHex")
	}
	txnMeta.NFTPostHashHex = string(NFTPostHashHex)

	txnMeta.SerialNumber, err = ReadUvarint(rr)
	if err != nil {
		return errors.Wrapf(err, "BurnNFTTxindexMetadata.Decode: problem reading SerialNumber")
	}
	return nil
}

func (txnMeta *BurnNFTTxindexMetadata) GetVersionByte(blockHeight uint64) byte {
	return 0
}

func (txnMeta *BurnNFTTxindexMetadata) GetEncoderType() EncoderType {
	return EncoderTypeBurnNFTTxindexMetadata
}

type CreateNFTTxindexMetadata struct {
	NFTPostHashHex             string
	AdditionalCoinRoyaltiesMap map[string]uint64 `json:",omitempty"`
	AdditionalDESORoyaltiesMap map[string]uint64 `json:",omitempty"`
}

func (txnMeta *CreateNFTTxindexMetadata) RawEncodeWithoutMetadata(blockHeight uint64, skipMetadata ...bool) []byte {
	var data []byte

	data = append(data, EncodeByteArray([]byte(txnMeta.NFTPostHashHex))...)
	data = append(data, EncodeMapStringUint64(txnMeta.AdditionalCoinRoyaltiesMap)...)
	data = append(data, EncodeMapStringUint64(txnMeta.AdditionalDESORoyaltiesMap)...)

	return data
}

func (txnMeta *CreateNFTTxindexMetadata) RawDecodeWithoutMetadata(blockHeight uint64, rr *bytes.Reader) error {
	var err error

	NFTPostHashHexBytes, err := DecodeByteArray(rr)
	if err != nil {
		return errors.Wrapf(err, "CreateNFTTxindexMetadata.Decode: problem reading NFTPostHashHex")
	}
	txnMeta.NFTPostHashHex = string(NFTPostHashHexBytes)

	txnMeta.AdditionalCoinRoyaltiesMap, err = DecodeMapStringUint64(rr)
	if err != nil {
		return errors.Wrapf(err, "CreateNFTTxindexMetadata.Decode: problem reading AdditionalCoinRoyaltiesMap")
	}
	txnMeta.AdditionalDESORoyaltiesMap, err = DecodeMapStringUint64(rr)
	if err != nil {
		return errors.Wrapf(err, "CreateNFTTxindexMetadata.Decode: problem reading AdditionalDESORoyaltiesMap")
	}

	return nil
}

func (txnMeta *CreateNFTTxindexMetadata) GetVersionByte(blockHeight uint64) byte {
	return 0
}

func (txnMeta *CreateNFTTxindexMetadata) GetEncoderType() EncoderType {
	return EncoderTypeCreateNFTTxindexMetadata
}

type UpdateNFTTxindexMetadata struct {
	NFTPostHashHex string
	IsForSale      bool
}

func (txnMeta *UpdateNFTTxindexMetadata) RawEncodeWithoutMetadata(blockHeight uint64, skipMetadata ...bool) []byte {
	var data []byte

	data = append(data, EncodeByteArray([]byte(txnMeta.NFTPostHashHex))...)
	data = append(data, BoolToByte(txnMeta.IsForSale))

	return data
}

func (txnMeta *UpdateNFTTxindexMetadata) RawDecodeWithoutMetadata(blockHeight uint64, rr *bytes.Reader) error {
	var err error

	NFTPostHashHexBytes, err := DecodeByteArray(rr)
	if err != nil {
		return errors.Wrapf(err, "UpdateNFTTxindexMetadata.Decode: Problem reading NFTPostHashHex")
	}
	txnMeta.NFTPostHashHex = string(NFTPostHashHexBytes)
	txnMeta.IsForSale, err = ReadBoolByte(rr)
	if err != nil {
		return errors.Wrapf(err, "UpdateNFTTxindexMetadata.Decode: Problem reading IsForSale")

	}
	return nil
}

func (txnMeta *UpdateNFTTxindexMetadata) GetVersionByte(blockHeight uint64) byte {
	return 0
}

func (txnMeta *UpdateNFTTxindexMetadata) GetEncoderType() EncoderType {
	return EncoderTypeUpdateNFTTxindexMetadata
}

type TransactionMetadata struct {
	BlockHashHex    string
	TxnIndexInBlock uint64
	TxnType         string
	// All transactions have a public key who executed the transaction and some
	// public keys that are affected by the transaction. Notifications are created
	// for the affected public keys. _getPublicKeysForTxn uses this to set entries in the
	// database.
	TransactorPublicKeyBase58Check string
	AffectedPublicKeys             []*AffectedPublicKey

	// We store these outputs so we don't have to load the full transaction from disk
	// when looking up output amounts
	TxnOutputs []*DeSoOutput

	BasicTransferTxindexMetadata         *BasicTransferTxindexMetadata         `json:",omitempty"`
	BitcoinExchangeTxindexMetadata       *BitcoinExchangeTxindexMetadata       `json:",omitempty"`
	CreatorCoinTxindexMetadata           *CreatorCoinTxindexMetadata           `json:",omitempty"`
	CreatorCoinTransferTxindexMetadata   *CreatorCoinTransferTxindexMetadata   `json:",omitempty"`
	UpdateProfileTxindexMetadata         *UpdateProfileTxindexMetadata         `json:",omitempty"`
	SubmitPostTxindexMetadata            *SubmitPostTxindexMetadata            `json:",omitempty"`
	LikeTxindexMetadata                  *LikeTxindexMetadata                  `json:",omitempty"`
	FollowTxindexMetadata                *FollowTxindexMetadata                `json:",omitempty"`
	PrivateMessageTxindexMetadata        *PrivateMessageTxindexMetadata        `json:",omitempty"`
	SwapIdentityTxindexMetadata          *SwapIdentityTxindexMetadata          `json:",omitempty"`
	NFTBidTxindexMetadata                *NFTBidTxindexMetadata                `json:",omitempty"`
	AcceptNFTBidTxindexMetadata          *AcceptNFTBidTxindexMetadata          `json:",omitempty"`
	NFTTransferTxindexMetadata           *NFTTransferTxindexMetadata           `json:",omitempty"`
	AcceptNFTTransferTxindexMetadata     *AcceptNFTTransferTxindexMetadata     `json:",omitempty"`
	BurnNFTTxindexMetadata               *BurnNFTTxindexMetadata               `json:",omitempty"`
	DAOCoinTxindexMetadata               *DAOCoinTxindexMetadata               `json:",omitempty"`
	DAOCoinTransferTxindexMetadata       *DAOCoinTransferTxindexMetadata       `json:",omitempty"`
	CreateNFTTxindexMetadata             *CreateNFTTxindexMetadata             `json:",omitempty"`
	UpdateNFTTxindexMetadata             *UpdateNFTTxindexMetadata             `json:",omitempty"`
	DAOCoinLimitOrderTxindexMetadata     *DAOCoinLimitOrderTxindexMetadata     `json:",omitempty"`
	CreateUserAssociationTxindexMetadata *CreateUserAssociationTxindexMetadata `json:",omitempty"`
	DeleteUserAssociationTxindexMetadata *DeleteUserAssociationTxindexMetadata `json:",omitempty"`
	CreatePostAssociationTxindexMetadata *CreatePostAssociationTxindexMetadata `json:",omitempty"`
	DeletePostAssociationTxindexMetadata *DeletePostAssociationTxindexMetadata `json:",omitempty"`
	AccessGroupTxindexMetadata           *AccessGroupTxindexMetadata           `json:",omitempty"`
	AccessGroupMembersTxindexMetadata    *AccessGroupMembersTxindexMetadata    `json:",omitempty"`
	NewMessageTxindexMetadata            *NewMessageTxindexMetadata            `json:",omitempty"`
	RegisterAsValidatorTxindexMetadata   *RegisterAsValidatorTxindexMetadata   `json:",omitempty"`
	UnregisterAsValidatorTxindexMetadata *UnregisterAsValidatorTxindexMetadata `json:",omitempty"`
	StakeTxindexMetadata                 *StakeTxindexMetadata                 `json:",omitempty"`
	UnstakeTxindexMetadata               *UnstakeTxindexMetadata               `json:",omitempty"`
	UnlockStakeTxindexMetadata           *UnlockStakeTxindexMetadata           `json:",omitempty"`
	UnjailValidatorTxindexMetadata       *UnjailValidatorTxindexMetadata       `json:",omitempty"`
}

func (txnMeta *TransactionMetadata) GetEncoderForTxType(txnType TxnType) DeSoEncoder {
	switch txnType {
	case TxnTypeBasicTransfer:
		return txnMeta.BasicTransferTxindexMetadata
	case TxnTypeBitcoinExchange:
		return txnMeta.BitcoinExchangeTxindexMetadata
	case TxnTypeCreatorCoin:
		return txnMeta.CreatorCoinTxindexMetadata
	case TxnTypeCreatorCoinTransfer:
		return txnMeta.CreatorCoinTransferTxindexMetadata
	case TxnTypeUpdateProfile:
		return txnMeta.UpdateProfileTxindexMetadata
	case TxnTypeSubmitPost:
		return txnMeta.SubmitPostTxindexMetadata
	case TxnTypeLike:
		return txnMeta.LikeTxindexMetadata
	case TxnTypeFollow:
		return txnMeta.FollowTxindexMetadata
	case TxnTypePrivateMessage:
		return txnMeta.PrivateMessageTxindexMetadata
	case TxnTypeSwapIdentity:
		return txnMeta.SwapIdentityTxindexMetadata
	case TxnTypeNFTBid:
		return txnMeta.NFTBidTxindexMetadata
	case TxnTypeAcceptNFTBid:
		return txnMeta.AcceptNFTBidTxindexMetadata
	case TxnTypeNFTTransfer:
		return txnMeta.NFTTransferTxindexMetadata
	case TxnTypeAcceptNFTTransfer:
		return txnMeta.AcceptNFTTransferTxindexMetadata
	case TxnTypeBurnNFT:
		return txnMeta.BurnNFTTxindexMetadata
	case TxnTypeDAOCoin:
		return txnMeta.DAOCoinTxindexMetadata
	case TxnTypeDAOCoinTransfer:
		return txnMeta.DAOCoinTransferTxindexMetadata
	case TxnTypeCreateNFT:
		return txnMeta.CreateNFTTxindexMetadata
	case TxnTypeUpdateNFT:
		return txnMeta.UpdateNFTTxindexMetadata
	case TxnTypeDAOCoinLimitOrder:
		return txnMeta.DAOCoinLimitOrderTxindexMetadata
	case TxnTypeCreateUserAssociation:
		return txnMeta.CreateUserAssociationTxindexMetadata
	case TxnTypeDeleteUserAssociation:
		return txnMeta.DeleteUserAssociationTxindexMetadata
	case TxnTypeCreatePostAssociation:
		return txnMeta.CreatePostAssociationTxindexMetadata
	case TxnTypeDeletePostAssociation:
		return txnMeta.DeletePostAssociationTxindexMetadata
	case TxnTypeAccessGroup:
		return txnMeta.AccessGroupTxindexMetadata
	case TxnTypeAccessGroupMembers:
		return txnMeta.AccessGroupMembersTxindexMetadata
	case TxnTypeNewMessage:
		return txnMeta.NewMessageTxindexMetadata
	default:
		return nil
	}
}

func (txnMeta *TransactionMetadata) RawEncodeWithoutMetadata(blockHeight uint64, skipMetadata ...bool) []byte {
	var data []byte

	data = append(data, EncodeByteArray([]byte(txnMeta.BlockHashHex))...)
	data = append(data, UintToBuf(txnMeta.TxnIndexInBlock)...)
	data = append(data, EncodeByteArray([]byte(txnMeta.TxnType))...)
	data = append(data, EncodeByteArray([]byte(txnMeta.TransactorPublicKeyBase58Check))...)

	data = append(data, UintToBuf(uint64(len(txnMeta.AffectedPublicKeys)))...)
	for _, affectedKey := range txnMeta.AffectedPublicKeys {
		data = append(data, EncodeToBytes(blockHeight, affectedKey, skipMetadata...)...)
	}

	data = append(data, UintToBuf(uint64(len(txnMeta.TxnOutputs)))...)
	for _, output := range txnMeta.TxnOutputs {
		data = append(data, EncodeToBytes(blockHeight, output, skipMetadata...)...)
	}

	// encoding BasicTransferTxindexMetadata
	data = append(data, EncodeToBytes(blockHeight, txnMeta.BasicTransferTxindexMetadata, skipMetadata...)...)
	// encoding BitcoinExchangeTxindexMetadata
	data = append(data, EncodeToBytes(blockHeight, txnMeta.BitcoinExchangeTxindexMetadata, skipMetadata...)...)
	// encoding CreatorCoinTxindexMetadata
	data = append(data, EncodeToBytes(blockHeight, txnMeta.CreatorCoinTxindexMetadata, skipMetadata...)...)
	// encoding CreatorCoinTransferTxindexMetadata
	data = append(data, EncodeToBytes(blockHeight, txnMeta.CreatorCoinTransferTxindexMetadata, skipMetadata...)...)
	// encoding UpdateProfileTxindexMetadata
	data = append(data, EncodeToBytes(blockHeight, txnMeta.UpdateProfileTxindexMetadata, skipMetadata...)...)
	// encoding SubmitPostTxindexMetadata
	data = append(data, EncodeToBytes(blockHeight, txnMeta.SubmitPostTxindexMetadata, skipMetadata...)...)
	// encoding LikeTxindexMetadata
	data = append(data, EncodeToBytes(blockHeight, txnMeta.LikeTxindexMetadata, skipMetadata...)...)
	// encoding FollowTxindexMetadata
	data = append(data, EncodeToBytes(blockHeight, txnMeta.FollowTxindexMetadata, skipMetadata...)...)
	// encoding PrivateMessageTxindexMetadata
	data = append(data, EncodeToBytes(blockHeight, txnMeta.PrivateMessageTxindexMetadata, skipMetadata...)...)
	// encoding SwapIdentityTxindexMetadata
	data = append(data, EncodeToBytes(blockHeight, txnMeta.SwapIdentityTxindexMetadata, skipMetadata...)...)
	// encoding NFTBidTxindexMetadata
	data = append(data, EncodeToBytes(blockHeight, txnMeta.NFTBidTxindexMetadata, skipMetadata...)...)
	// encoding AcceptNFTBidTxindexMetadata
	data = append(data, EncodeToBytes(blockHeight, txnMeta.AcceptNFTBidTxindexMetadata, skipMetadata...)...)
	// encoding NFTTransferTxindexMetadata
	data = append(data, EncodeToBytes(blockHeight, txnMeta.NFTTransferTxindexMetadata, skipMetadata...)...)
	// encoding AcceptNFTTransferTxindexMetadata
	data = append(data, EncodeToBytes(blockHeight, txnMeta.AcceptNFTTransferTxindexMetadata, skipMetadata...)...)
	// encoding BurnNFTTxindexMetadata
	data = append(data, EncodeToBytes(blockHeight, txnMeta.BurnNFTTxindexMetadata, skipMetadata...)...)
	// encoding DAOCoinTxindexMetadata
	data = append(data, EncodeToBytes(blockHeight, txnMeta.DAOCoinTxindexMetadata, skipMetadata...)...)
	// encoding DAOCoinTransferTxindexMetadata
	data = append(data, EncodeToBytes(blockHeight, txnMeta.DAOCoinTransferTxindexMetadata, skipMetadata...)...)
	// encoding CreateNFTTxindexMetadata
	data = append(data, EncodeToBytes(blockHeight, txnMeta.CreateNFTTxindexMetadata, skipMetadata...)...)
	// encoding UpdateNFTTxindexMetadata
	data = append(data, EncodeToBytes(blockHeight, txnMeta.UpdateNFTTxindexMetadata, skipMetadata...)...)
	// encoding DAOCoinLimitOrderTxindexMetadata
	data = append(data, EncodeToBytes(blockHeight, txnMeta.DAOCoinLimitOrderTxindexMetadata, skipMetadata...)...)

	if MigrationTriggered(blockHeight, AssociationsAndAccessGroupsMigration) {
		// encoding CreateUserAssociationTxindexMetadata
		data = append(data, EncodeToBytes(blockHeight, txnMeta.CreateUserAssociationTxindexMetadata, skipMetadata...)...)
		// encoding DeleteUserAssociationTxindexMetadata
		data = append(data, EncodeToBytes(blockHeight, txnMeta.DeleteUserAssociationTxindexMetadata, skipMetadata...)...)
		// encoding CreatePostAssociationTxindexMetadata
		data = append(data, EncodeToBytes(blockHeight, txnMeta.CreatePostAssociationTxindexMetadata, skipMetadata...)...)
		// encoding DeletePostAssociationTxindexMetadata
		data = append(data, EncodeToBytes(blockHeight, txnMeta.DeletePostAssociationTxindexMetadata, skipMetadata...)...)
	}

	if MigrationTriggered(blockHeight, AssociationsAndAccessGroupsMigration) {
		// encoding AccessGroupTxindexMetadata
		data = append(data, EncodeToBytes(blockHeight, txnMeta.AccessGroupTxindexMetadata, skipMetadata...)...)
		// encoding AccessGroupMembersTxindexMetadata
		data = append(data, EncodeToBytes(blockHeight, txnMeta.AccessGroupMembersTxindexMetadata, skipMetadata...)...)
		// encoding NewMessageTxindexMetadata
		data = append(data, EncodeToBytes(blockHeight, txnMeta.NewMessageTxindexMetadata, skipMetadata...)...)
	}

	if MigrationTriggered(blockHeight, ProofOfStake1StateSetupMigration) {
		// encoding RegisterAsValidatorTxindexMetadata
		data = append(data, EncodeToBytes(blockHeight, txnMeta.RegisterAsValidatorTxindexMetadata, skipMetadata...)...)
		// encoding UnregisterAsValidatorTxindexMetadata
		data = append(data, EncodeToBytes(blockHeight, txnMeta.UnregisterAsValidatorTxindexMetadata, skipMetadata...)...)
		// encoding StakeTxindexMetadata
		data = append(data, EncodeToBytes(blockHeight, txnMeta.StakeTxindexMetadata, skipMetadata...)...)
		// encoding UnstakeTxindexMetadata
		data = append(data, EncodeToBytes(blockHeight, txnMeta.UnstakeTxindexMetadata, skipMetadata...)...)
		// encoding UnlockStakeTxindexMetadata
		data = append(data, EncodeToBytes(blockHeight, txnMeta.UnlockStakeTxindexMetadata, skipMetadata...)...)
		// encoding UnjailValidatorTxindexMetadata
		data = append(data, EncodeToBytes(blockHeight, txnMeta.UnjailValidatorTxindexMetadata, skipMetadata...)...)
	}

	return data
}

func (txnMeta *TransactionMetadata) RawDecodeWithoutMetadata(blockHeight uint64, rr *bytes.Reader) error {
	var err error

	blockHashHexBytes, err := DecodeByteArray(rr)
	if err != nil {
		return errors.Wrapf(err, "TransactionMetadata.Decode: problem reading BlockHashHexBytes")
	}
	txnMeta.BlockHashHex = string(blockHashHexBytes)

	txnMeta.TxnIndexInBlock, err = ReadUvarint(rr)
	if err != nil {
		return errors.Wrapf(err, "TransactionMetadata.Decode: problem reading TxnIndexInBlock")
	}

	txnTypeBytes, err := DecodeByteArray(rr)
	if err != nil {
		return errors.Wrapf(err, "TransactionMetadata.Decode: problem reading TxnType")
	}
	txnMeta.TxnType = string(txnTypeBytes)

	transactorPublicKeyBase58CheckBytes, err := DecodeByteArray(rr)
	if err != nil {
		return errors.Wrapf(err, "TransactionMetadata.Decode: problem reading TransactorPublicKeyBase58Check")
	}
	txnMeta.TransactorPublicKeyBase58Check = string(transactorPublicKeyBase58CheckBytes)

	lenAffectedPublicKeys, err := ReadUvarint(rr)
	if err != nil {
		return errors.Wrapf(err, "TransactionMetadata.Decode: problem reading len AffectedPublicKeys")
	}
	for ; lenAffectedPublicKeys > 0; lenAffectedPublicKeys-- {
		affectedPublicKey := &AffectedPublicKey{}
		if exists, err := DecodeFromBytes(affectedPublicKey, rr); !exists || err != nil {
			return errors.Wrapf(err, "TransactionMetadata.Decode: problem reading AffectedPublicKey")
		}
		txnMeta.AffectedPublicKeys = append(txnMeta.AffectedPublicKeys, affectedPublicKey)
	}

	lenTxnOutputs, err := ReadUvarint(rr)
	if err != nil {
		return errors.Wrapf(err, "TransactionMetadata.Decode: problem reading len TxnOutputs")
	}
	for ; lenTxnOutputs > 0; lenTxnOutputs-- {
		txnOutput := &DeSoOutput{}
		if exists, err := DecodeFromBytes(txnOutput, rr); !exists || err != nil {
			return errors.Wrapf(err, "TransactionMetadata.Decode: problem reading TxnOutput")
		}
		txnMeta.TxnOutputs = append(txnMeta.TxnOutputs, txnOutput)
	}

	// decoding BasicTransferTxindexMetadata
	CopyBasicTransferTxindexMetadata := &BasicTransferTxindexMetadata{}
	if exist, err := DecodeFromBytes(CopyBasicTransferTxindexMetadata, rr); exist && err == nil {
		txnMeta.BasicTransferTxindexMetadata = CopyBasicTransferTxindexMetadata
	} else if err != nil {
		return errors.Wrapf(err, "TransactionMetadata.Decode: Problem reading BasicTransferTxindexMetadata")
	}
	// decoding BitcoinExchangeTxindexMetadata
	CopyBitcoinExchangeTxindexMetadata := &BitcoinExchangeTxindexMetadata{}
	if exist, err := DecodeFromBytes(CopyBitcoinExchangeTxindexMetadata, rr); exist && err == nil {
		txnMeta.BitcoinExchangeTxindexMetadata = CopyBitcoinExchangeTxindexMetadata
	} else if err != nil {
		return errors.Wrapf(err, "TransactionMetadata.Decode: Problem reading BitcoinExchangeTxindexMetadata")
	}
	// decoding CreatorCoinTxindexMetadata
	CopyCreatorCoinTxindexMetadata := &CreatorCoinTxindexMetadata{}
	if exist, err := DecodeFromBytes(CopyCreatorCoinTxindexMetadata, rr); exist && err == nil {
		txnMeta.CreatorCoinTxindexMetadata = CopyCreatorCoinTxindexMetadata
	} else if err != nil {
		return errors.Wrapf(err, "TransactionMetadata.Decode: Problem reading CreatorCoinTxindexMetadata")
	}
	// decoding CreatorCoinTransferTxindexMetadata
	CopyCreatorCoinTransferTxindexMetadata := &CreatorCoinTransferTxindexMetadata{}
	if exist, err := DecodeFromBytes(CopyCreatorCoinTransferTxindexMetadata, rr); exist && err == nil {
		txnMeta.CreatorCoinTransferTxindexMetadata = CopyCreatorCoinTransferTxindexMetadata
	} else if err != nil {
		return errors.Wrapf(err, "TransactionMetadata.Decode: Problem reading CreatorCoinTransferTxindexMetadata")
	}
	// decoding UpdateProfileTxindexMetadata
	CopyUpdateProfileTxindexMetadata := &UpdateProfileTxindexMetadata{}
	if exist, err := DecodeFromBytes(CopyUpdateProfileTxindexMetadata, rr); exist && err == nil {
		txnMeta.UpdateProfileTxindexMetadata = CopyUpdateProfileTxindexMetadata
	} else if err != nil {
		return errors.Wrapf(err, "TransactionMetadata.Decode: Problem reading UpdateProfileTxindexMetadata")
	}
	// decoding SubmitPostTxindexMetadata
	CopySubmitPostTxindexMetadata := &SubmitPostTxindexMetadata{}
	if exist, err := DecodeFromBytes(CopySubmitPostTxindexMetadata, rr); exist && err == nil {
		txnMeta.SubmitPostTxindexMetadata = CopySubmitPostTxindexMetadata
	} else if err != nil {
		return errors.Wrapf(err, "TransactionMetadata.Decode: Problem reading SubmitPostTxindexMetadata")
	}
	// decoding LikeTxindexMetadata
	CopyLikeTxindexMetadata := &LikeTxindexMetadata{}
	if exist, err := DecodeFromBytes(CopyLikeTxindexMetadata, rr); exist && err == nil {
		txnMeta.LikeTxindexMetadata = CopyLikeTxindexMetadata
	} else if err != nil {
		return errors.Wrapf(err, "TransactionMetadata.Decode: Problem reading LikeTxindexMetadata")
	}
	// decoding FollowTxindexMetadata
	CopyFollowTxindexMetadata := &FollowTxindexMetadata{}
	if exist, err := DecodeFromBytes(CopyFollowTxindexMetadata, rr); exist && err == nil {
		txnMeta.FollowTxindexMetadata = CopyFollowTxindexMetadata
	} else if err != nil {
		return errors.Wrapf(err, "TransactionMetadata.Decode: Problem reading FollowTxindexMetadata")
	}
	// decoding PrivateMessageTxindexMetadata
	CopyPrivateMessageTxindexMetadata := &PrivateMessageTxindexMetadata{}
	if exist, err := DecodeFromBytes(CopyPrivateMessageTxindexMetadata, rr); exist && err == nil {
		txnMeta.PrivateMessageTxindexMetadata = CopyPrivateMessageTxindexMetadata
	} else if err != nil {
		return errors.Wrapf(err, "TransactionMetadata.Decode: Problem reading PrivateMessageTxindexMetadata")
	}
	// decoding SwapIdentityTxindexMetadata
	CopySwapIdentityTxindexMetadata := &SwapIdentityTxindexMetadata{}
	if exist, err := DecodeFromBytes(CopySwapIdentityTxindexMetadata, rr); exist && err == nil {
		txnMeta.SwapIdentityTxindexMetadata = CopySwapIdentityTxindexMetadata
	} else if err != nil {
		return errors.Wrapf(err, "TransactionMetadata.Decode: Problem reading SwapIdentityTxindexMetadata")
	}
	// decoding NFTBidTxindexMetadata
	CopyNFTBidTxindexMetadata := &NFTBidTxindexMetadata{}
	if exist, err := DecodeFromBytes(CopyNFTBidTxindexMetadata, rr); exist && err == nil {
		txnMeta.NFTBidTxindexMetadata = CopyNFTBidTxindexMetadata
	} else if err != nil {
		return errors.Wrapf(err, "TransactionMetadata.Decode: Problem reading NFTBidTxindexMetadata")
	}
	// decoding AcceptNFTBidTxindexMetadata
	CopyAcceptNFTBidTxindexMetadata := &AcceptNFTBidTxindexMetadata{}
	if exist, err := DecodeFromBytes(CopyAcceptNFTBidTxindexMetadata, rr); exist && err == nil {
		txnMeta.AcceptNFTBidTxindexMetadata = CopyAcceptNFTBidTxindexMetadata
	} else if err != nil {
		return errors.Wrapf(err, "TransactionMetadata.Decode: Problem reading AcceptNFTBidTxindexMetadata")
	}
	// decoding NFTTransferTxindexMetadata
	CopyNFTTransferTxindexMetadata := &NFTTransferTxindexMetadata{}
	if exist, err := DecodeFromBytes(CopyNFTTransferTxindexMetadata, rr); exist && err == nil {
		txnMeta.NFTTransferTxindexMetadata = CopyNFTTransferTxindexMetadata
	} else if err != nil {
		return errors.Wrapf(err, "TransactionMetadata.Decode: Problem reading NFTTransferTxindexMetadata")
	}
	// decoding AcceptNFTTransferTxindexMetadata
	CopyAcceptNFTTransferTxindexMetadata := &AcceptNFTTransferTxindexMetadata{}
	if exist, err := DecodeFromBytes(CopyAcceptNFTTransferTxindexMetadata, rr); exist && err == nil {
		txnMeta.AcceptNFTTransferTxindexMetadata = CopyAcceptNFTTransferTxindexMetadata
	} else if err != nil {
		return errors.Wrapf(err, "TransactionMetadata.Decode: Problem reading AcceptNFTTransferTxindexMetadata")
	}
	// decoding BurnNFTTxindexMetadata
	CopyBurnNFTTxindexMetadata := &BurnNFTTxindexMetadata{}
	if exist, err := DecodeFromBytes(CopyBurnNFTTxindexMetadata, rr); exist && err == nil {
		txnMeta.BurnNFTTxindexMetadata = CopyBurnNFTTxindexMetadata
	} else if err != nil {
		return errors.Wrapf(err, "TransactionMetadata.Decode: Problem reading BurnNFTTxindexMetadata")
	}
	// decoding DAOCoinTxindexMetadata
	CopyDAOCoinTxindexMetadata := &DAOCoinTxindexMetadata{}
	if exist, err := DecodeFromBytes(CopyDAOCoinTxindexMetadata, rr); exist && err == nil {
		txnMeta.DAOCoinTxindexMetadata = CopyDAOCoinTxindexMetadata
	} else if err != nil {
		return errors.Wrapf(err, "TransactionMetadata.Decode: Problem reading DAOCoinTxindexMetadata")
	}
	// decoding DAOCoinTransferTxindexMetadata
	CopyDAOCoinTransferTxindexMetadata := &DAOCoinTransferTxindexMetadata{}
	if exist, err := DecodeFromBytes(CopyDAOCoinTransferTxindexMetadata, rr); exist && err == nil {
		txnMeta.DAOCoinTransferTxindexMetadata = CopyDAOCoinTransferTxindexMetadata
	} else if err != nil {
		return errors.Wrapf(err, "TransactionMetadata.Decode: Problem reading DAOCoinTransferTxindexMetadata")
	}
	// decoding CreateNFTTxindexMetadata
	CopyCreateNFTTxindexMetadata := &CreateNFTTxindexMetadata{}
	if exist, err := DecodeFromBytes(CopyCreateNFTTxindexMetadata, rr); exist && err == nil {
		txnMeta.CreateNFTTxindexMetadata = CopyCreateNFTTxindexMetadata
	} else if err != nil {
		return errors.Wrapf(err, "TransactionMetadata.Decode: Problem reading CreateNFTTxindexMetadata")
	}
	// decoding UpdateNFTTxindexMetadata
	CopyUpdateNFTTxindexMetadata := &UpdateNFTTxindexMetadata{}
	if exist, err := DecodeFromBytes(CopyUpdateNFTTxindexMetadata, rr); exist && err == nil {
		txnMeta.UpdateNFTTxindexMetadata = CopyUpdateNFTTxindexMetadata
	} else if err != nil {
		return errors.Wrapf(err, "TransactionMetadata.Decode: Problem reading UpdateNFTTxindexMetadata")
	}
	// decoding DAOCoinLimitOrderTxindexMetadata
	CopyDAOCoinLimitOrderTxindexMetadata := &DAOCoinLimitOrderTxindexMetadata{}
	if exist, err := DecodeFromBytes(CopyDAOCoinLimitOrderTxindexMetadata, rr); exist && err == nil {
		txnMeta.DAOCoinLimitOrderTxindexMetadata = CopyDAOCoinLimitOrderTxindexMetadata
	} else if err != nil {
		return errors.Wrapf(err, "TransactionMetadata.Decode: Problem reading DAOCoinLimitOrderTxindexMetadata")
	}

	if MigrationTriggered(blockHeight, AssociationsAndAccessGroupsMigration) {
		// decoding CreateUserAssociationTxindexMetadata
		CopyCreateUserAssociationTxindexMetadata := &CreateUserAssociationTxindexMetadata{}
		if exist, err := DecodeFromBytes(CopyCreateUserAssociationTxindexMetadata, rr); exist && err == nil {
			txnMeta.CreateUserAssociationTxindexMetadata = CopyCreateUserAssociationTxindexMetadata
		} else {
			return errors.Wrapf(err, "TransactionMetadata.Decode: Problem reading CreateUserAssociationTxindexMetadata")
		}
		// decoding DeleteUserAssociationTxindexMetadata
		CopyDeleteUserAssociationTxindexMetadata := &DeleteUserAssociationTxindexMetadata{}
		if exist, err := DecodeFromBytes(CopyDeleteUserAssociationTxindexMetadata, rr); exist && err == nil {
			txnMeta.DeleteUserAssociationTxindexMetadata = CopyDeleteUserAssociationTxindexMetadata
		} else {
			return errors.Wrapf(err, "TransactionMetadata.Decode: Problem reading DeleteUserAssociationTxindexMetadata")
		}
		// decoding CreatePostAssociationTxindexMetadata
		CopyCreatePostAssociationTxindexMetadata := &CreatePostAssociationTxindexMetadata{}
		if exist, err := DecodeFromBytes(CopyCreatePostAssociationTxindexMetadata, rr); exist && err == nil {
			txnMeta.CreatePostAssociationTxindexMetadata = CopyCreatePostAssociationTxindexMetadata
		} else {
			return errors.Wrapf(err, "TransactionMetadata.Decode: Problem reading CreatePostAssociationTxindexMetadata")
		}
		// decoding DeletePostAssociationTxindexMetadata
		CopyDeletePostAssociationTxindexMetadata := &DeletePostAssociationTxindexMetadata{}
		if exist, err := DecodeFromBytes(CopyDeletePostAssociationTxindexMetadata, rr); exist && err == nil {
			txnMeta.DeletePostAssociationTxindexMetadata = CopyDeletePostAssociationTxindexMetadata
		} else {
			return errors.Wrapf(err, "TransactionMetadata.Decode: Problem reading DeletePostAssociationTxindexMetadata")
		}
	}

	if MigrationTriggered(blockHeight, AssociationsAndAccessGroupsMigration) {
		// decoding AccessGroupTxindexMetadata
		CopyAccessGroupTxindexMetadata := &AccessGroupTxindexMetadata{}
		if exist, err := DecodeFromBytes(CopyAccessGroupTxindexMetadata, rr); exist && err == nil {
			txnMeta.AccessGroupTxindexMetadata = CopyAccessGroupTxindexMetadata
		} else {
			return errors.Wrapf(err, "TransactionMetadata.Decode: Problem reading AccessGroupTxindexMetadata")
		}
		// decoding AccessGroupMembersTxindexMetadata
		CopyAccessGroupMembersTxindexMetadata := &AccessGroupMembersTxindexMetadata{}
		if exist, err := DecodeFromBytes(CopyAccessGroupMembersTxindexMetadata, rr); exist && err == nil {
			txnMeta.AccessGroupMembersTxindexMetadata = CopyAccessGroupMembersTxindexMetadata
		} else {
			return errors.Wrapf(err, "TransactionMetadata.Decode: Problem reading AccessGroupMembersTxindexMetadata")
		}
		// decoding NewMessageTxindexMetadata
		CopyNewMessageTxindexMetadata := &NewMessageTxindexMetadata{}
		if exist, err := DecodeFromBytes(CopyNewMessageTxindexMetadata, rr); exist && err == nil {
			txnMeta.NewMessageTxindexMetadata = CopyNewMessageTxindexMetadata
		} else {
			return errors.Wrapf(err, "TransactionMetadata.Decode: Problem reading NewMessageTxindexMetadata")
		}
	}

	if MigrationTriggered(blockHeight, ProofOfStake1StateSetupMigration) {
		// decoding RegisterAsValidatorTxindexMetadata
		if txnMeta.RegisterAsValidatorTxindexMetadata, err = DecodeDeSoEncoder(&RegisterAsValidatorTxindexMetadata{}, rr); err != nil {
			return errors.Wrapf(err, "TransactionMetadata.Decode: Problem reading RegisterAsValidatorTxindexMetadata: ")
		}
		// decoding UnregisterAsValidatorTxindexMetadata
		if txnMeta.UnregisterAsValidatorTxindexMetadata, err = DecodeDeSoEncoder(&UnregisterAsValidatorTxindexMetadata{}, rr); err != nil {
			return errors.Wrapf(err, "TransactionMetadata.Decode: Problem reading UnregisterAsValidatorTxindexMetadata: ")
		}
		// decoding StakeTxindexMetadata
		if txnMeta.StakeTxindexMetadata, err = DecodeDeSoEncoder(&StakeTxindexMetadata{}, rr); err != nil {
			return errors.Wrapf(err, "TransactionMetadata.Decode: Problem reading StakeTxindexMetadata: ")
		}
		// decoding UnstakeTxindexMetadata
		if txnMeta.UnstakeTxindexMetadata, err = DecodeDeSoEncoder(&UnstakeTxindexMetadata{}, rr); err != nil {
			return errors.Wrapf(err, "TransactionMetadata.Decode: Problem reading UnstakeTxindexMetadata: ")
		}
		// decoding UnlockStakeTxindexMetadata
		if txnMeta.UnlockStakeTxindexMetadata, err = DecodeDeSoEncoder(&UnlockStakeTxindexMetadata{}, rr); err != nil {
			return errors.Wrapf(err, "TransactionMetadata.Decode: Problem reading UnlockStakeTxindexMetadata: ")
		}
		// decoding UnjailValidatorTxindexMetadata
		if txnMeta.UnjailValidatorTxindexMetadata, err = DecodeDeSoEncoder(&UnjailValidatorTxindexMetadata{}, rr); err != nil {
			return errors.Wrapf(err, "TransactionMetadata.Decode: Problem reading UnjailValidatorTxindexMetadata: ")
		}
	}

	return nil
}

func (txnMeta *TransactionMetadata) GetVersionByte(blockHeight uint64) byte {
	return GetMigrationVersion(blockHeight, AssociationsAndAccessGroupsMigration, ProofOfStake1StateSetupMigration)
}

func (txnMeta *TransactionMetadata) GetEncoderType() EncoderType {
	return EncoderTypeTransactionMetadata
}

func DBCheckTxnExistenceWithTxn(txn *badger.Txn, snap *Snapshot, txID *BlockHash) bool {
	key := DbTxindexTxIDKey(txID)
	_, err := DBGetWithTxn(txn, snap, key)
	if err != nil {
		return false
	}
	return true
}

func DbCheckTxnExistence(handle *badger.DB, snap *Snapshot, txID *BlockHash) bool {
	var exists bool
	handle.View(func(txn *badger.Txn) error {
		exists = DBCheckTxnExistenceWithTxn(txn, snap, txID)
		return nil
	})
	return exists
}

func DbGetTxindexTransactionRefByTxIDWithTxn(txn *badger.Txn, snap *Snapshot, txID *BlockHash) *TransactionMetadata {
	key := DbTxindexTxIDKey(txID)
	valObj := &TransactionMetadata{}

	valBytes, err := DBGetWithTxn(txn, snap, key)
	if err != nil {
		return nil
	}
	rr := bytes.NewReader(valBytes)
	if exists, err := DecodeFromBytes(valObj, rr); !exists || err != nil {
		return nil
	}
	return valObj
}

func DbGetTxindexTransactionRefByTxID(handle *badger.DB, snap *Snapshot, txID *BlockHash) *TransactionMetadata {
	var valObj *TransactionMetadata
	handle.View(func(txn *badger.Txn) error {
		valObj = DbGetTxindexTransactionRefByTxIDWithTxn(txn, snap, txID)
		return nil
	})
	return valObj
}
func DbPutTxindexTransactionWithTxn(txn *badger.Txn, snap *Snapshot, blockHeight uint64, txID *BlockHash, txnMeta *TransactionMetadata, eventManager *EventManager) error {

	key := append(append([]byte{}, Prefixes.PrefixTransactionIDToMetadata...), txID[:]...)
	return DBSetWithTxn(txn, snap, key, EncodeToBytes(blockHeight, txnMeta), eventManager)
}

func DbPutTxindexTransaction(handle *badger.DB, snap *Snapshot, blockHeight uint64, txID *BlockHash, txnMeta *TransactionMetadata, eventManager *EventManager) error {

	return handle.Update(func(txn *badger.Txn) error {
		return DbPutTxindexTransactionWithTxn(txn, snap, blockHeight, txID, txnMeta, eventManager)
	})
}

func _getPublicKeysForTxn(
	txn *MsgDeSoTxn, txnMeta *TransactionMetadata, params *DeSoParams) map[PkMapKey]bool {

	// Collect the public keys in the transaction.
	publicKeys := make(map[PkMapKey]bool)

	// TODO: For AddStake transactions, we don't have a way of getting the implicit
	// outputs. This means that if you get paid from someone else staking to a post
	// after you, the output won't be explicitly included in the transaction, and so
	// it won't be added to our index. We should fix this at some point. I think the
	// "right way" to fix this problem is to index UTXOs rather than transactions (or
	// in addition to them).
	// TODO(updated): We can fix this by populating AffectedPublicKeys

	// Add the TransactorPublicKey
	{
		res, _, err := Base58CheckDecode(txnMeta.TransactorPublicKeyBase58Check)
		if err != nil {
			glog.Errorf("_getPublicKeysForTxn: Error decoding "+
				"TransactorPublicKeyBase58Check: %v %v",
				txnMeta.TransactorPublicKeyBase58Check, err)
		} else {
			publicKeys[MakePkMapKey(res)] = true
		}
	}

	// Add each AffectedPublicKey
	for _, affectedPk := range txnMeta.AffectedPublicKeys {
		res, _, err := Base58CheckDecode(affectedPk.PublicKeyBase58Check)
		if err != nil {
			glog.Errorf("_getPublicKeysForTxn: Error decoding AffectedPublicKey: %v %v %v",
				affectedPk.PublicKeyBase58Check, affectedPk.Metadata, err)
		} else {
			publicKeys[MakePkMapKey(res)] = true
		}
	}

	return publicKeys
}

func DbPutTxindexTransactionMappingsWithTxn(txn *badger.Txn, snap *Snapshot, blockHeight uint64,
	desoTxn *MsgDeSoTxn, params *DeSoParams, txnMeta *TransactionMetadata, eventManager *EventManager) error {

	txID := desoTxn.Hash()

	if err := DbPutTxindexTransactionWithTxn(txn, snap, blockHeight, txID, txnMeta, eventManager); err != nil {
		return fmt.Errorf("Problem adding txn to txindex transaction index: %v", err)
	}

	// Get the public keys involved with this transaction.
	publicKeys := _getPublicKeysForTxn(desoTxn, txnMeta, params)

	// For each public key found, add the txID from its list.
	for pkFoundIter := range publicKeys {
		pkFound := pkFoundIter

		// Simply add a new entry for each of the public keys found.
		if err := DbPutTxindexPublicKeyToTxnMappingSingleWithTxn(txn, snap, pkFound[:], txID, eventManager); err != nil {
			return err
		}
	}

	// If we get here, it means everything went smoothly.
	return nil
}

func DbPutTxindexTransactionMappings(handle *badger.DB, snap *Snapshot, blockHeight uint64,
	desoTxn *MsgDeSoTxn, params *DeSoParams, txnMeta *TransactionMetadata, eventManager *EventManager) error {

	err := handle.Update(func(txn *badger.Txn) error {
		return DbPutTxindexTransactionMappingsWithTxn(
			txn, snap, blockHeight, desoTxn, params, txnMeta, eventManager)
	})

	return err
}

func DbDeleteTxindexTransactionMappingsWithTxn(txn *badger.Txn, snap *Snapshot, blockHeight uint64,
	desoTxn *MsgDeSoTxn, params *DeSoParams, eventManager *EventManager, entryIsDeleted bool) error {

	txID := desoTxn.Hash()

	// If the txnMeta isn't in the db then that's an error.
	txnMeta := DbGetTxindexTransactionRefByTxIDWithTxn(txn, snap, txID)
	if txnMeta == nil {
		return fmt.Errorf("DbDeleteTxindexTransactionMappingsWithTxn: Missing txnMeta for txID %v", txID)
	}

	// Get the public keys involved with this transaction.
	publicKeys := _getPublicKeysForTxn(desoTxn, txnMeta, params)

	// For each public key found, delete the txID mapping from the db.
	for pkFoundIter := range publicKeys {
		pkFound := pkFoundIter
		if err := DbDeleteTxindexPublicKeyToTxnMappingSingleWithTxn(txn, snap, pkFound[:], txID, eventManager, entryIsDeleted); err != nil {
			return err
		}
	}

	// Delete the metadata
	transactionIndexKey := DbTxindexTxIDKey(txID)
	if err := DBDeleteWithTxn(txn, snap, transactionIndexKey, eventManager, entryIsDeleted); err != nil {
		return fmt.Errorf("Problem deleting transaction index key: %v", err)
	}

	// If we get here, it means everything went smoothly.
	return nil
}

func DbDeleteTxindexTransactionMappings(handle *badger.DB, snap *Snapshot, blockHeight uint64,
	desoTxn *MsgDeSoTxn, params *DeSoParams, eventManager *EventManager, entryIsDeleted bool) error {

	return handle.Update(func(txn *badger.Txn) error {
		return DbDeleteTxindexTransactionMappingsWithTxn(txn, snap, blockHeight, desoTxn, params, eventManager, entryIsDeleted)
	})
}

// DbGetTxindexFullTransactionByTxID
// TODO: This makes lookups inefficient when blocks are large. Shouldn't be a
// problem for a while, but keep an eye on it.
func DbGetTxindexFullTransactionByTxID(txindexDBHandle *badger.DB, snap *Snapshot,
	blockchainDBHandle *badger.DB, txID *BlockHash) (
	_txn *MsgDeSoTxn, _txnMeta *TransactionMetadata) {

	var txnFound *MsgDeSoTxn
	var txnMeta *TransactionMetadata
	err := txindexDBHandle.View(func(txn *badger.Txn) error {
		txnMeta = DbGetTxindexTransactionRefByTxIDWithTxn(txn, snap, txID)
		if txnMeta == nil {
			return fmt.Errorf("DbGetTxindexFullTransactionByTxID: Transaction not found")
		}
		blockHashBytes, err := hex.DecodeString(txnMeta.BlockHashHex)
		if err != nil {
			return fmt.Errorf("DbGetTxindexFullTransactionByTxID: Error parsing block "+
				"hash hex: %v %v", txnMeta.BlockHashHex, err)
		}
		blockHash := &BlockHash{}
		copy(blockHash[:], blockHashBytes)
		blockFound, err := GetBlock(blockHash, blockchainDBHandle, snap)
		if blockFound == nil || err != nil {
			return fmt.Errorf("DbGetTxindexFullTransactionByTxID: Block corresponding to txn not found")
		}

		txnFound = blockFound.Txns[txnMeta.TxnIndexInBlock]
		return nil
	})
	if err != nil {
		return nil, nil
	}

	return txnFound, txnMeta
}

// =======================================================================================
// DeSo app code start
// =======================================================================================

func _dbKeyForPostEntryHash(postHash *BlockHash) []byte {
	// Make a copy to avoid multiple calls to this function re-using the same slice.
	prefixCopy := append([]byte{}, Prefixes.PrefixPostHashToPostEntry...)
	key := append(prefixCopy, postHash[:]...)
	return key
}
func _dbKeyForPublicKeyPostHash(publicKey []byte, postHash *BlockHash) []byte {
	// Make a copy to avoid multiple calls to this function re-using the same slice.
	key := append([]byte{}, Prefixes.PrefixPosterPublicKeyPostHash...)
	key = append(key, publicKey...)
	key = append(key, postHash[:]...)
	return key
}
func _dbKeyForPosterPublicKeyTimestampPostHash(publicKey []byte, timestampNanos uint64, postHash *BlockHash) []byte {
	// Make a copy to avoid multiple calls to this function re-using the same slice.
	key := append([]byte{}, Prefixes.PrefixPosterPublicKeyTimestampPostHash...)
	key = append(key, publicKey...)
	key = append(key, EncodeUint64(timestampNanos)...)
	key = append(key, postHash[:]...)
	return key
}
func _dbKeyForTstampPostHash(tstampNanos uint64, postHash *BlockHash) []byte {
	// Make a copy to avoid multiple calls to this function re-using the same slice.
	key := append([]byte{}, Prefixes.PrefixTstampNanosPostHash...)
	key = append(key, EncodeUint64(tstampNanos)...)
	key = append(key, postHash[:]...)
	return key
}
func _dbKeyForCreatorBpsPostHash(creatorBps uint64, postHash *BlockHash) []byte {
	key := append([]byte{}, Prefixes.PrefixCreatorBpsPostHash...)
	key = append(key, EncodeUint64(creatorBps)...)
	key = append(key, postHash[:]...)
	return key
}
func _dbKeyForStakeMultipleBpsPostHash(stakeMultipleBps uint64, postHash *BlockHash) []byte {
	key := append([]byte{}, Prefixes.PrefixMultipleBpsPostHash...)
	key = append(key, EncodeUint64(stakeMultipleBps)...)
	key = append(key, postHash[:]...)
	return key
}
func _dbKeyForCommentParentStakeIDToPostHash(
	stakeID []byte, tstampNanos uint64, postHash *BlockHash) []byte {
	key := append([]byte{}, Prefixes.PrefixCommentParentStakeIDToPostHash...)
	key = append(key, stakeID[:]...)
	key = append(key, EncodeUint64(tstampNanos)...)
	key = append(key, postHash[:]...)
	return key
}

func DBGetPostEntryByPostHashWithTxn(txn *badger.Txn, snap *Snapshot,
	postHash *BlockHash) *PostEntry {

	key := _dbKeyForPostEntryHash(postHash)
	postEntryBytes, err := DBGetWithTxn(txn, snap, key)
	if err != nil {
		return nil
	}

	postEntryObj := &PostEntry{}
	rr := bytes.NewReader(postEntryBytes)
	DecodeFromBytes(postEntryObj, rr)
	return postEntryObj
}

func DBGetPostEntryByPostHash(db *badger.DB, snap *Snapshot, postHash *BlockHash) *PostEntry {
	var ret *PostEntry
	db.View(func(txn *badger.Txn) error {
		ret = DBGetPostEntryByPostHashWithTxn(txn, snap, postHash)
		return nil
	})
	return ret
}

func DBDeletePostEntryMappingsWithTxn(txn *badger.Txn, snap *Snapshot, postHash *BlockHash, params *DeSoParams, eventManager *EventManager, entryIsDeleted bool) error {

	// First pull up the mapping that exists for the post hash passed in.
	// If one doesn't exist then there's nothing to do.
	postEntry := DBGetPostEntryByPostHashWithTxn(txn, snap, postHash)
	if postEntry == nil {
		return nil
	}

	// When a post exists, delete the mapping for the post.
	if err := DBDeleteWithTxn(txn, snap, _dbKeyForPostEntryHash(postHash), eventManager, entryIsDeleted); err != nil {
		return errors.Wrapf(err, "DbDeletePostEntryMappingsWithTxn: Deleting "+
			"post mapping for post hash %v", postHash)
	}

	// If the post is a comment we store it in a separate index. Comments are
	// technically posts but they really should be treated as their own entity.
	// The only reason they're not actually implemented that way is so that we
	// get code re-use.
	isComment := len(postEntry.ParentStakeID) == HashSizeBytes
	if isComment {
		// Extend the parent stake ID, which is a block hash, to 33 bytes, which
		// is the length of a public key and the standard length we use for this
		// key.
		extendedStakeID := append([]byte{}, postEntry.ParentStakeID...)
		extendedStakeID = append(extendedStakeID, 0x00)
		parentStakeIDKey := _dbKeyForCommentParentStakeIDToPostHash(
			extendedStakeID, postEntry.TimestampNanos, postEntry.PostHash)
		if err := DBDeleteWithTxn(txn, snap, parentStakeIDKey, eventManager, entryIsDeleted); err != nil {

			return errors.Wrapf(err, "DbDeletePostEntryMappingsWithTxn: Problem "+
				"deleting mapping for comment: %v: %v", postEntry, err)
		}
	} else {
		if err := DBDeleteWithTxn(txn, snap, _dbKeyForPosterPublicKeyTimestampPostHash(
			postEntry.PosterPublicKey, postEntry.TimestampNanos, postEntry.PostHash), eventManager, entryIsDeleted); err != nil {

			return errors.Wrapf(err, "DbDeletePostEntryMappingsWithTxn: Deleting "+
				"public key mapping for post hash %v: %v", postHash, err)
		}
		if err := DBDeleteWithTxn(txn, snap, _dbKeyForTstampPostHash(
			postEntry.TimestampNanos, postEntry.PostHash), eventManager, entryIsDeleted); err != nil {

			return errors.Wrapf(err, "DbDeletePostEntryMappingsWithTxn: Deleting "+
				"tstamp mapping for post hash %v: %v", postHash, err)
		}
		if err := DBDeleteWithTxn(txn, snap, _dbKeyForCreatorBpsPostHash(
			postEntry.CreatorBasisPoints, postEntry.PostHash), eventManager, entryIsDeleted); err != nil {

			return errors.Wrapf(err, "DbDeletePostEntryMappingsWithTxn: Deleting "+
				"creatorBps mapping for post hash %v: %v", postHash, err)
		}
		if err := DBDeleteWithTxn(txn, snap, _dbKeyForStakeMultipleBpsPostHash(
			postEntry.StakeMultipleBasisPoints, postEntry.PostHash), eventManager, entryIsDeleted); err != nil {

			return errors.Wrapf(err, "DbDeletePostEntryMappingsWithTxn: Deleting "+
				"stakeMultiple mapping for post hash %v: %v", postHash, err)
		}
	}

	// Delete the repost entries for the post.
	if IsVanillaRepost(postEntry) {
		if err := DBDeleteWithTxn(txn, snap, _dbKeyForReposterPubKeyRepostedPostHashToRepostPostHash(postEntry.PosterPublicKey, *postEntry.RepostedPostHash, *postEntry.PostHash), eventManager, entryIsDeleted); err != nil {
			return errors.Wrapf(err, "DbDeletePostEntryMappingsWithTxn: Error problem deleting mapping for repostPostHash to ReposterPubKey: %v", err)
		}
		if err := DBDeleteWithTxn(txn, snap, _dbKeyForRepostedPostHashReposterPubKey(postEntry.RepostedPostHash, postEntry.PosterPublicKey), eventManager, entryIsDeleted); err != nil {
			return errors.Wrapf(err, "DbDeletePostEntryMappingsWithTxn: Error problem adding "+
				"mapping for _dbKeyForRepostedPostHashReposterPubKey: %v", err)
		}
	} else if IsQuotedRepost(postEntry) {
		// Put quoted repost stuff.
		if err := DBDeleteWithTxn(txn, snap, _dbKeyForRepostedPostHashReposterPubKeyRepostPostHash(
			postEntry.RepostedPostHash, postEntry.PosterPublicKey, postEntry.PostHash), eventManager, entryIsDeleted); err != nil {
			return errors.Wrapf(err, "DbDeletePostEntryMappingsWithTxn: Error problem adding "+
				"mapping for _dbKeyForRepostedPostHashReposterPubKeyRepostPostHash: %v", err)

		}
	}

	return nil
}

func DBDeletePostEntryMappings(handle *badger.DB, snap *Snapshot, postHash *BlockHash, params *DeSoParams, eventManager *EventManager, entryIsDeleted bool) error {

	return handle.Update(func(txn *badger.Txn) error {
		return DBDeletePostEntryMappingsWithTxn(txn, snap, postHash, params, eventManager, entryIsDeleted)
	})
}

func DBPutPostEntryMappingsWithTxn(txn *badger.Txn, snap *Snapshot, blockHeight uint64, postEntry *PostEntry, params *DeSoParams, eventManager *EventManager) error {

	if err := DBSetWithTxn(txn, snap, _dbKeyForPostEntryHash(
		postEntry.PostHash), EncodeToBytes(blockHeight, postEntry), eventManager); err != nil {

		return errors.Wrapf(err, "DbPutPostEntryMappingsWithTxn: Problem "+
			"adding mapping for post: %v", postEntry.PostHash)
	}

	// If the post is a comment we store it in a separate index. Comments are
	// technically posts but they really should be treated as their own entity.
	// The only reason they're not actually implemented that way is so that we
	// get code re-use.
	isComment := len(postEntry.ParentStakeID) != 0
	if isComment {
		// Extend the parent stake ID, which is a block hash, to 33 bytes, which
		// is the length of a public key and the standard length we use for this
		// key.
		extendedStakeID := append([]byte{}, postEntry.ParentStakeID...)
		if len(extendedStakeID) == HashSizeBytes {
			extendedStakeID = append(extendedStakeID, 0x00)
		}
		if len(extendedStakeID) != btcec.PubKeyBytesLenCompressed {
			return fmt.Errorf("DbPutPostEntryMappingsWithTxn: extended "+
				"ParentStakeID %#v must have length %v",
				extendedStakeID, btcec.PubKeyBytesLenCompressed)
		}
		parentStakeIDKey := _dbKeyForCommentParentStakeIDToPostHash(
			extendedStakeID, postEntry.TimestampNanos, postEntry.PostHash)
		if err := DBSetWithTxn(txn, snap, parentStakeIDKey, []byte{}, eventManager); err != nil {

			return errors.Wrapf(err, "DbPutPostEntryMappingsWithTxn: Problem "+
				"adding mapping for comment: %v: %v", postEntry, err)
		}

	} else {
		if err := DBSetWithTxn(txn, snap, _dbKeyForPosterPublicKeyTimestampPostHash(
			postEntry.PosterPublicKey, postEntry.TimestampNanos, postEntry.PostHash), []byte{}, eventManager); err != nil {

			return errors.Wrapf(err, "DbPutPostEntryMappingsWithTxn: Problem "+
				"adding mapping for public key: %v: %v", postEntry, err)
		}
		if err := DBSetWithTxn(txn, snap, _dbKeyForTstampPostHash(
			postEntry.TimestampNanos, postEntry.PostHash), []byte{}, eventManager); err != nil {

			return errors.Wrapf(err, "DbPutPostEntryMappingsWithTxn: Problem "+
				"adding mapping for tstamp: %v", postEntry)
		}
		if err := DBSetWithTxn(txn, snap, _dbKeyForCreatorBpsPostHash(
			postEntry.CreatorBasisPoints, postEntry.PostHash), []byte{}, eventManager); err != nil {

			return errors.Wrapf(err, "DbPutPostEntryMappingsWithTxn: Problem "+
				"adding mapping for creatorBps: %v", postEntry)
		}
		if err := DBSetWithTxn(txn, snap, _dbKeyForStakeMultipleBpsPostHash(
			postEntry.StakeMultipleBasisPoints, postEntry.PostHash), []byte{}, eventManager); err != nil {

			return errors.Wrapf(err, "DbPutPostEntryMappingsWithTxn: Problem "+
				"adding mapping for stakeMultipleBps: %v", postEntry)
		}
	}
	// We treat reposting the same for both comments and posts.
	// We only store repost entry mappings for vanilla reposts
	if IsVanillaRepost(postEntry) {
		repostEntry := RepostEntry{
			RepostPostHash:   postEntry.PostHash,
			RepostedPostHash: postEntry.RepostedPostHash,
			ReposterPubKey:   postEntry.PosterPublicKey,
		}
		if err := DbPutRepostMappingsWithTxn(txn, snap, blockHeight, repostEntry, eventManager); err != nil {
			return errors.Wrapf(err, "DbPutPostEntryMappingsWithTxn: Error problem adding mapping for repostPostHash to ReposterPubKey: %v", err)
		}
		if err := DBSetWithTxn(txn, snap, _dbKeyForRepostedPostHashReposterPubKey(postEntry.RepostedPostHash, postEntry.PosterPublicKey), []byte{}, eventManager); err != nil {
			return errors.Wrapf(err, "DbPutPostEntryMappingsWithTxn: Error problem adding "+
				"mapping for _dbKeyForRepostedPostHashReposterPubKey: %v", err)
		}
	} else if IsQuotedRepost(postEntry) {
		// Put quoted repost stuff.
		if err := DBSetWithTxn(txn, snap, _dbKeyForRepostedPostHashReposterPubKeyRepostPostHash(
			postEntry.RepostedPostHash, postEntry.PosterPublicKey, postEntry.PostHash), []byte{}, eventManager); err != nil {
			return errors.Wrapf(err, "DbPutPostEntryMappingsWithTxn: Error problem adding "+
				"mapping for _dbKeyForRepostedPostHashReposterPubKeyRepostPostHash: %v", err)
		}
	}
	return nil
}

func DBPutPostEntryMappings(handle *badger.DB, snap *Snapshot, blockHeight uint64, postEntry *PostEntry, params *DeSoParams, eventManager *EventManager) error {

	return handle.Update(func(txn *badger.Txn) error {
		return DBPutPostEntryMappingsWithTxn(txn, snap, blockHeight, postEntry, params, eventManager)
	})
}

// Specifying minTimestampNanos gives you all posts after minTimestampNanos
// Pass minTimestampNanos = 0 && maxTimestampNanos = 0 if you want all posts
// Setting maxTimestampNanos = 0, will default maxTimestampNanos to the current time.
func DBGetAllPostsAndCommentsForPublicKeyOrderedByTimestamp(handle *badger.DB,
	snap *Snapshot, publicKey []byte, fetchEntries bool, minTimestampNanos uint64, maxTimestampNanos uint64) (
	_tstamps []uint64, _postAndCommentHashes []*BlockHash, _postAndCommentEntries []*PostEntry, _err error) {

	tstampsFetched := []uint64{}
	postAndCommentHashesFetched := []*BlockHash{}
	postAndCommentEntriesFetched := []*PostEntry{}
	dbPrefixx := append([]byte{}, Prefixes.PrefixPosterPublicKeyTimestampPostHash...)
	dbPrefixx = append(dbPrefixx, publicKey...)

	err := handle.View(func(txn *badger.Txn) error {
		opts := badger.DefaultIteratorOptions

		opts.PrefetchValues = false

		// Go in reverse order since a larger count is better.
		opts.Reverse = true

		it := txn.NewIterator(opts)
		defer it.Close()
		// Since we iterate backwards, the prefix must be bigger than all possible
		// timestamps that could actually exist. We use eight bytes since the timestamp is
		// encoded as a 64-bit big-endian byte slice, which will be eight bytes long.
		maxBigEndianUint64Bytes := []byte{0xFF, 0xFF, 0xFF, 0xFF, 0xFF, 0xFF, 0xFF, 0xFF}
		prefix := append(dbPrefixx, maxBigEndianUint64Bytes...)

		// If we have a maxTimeStamp, we use that instead of the maxBigEndianUint64.
		if maxTimestampNanos != 0 {
			prefix = append(dbPrefixx, EncodeUint64(maxTimestampNanos)...)
		}

		for it.Seek(prefix); it.ValidForPrefix(dbPrefixx); it.Next() {
			rawKey := it.Item().Key()

			// Key should be
			// [prefix][posterPublicKey][Timestamp][PostHash]

			// Pull out the relevant fields
			timestampSizeBytes := 8
			keyWithoutPrefix := rawKey[1:]
			//posterPublicKey := keyWithoutPrefix[:HashSizeBytes]
			publicKeySizeBytes := HashSizeBytes + 1
			tstampNanos := DecodeUint64(keyWithoutPrefix[publicKeySizeBytes:(publicKeySizeBytes + timestampSizeBytes)])

			postHash := &BlockHash{}
			copy(postHash[:], keyWithoutPrefix[(publicKeySizeBytes+timestampSizeBytes):])

			if tstampNanos < minTimestampNanos {
				break
			}

			tstampsFetched = append(tstampsFetched, tstampNanos)
			postAndCommentHashesFetched = append(postAndCommentHashesFetched, postHash)
		}
		return nil
	})
	if err != nil {
		return nil, nil, nil, err
	}

	if !fetchEntries {
		return tstampsFetched, postAndCommentHashesFetched, nil, nil
	}

	for _, postHash := range postAndCommentHashesFetched {
		postEntry := DBGetPostEntryByPostHash(handle, snap, postHash)
		if postEntry == nil {
			return nil, nil, nil, fmt.Errorf("DBGetPostEntryByPostHash: "+
				"PostHash %v does not have corresponding entry", postHash)
		}
		postAndCommentEntriesFetched = append(postAndCommentEntriesFetched, postEntry)
	}

	return tstampsFetched, postAndCommentHashesFetched, postAndCommentEntriesFetched, nil
}

// DBGetAllPostsByTstamp returns all the posts in the db with the newest
// posts first.
//
// TODO(performance): This currently fetches all posts. We should implement
// some kind of pagination instead though.
func DBGetAllPostsByTstamp(handle *badger.DB, snap *Snapshot, fetchEntries bool) (
	_tstamps []uint64, _postHashes []*BlockHash, _postEntries []*PostEntry, _err error) {

	tstampsFetched := []uint64{}
	postHashesFetched := []*BlockHash{}
	postEntriesFetched := []*PostEntry{}
	dbPrefixx := append([]byte{}, Prefixes.PrefixTstampNanosPostHash...)

	err := handle.View(func(txn *badger.Txn) error {
		opts := badger.DefaultIteratorOptions

		opts.PrefetchValues = false

		// Go in reverse order since a larger count is better.
		opts.Reverse = true

		it := txn.NewIterator(opts)
		defer it.Close()
		// Since we iterate backwards, the prefix must be bigger than all possible
		// timestamps that could actually exist. We use eight bytes since the timestamp is
		// encoded as a 64-bit big-endian byte slice, which will be eight bytes long.
		maxBigEndianUint64Bytes := []byte{0xFF, 0xFF, 0xFF, 0xFF, 0xFF, 0xFF, 0xFF, 0xFF}
		prefix := append(dbPrefixx, maxBigEndianUint64Bytes...)
		for it.Seek(prefix); it.ValidForPrefix(dbPrefixx); it.Next() {
			rawKey := it.Item().Key()

			// Strip the prefix off the key and check its length. If it contains
			// a big-endian uint64 then it should be at least eight bytes.
			tstampPostHashKey := rawKey[1:]
			uint64BytesLen := len(maxBigEndianUint64Bytes)
			if len(tstampPostHashKey) != uint64BytesLen+HashSizeBytes {
				return fmt.Errorf("DBGetAllPostsByTstamp: Invalid key "+
					"length %d should be at least %d", len(tstampPostHashKey),
					uint64BytesLen+HashSizeBytes)
			}

			tstampNanos := DecodeUint64(tstampPostHashKey[:uint64BytesLen])

			// Appended to the tstamp should be the post hash so extract it here.
			postHash := &BlockHash{}
			copy(postHash[:], tstampPostHashKey[uint64BytesLen:])

			tstampsFetched = append(tstampsFetched, tstampNanos)
			postHashesFetched = append(postHashesFetched, postHash)
		}
		return nil
	})
	if err != nil {
		return nil, nil, nil, err
	}

	if !fetchEntries {
		return tstampsFetched, postHashesFetched, nil, nil
	}

	for _, postHash := range postHashesFetched {
		postEntry := DBGetPostEntryByPostHash(handle, snap, postHash)
		if postEntry == nil {
			return nil, nil, nil, fmt.Errorf("DBGetPostEntryByPostHash: "+
				"PostHash %v does not have corresponding entry", postHash)
		}
		postEntriesFetched = append(postEntriesFetched, postEntry)
	}

	return tstampsFetched, postHashesFetched, postEntriesFetched, nil
}

// DBGetCommentPostHashesForParentStakeID returns all the comments, which are indexed by their
// stake ID rather than by their timestamp.
//
// TODO(performance): This currently fetches all comments. We should implement
// something where we only get the comments for particular posts instead.
func DBGetCommentPostHashesForParentStakeID(
	handle *badger.DB, snap *Snapshot, stakeIDXXX []byte, fetchEntries bool) (
	_tstamps []uint64, _commentPostHashes []*BlockHash, _commentPostEntryes []*PostEntry, _err error) {

	tstampsFetched := []uint64{}
	commentPostHashes := []*BlockHash{}
	commentEntriesFetched := []*PostEntry{}
	dbPrefixx := append([]byte{}, Prefixes.PrefixCommentParentStakeIDToPostHash...)
	dbPrefixx = append(dbPrefixx, stakeIDXXX...)

	err := handle.View(func(txn *badger.Txn) error {
		opts := badger.DefaultIteratorOptions

		opts.PrefetchValues = false

		it := txn.NewIterator(opts)
		defer it.Close()
		// Since we iterate backwards, the prefix must be bigger than all possible
		// counts that could actually exist. We use eight bytes since the count is
		// encoded as a 64-bit big-endian byte slice, which will be eight bytes long.
		maxBigEndianUint64Bytes := []byte{0xFF, 0xFF, 0xFF, 0xFF, 0xFF, 0xFF, 0xFF, 0xFF}
		//prefix := append(dbPrefixx, maxBigEndianUint64Bytes...)
		prefix := dbPrefixx
		for it.Seek(prefix); it.ValidForPrefix(dbPrefixx); it.Next() {
			rawKey := it.Item().Key()

			// Strip the prefix off the key and check its length. It should contain
			// a 33-byte stake id, an 8 byte tstamp, and a 32 byte comment hash.
			stakeIDTstampPostHashKey := rawKey[1:]
			uint64BytesLen := len(maxBigEndianUint64Bytes)
			if len(stakeIDTstampPostHashKey) != btcec.PubKeyBytesLenCompressed+uint64BytesLen+HashSizeBytes {
				return fmt.Errorf("DBGetCommentPostHashesForParentStakeID: Invalid key "+
					"length %d should be at least %d", len(stakeIDTstampPostHashKey),
					btcec.PubKeyBytesLenCompressed+uint64BytesLen+HashSizeBytes)
			}

			//stakeID := stakeIDTstampPostHashKey[:btcec.PubKeyBytesLenCompressed]
			tstampNanos := DecodeUint64(stakeIDTstampPostHashKey[btcec.PubKeyBytesLenCompressed : btcec.PubKeyBytesLenCompressed+uint64BytesLen])

			commentPostHashBytes := stakeIDTstampPostHashKey[btcec.PubKeyBytesLenCompressed+uint64BytesLen:]
			commentPostHash := &BlockHash{}
			copy(commentPostHash[:], commentPostHashBytes)

			//stakeIDsFetched = append(stakeIDsFetched, stakeID)
			tstampsFetched = append(tstampsFetched, tstampNanos)
			commentPostHashes = append(commentPostHashes, commentPostHash)
		}
		return nil
	})
	if err != nil {
		return nil, nil, nil, err
	}

	if !fetchEntries {
		return tstampsFetched, commentPostHashes, nil, nil
	}

	for _, postHash := range commentPostHashes {
		postEntry := DBGetPostEntryByPostHash(handle, snap, postHash)
		if postEntry == nil {
			return nil, nil, nil, fmt.Errorf("DBGetCommentPostHashesForParentStakeID: "+
				"PostHash %v does not have corresponding entry", postHash)
		}
		commentEntriesFetched = append(commentEntriesFetched, postEntry)
	}

	return tstampsFetched, commentPostHashes, commentEntriesFetched, nil
}

// =======================================================================================
// NFTEntry db functions
// =======================================================================================
func _dbKeyForNFTPostHashSerialNumber(nftPostHash *BlockHash, serialNumber uint64) []byte {
	// Make a copy to avoid multiple calls to this function re-using the same slice.
	prefixCopy := append([]byte{}, Prefixes.PrefixPostHashSerialNumberToNFTEntry...)
	key := append(prefixCopy, nftPostHash[:]...)
	key = append(key, EncodeUint64(serialNumber)...)
	return key
}

func _dbKeyForPKIDIsForSaleBidAmountNanosNFTPostHashSerialNumber(pkid *PKID, isForSale bool, bidAmountNanos uint64, nftPostHash *BlockHash, serialNumber uint64) []byte {
	prefixCopy := append([]byte{}, Prefixes.PrefixPKIDIsForSaleBidAmountNanosPostHashSerialNumberToNFTEntry...)
	key := append(prefixCopy, pkid[:]...)
	key = append(key, BoolToByte(isForSale))
	key = append(key, EncodeUint64(bidAmountNanos)...)
	key = append(key, nftPostHash[:]...)
	key = append(key, EncodeUint64(serialNumber)...)
	return key
}

func DBGetNFTEntryByPostHashSerialNumberWithTxn(txn *badger.Txn, snap *Snapshot,
	postHash *BlockHash, serialNumber uint64) *NFTEntry {

	key := _dbKeyForNFTPostHashSerialNumber(postHash, serialNumber)
	nftEntryBytes, err := DBGetWithTxn(txn, snap, key)
	if err != nil {
		return nil
	}

	nftEntryObj := &NFTEntry{}
	rr := bytes.NewReader(nftEntryBytes)
	DecodeFromBytes(nftEntryObj, rr)
	return nftEntryObj
}

func DBGetNFTEntryByPostHashSerialNumber(db *badger.DB, snap *Snapshot,
	postHash *BlockHash, serialNumber uint64) *NFTEntry {

	var ret *NFTEntry
	db.View(func(txn *badger.Txn) error {
		ret = DBGetNFTEntryByPostHashSerialNumberWithTxn(txn, snap, postHash, serialNumber)
		return nil
	})
	return ret
}

func DBDeleteNFTMappingsWithTxn(txn *badger.Txn, snap *Snapshot, nftPostHash *BlockHash, serialNumber uint64, eventManager *EventManager, entryIsDeleted bool) error {

	// First pull up the mapping that exists for the post / serial # passed in.
	// If one doesn't exist then there's nothing to do.
	nftEntry := DBGetNFTEntryByPostHashSerialNumberWithTxn(txn, snap, nftPostHash, serialNumber)
	if nftEntry == nil {
		return nil
	}

	// When an nftEntry exists, delete the mapping.
	if err := DBDeleteWithTxn(txn, snap, _dbKeyForPKIDIsForSaleBidAmountNanosNFTPostHashSerialNumber(
		nftEntry.OwnerPKID, nftEntry.IsForSale, nftEntry.LastAcceptedBidAmountNanos, nftPostHash, serialNumber), eventManager, entryIsDeleted); err != nil {
		return errors.Wrapf(err, "DbDeleteNFTMappingsWithTxn: Deleting "+
			"nft mapping for pkid %v post hash %v serial number %d", nftEntry.OwnerPKID, nftPostHash, serialNumber)
	}

	// When an nftEntry exists, delete the mapping.
	if err := DBDeleteWithTxn(txn, snap, _dbKeyForNFTPostHashSerialNumber(nftPostHash, serialNumber), eventManager, entryIsDeleted); err != nil {
		return errors.Wrapf(err, "DbDeleteNFTMappingsWithTxn: Deleting "+
			"nft mapping for post hash %v serial number %d", nftPostHash, serialNumber)
	}

	return nil
}

func DBDeleteNFTMappings(handle *badger.DB, snap *Snapshot, postHash *BlockHash, serialNumber uint64, eventManager *EventManager, entryIsDeleted bool) error {

	return handle.Update(func(txn *badger.Txn) error {
		return DBDeleteNFTMappingsWithTxn(txn, snap, postHash, serialNumber, eventManager, entryIsDeleted)
	})
}

func DBPutNFTEntryMappingsWithTxn(txn *badger.Txn, snap *Snapshot, blockHeight uint64, nftEntry *NFTEntry, eventManager *EventManager) error {
	nftEntryBytes := EncodeToBytes(blockHeight, nftEntry)

	if err := DBSetWithTxn(txn, snap, _dbKeyForNFTPostHashSerialNumber(
		nftEntry.NFTPostHash, nftEntry.SerialNumber), nftEntryBytes, eventManager); err != nil {

		return errors.Wrapf(err, "DbPutNFTEntryMappingsWithTxn: Problem "+
			"adding mapping for post: %v, serial number: %d", nftEntry.NFTPostHash, nftEntry.SerialNumber)
	}

	if err := DBSetWithTxn(txn, snap, _dbKeyForPKIDIsForSaleBidAmountNanosNFTPostHashSerialNumber(
		nftEntry.OwnerPKID, nftEntry.IsForSale, nftEntry.LastAcceptedBidAmountNanos, nftEntry.NFTPostHash, nftEntry.SerialNumber), nftEntryBytes, eventManager); err != nil {
		return errors.Wrapf(err, "DbPutNFTEntryMappingsWithTxn: Problem "+
			"adding mapping for pkid: %v, post: %v, serial number: %d", nftEntry.OwnerPKID, nftEntry.NFTPostHash, nftEntry.SerialNumber)
	}

	return nil
}

func DBPutNFTEntryMappings(handle *badger.DB, snap *Snapshot, blockHeight uint64, nftEntry *NFTEntry, eventManager *EventManager) error {

	return handle.Update(func(txn *badger.Txn) error {
		return DBPutNFTEntryMappingsWithTxn(txn, snap, blockHeight, nftEntry, eventManager)
	})
}

// DBGetNFTEntriesForPostHash gets NFT Entries *from the DB*. Does not include mempool txns.
func DBGetNFTEntriesForPostHash(handle *badger.DB, nftPostHash *BlockHash) (_nftEntries []*NFTEntry) {
	nftEntries := []*NFTEntry{}
	prefix := append([]byte{}, Prefixes.PrefixPostHashSerialNumberToNFTEntry...)
	keyPrefix := append(prefix, nftPostHash[:]...)
	_, entryByteStringsFound := _enumerateKeysForPrefix(handle, keyPrefix)
	for _, byteString := range entryByteStringsFound {
		currentEntry := &NFTEntry{}
		rr := bytes.NewReader(byteString)
		DecodeFromBytes(currentEntry, rr)
		nftEntries = append(nftEntries, currentEntry)
	}
	return nftEntries
}

// =======================================================================================
// NFTOwnership db functions
// NOTE: This index is not essential to running the protocol and should be computed
// outside of the protocol layer once update to the creation of TxIndex are complete.
// =======================================================================================

func DBGetNFTEntryByNFTOwnershipDetailsWithTxn(txn *badger.Txn, snap *Snapshot, ownerPKID *PKID,
	isForSale bool, bidAmountNanos uint64, postHash *BlockHash, serialNumber uint64) *NFTEntry {

	key := _dbKeyForPKIDIsForSaleBidAmountNanosNFTPostHashSerialNumber(ownerPKID, isForSale, bidAmountNanos, postHash, serialNumber)
	nftEntryBytes, err := DBGetWithTxn(txn, snap, key)
	if err != nil {
		return nil
	}

	nftEntryObj := &NFTEntry{}
	rr := bytes.NewReader(nftEntryBytes)
	DecodeFromBytes(nftEntryObj, rr)
	return nftEntryObj
}

func DBGetNFTEntryByNFTOwnershipDetails(db *badger.DB, snap *Snapshot, ownerPKID *PKID,
	isForSale bool, bidAmountNanos uint64, postHash *BlockHash, serialNumber uint64) *NFTEntry {

	var ret *NFTEntry
	db.View(func(txn *badger.Txn) error {
		ret = DBGetNFTEntryByNFTOwnershipDetailsWithTxn(txn, snap, ownerPKID, isForSale, bidAmountNanos, postHash, serialNumber)
		return nil
	})
	return ret
}

// DBGetNFTEntriesForPKID gets NFT Entries *from the DB*. Does not include mempool txns.
func DBGetNFTEntriesForPKID(handle *badger.DB, ownerPKID *PKID) (_nftEntries []*NFTEntry) {
	var nftEntries []*NFTEntry
	prefix := append([]byte{}, Prefixes.PrefixPKIDIsForSaleBidAmountNanosPostHashSerialNumberToNFTEntry...)
	keyPrefix := append(prefix, ownerPKID[:]...)
	_, entryByteStringsFound := _enumerateKeysForPrefix(handle, keyPrefix)
	for _, byteString := range entryByteStringsFound {
		currentEntry := &NFTEntry{}
		rr := bytes.NewReader(byteString)
		DecodeFromBytes(currentEntry, rr)
		nftEntries = append(nftEntries, currentEntry)
	}
	return nftEntries
}

// =======================================================================================
// AcceptedNFTBidEntries db functions
// NOTE: This index is not essential to running the protocol and should be computed
// outside of the protocol layer once update to the creation of TxIndex are complete.
// =======================================================================================
func _dbKeyForPostHashSerialNumberToAcceptedBidEntries(nftPostHash *BlockHash, serialNumber uint64) []byte {
	prefixCopy := append([]byte{}, Prefixes.PrefixPostHashSerialNumberToAcceptedBidEntries...)
	key := append(prefixCopy, nftPostHash[:]...)
	key = append(key, EncodeUint64(serialNumber)...)
	return key
}

// TODO: are we sure we want to pass a pointer to an array here?
func DBPutAcceptedNFTBidEntriesMappingWithTxn(txn *badger.Txn, snap *Snapshot, blockHeight uint64, nftKey NFTKey, nftBidEntries *[]*NFTBidEntry, eventManager *EventManager) error {

	nftBidEntryBundle := &NFTBidEntryBundle{
		nftBidEntryBundle: *nftBidEntries,
	}
	if err := DBSetWithTxn(txn, snap, _dbKeyForPostHashSerialNumberToAcceptedBidEntries(
		&nftKey.NFTPostHash, nftKey.SerialNumber), EncodeToBytes(blockHeight, nftBidEntryBundle), eventManager); err != nil {

		return errors.Wrapf(err, "DBPutAcceptedNFTBidEntriesMappingWithTxn: Problem "+
			"adding accepted bid mapping for post: %v, serial number: %d", nftKey.NFTPostHash, nftKey.SerialNumber)
	}
	return nil
}

func DBPutAcceptedNFTBidEntriesMapping(handle *badger.DB, snap *Snapshot, blockHeight uint64, nftKey NFTKey, nftBidEntries *[]*NFTBidEntry, eventManager *EventManager) error {

	return handle.Update(func(txn *badger.Txn) error {
		return DBPutAcceptedNFTBidEntriesMappingWithTxn(txn, snap, blockHeight, nftKey, nftBidEntries, eventManager)
	})
}

func DBGetAcceptedNFTBidEntriesByPostHashSerialNumberWithTxn(txn *badger.Txn, snap *Snapshot,
	postHash *BlockHash, serialNumber uint64) *[]*NFTBidEntry {

	key := _dbKeyForPostHashSerialNumberToAcceptedBidEntries(postHash, serialNumber)
	nftBidEntriesBytes, err := DBGetWithTxn(txn, snap, key)
	if err != nil {
		return nil
	}

	nftBidEntriesBundle := &NFTBidEntryBundle{}
	rr := bytes.NewReader(nftBidEntriesBytes)
	if exists, err := DecodeFromBytes(nftBidEntriesBundle, rr); !exists || err != nil {
		glog.Errorf("DBGetAcceptedNFTBidEntriesByPostHashSerialNumberWithTxn: Problem reading NFTBidEntryBundle, error: (%v)", err)
		return nil
	}
	return &nftBidEntriesBundle.nftBidEntryBundle
}

func DBGetAcceptedNFTBidEntriesByPostHashSerialNumber(db *badger.DB, snap *Snapshot,
	postHash *BlockHash, serialNumber uint64) *[]*NFTBidEntry {

	var ret *[]*NFTBidEntry
	db.View(func(txn *badger.Txn) error {
		ret = DBGetAcceptedNFTBidEntriesByPostHashSerialNumberWithTxn(txn, snap, postHash, serialNumber)
		return nil
	})
	return ret
}

func DBDeleteAcceptedNFTBidEntriesMappingsWithTxn(txn *badger.Txn, snap *Snapshot, nftPostHash *BlockHash, serialNumber uint64, eventManager *EventManager, entryIsDeleted bool) error {

	// First check to see if there is an existing mapping. If one doesn't exist, there's nothing to do.
	nftBidEntries := DBGetAcceptedNFTBidEntriesByPostHashSerialNumberWithTxn(txn, snap, nftPostHash, serialNumber)
	if nftBidEntries == nil {
		return nil
	}

	// When an nftEntry exists, delete both mapping.
	if err := DBDeleteWithTxn(txn, snap, _dbKeyForPostHashSerialNumberToAcceptedBidEntries(nftPostHash, serialNumber), eventManager, entryIsDeleted); err != nil {
		return errors.Wrapf(err, "DBDeleteAcceptedNFTBidEntriesMappingsWithTxn: Deleting "+
			"accepted nft bid mapping for post hash %v serial number %d", nftPostHash, serialNumber)
	}

	return nil
}

func DBDeleteAcceptedNFTBidMappings(handle *badger.DB, snap *Snapshot, postHash *BlockHash, serialNumber uint64, eventManager *EventManager, entryIsDeleted bool) error {

	return handle.Update(func(txn *badger.Txn) error {
		return DBDeleteAcceptedNFTBidEntriesMappingsWithTxn(txn, snap, postHash, serialNumber, eventManager, entryIsDeleted)
	})
}

// =======================================================================================
// NFTBidEntry db functions
// =======================================================================================

func _dbKeyForNFTPostHashSerialNumberBidNanosBidderPKID(bidEntry *NFTBidEntry) []byte {
	// Make a copy to avoid multiple calls to this function re-using the same slice.
	prefixCopy := append([]byte{}, Prefixes.PrefixPostHashSerialNumberBidNanosBidderPKID...)
	key := append(prefixCopy, bidEntry.NFTPostHash[:]...)
	key = append(key, EncodeUint64(bidEntry.SerialNumber)...)
	key = append(key, EncodeUint64(bidEntry.BidAmountNanos)...)
	key = append(key, bidEntry.BidderPKID[:]...)
	return key
}

func _decodeDbKeyForPostHashSerialNumberBidNanosBidderPKIDMapping(key []byte) (*NFTBidEntry, error) {
	if len(key) != HashSizeBytes+8+8+btcec.PubKeyBytesLenCompressed+1 {
		return nil, fmt.Errorf("DecodeDbKeyForPostHashSerialNumberBidNanosBidderPKIDMapping: key is incorrect length: %v", len(key))
	}
	bidEntry := &NFTBidEntry{}
	bidEntry.NFTPostHash = &BlockHash{}
	copy(bidEntry.NFTPostHash[:], key[1:HashSizeBytes+1])
	bidEntry.SerialNumber = DecodeUint64(key[HashSizeBytes+1 : HashSizeBytes+1+8])
	bidEntry.BidAmountNanos = DecodeUint64(key[HashSizeBytes+1+8 : HashSizeBytes+1+8+8])
	bidEntry.BidderPKID = &PKID{}
	copy(bidEntry.BidderPKID[:], key[HashSizeBytes+1+8+8:])
	return bidEntry, nil
}

func _dbKeyForNFTBidderPKIDPostHashSerialNumber(
	bidderPKID *PKID, nftPostHash *BlockHash, serialNumber uint64) []byte {
	// Make a copy to avoid multiple calls to this function re-using the same slice.
	prefixCopy := append([]byte{}, Prefixes.PrefixBidderPKIDPostHashSerialNumberToBidNanos...)
	key := append(prefixCopy, bidderPKID[:]...)
	key = append(key, nftPostHash[:]...)
	key = append(key, EncodeUint64(serialNumber)...)
	return key
}

func _dbSeekKeyForNFTBids(nftHash *BlockHash, serialNumber uint64) []byte {
	// Make a copy to avoid multiple calls to this function re-using the same slice.
	prefixCopy := append([]byte{}, Prefixes.PrefixPostHashSerialNumberBidNanosBidderPKID...)
	key := append(prefixCopy, nftHash[:]...)
	key = append(key, EncodeUint64(serialNumber)...)
	return key
}

func DBGetNFTBidEntryForNFTBidKeyWithTxn(txn *badger.Txn, snap *Snapshot,
	nftBidKey *NFTBidKey) *NFTBidEntry {

	key := _dbKeyForNFTBidderPKIDPostHashSerialNumber(
		&nftBidKey.BidderPKID, &nftBidKey.NFTPostHash, nftBidKey.SerialNumber)

	nftBidBytes, err := DBGetWithTxn(txn, snap, key)
	if err != nil {
		return nil
	}

	// If we get here then it means we actually had a bid amount for this key in the DB.
	nftBidAmountNanos := DecodeUint64(nftBidBytes)

	nftBidEntry := &NFTBidEntry{
		BidderPKID:     &nftBidKey.BidderPKID,
		NFTPostHash:    &nftBidKey.NFTPostHash,
		SerialNumber:   nftBidKey.SerialNumber,
		BidAmountNanos: nftBidAmountNanos,
	}

	return nftBidEntry
}

func DBGetNFTBidEntryForNFTBidKey(db *badger.DB, snap *Snapshot, nftBidKey *NFTBidKey) *NFTBidEntry {
	var ret *NFTBidEntry
	db.View(func(txn *badger.Txn) error {
		ret = DBGetNFTBidEntryForNFTBidKeyWithTxn(txn, snap, nftBidKey)
		return nil
	})
	return ret
}

func DBDeleteNFTBidMappingsWithTxn(txn *badger.Txn, snap *Snapshot, nftBidKey *NFTBidKey, eventManager *EventManager, entryIsDeleted bool) error {

	// First check to see if there is an existing mapping. If one doesn't exist, there's nothing to do.
	nftBidEntry := DBGetNFTBidEntryForNFTBidKeyWithTxn(txn, snap, nftBidKey)
	if nftBidEntry == nil {
		return nil
	}

	// When an nftEntry exists, delete both mapping.
	if err := DBDeleteWithTxn(txn, snap, _dbKeyForNFTPostHashSerialNumberBidNanosBidderPKID(nftBidEntry), eventManager, entryIsDeleted); err != nil {
		return errors.Wrapf(err, "DbDeleteNFTBidMappingsWithTxn: Deleting "+
			"nft bid mapping for nftBidKey %v", nftBidKey)
	}

	// When an nftEntry exists, delete both mapping.
	if err := DBDeleteWithTxn(txn, snap, _dbKeyForNFTBidderPKIDPostHashSerialNumber(
		nftBidEntry.BidderPKID, nftBidEntry.NFTPostHash, nftBidEntry.SerialNumber), eventManager, entryIsDeleted); err != nil {
		return errors.Wrapf(err, "DbDeleteNFTBidMappingsWithTxn: Deleting "+
			"nft bid mapping for nftBidKey %v", nftBidKey)
	}

	return nil
}

func DBDeleteNFTBidMappings(handle *badger.DB, snap *Snapshot, nftBidKey *NFTBidKey, eventManager *EventManager, entryIsDeleted bool) error {

	return handle.Update(func(txn *badger.Txn) error {
		return DBDeleteNFTBidMappingsWithTxn(txn, snap, nftBidKey, eventManager, entryIsDeleted)
	})
}

func DBPutNFTBidEntryMappingsWithTxn(txn *badger.Txn, snap *Snapshot, nftBidEntry *NFTBidEntry, eventManager *EventManager) error {
	// We store two indexes for NFT bids. (1) sorted by bid amount nanos in the key and
	// (2) sorted by the bidder PKID. Both come in handy.

	// Put the first index --> []byte{} (no data needs to be stored since it all info is in the key)
	if err := DBSetWithTxn(txn, snap, _dbKeyForNFTPostHashSerialNumberBidNanosBidderPKID(nftBidEntry), []byte{}, eventManager); err != nil {

		return errors.Wrapf(err, "DbPutNFTBidEntryMappingsWithTxn: Problem "+
			"adding mapping to BidderPKID for bid entry: %v", nftBidEntry)
	}

	// Put the second index --> BidAmountNanos
	if err := DBSetWithTxn(txn, snap, _dbKeyForNFTBidderPKIDPostHashSerialNumber(
		nftBidEntry.BidderPKID, nftBidEntry.NFTPostHash, nftBidEntry.SerialNumber,
	), EncodeUint64(nftBidEntry.BidAmountNanos), eventManager); err != nil {

		return errors.Wrapf(err, "DbPutNFTBidEntryMappingsWithTxn: Problem "+
			"adding mapping to BidAmountNanos for bid entry: %v", nftBidEntry)
	}

	return nil
}

func DBPutNFTBidEntryMappings(handle *badger.DB, snap *Snapshot, nftEntry *NFTBidEntry, eventManager *EventManager) error {

	return handle.Update(func(txn *badger.Txn) error {
		return DBPutNFTBidEntryMappingsWithTxn(txn, snap, nftEntry, eventManager)
	})
}

func DBGetNFTBidEntriesForPKID(handle *badger.DB, bidderPKID *PKID) (_nftBidEntries []*NFTBidEntry) {
	nftBidEntries := []*NFTBidEntry{}
	{
		prefix := append([]byte{}, Prefixes.PrefixBidderPKIDPostHashSerialNumberToBidNanos...)
		keyPrefix := append(prefix, bidderPKID[:]...)
		keysFound, valuesFound := _enumerateKeysForPrefix(handle, keyPrefix)
		bidderPKIDLength := len(bidderPKID[:])
		for ii, keyFound := range keysFound {

			postHashStartIdx := 1 + bidderPKIDLength           // The length of prefix + length of PKID
			postHashEndIdx := postHashStartIdx + HashSizeBytes // Add the length of the bid amount (uint64).

			// Cut the bid amount out of the key and decode.
			postHashBytes := keyFound[postHashStartIdx:postHashEndIdx]

			nftHash := &BlockHash{}
			copy(nftHash[:], postHashBytes)

			serialNumber := DecodeUint64(keyFound[postHashEndIdx:])

			bidAmountNanos := DecodeUint64(valuesFound[ii])

			currentEntry := &NFTBidEntry{
				NFTPostHash:    nftHash,
				SerialNumber:   serialNumber,
				BidderPKID:     bidderPKID,
				BidAmountNanos: bidAmountNanos,
			}
			nftBidEntries = append(nftBidEntries, currentEntry)
		}
	}
	return nftBidEntries
}

// Get NFT bid Entries *from the DB*. Does not include mempool txns.
func DBGetNFTBidEntries(handle *badger.DB, nftPostHash *BlockHash, serialNumber uint64,
) (_nftBidEntries []*NFTBidEntry) {
	nftBidEntries := []*NFTBidEntry{}
	{
		prefix := append([]byte{}, Prefixes.PrefixPostHashSerialNumberBidNanosBidderPKID...)
		keyPrefix := append(prefix, nftPostHash[:]...)
		keyPrefix = append(keyPrefix, EncodeUint64(serialNumber)...)
		keysFound, _ := _enumerateKeysForPrefix(handle, keyPrefix)
		for _, keyFound := range keysFound {
			bidAmountStartIdx := 1 + HashSizeBytes + 8 // The length of prefix + the post hash + the serial #.
			bidAmountEndIdx := bidAmountStartIdx + 8   // Add the length of the bid amount (uint64).

			// Cut the bid amount out of the key and decode.
			bidAmountBytes := keyFound[bidAmountStartIdx:bidAmountEndIdx]
			bidAmountNanos := DecodeUint64(bidAmountBytes)

			// Cut the pkid bytes out of the keys
			bidderPKIDBytes := keyFound[bidAmountEndIdx:]

			// Construct the bidder PKID.
			bidderPKID := PublicKeyToPKID(bidderPKIDBytes)

			currentEntry := &NFTBidEntry{
				NFTPostHash:    nftPostHash,
				SerialNumber:   serialNumber,
				BidderPKID:     bidderPKID,
				BidAmountNanos: bidAmountNanos,
			}
			nftBidEntries = append(nftBidEntries, currentEntry)
		}
	}
	return nftBidEntries
}

func DBGetNFTBidEntriesPaginated(
	handle *badger.DB,
	nftHash *BlockHash,
	serialNumber uint64,
	startEntry *NFTBidEntry,
	limit int,
	reverse bool,
) (_bidEntries []*NFTBidEntry) {
	seekKey := _dbSeekKeyForNFTBids(nftHash, serialNumber)
	startKey := seekKey
	if startEntry != nil {
		startKey = _dbKeyForNFTPostHashSerialNumberBidNanosBidderPKID(startEntry)
	}
	// The key length consists of: (1 prefix byte) + (BlockHash) + (2 x uint64) + (PKID)
	maxKeyLen := 1 + HashSizeBytes + 16 + btcec.PubKeyBytesLenCompressed
	keysBytes, _, _ := DBGetPaginatedKeysAndValuesForPrefix(
		handle,
		startKey,
		seekKey,
		maxKeyLen,
		limit,
		reverse,
		false)
	// TODO: We should probably handle the err case for this function.

	// Chop up the keyBytes into bid entries.
	var bidEntries []*NFTBidEntry
	for _, keyBytes := range keysBytes {
		serialNumStartIdx := 1 + HashSizeBytes
		bidAmountStartIdx := serialNumStartIdx + 8
		bidderPKIDStartIdx := bidAmountStartIdx + 8

		nftHashBytes := keyBytes[1:serialNumStartIdx]
		serialNumberBytes := keyBytes[serialNumStartIdx:bidAmountStartIdx]
		bidAmountBytes := keyBytes[bidAmountStartIdx:bidderPKIDStartIdx]
		bidderPKIDBytes := keyBytes[bidderPKIDStartIdx:]

		nftHash := &BlockHash{}
		copy(nftHash[:], nftHashBytes)
		serialNumber := DecodeUint64(serialNumberBytes)
		bidAmount := DecodeUint64(bidAmountBytes)
		bidderPKID := &PKID{}
		copy(bidderPKID[:], bidderPKIDBytes)

		bidEntry := &NFTBidEntry{
			NFTPostHash:    nftHash,
			SerialNumber:   serialNumber,
			BidAmountNanos: bidAmount,
			BidderPKID:     bidderPKID,
		}

		bidEntries = append(bidEntries, bidEntry)
	}

	return bidEntries
}

// ======================================================================================
// Authorize derived key functions
//  	<prefix_id, owner pub key [33]byte, derived pub key [33]byte> -> <DerivedKeyEntry>
// ======================================================================================

func _dbKeyForOwnerToDerivedKeyMapping(
	ownerPublicKey PublicKey, derivedPublicKey PublicKey) []byte {
	// Make a copy to avoid multiple calls to this function re-using the same slice.
	prefixCopy := append([]byte{}, Prefixes.PrefixAuthorizeDerivedKey...)
	key := append(prefixCopy, ownerPublicKey[:]...)
	key = append(key, derivedPublicKey[:]...)
	return key
}

func _dbSeekPrefixForDerivedKeyMappings(
	ownerPublicKey PublicKey) []byte {
	// Make a copy to avoid multiple calls to this function re-using the same slice.
	prefixCopy := append([]byte{}, Prefixes.PrefixAuthorizeDerivedKey...)
	key := append(prefixCopy, ownerPublicKey[:]...)
	return key
}

func DBPutDerivedKeyMappingWithTxn(txn *badger.Txn, snap *Snapshot, blockHeight uint64, ownerPublicKey PublicKey, derivedPublicKey PublicKey, derivedKeyEntry *DerivedKeyEntry, eventManager *EventManager) error {

	key := _dbKeyForOwnerToDerivedKeyMapping(ownerPublicKey, derivedPublicKey)

	return DBSetWithTxn(txn, snap, key, EncodeToBytes(blockHeight, derivedKeyEntry), eventManager)
}

func DBPutDerivedKeyMapping(handle *badger.DB, snap *Snapshot, blockHeight uint64, ownerPublicKey PublicKey, derivedPublicKey PublicKey, derivedKeyEntry *DerivedKeyEntry, eventManager *EventManager) error {

	return handle.Update(func(txn *badger.Txn) error {
		return DBPutDerivedKeyMappingWithTxn(txn, snap, blockHeight, ownerPublicKey, derivedPublicKey, derivedKeyEntry, eventManager)
	})
}

func DBGetOwnerToDerivedKeyMappingWithTxn(txn *badger.Txn, snap *Snapshot,
	ownerPublicKey PublicKey, derivedPublicKey PublicKey) *DerivedKeyEntry {

	key := _dbKeyForOwnerToDerivedKeyMapping(ownerPublicKey, derivedPublicKey)
	derivedKeyBytes, err := DBGetWithTxn(txn, snap, key)
	if err != nil {
		return nil
	}

	derivedKeyEntry := &DerivedKeyEntry{}
	rr := bytes.NewReader(derivedKeyBytes)
	DecodeFromBytes(derivedKeyEntry, rr)
	return derivedKeyEntry
}

func DBGetOwnerToDerivedKeyMapping(db *badger.DB, snap *Snapshot,
	ownerPublicKey PublicKey, derivedPublicKey PublicKey) *DerivedKeyEntry {

	var derivedKeyEntry *DerivedKeyEntry
	db.View(func(txn *badger.Txn) error {
		derivedKeyEntry = DBGetOwnerToDerivedKeyMappingWithTxn(txn, snap, ownerPublicKey, derivedPublicKey)
		return nil
	})
	return derivedKeyEntry
}

func DBDeleteDerivedKeyMappingWithTxn(txn *badger.Txn, snap *Snapshot, ownerPublicKey PublicKey, derivedPublicKey PublicKey, eventManager *EventManager, entryIsDeleted bool) error {

	// When a mapping exists, delete it.
	if err := DBDeleteWithTxn(txn, snap, _dbKeyForOwnerToDerivedKeyMapping(ownerPublicKey, derivedPublicKey), eventManager, entryIsDeleted); err != nil {
		return errors.Wrapf(err, "DBDeleteDerivedKeyMappingWithTxn: Deleting "+
			"ownerPublicKey %s and derivedPublicKey %s failed",
			PkToStringMainnet(ownerPublicKey[:]), PkToStringMainnet(derivedPublicKey[:]))
	}

	return nil
}

func DBDeleteDerivedKeyMapping(handle *badger.DB, snap *Snapshot, ownerPublicKey PublicKey, derivedPublicKey PublicKey, eventManager *EventManager, entryIsDeleted bool) error {
	return handle.Update(func(txn *badger.Txn) error {
		return DBDeleteDerivedKeyMappingWithTxn(txn, snap, ownerPublicKey, derivedPublicKey, eventManager, entryIsDeleted)
	})
}

func DBGetAllOwnerToDerivedKeyMappings(handle *badger.DB, ownerPublicKey PublicKey) (
	_entries []*DerivedKeyEntry, _err error) {

	prefix := _dbSeekPrefixForDerivedKeyMappings(ownerPublicKey)
	_, valsFound := _enumerateKeysForPrefix(handle, prefix)

	var derivedEntries []*DerivedKeyEntry
	for _, keyBytes := range valsFound {
		derivedKeyEntry := &DerivedKeyEntry{}
		rr := bytes.NewReader(keyBytes)
		DecodeFromBytes(derivedKeyEntry, rr)
		derivedEntries = append(derivedEntries, derivedKeyEntry)
	}

	return derivedEntries, nil
}

// ======================================================================================
// Profile code
// ======================================================================================
func _dbKeyForPKIDToProfileEntry(pkid *PKID) []byte {
	prefixCopy := append([]byte{}, Prefixes.PrefixPKIDToProfileEntry...)
	key := append(prefixCopy, pkid[:]...)
	return key
}
func _dbKeyForProfileUsernameToPKID(nonLowercaseUsername []byte) []byte {
	// Make a copy to avoid multiple calls to this function re-using the same slice.
	key := append([]byte{}, Prefixes.PrefixProfileUsernameToPKID...)
	// Always lowercase the username when we use it as a key in our db. This allows
	// us to check uniqueness in a case-insensitive way.
	lowercaseUsername := []byte(strings.ToLower(string(nonLowercaseUsername)))
	key = append(key, lowercaseUsername...)
	return key
}

// This is the key we use to sort profiles by their amount of DeSo locked
func _dbKeyForCreatorDeSoLockedNanosCreatorPKID(desoLockedNanos uint64, pkid *PKID) []byte {
	key := append([]byte{}, Prefixes.PrefixCreatorDeSoLockedNanosCreatorPKID...)
	key = append(key, EncodeUint64(desoLockedNanos)...)
	key = append(key, pkid[:]...)
	return key
}

func DbPrefixForCreatorDeSoLockedNanosCreatorPKID() []byte {
	return append([]byte{}, Prefixes.PrefixCreatorDeSoLockedNanosCreatorPKID...)
}

func DBGetPKIDForUsernameWithTxn(txn *badger.Txn,
	snap *Snapshot, username []byte) *PKID {

	key := _dbKeyForProfileUsernameToPKID(username)
	profileBytes, err := DBGetWithTxn(txn, snap, key)
	if err != nil {
		return nil
	}

	return PublicKeyToPKID(profileBytes)
}

func DBGetPKIDForUsername(db *badger.DB, snap *Snapshot, username []byte) *PKID {
	var ret *PKID
	db.View(func(txn *badger.Txn) error {
		ret = DBGetPKIDForUsernameWithTxn(txn, snap, username)
		return nil
	})
	return ret
}

func DBGetProfileEntryForUsernameWithTxn(txn *badger.Txn,
	snap *Snapshot, username []byte) *ProfileEntry {

	pkid := DBGetPKIDForUsernameWithTxn(txn, snap, username)
	if pkid == nil {
		return nil
	}

	return DBGetProfileEntryForPKIDWithTxn(txn, snap, pkid)
}

func DBGetProfileEntryForUsername(db *badger.DB, snap *Snapshot, username []byte) *ProfileEntry {
	var ret *ProfileEntry
	db.View(func(txn *badger.Txn) error {
		ret = DBGetProfileEntryForUsernameWithTxn(txn, snap, username)
		return nil
	})
	return ret
}

func DBGetProfileEntryForPKIDWithTxn(txn *badger.Txn, snap *Snapshot,
	pkid *PKID) *ProfileEntry {

	key := _dbKeyForPKIDToProfileEntry(pkid)
	profileEntryBytes, err := DBGetWithTxn(txn, snap, key)
	if err != nil {
		return nil
	}

	profileEntryObj := &ProfileEntry{}
	rr := bytes.NewReader(profileEntryBytes)
	DecodeFromBytes(profileEntryObj, rr)
	return profileEntryObj
}

func DBGetProfileEntryForPKID(db *badger.DB, snap *Snapshot, pkid *PKID) *ProfileEntry {
	var ret *ProfileEntry
	db.View(func(txn *badger.Txn) error {
		ret = DBGetProfileEntryForPKIDWithTxn(txn, snap, pkid)
		return nil
	})
	return ret
}

func DBDeleteProfileEntryMappingsWithTxn(txn *badger.Txn, snap *Snapshot, pkid *PKID, params *DeSoParams, eventManager *EventManager, entryIsDeleted bool) error {

	// First pull up the mapping that exists for the profile pub key passed in.
	// If one doesn't exist then there's nothing to do.
	profileEntry := DBGetProfileEntryForPKIDWithTxn(txn, snap, pkid)
	if profileEntry == nil {
		return nil
	}

	// When a profile exists, delete the pkid mapping for the profile.
	if err := DBDeleteWithTxn(txn, snap, _dbKeyForPKIDToProfileEntry(pkid), eventManager, entryIsDeleted); err != nil {
		return errors.Wrapf(err, "DbDeleteProfileEntryMappingsWithTxn: Deleting "+
			"profile mapping for profile PKID: %v",
			PkToString(pkid[:], params))
	}

	if err := DBDeleteWithTxn(txn, snap, _dbKeyForProfileUsernameToPKID(profileEntry.Username), eventManager, entryIsDeleted); err != nil {

		return errors.Wrapf(err, "DbDeleteProfileEntryMappingsWithTxn: Deleting "+
			"username mapping for profile username %v", string(profileEntry.Username))
	}

	// The coin deso mapping
	if err := DBDeleteWithTxn(txn, snap, _dbKeyForCreatorDeSoLockedNanosCreatorPKID(
		profileEntry.CreatorCoinEntry.DeSoLockedNanos, pkid), eventManager, entryIsDeleted); err != nil {

		return errors.Wrapf(err, "DbDeleteProfileEntryMappingsWithTxn: Deleting "+
			"coin mapping for profile username %v", string(profileEntry.Username))
	}

	return nil
}

func DBPutProfileEntryMappingsWithTxn(txn *badger.Txn, snap *Snapshot, blockHeight uint64, profileEntry *ProfileEntry, pkid *PKID, params *DeSoParams, eventManager *EventManager) error {

	// Set the main PKID -> profile entry mapping.
	if err := DBSetWithTxn(txn, snap, _dbKeyForPKIDToProfileEntry(pkid), EncodeToBytes(blockHeight, profileEntry), eventManager); err != nil {

		return errors.Wrapf(err, "DbPutProfileEntryMappingsWithTxn: Problem "+
			"adding mapping for profile: %v", PkToString(pkid[:], params))
	}

	// Username
	if err := DBSetWithTxn(txn, snap, _dbKeyForProfileUsernameToPKID(profileEntry.Username), pkid[:], eventManager); err != nil {

		return errors.Wrapf(err, "DbPutProfileEntryMappingsWithTxn: Problem "+
			"adding mapping for profile with username: %v", string(profileEntry.Username))
	}

	// The coin deso mapping
	if err := DBSetWithTxn(txn, snap, _dbKeyForCreatorDeSoLockedNanosCreatorPKID(
		profileEntry.CreatorCoinEntry.DeSoLockedNanos, pkid), []byte{}, eventManager); err != nil {

		return errors.Wrapf(err, "DbPutProfileEntryMappingsWithTxn: Problem "+
			"adding mapping for profile coin: ")
	}

	return nil
}

func DBPutProfileEntryMappings(handle *badger.DB, snap *Snapshot, blockHeight uint64, profileEntry *ProfileEntry, pkid *PKID, params *DeSoParams, eventManager *EventManager) error {

	return handle.Update(func(txn *badger.Txn) error {
		return DBPutProfileEntryMappingsWithTxn(txn, snap, blockHeight, profileEntry, pkid, params, eventManager)
	})
}

// DBGetAllProfilesByCoinValue returns all the profiles in the db with the
// highest coin values first.
//
// TODO(performance): This currently fetches all profiles. We should implement
// some kind of pagination instead though.
func DBGetAllProfilesByCoinValue(handle *badger.DB, snap *Snapshot, fetchEntries bool) (
	_lockedDeSoNanos []uint64, _profilePKIDs []*PKID,
	_profileEntries []*ProfileEntry, _err error) {

	lockedDeSoNanosFetched := []uint64{}
	profilePublicKeysFetched := []*PKID{}
	profileEntriesFetched := []*ProfileEntry{}
	dbPrefixx := append([]byte{}, Prefixes.PrefixCreatorDeSoLockedNanosCreatorPKID...)

	err := handle.View(func(txn *badger.Txn) error {
		opts := badger.DefaultIteratorOptions

		opts.PrefetchValues = false

		// Go in reverse order since a larger count is better.
		opts.Reverse = true

		it := txn.NewIterator(opts)
		defer it.Close()
		// Since we iterate backwards, the prefix must be bigger than all possible
		// counts that could actually exist. We use eight bytes since the count is
		// encoded as a 64-bit big-endian byte slice, which will be eight bytes long.
		maxBigEndianUint64Bytes := []byte{0xFF, 0xFF, 0xFF, 0xFF, 0xFF, 0xFF, 0xFF, 0xFF}
		prefix := append(dbPrefixx, maxBigEndianUint64Bytes...)
		for it.Seek(prefix); it.ValidForPrefix(dbPrefixx); it.Next() {
			rawKey := it.Item().Key()

			// Strip the prefix off the key and check its length. If it contains
			// a big-endian uint64 then it should be at least eight bytes.
			lockedDeSoPubKeyConcatKey := rawKey[1:]
			uint64BytesLen := len(maxBigEndianUint64Bytes)
			expectedLength := uint64BytesLen + btcec.PubKeyBytesLenCompressed
			if len(lockedDeSoPubKeyConcatKey) != expectedLength {
				return fmt.Errorf("DBGetAllProfilesByLockedDeSo: Invalid key "+
					"length %d should be at least %d", len(lockedDeSoPubKeyConcatKey),
					expectedLength)
			}

			lockedDeSoNanos := DecodeUint64(lockedDeSoPubKeyConcatKey[:uint64BytesLen])

			// Appended to the stake should be the profile pub key so extract it here.
			profilePKID := make([]byte, btcec.PubKeyBytesLenCompressed)
			copy(profilePKID[:], lockedDeSoPubKeyConcatKey[uint64BytesLen:])

			lockedDeSoNanosFetched = append(lockedDeSoNanosFetched, lockedDeSoNanos)
			profilePublicKeysFetched = append(profilePublicKeysFetched, PublicKeyToPKID(profilePKID))
		}
		return nil
	})
	if err != nil {
		return nil, nil, nil, err
	}

	if !fetchEntries {
		return lockedDeSoNanosFetched, profilePublicKeysFetched, nil, nil
	}

	for _, profilePKID := range profilePublicKeysFetched {
		profileEntry := DBGetProfileEntryForPKID(handle, snap, profilePKID)
		if profileEntry == nil {
			return nil, nil, nil, fmt.Errorf("DBGetAllProfilesByLockedDeSo: "+
				"ProfilePubKey %v does not have corresponding entry",
				PkToStringBoth(profilePKID[:]))
		}
		profileEntriesFetched = append(profileEntriesFetched, profileEntry)
	}

	return lockedDeSoNanosFetched, profilePublicKeysFetched, profileEntriesFetched, nil
}

// =====================================================================================
//
//	Coin balance entry code - Supports both creator coins and DAO coins
//
// =====================================================================================
func _dbGetPrefixForHODLerPKIDCreatorPKIDToBalanceEntry(isDAOCoin bool) []byte {
	if isDAOCoin {
		return Prefixes.PrefixHODLerPKIDCreatorPKIDToDAOCoinBalanceEntry
	} else {
		return Prefixes.PrefixHODLerPKIDCreatorPKIDToBalanceEntry
	}
}

func _dbGetPrefixForCreatorPKIDHODLerPKIDToBalanceEntry(isDAOCoin bool) []byte {
	if isDAOCoin {
		return Prefixes.PrefixCreatorPKIDHODLerPKIDToDAOCoinBalanceEntry
	} else {
		return Prefixes.PrefixCreatorPKIDHODLerPKIDToBalanceEntry
	}
}

func _dbKeyForHODLerPKIDCreatorPKIDToBalanceEntry(hodlerPKID *PKID, creatorPKID *PKID, isDAOCoin bool) []byte {
	key := append([]byte{}, _dbGetPrefixForHODLerPKIDCreatorPKIDToBalanceEntry(isDAOCoin)...)
	key = append(key, hodlerPKID[:]...)
	key = append(key, creatorPKID[:]...)
	return key
}
func _dbKeyForCreatorPKIDHODLerPKIDToBalanceEntry(creatorPKID *PKID, hodlerPKID *PKID, isDAOCoin bool) []byte {
	key := append([]byte{}, _dbGetPrefixForCreatorPKIDHODLerPKIDToBalanceEntry(isDAOCoin)...)
	key = append(key, creatorPKID[:]...)
	key = append(key, hodlerPKID[:]...)
	return key
}

func DBGetBalanceEntryForHODLerAndCreatorPKIDsWithTxn(txn *badger.Txn, snap *Snapshot,
	hodlerPKID *PKID, creatorPKID *PKID, isDAOCoin bool) *BalanceEntry {

	key := _dbKeyForHODLerPKIDCreatorPKIDToBalanceEntry(hodlerPKID, creatorPKID, isDAOCoin)
	balanceEntryBytes, err := DBGetWithTxn(txn, snap, key)
	if err != nil {
		return &BalanceEntry{
			HODLerPKID:   hodlerPKID.NewPKID(),
			CreatorPKID:  creatorPKID.NewPKID(),
			BalanceNanos: *uint256.NewInt(),
		}
	}
	balanceEntryObj := &BalanceEntry{}
	rr := bytes.NewReader(balanceEntryBytes)
	DecodeFromBytes(balanceEntryObj, rr)
	return balanceEntryObj
}

func DBGetBalanceEntryForHODLerAndCreatorPKIDs(handle *badger.DB, snap *Snapshot,
	hodlerPKID *PKID, creatorPKID *PKID, isDAOCoin bool) *BalanceEntry {

	var ret *BalanceEntry
	handle.View(func(txn *badger.Txn) error {
		ret = DBGetBalanceEntryForHODLerAndCreatorPKIDsWithTxn(
			txn, snap, hodlerPKID, creatorPKID, isDAOCoin)
		return nil
	})
	return ret
}

func DBGetBalanceEntryForCreatorPKIDAndHODLerPubKeyWithTxn(txn *badger.Txn, snap *Snapshot,
	creatorPKID *PKID, hodlerPKID *PKID, isDAOCoin bool) *BalanceEntry {

	key := _dbKeyForCreatorPKIDHODLerPKIDToBalanceEntry(creatorPKID, hodlerPKID, isDAOCoin)
	balanceEntryBytes, err := DBGetWithTxn(txn, snap, key)
	if err != nil {
		return nil
	}
	balanceEntryObj := &BalanceEntry{}
	rr := bytes.NewReader(balanceEntryBytes)
	DecodeFromBytes(balanceEntryObj, rr)

	return balanceEntryObj
}

func DBDeleteBalanceEntryMappingsWithTxn(txn *badger.Txn, snap *Snapshot, hodlerPKID *PKID, creatorPKID *PKID, isDAOCoin bool, eventManager *EventManager, entryIsDeleted bool) error {

	// First pull up the mappings that exists for the keys passed in.
	// If one doesn't exist then there's nothing to do.
	balanceEntry := DBGetBalanceEntryForHODLerAndCreatorPKIDsWithTxn(
		txn, snap, hodlerPKID, creatorPKID, isDAOCoin)
	if balanceEntry == nil {
		return nil
	}

	// When an entry exists, delete the mappings for it.
	if err := DBDeleteWithTxn(txn, snap, _dbKeyForHODLerPKIDCreatorPKIDToBalanceEntry(hodlerPKID, creatorPKID, isDAOCoin), eventManager, entryIsDeleted); err != nil {
		return errors.Wrapf(err, "DBDeleteBalanceEntryMappingsWithTxn: Deleting "+
			"mappings with keys: %v %v",
			PkToStringBoth(hodlerPKID[:]), PkToStringBoth(creatorPKID[:]))
	}
	if err := DBDeleteWithTxn(txn, snap, _dbKeyForCreatorPKIDHODLerPKIDToBalanceEntry(creatorPKID, hodlerPKID, isDAOCoin), eventManager, entryIsDeleted); err != nil {
		return errors.Wrapf(err, "DBDeleteBalanceEntryMappingsWithTxn: Deleting "+
			"mappings with keys: %v %v",
			PkToStringBoth(hodlerPKID[:]), PkToStringBoth(creatorPKID[:]))
	}

	// Note: We don't update the CreatorDeSoLockedNanosCreatorPubKeyIIndex
	// because we expect that the caller is keeping the individual holdings in
	// sync with the "total" coins stored in the profile.

	return nil
}

func DBDeleteBalanceEntryMappings(handle *badger.DB, snap *Snapshot, hodlerPKID *PKID, creatorPKID *PKID, isDAOCoin bool, eventManager *EventManager, entryIsDeleted bool) error {

	return handle.Update(func(txn *badger.Txn) error {
		return DBDeleteBalanceEntryMappingsWithTxn(txn, snap, hodlerPKID, creatorPKID, isDAOCoin, eventManager, entryIsDeleted)
	})
}

func DBPutBalanceEntryMappingsWithTxn(txn *badger.Txn, snap *Snapshot, blockHeight uint64, balanceEntry *BalanceEntry, isDAOCoin bool, eventManager *EventManager) error {

	// If the balance is zero, then there is no point in storing this entry.
	// We already placeholder a "zero" balance entry in connect logic.
	if balanceEntry.BalanceNanos.Eq(uint256.NewInt()) && !balanceEntry.HasPurchased {
		return nil
	}

	balanceEntryBytes := EncodeToBytes(blockHeight, balanceEntry)
	// Set the forward direction for the HODLer
	if err := DBSetWithTxn(txn, snap, _dbKeyForHODLerPKIDCreatorPKIDToBalanceEntry(
		balanceEntry.HODLerPKID, balanceEntry.CreatorPKID, isDAOCoin), balanceEntryBytes, eventManager); err != nil {

		return errors.Wrapf(err, "DBPutBalanceEntryMappingsWithTxn: Problem "+
			"adding forward mappings for pub keys: %v %v",
			PkToStringBoth(balanceEntry.HODLerPKID[:]),
			PkToStringBoth(balanceEntry.CreatorPKID[:]))
	}

	// Set the reverse direction for the creator
	if err := DBSetWithTxn(txn, snap, _dbKeyForCreatorPKIDHODLerPKIDToBalanceEntry(
		balanceEntry.CreatorPKID, balanceEntry.HODLerPKID, isDAOCoin), balanceEntryBytes, eventManager); err != nil {

		return errors.Wrapf(err, "DBPutBalanceEntryMappingsWithTxn: Problem "+
			"adding reverse mappings for pub keys: %v %v",
			PkToStringBoth(balanceEntry.HODLerPKID[:]),
			PkToStringBoth(balanceEntry.CreatorPKID[:]))
	}

	return nil
}

func DBPutBalanceEntryMappings(handle *badger.DB, snap *Snapshot, blockHeight uint64, balanceEntry *BalanceEntry, isDAOCoin bool, eventManager *EventManager) error {

	return handle.Update(func(txn *badger.Txn) error {
		return DBPutBalanceEntryMappingsWithTxn(txn, snap, blockHeight, balanceEntry, isDAOCoin, eventManager)
	})
}

// GetSingleBalanceEntryFromPublicKeys fetches a single balance entry of a holder's creator or DAO coin.
// Returns nil if the balance entry never existed.
// TODO: This is suboptimal, shouldn't be passing UtxoView
func GetSingleBalanceEntryFromPublicKeys(holder []byte, creator []byte, utxoView *UtxoView, isDAOCoin bool) (*BalanceEntry, error) {
	holderPKIDEntry := utxoView.GetPKIDForPublicKey(holder)
	if holderPKIDEntry == nil || holderPKIDEntry.isDeleted {
		return nil, fmt.Errorf("DbGetSingleBalanceEntryFromPublicKeys: holderPKID was nil or deleted; this should never happen")
	}
	holderPKID := holderPKIDEntry.PKID
	creatorPKIDEntry := utxoView.GetPKIDForPublicKey(creator)
	if creatorPKIDEntry == nil || creatorPKIDEntry.isDeleted {
		return nil, fmt.Errorf("DbGetSingleBalanceEntryFromPublicKeys: creatorPKID was nil or deleted; this should never happen")
	}
	creatorPKID := creatorPKIDEntry.PKID

	// Check if there's a balance entry in the view
	balanceEntryMapKey := MakeBalanceEntryKey(holderPKID, creatorPKID)
	balanceEntryFromView := utxoView.GetHODLerPKIDCreatorPKIDToBalanceEntryMap(isDAOCoin)[balanceEntryMapKey]
	if balanceEntryFromView != nil {
		return balanceEntryFromView, nil
	}

	// Check if there's a balance entry in the database
	balanceEntryFromDb := DbGetBalanceEntry(utxoView.Handle, utxoView.Snapshot, holderPKID, creatorPKID, isDAOCoin)
	return balanceEntryFromDb, nil
}

// DbGetBalanceEntry returns a balance entry from the database
func DbGetBalanceEntry(db *badger.DB, snap *Snapshot,
	holder *PKID, creator *PKID, isDAOCoin bool) *BalanceEntry {
	var ret *BalanceEntry
	db.View(func(txn *badger.Txn) error {
		ret = DbGetHolderPKIDCreatorPKIDToBalanceEntryWithTxn(txn, snap, holder, creator, isDAOCoin)
		return nil
	})
	return ret
}

func DbGetHolderPKIDCreatorPKIDToBalanceEntryWithTxn(txn *badger.Txn, snap *Snapshot,
	holder *PKID, creator *PKID, isDAOCoin bool) *BalanceEntry {

	key := _dbKeyForCreatorPKIDHODLerPKIDToBalanceEntry(creator, holder, isDAOCoin)
	balanceEntryBytes, err := DBGetWithTxn(txn, snap, key)
	if err != nil {
		return &BalanceEntry{
			HODLerPKID:   holder.NewPKID(),
			CreatorPKID:  creator.NewPKID(),
			BalanceNanos: *uint256.NewInt(),
		}
	}

	balanceEntryObj := &BalanceEntry{}
	rr := bytes.NewReader(balanceEntryBytes)
	DecodeFromBytes(balanceEntryObj, rr)
	return balanceEntryObj
}

// DbGetBalanceEntriesYouHold fetches the BalanceEntries that the passed in pkid holds.
func DbGetBalanceEntriesYouHold(db *badger.DB, snap *Snapshot, pkid *PKID, filterOutZeroBalances bool, isDAOCoin bool) ([]*BalanceEntry, error) {
	// Get the balance entries for the coins that *you hold*
	balanceEntriesYouHodl := []*BalanceEntry{}
	{
		prefix := _dbGetPrefixForHODLerPKIDCreatorPKIDToBalanceEntry(isDAOCoin)
		keyPrefix := append(prefix, pkid[:]...)
		_, entryByteStringsFound := _enumerateKeysForPrefix(db, keyPrefix)
		for _, byteString := range entryByteStringsFound {
			currentEntry := &BalanceEntry{}
			rr := bytes.NewReader(byteString)
			DecodeFromBytes(currentEntry, rr)
			if filterOutZeroBalances && currentEntry.BalanceNanos.IsZero() {
				continue
			}
			balanceEntriesYouHodl = append(balanceEntriesYouHodl, currentEntry)
		}
	}

	return balanceEntriesYouHodl, nil
}

// DbGetBalanceEntriesHodlingYou fetches the BalanceEntries that hold the pkid passed in.
func DbGetBalanceEntriesHodlingYou(db *badger.DB, snap *Snapshot, pkid *PKID, filterOutZeroBalances bool, isDAOCoin bool) ([]*BalanceEntry, error) {
	// Get the balance entries for the coins that *hold you*
	balanceEntriesThatHodlYou := []*BalanceEntry{}
	{
		prefix := _dbGetPrefixForCreatorPKIDHODLerPKIDToBalanceEntry(isDAOCoin)
		keyPrefix := append(prefix, pkid[:]...)
		_, entryByteStringsFound := _enumerateKeysForPrefix(db, keyPrefix)
		for _, byteString := range entryByteStringsFound {
			currentEntry := &BalanceEntry{}
			rr := bytes.NewReader(byteString)
			DecodeFromBytes(currentEntry, rr)
			if filterOutZeroBalances && currentEntry.BalanceNanos.IsZero() {
				continue
			}
			balanceEntriesThatHodlYou = append(balanceEntriesThatHodlYou, currentEntry)
		}
	}

	return balanceEntriesThatHodlYou, nil
}

// =====================================================================================
// End coin balance entry code
// =====================================================================================

// startPrefix specifies a point in the DB at which the iteration should start.
// It doesn't have to map to an exact key because badger will just binary search
// and start right before/after that location.
//
// validForPrefix helps determine when the iteration should stop. The iteration
// stops at the last entry that has this prefix. Setting it to
// an empty byte string would cause the iteration to seek to the beginning of the db,
// whereas setting it to one of the Prefix bytes would cause the iteration to stop
// at the last entry with that prefix.
//
// maxKeyLen is required so we can pad the key with FF in the case the user wants
// to seek backwards. This is required due to a quirk of badgerdb. It is ignored
// if reverse == false.
//
// numToFetch specifies the number of entries to fetch. If set to zero then it
// fetches all entries that match the validForPrefix passed in.
func DBGetPaginatedKeysAndValuesForPrefixWithTxn(
	txn *badger.Txn, startPrefix []byte, validForPrefix []byte,
	maxKeyLen int, numToFetch int, reverse bool, fetchValues bool) (

	_keysFound [][]byte, _valsFound [][]byte, _err error) {

	keysFound := [][]byte{}
	valsFound := [][]byte{}

	opts := badger.DefaultIteratorOptions

	opts.PrefetchValues = fetchValues

	// Optionally go in reverse order.
	opts.Reverse = reverse

	it := txn.NewIterator(opts)
	defer it.Close()
	prefix := startPrefix
	if reverse {
		// When we iterate backwards, the prefix must be bigger than all possible
		// keys that could actually exist with this prefix. We achieve this by
		// padding the end of the dbPrefixx passed in up to the key length.
		prefix = make([]byte, maxKeyLen)
		for ii := 0; ii < maxKeyLen; ii++ {
			if ii < len(startPrefix) {
				prefix[ii] = startPrefix[ii]
			} else {
				prefix[ii] = 0xFF
			}
		}
	}
	for it.Seek(prefix); it.ValidForPrefix(validForPrefix); it.Next() {
		keyCopy := it.Item().KeyCopy(nil)
		if maxKeyLen != 0 && len(keyCopy) != maxKeyLen {
			return nil, nil, fmt.Errorf(
				"DBGetPaginatedKeysAndValuesForPrefixWithTxn: Invalid key length %v != %v",
				len(keyCopy), maxKeyLen)
		}

		var valCopy []byte
		if fetchValues {
			var err error
			valCopy, err = it.Item().ValueCopy(nil)
			if err != nil {
				return nil, nil, fmt.Errorf("DBGetPaginatedKeysAndValuesForPrefixWithTxn: "+
					"Error fetching value: %v", err)
			}
		}

		keysFound = append(keysFound, keyCopy)
		valsFound = append(valsFound, valCopy)

		if numToFetch != 0 && len(keysFound) == numToFetch {
			break
		}
	}

	// Return whatever we found.
	return keysFound, valsFound, nil
}

func DBGetPaginatedKeysAndValuesForPrefix(
	db *badger.DB, startPrefix []byte, validForPrefix []byte,
	keyLen int, numToFetch int, reverse bool, fetchValues bool) (
	_keysFound [][]byte, _valsFound [][]byte, _err error) {

	keysFound := [][]byte{}
	valsFound := [][]byte{}

	dbErr := db.View(func(txn *badger.Txn) error {
		var err error
		keysFound, valsFound, err = DBGetPaginatedKeysAndValuesForPrefixWithTxn(
			txn, startPrefix, validForPrefix, keyLen,
			numToFetch, reverse, fetchValues)
		if err != nil {
			return fmt.Errorf("DBGetPaginatedKeysAndValuesForPrefix: %v", err)
		}
		return nil
	})
	if dbErr != nil {
		return nil, nil, dbErr
	}

	return keysFound, valsFound, nil
}

func DBGetPaginatedPostsOrderedByTime(
	db *badger.DB, snap *Snapshot, startPostTimestampNanos uint64,
	startPostHash *BlockHash, numToFetch int, fetchPostEntries bool, reverse bool) (
	_postHashes []*BlockHash, _tstampNanos []uint64, _postEntries []*PostEntry,
	_err error) {

	startPostPrefix := append([]byte{}, Prefixes.PrefixTstampNanosPostHash...)

	if startPostTimestampNanos > 0 {
		startTstampBytes := EncodeUint64(startPostTimestampNanos)
		startPostPrefix = append(startPostPrefix, startTstampBytes...)
	}

	if startPostHash != nil {
		startPostPrefix = append(startPostPrefix, startPostHash[:]...)
	}

	// We fetch in reverse to get the latest posts.
	maxUint64Tstamp := []byte{0xFF, 0xFF, 0xFF, 0xFF, 0xFF, 0xFF, 0xFF, 0xFF}
	postIndexKeys, _, err := DBGetPaginatedKeysAndValuesForPrefix(
		db, startPostPrefix, Prefixes.PrefixTstampNanosPostHash, /*validForPrefix*/
		len(Prefixes.PrefixTstampNanosPostHash)+len(maxUint64Tstamp)+HashSizeBytes, /*keyLen*/
		numToFetch, reverse /*reverse*/, false /*fetchValues*/)
	if err != nil {
		return nil, nil, nil, fmt.Errorf("DBGetPaginatedPostsOrderedByTime: %v", err)
	}

	// Cut the post hashes and timestamps out of the returned keys.
	postHashes := []*BlockHash{}
	tstamps := []uint64{}
	startTstampIndex := len(Prefixes.PrefixTstampNanosPostHash)
	hashStartIndex := len(Prefixes.PrefixTstampNanosPostHash) + len(maxUint64Tstamp)
	hashEndIndex := hashStartIndex + HashSizeBytes
	for _, postKeyBytes := range postIndexKeys {
		currentPostHash := &BlockHash{}
		copy(currentPostHash[:], postKeyBytes[hashStartIndex:hashEndIndex])
		postHashes = append(postHashes, currentPostHash)

		tstamps = append(tstamps, DecodeUint64(
			postKeyBytes[startTstampIndex:hashStartIndex]))
	}

	// Fetch the PostEntries if desired.
	var postEntries []*PostEntry
	if fetchPostEntries {
		for _, postHash := range postHashes {
			postEntry := DBGetPostEntryByPostHash(db, snap, postHash)
			if postEntry == nil {
				return nil, nil, nil, fmt.Errorf("DBGetPaginatedPostsOrderedByTime: "+
					"PostHash %v does not have corresponding entry", postHash)
			}
			postEntries = append(postEntries, postEntry)
		}
	}

	return postHashes, tstamps, postEntries, nil
}

func DBGetProfilesByUsernamePrefixAndDeSoLocked(db *badger.DB,
	snap *Snapshot, usernamePrefix string, utxoView *UtxoView) (
	_profileEntries []*ProfileEntry, _err error) {

	startPrefix := append([]byte{}, Prefixes.PrefixProfileUsernameToPKID...)
	lowercaseUsernamePrefixString := strings.ToLower(usernamePrefix)
	lowercaseUsernamePrefix := []byte(lowercaseUsernamePrefixString)
	startPrefix = append(startPrefix, lowercaseUsernamePrefix...)

	_, pkidsFound, err := DBGetPaginatedKeysAndValuesForPrefix(
		db /*db*/, startPrefix, /*startPrefix*/
		startPrefix /*validForPrefix*/, 0, /*keyLen (ignored when reverse == false)*/
		0 /*numToFetch (zero fetches all)*/, false, /*reverse*/
		true /*fetchValues*/)
	if err != nil {
		return nil, fmt.Errorf("DBGetProfilesByUsernamePrefixAndDeSoLocked: %v", err)
	}

	// Have to do this to convert the PKIDs back into public keys
	// TODO: We should clean things up around public keys vs PKIDs
	pubKeysMap := make(map[PkMapKey][]byte)
	for _, pkidBytesIter := range pkidsFound {
		pkidBytes := pkidBytesIter
		if len(pkidBytes) != btcec.PubKeyBytesLenCompressed {
			continue
		}
		pkid := &PKID{}
		copy(pkid[:], pkidBytes)
		pubKey := DBGetPublicKeyForPKID(db, snap, pkid)
		if len(pubKey) != 0 {
			pubKeysMap[MakePkMapKey(pubKey)] = pubKey
		}
	}

	for username, profileEntry := range utxoView.ProfileUsernameToProfileEntry {
		if strings.HasPrefix(string(username[:]), lowercaseUsernamePrefixString) {
			pkMapKey := MakePkMapKey(profileEntry.PublicKey)
			pubKeysMap[pkMapKey] = profileEntry.PublicKey
		}
	}

	// Sigh.. convert the public keys *back* into PKIDs...
	profilesFound := []*ProfileEntry{}
	for _, pkIter := range pubKeysMap {
		pk := pkIter
		pkid := utxoView.GetPKIDForPublicKey(pk).PKID
		profile := utxoView.GetProfileEntryForPKID(pkid)
		// Double-check that a username matches the prefix.
		// If a user had the handle "elon" and then changed to "jeff" and that transaction hadn't mined yet,
		// we would return the profile for "jeff" when we search for "elon" which is incorrect.
		if profile != nil && strings.HasPrefix(strings.ToLower(string(profile.Username[:])), lowercaseUsernamePrefixString) {
			profilesFound = append(profilesFound, profile)
		}
	}

	// If there is no error, sort and return numToFetch. Username searches are always
	// sorted by coin value.
	sort.Slice(profilesFound, func(ii, jj int) bool {
		return profilesFound[ii].CreatorCoinEntry.DeSoLockedNanos > profilesFound[jj].CreatorCoinEntry.DeSoLockedNanos
	})

	return profilesFound, nil
}

// DBGetPaginatedProfilesByDeSoLocked returns up to 'numToFetch' profiles from the db.
func DBGetPaginatedProfilesByDeSoLocked(
	db *badger.DB, snap *Snapshot, startDeSoLockedNanos uint64,
	startProfilePubKeyy []byte, numToFetch int, fetchProfileEntries bool) (
	_profilePublicKeys [][]byte, _profileEntries []*ProfileEntry, _err error) {

	// Convert the start public key to a PKID.
	pkidEntry := DBGetPKIDEntryForPublicKey(db, snap, startProfilePubKeyy)

	startProfilePrefix := append([]byte{}, Prefixes.PrefixCreatorDeSoLockedNanosCreatorPKID...)
	var startDeSoLockedBytes []byte
	if pkidEntry != nil {
		startDeSoLockedBytes = EncodeUint64(startDeSoLockedNanos)
		startProfilePrefix = append(startProfilePrefix, startDeSoLockedBytes...)
		startProfilePrefix = append(startProfilePrefix, pkidEntry.PKID[:]...)
	} else {
		// If no pub key is provided, we just max out deso locked and start at the top of the list.
		maxBigEndianUint64Bytes := []byte{0xFF, 0xFF, 0xFF, 0xFF, 0xFF, 0xFF, 0xFF, 0xFF}
		startDeSoLockedBytes = maxBigEndianUint64Bytes
		startProfilePrefix = append(startProfilePrefix, startDeSoLockedBytes...)
	}

	keyLen := len(Prefixes.PrefixCreatorDeSoLockedNanosCreatorPKID) + len(startDeSoLockedBytes) + btcec.PubKeyBytesLenCompressed
	// We fetch in reverse to get the profiles with the most DeSo locked.
	profileIndexKeys, _, err := DBGetPaginatedKeysAndValuesForPrefix(
		db, startProfilePrefix, Prefixes.PrefixCreatorDeSoLockedNanosCreatorPKID, /*validForPrefix*/
		keyLen /*keyLen*/, numToFetch,
		true /*reverse*/, false /*fetchValues*/)
	if err != nil {
		return nil, nil, fmt.Errorf("DBGetPaginatedProfilesByDeSoLocked: %v", err)
	}

	// Cut the pkids out of the returned keys.
	profilePKIDs := [][]byte{}
	startPKIDIndex := len(Prefixes.PrefixCreatorDeSoLockedNanosCreatorPKID) + len(startDeSoLockedBytes)
	endPKIDIndex := startPKIDIndex + btcec.PubKeyBytesLenCompressed
	for _, profileKeyBytes := range profileIndexKeys {
		currentPKID := make([]byte, btcec.PubKeyBytesLenCompressed)
		copy(currentPKID[:], profileKeyBytes[startPKIDIndex:endPKIDIndex][:])
		profilePKIDs = append(profilePKIDs, currentPKID)
	}

	profilePubKeys := [][]byte{}
	for _, pkidBytesIter := range profilePKIDs {
		pkidBytes := pkidBytesIter
		pkid := &PKID{}
		copy(pkid[:], pkidBytes)
		profilePubKeys = append(profilePubKeys, DBGetPublicKeyForPKID(db, snap, pkid))
	}

	if !fetchProfileEntries {
		return profilePubKeys, nil, nil
	}

	// Fetch the ProfileEntries if desired.
	var profileEntries []*ProfileEntry
	for _, profilePKID := range profilePKIDs {
		pkid := &PKID{}
		copy(pkid[:], profilePKID)
		profileEntry := DBGetProfileEntryForPKID(db, snap, pkid)
		if profileEntry == nil {
			return nil, nil, fmt.Errorf("DBGetAllProfilesByLockedDeSo: "+
				"ProfilePKID %v does not have corresponding entry",
				PkToStringBoth(profilePKID))
		}
		profileEntries = append(profileEntries, profileEntry)
	}

	return profilePubKeys, profileEntries, nil
}

// ---------------------------------------------
// DAO coin limit order
// ---------------------------------------------

func DBKeyForDAOCoinLimitOrder(order *DAOCoinLimitOrderEntry) []byte {
	key := DBPrefixKeyForDAOCoinLimitOrder(order)
	key = append(key, VariableEncodeUint256(order.ScaledExchangeRateCoinsToSellPerCoinToBuy)...)
	// Store MaxUint32 - block height to guarantee FIFO
	// orders as we seek in reverse order.
	key = append(key, _EncodeUint32(math.MaxUint32-order.BlockHeight)...)
	key = append(key, order.OrderID.ToBytes()...)
	return key
}

func DBPrefixKeyForDAOCoinLimitOrder(order *DAOCoinLimitOrderEntry) []byte {
	key := append([]byte{}, Prefixes.PrefixDAOCoinLimitOrder...)
	key = append(key, order.BuyingDAOCoinCreatorPKID.ToBytes()...)
	key = append(key, order.SellingDAOCoinCreatorPKID.ToBytes()...)
	return key
}

func DBKeyForDAOCoinLimitOrderByTransactorPKID(order *DAOCoinLimitOrderEntry) []byte {
	key := append([]byte{}, Prefixes.PrefixDAOCoinLimitOrderByTransactorPKID...)
	key = append(key, order.TransactorPKID.ToBytes()...)
	key = append(key, order.BuyingDAOCoinCreatorPKID.ToBytes()...)
	key = append(key, order.SellingDAOCoinCreatorPKID.ToBytes()...)
	key = append(key, order.OrderID.ToBytes()...)
	return key
}

func DBKeyForDAOCoinLimitOrderByOrderID(order *DAOCoinLimitOrderEntry) []byte {
	key := append([]byte{}, Prefixes.PrefixDAOCoinLimitOrderByOrderID...)
	key = append(key, order.OrderID.ToBytes()...)
	return key
}

func DBGetDAOCoinLimitOrder(handle *badger.DB, snap *Snapshot, orderID *BlockHash) (
	*DAOCoinLimitOrderEntry, error) {

	var ret *DAOCoinLimitOrderEntry
	var err error

	handle.View(func(txn *badger.Txn) error {
		ret, err = DBGetDAOCoinLimitOrderWithTxn(txn, snap, orderID)
		return nil
	})

	return ret, err
}

func DBGetDAOCoinLimitOrderWithTxn(txn *badger.Txn, snap *Snapshot, orderID *BlockHash) (
	_order *DAOCoinLimitOrderEntry, _err error) {

	key := append([]byte{}, Prefixes.PrefixDAOCoinLimitOrderByOrderID...)
	key = append(key, orderID.ToBytes()...)
	orderBytes, err := DBGetWithTxn(txn, snap, key)
	if err != nil {
		// We don't want to error if the key isn't found.
		// Instead, we just want to return nil.
		if err == badger.ErrKeyNotFound {
			return nil, nil
		}

		return nil, errors.Wrapf(err, "DBGetDAOCoinLimitOrder: problem getting limit order")
	}

	order := &DAOCoinLimitOrderEntry{}
	rr := bytes.NewReader(orderBytes)
	if exist, err := DecodeFromBytes(order, rr); !exist || err != nil {
		return nil, errors.Wrapf(err, "DBGetDAOCoinLimitOrder: problem decoding limit order")
	}

	return order, nil
}

func DBGetMatchingDAOCoinLimitOrders(
	txn *badger.Txn, inputOrder *DAOCoinLimitOrderEntry, lastSeenOrder *DAOCoinLimitOrderEntry,
	orderEntriesInView map[DAOCoinLimitOrderMapKey]bool) ([]*DAOCoinLimitOrderEntry, error) {

	queryOrder := inputOrder.Copy()
	queryQuantityToFill := queryOrder.QuantityToFillInBaseUnits.Clone()

	// Convert the input BID order to the ASK order to query for.
	// Note that we seek in reverse for the best matching orders.
	//   * Swap BuyingDAOCoinCreatorPKID and SellingDAOCoinCreatorPKID.
	//   * Set ScaledExchangeRateCoinsToSellPerCoinToBuy to MaxUint256.
	//   * Set BlockHeight to 0 as this becomes math.MaxUint32 in the key.
	//   * Set OrderID to MaxBlockHash.
	queryOrder.BuyingDAOCoinCreatorPKID = inputOrder.SellingDAOCoinCreatorPKID
	queryOrder.SellingDAOCoinCreatorPKID = inputOrder.BuyingDAOCoinCreatorPKID
	queryOrder.ScaledExchangeRateCoinsToSellPerCoinToBuy = MaxUint256.Clone()
	queryOrder.BlockHeight = uint32(0)
	queryOrder.OrderID = maxHash.NewBlockHash()

	key := DBKeyForDAOCoinLimitOrder(queryOrder)
	prefixKey := DBPrefixKeyForDAOCoinLimitOrder(queryOrder)

	// If passed a last seen order, start seeking from there.
	var startKey []byte
	if lastSeenOrder != nil {
		startKey = DBKeyForDAOCoinLimitOrder(lastSeenOrder)
		key = startKey
	}

	// Go in reverse order to find the highest prices first.
	// We break once we hit the input order's inverted scaled
	// price or the input order's quantity is fulfilled.
	opts := badger.DefaultIteratorOptions
	opts.Reverse = true
	iterator := txn.NewIterator(opts)
	defer iterator.Close()

	// Seek first matching order.
	matchingOrders := []*DAOCoinLimitOrderEntry{}

	for iterator.Seek(key); iterator.ValidForPrefix(prefixKey) && queryQuantityToFill.GtUint64(0); iterator.Next() {
		// If picking up from where you left off, skip the first order which
		// has already been processed previously.
		if len(startKey) != 0 && bytes.Equal(key, startKey) {
			startKey = nil
			continue
		}

		matchingOrderBytes, err := iterator.Item().ValueCopy(nil)
		if err != nil {
			return nil, errors.Wrapf(err, "DBGetMatchingDAOCoinLimitOrders: problem getting limit order")
		}

		matchingOrder := &DAOCoinLimitOrderEntry{}
		rr := bytes.NewReader(matchingOrderBytes)
		if exist, err := DecodeFromBytes(matchingOrder, rr); !exist || err != nil {
			return nil, errors.Wrapf(err, "DBGetMatchingDAOCoinLimitOrders: problem decoding limit order")
		}

		// Skip if order is already in the view.
		if _, exists := orderEntriesInView[matchingOrder.ToMapKey()]; exists {
			continue
		}

		// Validate matching order's price.
		if !inputOrder.IsValidMatchingOrderPrice(matchingOrder) {
			break
		}

		// Calculate how the transactor's quantity to fill will change
		// after being matched with this order. If the transactor still
		// has quantity to fill, we loop.
		queryQuantityToFill, _, _, _, err = _calculateDAOCoinsTransferredInLimitOrderMatch(
			matchingOrder, queryOrder.OperationType, queryQuantityToFill)
		if err != nil {
			return nil, errors.Wrapf(err, "DBGetMatchingDAOCoinLimitOrders: ")
		}

		matchingOrders = append(matchingOrders, matchingOrder)
	}

	return matchingOrders, nil
}

func DBGetAllDAOCoinLimitOrders(handle *badger.DB) ([]*DAOCoinLimitOrderEntry, error) {
	// Get all DAO Coin limit orders.
	key := append([]byte{}, Prefixes.PrefixDAOCoinLimitOrder...)
	return _DBGetAllDAOCoinLimitOrdersByPrefix(handle, key)
}

func DBGetAllDAOCoinLimitOrdersForThisDAOCoinPair(
	handle *badger.DB,
	buyingDAOCoinCreatorPKID *PKID,
	sellingDAOCoinCreatorPKID *PKID) ([]*DAOCoinLimitOrderEntry, error) {

	// Get all DAO coin limit orders for this DAO coin pair.
	key := append([]byte{}, Prefixes.PrefixDAOCoinLimitOrder...)
	key = append(key, buyingDAOCoinCreatorPKID.ToBytes()...)
	key = append(key, sellingDAOCoinCreatorPKID.ToBytes()...)
	return _DBGetAllDAOCoinLimitOrdersByPrefix(handle, key)
}

func DBGetAllDAOCoinLimitOrdersForThisTransactor(handle *badger.DB, transactorPKID *PKID) ([]*DAOCoinLimitOrderEntry, error) {
	// Get all DAO coin limit orders for this transactor.
	key := append([]byte{}, Prefixes.PrefixDAOCoinLimitOrderByTransactorPKID...)
	key = append(key, transactorPKID[:]...)
	return _DBGetAllDAOCoinLimitOrdersByPrefix(handle, key)
}

func _DBGetAllDAOCoinLimitOrdersByPrefix(handle *badger.DB, prefixKey []byte) ([]*DAOCoinLimitOrderEntry, error) {
	// Get all DAO coin limit orders containing this prefix.
	_, valsFound := _enumerateKeysForPrefix(handle, prefixKey)
	orders := []*DAOCoinLimitOrderEntry{}

	// Cast resulting values from bytes to order entries.
	for _, valBytes := range valsFound {
		order := &DAOCoinLimitOrderEntry{}
		rr := bytes.NewReader(valBytes)
		if exist, err := DecodeFromBytes(order, rr); !exist || err != nil {
			return nil, errors.Wrapf(err, "DBGetAllDAOCoinLimitOrdersByPrefixKey: problem getting limit orders")
		}

		orders = append(orders, order)
	}

	return orders, nil
}

func DBPutDAOCoinLimitOrderWithTxn(txn *badger.Txn, snap *Snapshot, order *DAOCoinLimitOrderEntry, blockHeight uint64, eventManager *EventManager) error {
	if order == nil {
		return nil
	}

	orderBytes := EncodeToBytes(blockHeight, order)
	// Store in index: PrefixDAOCoinLimitOrderByTransactorPKID
	key := DBKeyForDAOCoinLimitOrder(order)

	if err := DBSetWithTxn(txn, snap, key, orderBytes, eventManager); err != nil {
		return errors.Wrapf(err, "DBPutDAOCoinLimitOrderWithTxn: problem storing limit order")
	}

	// Store in index: PrefixDAOCoinLimitOrderByTransactorPKID
	key = DBKeyForDAOCoinLimitOrderByTransactorPKID(order)
	if err := DBSetWithTxn(txn, snap, key, orderBytes, eventManager); err != nil {
		return errors.Wrapf(err, "DBPutDAOCoinLimitOrderWithTxn: problem storing limit order")
	}

	// Store in index: PrefixDAOCoinLimitOrderByOrderID
	key = DBKeyForDAOCoinLimitOrderByOrderID(order)
	if err := DBSetWithTxn(txn, snap, key, orderBytes, eventManager); err != nil {
		return errors.Wrapf(err, "DBPutDAOCoinLimitOrderWithTxn: problem storing order in index PrefixDAOCoinLimitOrderByOrderID")
	}

	return nil
}

func DBDeleteDAOCoinLimitOrderWithTxn(txn *badger.Txn, snap *Snapshot, order *DAOCoinLimitOrderEntry, eventManager *EventManager, entryIsDeleted bool) error {
	if order == nil {
		return nil
	}

	// Delete from index: PrefixDAOCoinLimitOrder
	key := DBKeyForDAOCoinLimitOrder(order)
	if err := DBDeleteWithTxn(txn, snap, key, eventManager, entryIsDeleted); err != nil {
		return errors.Wrapf(err, "DBDeleteDAOCoinLimitOrderWithTxn: problem deleting limit order")
	}

	// Delete from index: PrefixDAOCoinLimitOrderByTransactorPKID
	key = DBKeyForDAOCoinLimitOrderByTransactorPKID(order)
	if err := DBDeleteWithTxn(txn, snap, key, eventManager, entryIsDeleted); err != nil {
		return errors.Wrapf(err, "DBDeleteDAOCoinLimitOrderWithTxn: problem deleting limit order")
	}

	// Delete from index: PrefixDAOCoinLimitOrderByOrderID
	key = DBKeyForDAOCoinLimitOrderByOrderID(order)
	if err := DBDeleteWithTxn(txn, snap, key, eventManager, entryIsDeleted); err != nil {
		return errors.Wrapf(err, "DBDeleteDAOCoinLimitOrderWithTxn: problem deleting order from index PrefixDAOCoinLimitOrderByOrderID")
	}

	return nil
}

// -------------------------------------------------------------------------------------
// Mempool Txn mapping funcions
// <prefix_id, txn hash BlockHash> -> <*MsgDeSoTxn>
// -------------------------------------------------------------------------------------

func _dbKeyForMempoolTxn(mempoolTx *MempoolTx) []byte {
	// Make a copy to avoid multiple calls to this function re-using the same slice.
	prefixCopy := append([]byte{}, Prefixes.PrefixMempoolTxnHashToMsgDeSoTxn...)
	timeAddedBytes := EncodeUint64(uint64(mempoolTx.Added.UnixNano()))
	key := append(prefixCopy, timeAddedBytes...)
	key = append(key, mempoolTx.Hash[:]...)

	return key
}

func DbPutMempoolTxnWithTxn(txn *badger.Txn, snap *Snapshot, blockHeight uint64, mempoolTx *MempoolTx, eventManager *EventManager) error {

	mempoolTxnBytes, err := mempoolTx.Tx.ToBytes(false /*preSignatureBool*/)
	if err != nil {
		return errors.Wrapf(err, "DbPutMempoolTxnWithTxn: Problem encoding mempoolTxn to bytes.")
	}

	if err := DBSetWithTxn(txn, snap, _dbKeyForMempoolTxn(mempoolTx), mempoolTxnBytes, eventManager); err != nil {
		return errors.Wrapf(err, "DbPutMempoolTxnWithTxn: Problem putting mapping for txn hash: %s", mempoolTx.Hash.String())
	}

	return nil
}

func DbPutMempoolTxn(handle *badger.DB, snap *Snapshot, blockHeight uint64, mempoolTx *MempoolTx, eventManager *EventManager) error {

	return handle.Update(func(txn *badger.Txn) error {
		return DbPutMempoolTxnWithTxn(txn, snap, blockHeight, mempoolTx, eventManager)
	})
}

func DbGetMempoolTxnWithTxn(txn *badger.Txn, snap *Snapshot, mempoolTx *MempoolTx) *MsgDeSoTxn {

	mempoolTxnObj := &MsgDeSoTxn{}
	mempoolTxnBytes, err := DBGetWithTxn(txn, snap, _dbKeyForMempoolTxn(mempoolTx))
	if err != nil {
		return nil
	}

	err = mempoolTxnObj.FromBytes(mempoolTxnBytes)
	if err != nil {
		return nil
	}
	return mempoolTxnObj
}

func DbGetMempoolTxn(db *badger.DB, snap *Snapshot, mempoolTx *MempoolTx) *MsgDeSoTxn {
	var ret *MsgDeSoTxn
	db.View(func(txn *badger.Txn) error {
		ret = DbGetMempoolTxnWithTxn(txn, snap, mempoolTx)
		return nil
	})
	return ret
}

func DbGetAllMempoolTxnsSortedByTimeAdded(handle *badger.DB) (_mempoolTxns []*MsgDeSoTxn, _error error) {
	_, valuesFound := _enumerateKeysForPrefix(handle, Prefixes.PrefixMempoolTxnHashToMsgDeSoTxn)

	mempoolTxns := []*MsgDeSoTxn{}
	for _, mempoolTxnBytes := range valuesFound {
		mempoolTxn := &MsgDeSoTxn{}
		err := mempoolTxn.FromBytes(mempoolTxnBytes)
		if err != nil {
			return nil, errors.Wrapf(err, "DbGetAllMempoolTxnsSortedByTimeAdded: failed to decode mempoolTxnBytes.")
		}
		mempoolTxns = append(mempoolTxns, mempoolTxn)
	}

	// We don't need to sort the transactions because the DB keys include the time added and
	// are therefore retrieved from badger in order.

	return mempoolTxns, nil
}

func DbDeleteAllMempoolTxnsWithTxn(txn *badger.Txn, snap *Snapshot, eventManager *EventManager, entryIsDeleted bool) error {
	txnKeysFound, _, err := _enumerateKeysForPrefixWithTxn(txn, Prefixes.PrefixMempoolTxnHashToMsgDeSoTxn)
	if err != nil {
		return errors.Wrapf(err, "DbDeleteAllMempoolTxnsWithTxn: ")
	}

	for _, txnKey := range txnKeysFound {
		err := DbDeleteMempoolTxnKeyWithTxn(txn, snap, txnKey, eventManager, entryIsDeleted)
		if err != nil {
			return errors.Wrapf(err, "DbDeleteAllMempoolTxMappings: Deleting mempool txnKey failed.")
		}
	}

	return nil
}

func FlushMempoolToDbWithTxn(txn *badger.Txn, snap *Snapshot, blockHeight uint64, allTxns []*MempoolTx, eventManager *EventManager) error {
	for _, mempoolTx := range allTxns {
		err := DbPutMempoolTxnWithTxn(txn, snap, blockHeight, mempoolTx, eventManager)
		if err != nil {
			return errors.Wrapf(err, "FlushMempoolToDb: Putting "+
				"mempool tx hash %s failed.", mempoolTx.Hash.String())
		}
	}

	return nil
}

func FlushMempoolToDb(handle *badger.DB, snap *Snapshot, blockHeight uint64, allTxns []*MempoolTx, eventManager *EventManager) error {
	err := handle.Update(func(txn *badger.Txn) error {
		return FlushMempoolToDbWithTxn(txn, snap, blockHeight, allTxns, eventManager)
	})
	if err != nil {
		return err
	}

	return nil
}

func DbDeleteAllMempoolTxns(handle *badger.DB, snap *Snapshot, eventManager *EventManager, entryIsDeleted bool) error {
	handle.Update(func(txn *badger.Txn) error {
		return DbDeleteAllMempoolTxnsWithTxn(txn, snap, eventManager, entryIsDeleted)
	})

	return nil
}

func DbDeleteMempoolTxnWithTxn(txn *badger.Txn, snap *Snapshot, mempoolTx *MempoolTx, eventManager *EventManager, entryIsDeleted bool) error {

	// When a mapping exists, delete it.
	if err := DBDeleteWithTxn(txn, snap, _dbKeyForMempoolTxn(mempoolTx), eventManager, entryIsDeleted); err != nil {
		return errors.Wrapf(err, "DbDeleteMempoolTxMappingWithTxn: Deleting "+
			"mempool tx key failed.")
	}

	return nil
}

func DbDeleteMempoolTxn(handle *badger.DB, snap *Snapshot, mempoolTx *MempoolTx, eventManager *EventManager, entryIsDeleted bool) error {
	return handle.Update(func(txn *badger.Txn) error {
		return DbDeleteMempoolTxnWithTxn(txn, snap, mempoolTx, eventManager, entryIsDeleted)
	})
}

func DbDeleteMempoolTxnKey(handle *badger.DB, snap *Snapshot, txnKey []byte, eventManager *EventManager, entryIsDeleted bool) error {
	return handle.Update(func(txn *badger.Txn) error {
		return DbDeleteMempoolTxnKeyWithTxn(txn, snap, txnKey, eventManager, entryIsDeleted)
	})
}

func DbDeleteMempoolTxnKeyWithTxn(txn *badger.Txn, snap *Snapshot, txnKey []byte, eventManager *EventManager, entryIsDeleted bool) error {

	// When a mapping exists, delete it.
	if err := DBDeleteWithTxn(txn, snap, txnKey, eventManager, entryIsDeleted); err != nil {
		return errors.Wrapf(err, "DbDeleteMempoolTxMappingWithTxn: Deleting "+
			"mempool tx key failed.")
	}

	return nil
}

func LogDBSummarySnapshot(db *badger.DB) {
	keyCountMap := make(map[byte]int)
	for prefixByte := byte(0); prefixByte < byte(40); prefixByte++ {
		keysForPrefix, _ := EnumerateKeysForPrefix(db, []byte{prefixByte})
		keyCountMap[prefixByte] = len(keysForPrefix)
	}
	glog.Info(spew.Printf("LogDBSummarySnapshot: Current DB summary snapshot: %v", keyCountMap))
}

func StartDBSummarySnapshots(db *badger.DB) {
	// Periodically count the number of keys for each prefix in the DB and log.
	go func() {
		for {
			// Figure out how many keys there are for each prefix and log.
			glog.Info("StartDBSummarySnapshots: Counting DB keys...")
			LogDBSummarySnapshot(db)
			time.Sleep(30 * time.Second)
		}
	}()
}

const (
	// PerformanceMemTableSize is 1024 MB. Increases the maximum
	// amount of data we can commit in a single transaction.
	PerformanceMemTableSize = 1024 << 20

	// PerformanceLogValueSize is 128 MB.
	PerformanceLogValueSize = 128 << 20
)

// PerformanceBadgerOptions are performance geared
// BadgerDB options that use much more RAM than the
// default settings.
func PerformanceBadgerOptions(dir string) badger.Options {
	opts := badger.DefaultOptions(dir)

	// Use an extended table size for larger commits.
	opts.MemTableSize = PerformanceMemTableSize
	opts.ValueLogFileSize = PerformanceLogValueSize

	return opts
}

func DefaultBadgerOptions(dir string) badger.Options {
	opts := badger.DefaultOptions(dir)
	opts.Logger = nil
	return opts
}

// ---------------------------------------------
// Associations
// ---------------------------------------------

func DBKeyForUserAssociationByPrefix(associationEntry *UserAssociationEntry, prefixType []byte) ([]byte, error) {
	if bytes.Equal(prefixType, Prefixes.PrefixUserAssociationByID) {
		return DBKeyForUserAssociationByID(associationEntry), nil
	}
	if bytes.Equal(prefixType, Prefixes.PrefixUserAssociationByTransactor) {
		return DBKeyForUserAssociationByTransactor(associationEntry), nil
	}
	if bytes.Equal(prefixType, Prefixes.PrefixUserAssociationByTargetUser) {
		return DBKeyForUserAssociationByTargetUser(associationEntry), nil
	}
	if bytes.Equal(prefixType, Prefixes.PrefixUserAssociationByUsers) {
		return DBKeyForUserAssociationByUsers(associationEntry), nil
	}
	return nil, errors.New("invalid user association prefix type")
}

func DBKeyForUserAssociationByID(associationEntry *UserAssociationEntry) []byte {
	// AssociationID
	var key []byte
	key = append(key, Prefixes.PrefixUserAssociationByID...)
	key = append(key, associationEntry.AssociationID.ToBytes()...)
	return key
}

func DBKeyForUserAssociationByTransactor(associationEntry *UserAssociationEntry) []byte {
	// TransactorPKID, AssociationType, AssociationValue, TargetUserPKID
	var key []byte
	key = append(key, Prefixes.PrefixUserAssociationByTransactor...)
	key = append(key, associationEntry.TransactorPKID.ToBytes()...)
	key = append(key, bytes.ToLower(associationEntry.AssociationType)...)
	key = append(key, AssociationNullTerminator) // Null terminator byte for AssociationType which can vary in length
	key = append(key, associationEntry.AssociationValue...)
	key = append(key, AssociationNullTerminator) // Null terminator byte for AssociationValue which can vary in length
	key = append(key, associationEntry.TargetUserPKID.ToBytes()...)
	key = append(key, associationEntry.AppPKID.ToBytes()...)
	return key
}

func DBKeyForUserAssociationByTargetUser(associationEntry *UserAssociationEntry) []byte {
	// TargetUserPKID, AssociationType, AssociationValue, TransactorPKID
	var key []byte
	key = append(key, Prefixes.PrefixUserAssociationByTargetUser...)
	key = append(key, associationEntry.TargetUserPKID.ToBytes()...)
	key = append(key, bytes.ToLower(associationEntry.AssociationType)...)
	key = append(key, AssociationNullTerminator) // Null terminator byte for AssociationType which can vary in length
	key = append(key, associationEntry.AssociationValue...)
	key = append(key, AssociationNullTerminator) // Null terminator byte for AssociationValue which can vary in length
	key = append(key, associationEntry.TransactorPKID.ToBytes()...)
	key = append(key, associationEntry.AppPKID.ToBytes()...)
	return key
}

func DBKeyForUserAssociationByUsers(associationEntry *UserAssociationEntry) []byte {
	// TransactorPKID, TargetUserPKID, AssociationType, AssociationValue
	var key []byte
	key = append(key, Prefixes.PrefixUserAssociationByUsers...)
	key = append(key, associationEntry.TransactorPKID.ToBytes()...)
	key = append(key, associationEntry.TargetUserPKID.ToBytes()...)
	key = append(key, bytes.ToLower(associationEntry.AssociationType)...)
	key = append(key, AssociationNullTerminator) // Null terminator byte for AssociationType which can vary in length
	key = append(key, associationEntry.AssociationValue...)
	key = append(key, AssociationNullTerminator) // Null terminator byte for AssociationValue which can vary in length
	key = append(key, associationEntry.AppPKID.ToBytes()...)
	return key
}

func DBKeyForPostAssociationByPrefix(associationEntry *PostAssociationEntry, prefixType []byte) ([]byte, error) {
	if bytes.Equal(prefixType, Prefixes.PrefixPostAssociationByID) {
		return DBKeyForPostAssociationByID(associationEntry), nil
	}
	if bytes.Equal(prefixType, Prefixes.PrefixPostAssociationByTransactor) {
		return DBKeyForPostAssociationByTransactor(associationEntry), nil
	}
	if bytes.Equal(prefixType, Prefixes.PrefixPostAssociationByPost) {
		return DBKeyForPostAssociationByPost(associationEntry), nil
	}
	if bytes.Equal(prefixType, Prefixes.PrefixPostAssociationByType) {
		return DBKeyForPostAssociationByType(associationEntry), nil
	}
	return nil, errors.New("invalid post association prefix type")
}

func DBKeyForPostAssociationByID(associationEntry *PostAssociationEntry) []byte {
	// AssociationID
	var key []byte
	key = append(key, Prefixes.PrefixPostAssociationByID...)
	key = append(key, associationEntry.AssociationID.ToBytes()...)
	return key
}

func DBKeyForPostAssociationByTransactor(associationEntry *PostAssociationEntry) []byte {
	// TransactorPKID, AssociationType, AssociationValue, PostHash
	var key []byte
	key = append(key, Prefixes.PrefixPostAssociationByTransactor...)
	key = append(key, associationEntry.TransactorPKID.ToBytes()...)
	key = append(key, bytes.ToLower(associationEntry.AssociationType)...)
	key = append(key, AssociationNullTerminator) // Null terminator byte for AssociationType which can vary in length
	key = append(key, associationEntry.AssociationValue...)
	key = append(key, AssociationNullTerminator) // Null terminator byte for AssociationValue which can vary in length
	key = append(key, associationEntry.PostHash.ToBytes()...)
	key = append(key, associationEntry.AppPKID.ToBytes()...)
	return key
}

func DBKeyForPostAssociationByPost(associationEntry *PostAssociationEntry) []byte {
	// PostHash, AssociationType, AssociationValue, TransactorPKID
	var key []byte
	key = append(key, Prefixes.PrefixPostAssociationByPost...)
	key = append(key, associationEntry.PostHash.ToBytes()...)
	key = append(key, bytes.ToLower(associationEntry.AssociationType)...)
	key = append(key, AssociationNullTerminator) // Null terminator byte for AssociationType which can vary in length
	key = append(key, associationEntry.AssociationValue...)
	key = append(key, AssociationNullTerminator) // Null terminator byte for AssociationValue which can vary in length
	key = append(key, associationEntry.TransactorPKID.ToBytes()...)
	key = append(key, associationEntry.AppPKID.ToBytes()...)
	return key
}

func DBKeyForPostAssociationByType(associationEntry *PostAssociationEntry) []byte {
	// AssociationType, AssociationValue, PostHash, TransactorPKID
	var key []byte
	key = append(key, Prefixes.PrefixPostAssociationByType...)
	key = append(key, bytes.ToLower(associationEntry.AssociationType)...)
	key = append(key, AssociationNullTerminator) // Null terminator byte for AssociationType which can vary in length
	key = append(key, associationEntry.AssociationValue...)
	key = append(key, AssociationNullTerminator) // Null terminator byte for AssociationValue which can vary in length
	key = append(key, associationEntry.PostHash.ToBytes()...)
	key = append(key, associationEntry.TransactorPKID.ToBytes()...)
	key = append(key, associationEntry.AppPKID.ToBytes()...)
	return key
}

func DBGetUserAssociationByID(handle *badger.DB, snap *Snapshot, associationID *BlockHash) (*UserAssociationEntry, error) {
	var ret *UserAssociationEntry
	var err error
	handle.View(func(txn *badger.Txn) error {
		ret, err = DBGetUserAssociationByIDWithTxn(txn, snap, associationID)
		return nil
	})
	return ret, err
}

func DBGetUserAssociationByIDWithTxn(txn *badger.Txn, snap *Snapshot, associationID *BlockHash) (*UserAssociationEntry, error) {
	// Retrieve association entry from db.
	key := DBKeyForUserAssociationByID(&UserAssociationEntry{AssociationID: associationID})
	associationBytes, err := DBGetWithTxn(txn, snap, key)
	if err != nil {
		// We don't want to error if the key isn't found. Instead, return nil.
		if err == badger.ErrKeyNotFound {
			return nil, nil
		}
		return nil, errors.Wrapf(err, "DBGetUserAssociationByID: problem retrieving association entry")
	}

	// Decode association entry from bytes.
	associationEntry := &UserAssociationEntry{}
	rr := bytes.NewReader(associationBytes)
	if exist, err := DecodeFromBytes(associationEntry, rr); !exist || err != nil {
		return nil, errors.Wrapf(err, "DBGetUserAssociationByID: problem decoding association entry")
	}
	return associationEntry, nil
}

func DBGetPostAssociationByID(handle *badger.DB, snap *Snapshot, associationID *BlockHash) (*PostAssociationEntry, error) {
	var ret *PostAssociationEntry
	var err error
	handle.View(func(txn *badger.Txn) error {
		ret, err = DBGetPostAssociationByIDWithTxn(txn, snap, associationID)
		return nil
	})
	return ret, err
}

func DBGetPostAssociationByIDWithTxn(txn *badger.Txn, snap *Snapshot, associationID *BlockHash) (*PostAssociationEntry, error) {
	// Retrieve association entry from db.
	key := DBKeyForPostAssociationByID(&PostAssociationEntry{AssociationID: associationID})
	associationBytes, err := DBGetWithTxn(txn, snap, key)
	if err != nil {
		// We don't want to error if the key isn't found. Instead, return nil.
		if err == badger.ErrKeyNotFound {
			return nil, nil
		}
		return nil, errors.Wrapf(err, "DBGetPostAssociationByID: problem retrieving association entry")
	}

	// Decode association entry from bytes.
	associationEntry := &PostAssociationEntry{}
	rr := bytes.NewReader(associationBytes)
	if exist, err := DecodeFromBytes(associationEntry, rr); !exist || err != nil {
		return nil, errors.Wrapf(err, "DBGetPostAssociationByID: problem decoding association entry")
	}
	return associationEntry, nil
}

func DBGetUserAssociationByAttributes(handle *badger.DB, snap *Snapshot, queryEntry *UserAssociationEntry) (*UserAssociationEntry, error) {
	var ret *UserAssociationEntry
	var err error
	handle.View(func(txn *badger.Txn) error {
		ret, err = DBGetUserAssociationByAttributesWithTxn(txn, snap, queryEntry)
		return nil
	})
	return ret, err
}

func DBGetUserAssociationByAttributesWithTxn(txn *badger.Txn, snap *Snapshot, queryEntry *UserAssociationEntry) (*UserAssociationEntry, error) {
	// Retrieve association ID from db.
	key := DBKeyForUserAssociationByTransactor(queryEntry)
	associationBytes, err := DBGetWithTxn(txn, snap, key)
	if err != nil {
		// We don't want to error if the key isn't found. Instead, return nil.
		if err == badger.ErrKeyNotFound {
			return nil, nil
		}
		return nil, errors.Wrapf(err, "DBGetUserAssociationByAttributes: problem retrieving association ID")
	}

	// Decode ID.
	associationID := &BlockHash{}
	rr := bytes.NewReader(associationBytes)
	if exist, err := DecodeFromBytes(associationID, rr); !exist || err != nil {
		return nil, errors.Wrapf(err, "DBGetUserAssociationByAttributes: problem decoding association ID")
	}

	// Retrieve association entry from db by ID.
	return DBGetUserAssociationByIDWithTxn(txn, snap, associationID)
}

func DBGetPostAssociationByAttributes(handle *badger.DB, snap *Snapshot, queryEntry *PostAssociationEntry) (*PostAssociationEntry, error) {
	var ret *PostAssociationEntry
	var err error
	handle.View(func(txn *badger.Txn) error {
		ret, err = DBGetPostAssociationByAttributesWithTxn(txn, snap, queryEntry)
		return nil
	})
	return ret, err
}

func DBGetPostAssociationByAttributesWithTxn(txn *badger.Txn, snap *Snapshot, queryEntry *PostAssociationEntry) (*PostAssociationEntry, error) {
	// Retrieve association ID from db.
	key := DBKeyForPostAssociationByTransactor(queryEntry)
	associationBytes, err := DBGetWithTxn(txn, snap, key)
	if err != nil {
		// We don't want to error if the key isn't found. Instead, return nil.
		if err == badger.ErrKeyNotFound {
			return nil, nil
		}
		return nil, errors.Wrapf(err, "DBGetPostAssociationByAttributes: problem retrieving association ID")
	}

	// Decode ID.
	associationID := &BlockHash{}
	rr := bytes.NewReader(associationBytes)
	if exist, err := DecodeFromBytes(associationID, rr); !exist || err != nil {
		return nil, errors.Wrapf(err, "DBGetPostAssociationByAttributes: problem decoding association ID")
	}

	// Retrieve association entry from db by ID.
	return DBGetPostAssociationByIDWithTxn(txn, snap, associationID)
}

func DBGetUserAssociationsByAttributes(
	handle *badger.DB,
	snap *Snapshot,
	associationQuery *UserAssociationQuery,
	utxoViewAssociationIds *Set[BlockHash],
) ([]*UserAssociationEntry, []byte, error) {
	// Query for association IDs by input query params.
	associationIds, prefixType, err := DBGetUserAssociationIdsByAttributes(
		handle, snap, associationQuery, utxoViewAssociationIds,
	)
	if err != nil {
		return nil, nil, errors.Wrapf(err, "DBGetUserAssociationsByAttributes: ")
	}

	// Map from association IDs to association entries.
	associationEntries, err := MapSet(associationIds, func(associationID BlockHash) (*UserAssociationEntry, error) {
		// Retrieve association entry from db by ID.
		return DBGetUserAssociationByID(handle, snap, &associationID)
	})
	if err != nil {
		return nil, nil, errors.Wrapf(err, "DBGetUserAssociationsByAttributes: problem retrieving association entry by ID: ")
	}
	return associationEntries, prefixType, nil
}

func DBGetUserAssociationIdsByAttributes(
	handle *badger.DB,
	snap *Snapshot,
	associationQuery *UserAssociationQuery,
	utxoViewAssociationIds *Set[BlockHash],
) (*Set[BlockHash], []byte, error) {
	// Construct key based on input query params.
	var prefixType []byte
	var keyPrefix []byte
	var err error

	// TransactorPKID + TargetUserPKID
	if associationQuery.TransactorPKID != nil {
		if associationQuery.TargetUserPKID != nil {
			// PrefixUserAssociationByUsers: TransactorPKID, TargetUserPKID, AssociationType, AssociationValue
			prefixType = Prefixes.PrefixUserAssociationByUsers
			keyPrefix = append(keyPrefix, Prefixes.PrefixUserAssociationByUsers...)
			keyPrefix = append(keyPrefix, associationQuery.TransactorPKID.ToBytes()...)
			keyPrefix = append(keyPrefix, associationQuery.TargetUserPKID.ToBytes()...)
		} else {
			// PrefixUserAssociationByTransactor: TransactorPKID, AssociationType, AssociationValue, TargetUserPKID
			prefixType = Prefixes.PrefixUserAssociationByTransactor
			keyPrefix = append(keyPrefix, Prefixes.PrefixUserAssociationByTransactor...)
			keyPrefix = append(keyPrefix, associationQuery.TransactorPKID.ToBytes()...)
		}
	} else if associationQuery.TargetUserPKID != nil {
		// PrefixUserAssociationByTargetUser: TargetUserPKID, AssociationType, AssociationValue, TransactorPKID
		prefixType = Prefixes.PrefixUserAssociationByTargetUser
		keyPrefix = append(keyPrefix, Prefixes.PrefixUserAssociationByTargetUser...)
		keyPrefix = append(keyPrefix, associationQuery.TargetUserPKID.ToBytes()...)
	} else {
		// TransactorPKID == nil, TargetUserPKID == nil
		return nil, nil, errors.New("DBGetUserAssociationIdsByAttributes: invalid query params: missing Transactor or TargetUser")
	}

	// AssociationType
	if len(associationQuery.AssociationType) > 0 {
		keyPrefix = append(keyPrefix, bytes.ToLower(associationQuery.AssociationType)...)
		keyPrefix = append(keyPrefix, AssociationNullTerminator) // Null terminator byte for AssociationType which can vary in length
	} else if len(associationQuery.AssociationValue) > 0 || len(associationQuery.AssociationValuePrefix) > 0 {
		// AssociationType == "", (AssociationValue != "" || AssociationValuePrefix != "")
		return nil, nil, errors.New("DBGetUserAssociationIdsByAttributes: invalid query params: missing AssociationType")
	} else if len(associationQuery.AssociationTypePrefix) > 0 {
		keyPrefix = append(keyPrefix, bytes.ToLower(associationQuery.AssociationTypePrefix)...)
	}

	// AssociationValue
	if len(associationQuery.AssociationValue) > 0 {
		keyPrefix = append(keyPrefix, associationQuery.AssociationValue...)
		keyPrefix = append(keyPrefix, AssociationNullTerminator) // Null terminator byte for AssociationValue which can vary in length
	} else if len(associationQuery.AssociationValuePrefix) > 0 {
		keyPrefix = append(keyPrefix, associationQuery.AssociationValuePrefix...)
	}

	// AppPKID
	if associationQuery.AppPKID != nil {
		if associationQuery.TransactorPKID == nil ||
			associationQuery.TargetUserPKID == nil ||
			len(associationQuery.AssociationType) == 0 ||
			len(associationQuery.AssociationValue) == 0 {
			return nil, nil, errors.New("DBGetUserAssociationIdsByAttributes: invalid query params: querying by App requires all other parameters")
		}
		keyPrefix = append(keyPrefix, associationQuery.AppPKID.ToBytes()...)
	}

	// Convert LastSeenAssociationID to LastSeenKey.
	var lastSeenKey []byte
	if associationQuery.LastSeenAssociationID != nil {
		lastSeenKey, err = _dbUserAssociationIdToKey(handle, snap, associationQuery.LastSeenAssociationID, prefixType)
		if err != nil {
			return nil, nil, errors.Wrapf(err, "DBGetUserAssociationIdsByAttributes: ")
		}
	}

	// Map UTXO view AssociationIDs to keys.
	utxoViewAssociationKeys := NewSet([]string{})
	err = utxoViewAssociationIds.ForEach(func(associationID BlockHash) error {
		utxoViewAssociationKey, innerErr := _dbUserAssociationIdToKey(handle, snap, &associationID, prefixType)
		if innerErr != nil {
			return innerErr
		}
		if utxoViewAssociationKey != nil {
			utxoViewAssociationKeys.Add(string(utxoViewAssociationKey))
		}
		return nil
	})
	if err != nil {
		return nil, nil, errors.Wrapf(err, "DBGetUserAssociationIdsByAttributes: ")
	}

	// Scan for all association IDs with the given key prefix.
	_, valsFound, err := EnumerateKeysForPrefixWithLimitOffsetOrder(
		handle,
		keyPrefix,
		associationQuery.Limit,
		lastSeenKey,
		associationQuery.SortDescending,
		utxoViewAssociationKeys,
	)

	// Cast resulting values from bytes to association IDs.
	associationIds := NewSet([]BlockHash{})
	for _, valBytes := range valsFound {
		associationID := &BlockHash{}
		rr := bytes.NewReader(valBytes)
		if exist, err := DecodeFromBytes(associationID, rr); !exist || err != nil {
			return nil, nil, errors.Wrapf(err, "DBGetUserAssociationIdsByAttributes: problem decoding association id: ")
		}
		associationIds.Add(*associationID)
	}
	return associationIds, prefixType, nil
}

func DBGetPostAssociationsByAttributes(
	handle *badger.DB,
	snap *Snapshot,
	associationQuery *PostAssociationQuery,
	utxoViewAssociationIds *Set[BlockHash],
) ([]*PostAssociationEntry, []byte, error) {
	// Query for association IDs by input query params.
	associationIds, prefixType, err := DBGetPostAssociationIdsByAttributes(
		handle, snap, associationQuery, utxoViewAssociationIds,
	)
	if err != nil {
		return nil, nil, errors.Wrapf(err, "DBGetPostAssociationsByAttributes: ")
	}

	// Map from association IDs to association entries.
	associationEntries, err := MapSet(associationIds, func(associationID BlockHash) (*PostAssociationEntry, error) {
		// Retrieve association entry from db by ID.
		return DBGetPostAssociationByID(handle, snap, &associationID)
	})
	if err != nil {
		return nil, nil, errors.Wrapf(err, "DBGetPostAssociationsByAttributes: problem retrieving association entry by ID: ")
	}
	return associationEntries, prefixType, nil
}

func DBGetPostAssociationIdsByAttributes(
	handle *badger.DB,
	snap *Snapshot,
	associationQuery *PostAssociationQuery,
	utxoViewAssociationIds *Set[BlockHash],
) (*Set[BlockHash], []byte, error) {
	// Construct key based on input query params.
	var prefixType []byte
	var keyPrefix []byte
	var err error

	if associationQuery.TransactorPKID != nil {
		// PrefixPostAssociationByTransactor: TransactorPKID, AssociationType, AssociationValue, PostHash
		// TransactorPKID != nil
		prefixType = Prefixes.PrefixPostAssociationByTransactor

		// TransactorPKID
		keyPrefix = append(keyPrefix, Prefixes.PrefixPostAssociationByTransactor...)
		keyPrefix = append(keyPrefix, associationQuery.TransactorPKID.ToBytes()...)

		// AssociationType
		if len(associationQuery.AssociationType) > 0 {
			keyPrefix = append(keyPrefix, bytes.ToLower(associationQuery.AssociationType)...)
			keyPrefix = append(keyPrefix, AssociationNullTerminator) // Null terminator byte for AssociationType which can vary in length
		} else if len(associationQuery.AssociationValue) > 0 ||
			len(associationQuery.AssociationValuePrefix) > 0 ||
			associationQuery.PostHash != nil {
			// AssociationType == "", (AssociationValue != "" || AssociationValuePrefix != "" || PostHash != nil)
			return nil, nil, errors.New("DBGetPostAssociationIdsByAttributes: invalid query params: missing AssociationType")
		} else if len(associationQuery.AssociationTypePrefix) > 0 {
			keyPrefix = append(keyPrefix, bytes.ToLower(associationQuery.AssociationTypePrefix)...)
		}

		// AssociationValue
		if len(associationQuery.AssociationValue) > 0 {
			keyPrefix = append(keyPrefix, associationQuery.AssociationValue...)
			keyPrefix = append(keyPrefix, AssociationNullTerminator) // Null terminator byte for AssociationValue which can vary in length
		} else if associationQuery.PostHash != nil {
			// AssociationValue == "", PostHash != nil
			return nil, nil, errors.New("DBGetPostAssociationIdsByAttributes: invalid query params: missing AssociationValue")
		} else if len(associationQuery.AssociationValuePrefix) > 0 {
			keyPrefix = append(keyPrefix, associationQuery.AssociationValuePrefix...)
		}

		// PostHash
		if associationQuery.PostHash != nil {
			keyPrefix = append(keyPrefix, associationQuery.PostHash.ToBytes()...)
		}

	} else if associationQuery.PostHash != nil {
		// PrefixPostAssociationByPost: PostHash, AssociationType, AssociationValue, TransactorPKID
		// TransactorPKID == nil, PostHash != nil
		prefixType = Prefixes.PrefixPostAssociationByPost

		// PostHash
		keyPrefix = append(keyPrefix, Prefixes.PrefixPostAssociationByPost...)
		keyPrefix = append(keyPrefix, associationQuery.PostHash.ToBytes()...)

		// AssociationType
		if len(associationQuery.AssociationType) > 0 {
			keyPrefix = append(keyPrefix, bytes.ToLower(associationQuery.AssociationType)...)
			keyPrefix = append(keyPrefix, AssociationNullTerminator) // Null terminator byte for AssociationType which can vary in length
		} else if len(associationQuery.AssociationValue) > 0 || len(associationQuery.AssociationValuePrefix) > 0 {
			// AssociationType == "", (AssociationValue != "" || AssociationValuePrefix != "")
			return nil, nil, errors.New("DBGetPostAssociationIdsByAttributes: invalid query params: missing AssociationType")
		} else if len(associationQuery.AssociationTypePrefix) > 0 {
			keyPrefix = append(keyPrefix, bytes.ToLower(associationQuery.AssociationTypePrefix)...)
		}

		// AssociationValue
		if len(associationQuery.AssociationValue) > 0 {
			keyPrefix = append(keyPrefix, associationQuery.AssociationValue...)
			keyPrefix = append(keyPrefix, AssociationNullTerminator) // Null terminator byte for AssociationValue which can vary in length
		} else if len(associationQuery.AssociationValuePrefix) > 0 {
			keyPrefix = append(keyPrefix, []byte(associationQuery.AssociationValuePrefix)...)
		}

	} else {
		// PrefixPostAssociationByType: AssociationType, AssociationValue, PostHash, TransactorPKID
		// TransactorPKID == nil, PostHash == nil
		prefixType = Prefixes.PrefixPostAssociationByType
		keyPrefix = append(keyPrefix, Prefixes.PrefixPostAssociationByType...)

		// AssociationType
		if len(associationQuery.AssociationType) > 0 {
			keyPrefix = append(keyPrefix, bytes.ToLower(associationQuery.AssociationType)...)
			keyPrefix = append(keyPrefix, AssociationNullTerminator) // Null terminator byte for AssociationType which can vary in length
		} else if len(associationQuery.AssociationValue) > 0 || len(associationQuery.AssociationValuePrefix) > 0 {
			// AssociationType == "", (AssociationValue != "" || AssociationValuePrefix != "")
			return nil, nil, errors.New("DBGetPostAssociationIdsByAttributes: invalid query params: missing AssociationType")
		} else if len(associationQuery.AssociationTypePrefix) > 0 {
			keyPrefix = append(keyPrefix, bytes.ToLower(associationQuery.AssociationTypePrefix)...)
		}

		// AssociationValue
		if len(associationQuery.AssociationValue) > 0 {
			keyPrefix = append(keyPrefix, associationQuery.AssociationValue...)
			keyPrefix = append(keyPrefix, AssociationNullTerminator) // Null terminator byte for AssociationValue which can vary in length
		} else if len(associationQuery.AssociationValuePrefix) > 0 {
			keyPrefix = append(keyPrefix, associationQuery.AssociationValuePrefix...)
		}
	}

	// AppPKID
	if associationQuery.AppPKID != nil {
		if associationQuery.TransactorPKID == nil ||
			associationQuery.PostHash == nil ||
			len(associationQuery.AssociationType) == 0 ||
			len(associationQuery.AssociationValue) == 0 {
			return nil, nil, errors.New("DBGetPostAssociationIdsByAttributes: invalid query params: querying by App requires all other parameters")
		}
		keyPrefix = append(keyPrefix, associationQuery.AppPKID.ToBytes()...)
	}

	// Convert LastSeenAssociationID to LastSeenKey.
	var lastSeenKey []byte
	if associationQuery.LastSeenAssociationID != nil {
		lastSeenKey, err = _dbPostAssociationIdToKey(handle, snap, associationQuery.LastSeenAssociationID, prefixType)
		if err != nil {
			return nil, nil, errors.Wrapf(err, "DBGetPostAssociationIdsByAttributes: ")
		}
	}

	// Map UTXO view AssociationIDs to keys.
	utxoViewAssociationKeys := NewSet([]string{})
	err = utxoViewAssociationIds.ForEach(func(associationID BlockHash) error {
		utxoViewAssociationKey, innerErr := _dbPostAssociationIdToKey(handle, snap, &associationID, prefixType)
		if innerErr != nil {
			return innerErr
		}
		if utxoViewAssociationKey != nil {
			utxoViewAssociationKeys.Add(string(utxoViewAssociationKey))
		}
		return nil
	})
	if err != nil {
		return nil, nil, errors.Wrapf(err, "DBGetPostAssociationIdsByAttributes: ")
	}

	// Scan for all association IDs with the given key prefix.
	_, valsFound, err := EnumerateKeysForPrefixWithLimitOffsetOrder(
		handle,
		keyPrefix,
		associationQuery.Limit,
		lastSeenKey,
		associationQuery.SortDescending,
		utxoViewAssociationKeys,
	)
	if err != nil {
		return nil, nil, errors.Wrapf(err, "DBGetPostAssociationsIdsByAttributes: ")
	}

	// Cast resulting values from bytes to association IDs.
	associationIds := NewSet([]BlockHash{})
	for _, valBytes := range valsFound {
		associationID := &BlockHash{}
		rr := bytes.NewReader(valBytes)
		if exist, err := DecodeFromBytes(associationID, rr); !exist || err != nil {
			return nil, nil, errors.Wrapf(err, "DBGetPostAssociationIdsByAttributes: problem decoding association id: ")
		}
		associationIds.Add(*associationID)
	}
	return associationIds, prefixType, nil
}

func _dbUserAssociationIdToKey(
	handle *badger.DB,
	snap *Snapshot,
	associationID *BlockHash,
	prefixType []byte,
) ([]byte, error) {
	// Converts a UserAssociationID to a db key.
	associationEntry, err := DBGetUserAssociationByID(handle, snap, associationID)
	if err != nil {
		return nil, err
	}
	if associationEntry == nil {
		return nil, nil
	}
	return DBKeyForUserAssociationByPrefix(associationEntry, prefixType)
}

func _dbPostAssociationIdToKey(
	handle *badger.DB,
	snap *Snapshot,
	associationID *BlockHash,
	prefixType []byte,
) ([]byte, error) {
	// Converts a PostAssociationID to a db key.
	associationEntry, err := DBGetPostAssociationByID(handle, snap, associationID)
	if err != nil {
		return nil, err
	}
	if associationEntry == nil {
		return nil, nil
	}
	return DBKeyForPostAssociationByPrefix(associationEntry, prefixType)
}

func DBPutUserAssociationWithTxn(txn *badger.Txn, snap *Snapshot, associationEntry *UserAssociationEntry, blockHeight uint64, eventManager *EventManager) error {
	if associationEntry == nil {
		return nil
	}
	associationEntryBytes := EncodeToBytes(blockHeight, associationEntry)
	associationIDBytes := EncodeToBytes(blockHeight, associationEntry.AssociationID)

	// Store entry in index: PrefixUserAssociationByID.
	key := DBKeyForUserAssociationByID(associationEntry)
	if err := DBSetWithTxn(txn, snap, key, associationEntryBytes, eventManager); err != nil {
		return errors.Wrapf(
			err, "DBPutUserAssociationWithTxn: problem storing user association in index PrefixUserAssociationByID",
		)
	}

	// Store ID in index: PrefixUserAssociationByTransactor.
	key = DBKeyForUserAssociationByTransactor(associationEntry)
	if err := DBSetWithTxn(txn, snap, key, associationIDBytes, eventManager); err != nil {
		return errors.Wrapf(
			err, "DBPutUserAssociationWithTxn: problem storing user association in index PrefixUserAssociationByTransactor",
		)
	}

	// Store ID in index: PrefixUserAssociationByTargetUser.
	key = DBKeyForUserAssociationByTargetUser(associationEntry)
	if err := DBSetWithTxn(txn, snap, key, associationIDBytes, eventManager); err != nil {
		return errors.Wrapf(
			err, "DBPutUserAssociationWithTxn: problem storing user association in index PrefixUserAssociationByTargetUser",
		)
	}

	// Store ID in index: PrefixUserAssociationByUsers.
	key = DBKeyForUserAssociationByUsers(associationEntry)
	if err := DBSetWithTxn(txn, snap, key, associationIDBytes, eventManager); err != nil {
		return errors.Wrapf(
			err, "DBPutUserAssociationWithTxn: problem storing user association in index PrefixUserAssociationByUsers")
	}
	return nil
}

func DBDeleteUserAssociationWithTxn(txn *badger.Txn, snap *Snapshot, associationEntry *UserAssociationEntry, eventManager *EventManager, entryIsDeleted bool) error {
	if associationEntry == nil {
		return nil
	}

	// Delete from index: PrefixUserAssociationByID.
	key := DBKeyForUserAssociationByID(associationEntry)
	if err := DBDeleteWithTxn(txn, snap, key, eventManager, entryIsDeleted); err != nil {
		return errors.Wrapf(
			err, "DBDeleteUserAssociationWithTxn: problem deleting user association from index PrefixUserAssociationByID",
		)
	}

	// Delete from index: PrefixUserAssociationByTransactor.
	key = DBKeyForUserAssociationByTransactor(associationEntry)
	if err := DBDeleteWithTxn(txn, snap, key, eventManager, entryIsDeleted); err != nil {
		return errors.Wrapf(
			err, "DBDeleteUserAssociationWithTxn: problem deleting user association from index PrefixUserAssociationByTransactor",
		)
	}

	// Delete from index: PrefixUserAssociationByTargetUser.
	key = DBKeyForUserAssociationByTargetUser(associationEntry)
	if err := DBDeleteWithTxn(txn, snap, key, eventManager, entryIsDeleted); err != nil {
		return errors.Wrapf(
			err, "DBDeleteUserAssociationWithTxn: problem deleting user association from index PrefixUserAssociationByTargetUser",
		)
	}

	// Delete from index: PrefixUserAssociationByUsers.
	key = DBKeyForUserAssociationByUsers(associationEntry)
	if err := DBDeleteWithTxn(txn, snap, key, eventManager, entryIsDeleted); err != nil {
		return errors.Wrapf(
			err, "DBDeleteUserAssociationWithTxn: problem deleting user association from index PrefixUserAssociationByUsers",
		)
	}
	return nil
}

func DBPutPostAssociationWithTxn(txn *badger.Txn, snap *Snapshot, associationEntry *PostAssociationEntry, blockHeight uint64, eventManager *EventManager) error {
	if associationEntry == nil {
		return nil
	}
	associationEntryBytes := EncodeToBytes(blockHeight, associationEntry)
	associationIDBytes := EncodeToBytes(blockHeight, associationEntry.AssociationID)

	// Store entry in index: PrefixPostAssociationByID.
	key := DBKeyForPostAssociationByID(associationEntry)
	if err := DBSetWithTxn(txn, snap, key, associationEntryBytes, eventManager); err != nil {
		return errors.Wrapf(
			err, "DBPutPostAssociationWithTxn: problem storing post association in index PrefixPostAssociationByID",
		)
	}

	// Store ID in index: PrefixPostAssociationByTransactor.
	key = DBKeyForPostAssociationByTransactor(associationEntry)
	if err := DBSetWithTxn(txn, snap, key, associationIDBytes, eventManager); err != nil {
		return errors.Wrapf(
			err, "DBPutPostAssociationWithTxn: problem storing post association in index PrefixPostAssociationByTransactor",
		)
	}

	// Store ID in index: PrefixPostAssociationByPost.
	key = DBKeyForPostAssociationByPost(associationEntry)
	if err := DBSetWithTxn(txn, snap, key, associationIDBytes, eventManager); err != nil {
		return errors.Wrapf(
			err, "DBPutPostAssociationWithTxn: problem storing post association in index PrefixPostAssociationByPost",
		)
	}

	// Store ID in index: PrefixPostAssociationByType.
	key = DBKeyForPostAssociationByType(associationEntry)
	if err := DBSetWithTxn(txn, snap, key, associationIDBytes, eventManager); err != nil {
		return errors.Wrapf(
			err, "DBPutPostAssociationWithTxn: problem storing post association in index PrefixPostAssociationByType",
		)
	}
	return nil
}

func DBDeletePostAssociationWithTxn(txn *badger.Txn, snap *Snapshot, associationEntry *PostAssociationEntry, eventManager *EventManager, entryIsDeleted bool) error {
	if associationEntry == nil {
		return nil
	}

	// Delete from index: PrefixPostAssociationByID.
	key := DBKeyForPostAssociationByID(associationEntry)
	if err := DBDeleteWithTxn(txn, snap, key, eventManager, entryIsDeleted); err != nil {
		return errors.Wrapf(
			err, "DBDeletePostAssociationWithTxn: problem deleting post association from index PrefixPostAssociationByID",
		)
	}

	// Delete from index: PrefixPostAssociationByTransactor.
	key = DBKeyForPostAssociationByTransactor(associationEntry)
	if err := DBDeleteWithTxn(txn, snap, key, eventManager, entryIsDeleted); err != nil {
		return errors.Wrapf(
			err, "DBDeletePostAssociationWithTxn: problem deleting post association from index PrefixPostAssociationByTransactor",
		)
	}

	// Delete from index: PrefixPostAssociationByPost.
	key = DBKeyForPostAssociationByPost(associationEntry)
	if err := DBDeleteWithTxn(txn, snap, key, eventManager, entryIsDeleted); err != nil {
		return errors.Wrapf(
			err, "DBDeletePostAssociationWithTxn: problem deleting post association from index PrefixPostAssociationByPost",
		)
	}

	// Delete from index: PrefixPostAssociationByType.
	key = DBKeyForPostAssociationByType(associationEntry)
	if err := DBDeleteWithTxn(txn, snap, key, eventManager, entryIsDeleted); err != nil {
		return errors.Wrapf(
			err, "DBDeletePostAssociationWithTxn: problem deleting post association from index PrefixPostAssociationByType",
		)
	}
	return nil
}

// -------------------------------------------------------------------------------------
// Lockup DB Operations
// -------------------------------------------------------------------------------------

// LockedBalanceEntry DB Key Operations

func _dbKeyForLockedBalanceEntry(lockedBalanceEntry LockedBalanceEntry) []byte {
	key := append([]byte{}, Prefixes.PrefixLockedBalanceEntryByHODLerPKIDProfilePKIDUnlockTimestampNanoSecs...)
	key = append(key, lockedBalanceEntry.HODLerPKID[:]...)
	key = append(key, lockedBalanceEntry.ProfilePKID[:]...)
	return append(key, EncodeUint64(uint64(lockedBalanceEntry.UnlockTimestampNanoSecs))...)
}

func DBPrefixKeyForLockedBalanceEntryByHODLerPKIDandProfilePKID(lockedBalanceEntry *LockedBalanceEntry) []byte {
	data := append([]byte{}, Prefixes.PrefixLockedBalanceEntryByHODLerPKIDProfilePKIDUnlockTimestampNanoSecs...)
	data = append(data, lockedBalanceEntry.HODLerPKID.ToBytes()...)
	data = append(data, lockedBalanceEntry.ProfilePKID.ToBytes()...)
	return data
}

// LockedBalanceEntry Put/Delete Operations (Badger Writes)

func DbPutLockedBalanceEntryMappingsWithTxn(txn *badger.Txn, snap *Snapshot, blockHeight uint64,
	lockedBalanceEntry LockedBalanceEntry) error {
	// Sanity check the fields in the LockedBalanceEntry used in constructing the key.
	if len(lockedBalanceEntry.HODLerPKID) != btcec.PubKeyBytesLenCompressed {
		return fmt.Errorf("DbPutLockedBalanceEntryMappingsWithTxn: HODLer PKID "+
			"length %d != %d", len(lockedBalanceEntry.HODLerPKID), btcec.PubKeyBytesLenCompressed)
	}
	if len(lockedBalanceEntry.ProfilePKID) != btcec.PubKeyBytesLenCompressed {
		return fmt.Errorf("DbPutLockedBalanceEntryMappingsWithTxn: Profile PKID "+
			"length %d != %d", len(lockedBalanceEntry.ProfilePKID), btcec.PubKeyBytesLenCompressed)
	}

	if err := DBSetWithTxn(txn, snap, _dbKeyForLockedBalanceEntry(lockedBalanceEntry),
		EncodeToBytes(blockHeight, &lockedBalanceEntry)); err != nil {
		return errors.Wrapf(err, "DbPutLockedBalanceEntryMappingsWithTxn: "+
			"Problem adding locked balance entry to db")
	}
	return nil
}

func DbDeleteLockedBalanceEntryWithTxn(txn *badger.Txn, snap *Snapshot, lockedBalanceEntry LockedBalanceEntry) error {
	// First check that a mapping exists. If one doesn't then there's nothing to do.
	_, err := DBGetWithTxn(txn, snap, _dbKeyForLockedBalanceEntry(lockedBalanceEntry))
	if errors.Is(err, badger.ErrKeyNotFound) {
		return nil
	}
	if err != nil {
		return errors.Wrapf(err, "DbDeleteLockedBalanceEntryWithTxn: Problem getting "+
			"locked balance entry for HODLer PKID %s, Profile PKID %s, expiration timestamp %d",
			lockedBalanceEntry.HODLerPKID.ToString(), lockedBalanceEntry.ProfilePKID.ToString(),
			lockedBalanceEntry.UnlockTimestampNanoSecs)
	}

	// When a locked balance entry exists, delete the locked balance entry mapping.
	if err := DBDeleteWithTxn(txn, snap, _dbKeyForLockedBalanceEntry(lockedBalanceEntry)); err != nil {
		return errors.Wrapf(err, "DbDeleteLockedBalanceEntryWithTxn: Deleting "+
			"locked balance entry for HODLer PKID %s, Profile PKID %s, expiration timestamp %d",
			lockedBalanceEntry.HODLerPKID.ToString(), lockedBalanceEntry.ProfilePKID.ToString(),
			lockedBalanceEntry.UnlockTimestampNanoSecs)
	}
	return nil
}

// LockedBalanceEntry Get Operations (Badger Reads)

func DBGetLockedBalanceEntryForHODLerPKIDProfilePKIDUnlockTimestampNanoSecs(
	handle *badger.DB, snap *Snapshot, hodlerPKID *PKID, profilePKID *PKID,
	unlockTimestamp int64) (_lockedBalanceEntry *LockedBalanceEntry, _err error) {

	var ret *LockedBalanceEntry
	err := handle.View(func(txn *badger.Txn) error {
		var err error
		ret, err = DBGetLockedBalanceEntryForHODLerPKIDProfilePKIDUnlockTimestampNanoSecsWithTxn(
			txn, snap, hodlerPKID, profilePKID, unlockTimestamp)
		return err
	})
	return ret, err
}

func DBGetLockedBalanceEntryForHODLerPKIDProfilePKIDUnlockTimestampNanoSecsWithTxn(
	txn *badger.Txn, snap *Snapshot, hodlerPKID *PKID, profilePKID *PKID,
	unlockTimestamp int64) (_lockedBalanceEntry *LockedBalanceEntry, _err error) {

	key := _dbKeyForLockedBalanceEntry(LockedBalanceEntry{
		HODLerPKID:              hodlerPKID,
		ProfilePKID:             profilePKID,
		UnlockTimestampNanoSecs: unlockTimestamp,
	})

	// Get the key from the db.
	lockedBalanceEntryBytes, err := DBGetWithTxn(txn, snap, key)
	if errors.Is(err, badger.ErrKeyNotFound) {
		return nil, nil
	}
	if err != nil {
		return nil,
			errors.Wrap(err, "DBGetLockedBalanceEntryForHODLerPKIDProfilePKIDUnlockTimestampNanoSecsWithTxn")
	}

	return DecodeDeSoEncoder(&LockedBalanceEntry{}, bytes.NewReader(lockedBalanceEntryBytes))
}

func DBGetUnlockableLockedBalanceEntries(
	handle *badger.DB,
	snap *Snapshot,
	hodlerPKID *PKID,
	profilePKID *PKID,
	currentTimestampUnixNanoSecs int64,
) ([]*LockedBalanceEntry, error) {
	var ret []*LockedBalanceEntry
	var err error
	handle.View(func(txn *badger.Txn) error {
		ret, err = DBGetUnlockableLockedBalanceEntriesWithTxn(
			txn, snap, hodlerPKID, profilePKID, currentTimestampUnixNanoSecs)
		return nil
	})
	return ret, err
}

func DBGetUnlockableLockedBalanceEntriesWithTxn(
	txn *badger.Txn,
	snap *Snapshot,
	hodlerPKID *PKID,
	profilePKID *PKID,
	currentTimestampUnixNanoSecs int64,
) ([]*LockedBalanceEntry, error) {
	// Retrieve all LockedBalanceEntries from db matching hodlerPKID, profilePKID, and
	// UnlockTimestampNanoSecs <= currentTimestampUnixNanoSecs.
	// NOTE: While ideally we would start with <prefix, HODLerPKID, ProfilePKID> and
	//       seek till <prefix, HODLerPKID, ProfilePKID, currentTimestampUnixNanoSecs>,
	//       Badger does not support this functionality as the ValidForPrefix() function
	//       stops when a mismatched prefix occurs, not a "lexicographically less than" prefix.
	//       For this reason, we start with <prefix, HODLerPKID, ProfilePKID, currentTimestampUnixNanoSecs>
	//       and iterate backwards while we're valid for the prefix <prefix, HODLerPKID, ProfilePKID>.

	if currentTimestampUnixNanoSecs < 0 || currentTimestampUnixNanoSecs == math.MaxInt64-1 {
		return nil, fmt.Errorf("DBGetUnlockableLockedBalanceEntriesWithTxn: invalid " +
			"block timestamp; this shouldn't be possible")
	}

	// Start at <prefix, HODLerPKID, ProfilePKID, CurrentTimestampNanoSecs>
	startKey := _dbKeyForLockedBalanceEntry(LockedBalanceEntry{
		HODLerPKID:              hodlerPKID,
		ProfilePKID:             profilePKID,
		UnlockTimestampNanoSecs: currentTimestampUnixNanoSecs,
	})

	// Valid for prefix <prefix, HODLerPKID, ProfilePKID>
	prefixKey := DBPrefixKeyForLockedBalanceEntryByHODLerPKIDandProfilePKID(&LockedBalanceEntry{
		HODLerPKID:  hodlerPKID,
		ProfilePKID: profilePKID,
	})

	// Create an iterator. We set the iterator to reverse as per the comment at the top of this function.
	opts := badger.DefaultIteratorOptions
	opts.Reverse = true
	iterator := txn.NewIterator(opts)
	defer iterator.Close()

	// Store matching LockedBalanceEntries to return
	var lockedBalanceEntries []*LockedBalanceEntry

	// Loop.
	for iterator.Seek(startKey); iterator.ValidForPrefix(prefixKey); iterator.Next() {
		// Retrieve the LockedBalanceEntryBytes.
		lockedBalanceEntryBytes, err := iterator.Item().ValueCopy(nil)
		if err != nil {
			return nil, errors.Wrapf(err, "DBGetUnlockableLockedBalanceEntriesWithTxn: "+
				"error retrieveing LockedBalanceEntry: ")
		}

		// Convert LockedBalanceEntryBytes to LockedBalanceEntry.
		rr := bytes.NewReader(lockedBalanceEntryBytes)
		lockedBalanceEntry, err := DecodeDeSoEncoder(&LockedBalanceEntry{}, rr)
		if err != nil {
			return nil, errors.Wrapf(err, "DBGetUnlockableLockedBalanceEntriesWithTxn: "+
				"error decoding LockedBalanceEntry: ")
		}

		// This check is redundant. It's included to be extra safe only unlockable locked balance entries are included.
		if lockedBalanceEntry.UnlockTimestampNanoSecs < currentTimestampUnixNanoSecs {
			lockedBalanceEntries = append(lockedBalanceEntries, lockedBalanceEntry)
		}
	}

	return lockedBalanceEntries, nil
}

// LockupYieldCurvePoint DB Key Operations

func _dbKeyForLockupYieldCurvePoint(lockupYieldCurvePoint LockupYieldCurvePoint) []byte {
	// Make a copy to avoid multiple calls to this function re-using the same slice.
	prefixCopy := append([]byte{}, Prefixes.PrefixLockupYieldCurvePointByProfilePKIDAndDurationNanoSecs...)
	key := append(prefixCopy, lockupYieldCurvePoint.ProfilePKID[:]...)

	// Note that while we typically use UintToBuf to encode int64 and uint64 data,
	// we cannot use that here. The variable length encoding of the int64 LockupDuration
	// would make unpredictable badgerDB seeks. We must ensure the int64 and uint64
	// encodings to be fixed length (i.e. 8-bytes) to ensure proper BadgerDB seeks.
	// Hence, we use the encoding/binary library in place of the lib/varint package.
	//
	// Also note we explicitly use BigEndian formatting for encoding the lockup duration.
	// BigEndian means for the uint64 0x0123456789ABCDEF, the resulting byte slice will be:
	// []byte{0x01, 0x23, 0x45, 0x67, 0x89, 0xAB, 0xCD, 0xEF}. For comparison, LittleEndian would result in
	// a byte slice of: []byte{0xEF, 0xCD, 0xAB, 0x89, 0x67, 0x45, 0x23, 0x01}
	// This is crucial for badgerDB seeks as badger lexicographically seeks to nearest keys and
	// BigEndian formatting ensures the lexicographic seeks function properly.

	key = append(key, EncodeUint64(uint64(lockupYieldCurvePoint.LockupDurationNanoSecs))...)

	return key
}

func DBPrefixKeyForLockupYieldCurvePointsByProfilePKID(profilePKID *PKID) []byte {
	// Make a copy to avoid multiple calls to this function re-using the same slice.
	prefixCopy := append([]byte{}, Prefixes.PrefixLockupYieldCurvePointByProfilePKIDAndDurationNanoSecs...)
	key := append(prefixCopy, profilePKID[:]...)
	return key
}

// LockupYieldCurvePoint Put/Delete Operations (Badger Writes)

func DbPutLockupYieldCurvePointMappingsWithTxn(txn *badger.Txn, snap *Snapshot, blockHeight uint64,
	lockupYieldCurvePoint LockupYieldCurvePoint) error {
	// Sanity check the fields in the LockupYieldCurvePoint used in constructing the key.
	if len(lockupYieldCurvePoint.ProfilePKID) != btcec.PubKeyBytesLenCompressed {
		return fmt.Errorf("DbPutLockupYieldCurvePointMappingsWithTxn: Profile PKID "+
			"length %d != %d", len(lockupYieldCurvePoint.ProfilePKID), btcec.PubKeyBytesLenCompressed)
	}
	if lockupYieldCurvePoint.LockupDurationNanoSecs <= 0 {
		return fmt.Errorf("DbPutLockupYieldCurvePointMappingsWithTxn: Trying to put "+
			"lockup yield curve point with negative duration: %d", lockupYieldCurvePoint.LockupDurationNanoSecs)
	}

	if err := DBSetWithTxn(txn, snap, _dbKeyForLockupYieldCurvePoint(lockupYieldCurvePoint),
		EncodeToBytes(blockHeight, &lockupYieldCurvePoint)); err != nil {
		return errors.Wrapf(err, "DbPutLockupYieldCurvePointMappingsWithTxn: "+
			"Problem adding locked balance entry to db")
	}
	return nil
}

func DbDeleteLockupYieldCurvePointWithTxn(txn *badger.Txn, snap *Snapshot,
	lockupYieldCurvePoint LockupYieldCurvePoint) error {
	// First check that a mapping exists. If one doesn't then there's nothing to do.
	_, err := DBGetWithTxn(txn, snap, _dbKeyForLockupYieldCurvePoint(lockupYieldCurvePoint))
	if errors.Is(err, badger.ErrKeyNotFound) {
		return nil
	}
	if err != nil {
		return errors.Wrapf(err, "DbDeleteLockupYieldCurvePointWithTxn: Problem getting "+
			"locked balance entry for Profile PKID %s, Duration %d, APY Yield Basis Points %d",
			lockupYieldCurvePoint.ProfilePKID.ToString(), lockupYieldCurvePoint.LockupDurationNanoSecs,
			lockupYieldCurvePoint.LockupYieldAPYBasisPoints)
	}

	// When a locked balance entry exists, delete the locked balance entry mapping.
	if err := DBDeleteWithTxn(txn, snap, _dbKeyForLockupYieldCurvePoint(lockupYieldCurvePoint)); err != nil {
		return errors.Wrapf(err, "DbDeleteLockupYieldCurvePointWithTxn: Deleting "+
			"locked balance entry for Profile PKID %s, Duration %d, APY Yield Basis Points %d",
			lockupYieldCurvePoint.ProfilePKID.ToString(), lockupYieldCurvePoint.LockupDurationNanoSecs,
			lockupYieldCurvePoint.LockupYieldAPYBasisPoints)
	}
	return nil
}

// LockupYieldCurvePoint Get Operations (Badger Reads)

func DBGetAllYieldCurvePointsByProfilePKID(handle *badger.DB, snap *Snapshot,
	profilePKID *PKID) (_lockupYieldCurvePoints []*LockupYieldCurvePoint, _err error) {
	var lockupYieldCurvePoints []*LockupYieldCurvePoint
	err := handle.View(func(txn *badger.Txn) error {
		var err error
		lockupYieldCurvePoints, err = DBGetAllYieldCurvePointsByProfilePKIDWithTxn(
			txn, snap, profilePKID)
		return err
	})
	return lockupYieldCurvePoints, err
}

func DBGetAllYieldCurvePointsByProfilePKIDWithTxn(txn *badger.Txn, snap *Snapshot,
	profilePKID *PKID) (_lockupYieldCurvePoints []*LockupYieldCurvePoint, _err error) {
	// Construct the key prefix.
	startKey := _dbKeyForLockupYieldCurvePoint(LockupYieldCurvePoint{
		ProfilePKID:            profilePKID,
		LockupDurationNanoSecs: 0,
	})
	validKey := DBPrefixKeyForLockupYieldCurvePointsByProfilePKID(profilePKID)

	// Create an iterator.
	opts := badger.DefaultIteratorOptions
	iterator := txn.NewIterator(opts)
	defer iterator.Close()

	// Store matching LockupYieldCurvePoints to return.
	var lockupYieldCurvePoints []*LockupYieldCurvePoint

	// Loop.
	for iterator.Seek(startKey); iterator.ValidForPrefix(validKey); iterator.Next() {
		// Retrieve the LockupYieldCurvePointBytes.
		lockupYieldCurvePointBytes, err := iterator.Item().ValueCopy(nil)
		if err != nil {
			return nil, errors.Wrapf(err, "DBGetAllYieldCurvePointsByProfilePKIDWithTxn: "+
				"error retrieveing LockupYieldCurvePoint: ")
		}

		// Convert LockedBalanceEntryBytes to LockedBalanceEntry.
		rr := bytes.NewReader(lockupYieldCurvePointBytes)
		lockupYieldCurvePoint, err := DecodeDeSoEncoder(&LockupYieldCurvePoint{}, rr)
		if err != nil {
			return nil, errors.Wrapf(err, "DBGetAllYieldCurvePointsByProfilePKIDWithTxn: "+
				"error decoding LockupYieldCurvePoint: ")
		}

		// Append to the array to return.
		lockupYieldCurvePoints = append(lockupYieldCurvePoints, lockupYieldCurvePoint)
	}

	return lockupYieldCurvePoints, nil
}

func DBGetYieldCurvePointsByProfilePKIDAndDurationNanoSecs(handle *badger.DB, snap *Snapshot, profilePKID *PKID,
	lockupDurationNanoSecs int64) (_lockupYieldCurvePoint *LockupYieldCurvePoint, _err error) {
	var lockupYieldCurvePoint *LockupYieldCurvePoint
	err := handle.View(func(txn *badger.Txn) error {
		var err error
		lockupYieldCurvePoint, err = DBGetYieldCurvePointsByProfilePKIDAndDurationNanoSecsWithTxn(
			txn, snap, profilePKID, lockupDurationNanoSecs)
		return err
	})
	if err != nil {
		return nil, errors.Wrap(err, "DBGetYieldCurvePointsByProfilePKIDAndDurationNanoSecs")

	}
	return lockupYieldCurvePoint, nil
}

func DBGetYieldCurvePointsByProfilePKIDAndDurationNanoSecsWithTxn(txn *badger.Txn, snap *Snapshot,
	profilePKID *PKID, lockupDurationNanoSecs int64) (_lockupYieldCurvePoint *LockupYieldCurvePoint, _err error) {
	// Construct the key.
	key := _dbKeyForLockupYieldCurvePoint(LockupYieldCurvePoint{
		ProfilePKID:            profilePKID,
		LockupDurationNanoSecs: lockupDurationNanoSecs,
	})

	// Fetch the point from the database.
	lockupYieldCurvePointBytes, err := DBGetWithTxn(txn, snap, key)
	if errors.Is(err, badger.ErrKeyNotFound) {
		return nil, nil
	}
	if err != nil {
		return nil, errors.Wrapf(err,
			"DBGetYieldCurvePointsByProfilePKIDAndDurationNanoSecsWithTxn: failed getting "+
				"lockup yield curve point with PKID %s and duration %d",
			profilePKID.ToString(), lockupDurationNanoSecs)
	}

	// Parse the bytes beneath the key.
	return DecodeDeSoEncoder(&LockupYieldCurvePoint{}, bytes.NewReader(lockupYieldCurvePointBytes))
}

// -------------------------------------------------------------------------------------
// DeSo nonce mapping functions
// -------------------------------------------------------------------------------------

func _dbKeyForTransactorNonceEntry(nonce *DeSoNonce, pkid *PKID) []byte {
	// Make a copy to avoid multiple calls to this function re-using the same slice.
	prefixCopy := append([]byte{}, Prefixes.PrefixNoncePKIDIndex...)
	key := append(prefixCopy, EncodeUint64(nonce.ExpirationBlockHeight)...)
	key = append(key, pkid.ToBytes()...)
	key = append(key, EncodeUint64(nonce.PartialID)...)
	return key
}

func _dbPrefixForNonceEntryIndexWithBlockHeight(blockHeight uint64) []byte {
	prefixCopy := append([]byte{}, Prefixes.PrefixNoncePKIDIndex...)
	return append(prefixCopy, EncodeUint64(blockHeight)...)
}

func DbGetTransactorNonceEntryWithTxn(txn *badger.Txn, nonce *DeSoNonce, pkid *PKID) (*TransactorNonceEntry, error) {
	key := _dbKeyForTransactorNonceEntry(nonce, pkid)
	_, err := txn.Get(key)
	if err == badger.ErrKeyNotFound {
		return nil, nil
	}
	if err != nil {
		return nil, err
	}
	return &TransactorNonceEntry{
		Nonce:          nonce,
		TransactorPKID: pkid,
	}, nil
}

func DbGetTransactorNonceEntry(db *badger.DB, nonce *DeSoNonce, pkid *PKID) (*TransactorNonceEntry, error) {
	var ret *TransactorNonceEntry
	dbErr := db.View(func(txn *badger.Txn) error {
		var err error
		ret, err = DbGetTransactorNonceEntryWithTxn(txn, nonce, pkid)
		return errors.Wrap(err, "DbGetTransactorNonceEntry: ")
	})
	if dbErr != nil {
		return nil, dbErr
	}
	return ret, nil
}

func DbPutTransactorNonceEntryWithTxn(txn *badger.Txn, snap *Snapshot, nonce *DeSoNonce, pkid *PKID, eventManager *EventManager) error {
	return errors.Wrap(DBSetWithTxn(txn, snap, _dbKeyForTransactorNonceEntry(nonce, pkid), []byte{}, eventManager),
		"DbPutTransactorNonceEntryWithTxn: Problem setting nonce")
}

func DbPutTransactorNonceEntry(handle *badger.DB, snap *Snapshot, nonce *DeSoNonce, pkid *PKID, eventManager *EventManager) error {
	return handle.Update(func(txn *badger.Txn) error {
		return DbPutTransactorNonceEntryWithTxn(txn, snap, nonce, pkid, eventManager)
	})
}

func DbDeleteTransactorNonceEntryWithTxn(txn *badger.Txn, snap *Snapshot, nonce *DeSoNonce, pkid *PKID, eventManager *EventManager, entryIsDeleted bool) error {
	return errors.Wrap(
		DBDeleteWithTxn(txn, snap, _dbKeyForTransactorNonceEntry(nonce, pkid), eventManager, entryIsDeleted),
		"DbDeleteTransactorNonceEntryWithTxn: Problem deleting nonce")
}

func DbGetTransactorNonceEntriesToExpireAtBlockHeight(handle *badger.DB, blockHeight uint64) ([]*TransactorNonceEntry, error) {
	var ret []*TransactorNonceEntry
	err := handle.View(func(txn *badger.Txn) error {
		ret = DbGetTransactorNonceEntriesToExpireAtBlockHeightWithTxn(txn, blockHeight)
		return nil
	})
	return ret, err
}

func DbGetTransactorNonceEntriesToExpireAtBlockHeightWithTxn(txn *badger.Txn, blockHeight uint64) []*TransactorNonceEntry {
	startPrefix := _dbKeyForTransactorNonceEntry(&DeSoNonce{ExpirationBlockHeight: blockHeight, PartialID: math.MaxUint64}, &MaxPKID)
	endPrefix := append([]byte{}, Prefixes.PrefixNoncePKIDIndex...)
	opts := badger.DefaultIteratorOptions
	opts.Reverse = true
	nodeIterator := txn.NewIterator(opts)
	defer nodeIterator.Close()
	var transactorNonceEntries []*TransactorNonceEntry
	for nodeIterator.Seek(startPrefix); nodeIterator.ValidForPrefix(endPrefix); nodeIterator.Next() {
		transactorNonceEntries = append(transactorNonceEntries,
			TransactorNonceKeyToTransactorNonceEntry(nodeIterator.Item().Key()))
	}
	return transactorNonceEntries
}

func DbGetAllTransactorNonceEntries(handle *badger.DB) []*TransactorNonceEntry {
	keys, _ := EnumerateKeysForPrefix(handle, Prefixes.PrefixNoncePKIDIndex)
	nonceEntries := []*TransactorNonceEntry{}
	for _, key := range keys {
		// Convert key to nonce entry.
		nonceEntries = append(nonceEntries, TransactorNonceKeyToTransactorNonceEntry(key))
	}
	return nonceEntries
}

func TransactorNonceKeyToTransactorNonceEntry(key []byte) *TransactorNonceEntry {
	keyWithoutPrefix := key[1:]
	lenEncodedUint64 := 8
	expirationHeight := DecodeUint64(keyWithoutPrefix[:lenEncodedUint64])
	pkid := &PKID{}
	pkidEndIdx := lenEncodedUint64 + PublicKeyLenCompressed
	copy(pkid[:], keyWithoutPrefix[lenEncodedUint64:pkidEndIdx])
	partialID := DecodeUint64(keyWithoutPrefix[pkidEndIdx:])
	return &TransactorNonceEntry{
		Nonce: &DeSoNonce{
			ExpirationBlockHeight: expirationHeight,
			PartialID:             partialID,
		},
		TransactorPKID: pkid,
	}
}

// -------------------------------------------------------------------------------------
// Badger seek functions
// -------------------------------------------------------------------------------------

func EnumerateKeysForPrefixWithLimitOffsetOrder(
	db *badger.DB,
	prefix []byte,
	limit int,
	lastSeenKey []byte,
	sortDescending bool,
	skipKeys *Set[string],
) ([][]byte, [][]byte, error) {
	keysFound := [][]byte{}
	valsFound := [][]byte{}

	dbErr := db.View(func(txn *badger.Txn) error {
		var err error
		keysFound, valsFound, err = _enumerateKeysForPrefixWithLimitOffsetOrderWithTxn(
			txn, prefix, limit, lastSeenKey, sortDescending, _setMembershipCheckFunc(skipKeys),
		)
		return err
	})
	if dbErr != nil {
		return nil, nil, errors.Wrapf(
			dbErr,
			"EnumerateKeysForPrefixWithLimitOffsetOrder: problem fetching keys and values from db: ",
		)
	}

	return keysFound, valsFound, nil
}

func EnumerateKeysForPrefixWithLimitOffsetOrderAndSkipFunc(
	db *badger.DB,
	prefix []byte,
	limit int,
	lastSeenKey []byte,
	sortDescending bool,
	canSkipKey func([]byte) bool,
) ([][]byte, [][]byte, error) {
	keysFound := [][]byte{}
	valsFound := [][]byte{}

	dbErr := db.View(func(txn *badger.Txn) error {
		var err error
		keysFound, valsFound, err = _enumerateKeysForPrefixWithLimitOffsetOrderWithTxn(
			txn, prefix, limit, lastSeenKey, sortDescending, canSkipKey,
		)
		return err
	})
	if dbErr != nil {
		return nil, nil, errors.Wrapf(
			dbErr,
			"EnumerateKeysForPrefixWithLimitOffsetOrderAndSkipFunc: problem fetching keys and values from db: ",
		)
	}

	return keysFound, valsFound, nil
}

func _enumerateKeysForPrefixWithLimitOffsetOrderWithTxn(
	txn *badger.Txn,
	prefix []byte,
	limit int,
	lastSeenKey []byte,
	sortDescending bool,
	canSkipKey func([]byte) bool,
) ([][]byte, [][]byte, error) {
	keysFound := [][]byte{}
	valsFound := [][]byte{}

	// If provided, start at the last seen key.
	startingKey := prefix
	haveSeenLastSeenKey := true
	if lastSeenKey != nil {
		startingKey = lastSeenKey
		haveSeenLastSeenKey = false
		if limit > 0 {
			// Need to increment limit by one (if non-zero) since
			// we include the lastSeenKey/lastSeenValue.
			limit += 1
		}
	}

	opts := badger.DefaultIteratorOptions
	// Search keys in reverse order if sort DESC.
	if sortDescending {
		opts.Reverse = true
		startingKey = append(startingKey, 0xff)
	}
	nodeIterator := txn.NewIterator(opts)
	defer nodeIterator.Close()

	for nodeIterator.Seek(startingKey); nodeIterator.ValidForPrefix(prefix); nodeIterator.Next() {
		// Break if at or beyond limit.
		if limit > 0 && len(keysFound) >= limit {
			break
		}
		key := nodeIterator.Item().Key()
		// Skip if key is before the last seen key. The caller
		// needs to filter out the lastSeenKey in the view as
		// we return any key >= the lastSeenKey.
		if !haveSeenLastSeenKey {
			if !bytes.Equal(key, lastSeenKey) {
				continue
			}
			haveSeenLastSeenKey = true
		}
		// Skip if key can be skipped.
		if canSkipKey(key) {
			continue
		}
		// Copy key.
		keyCopy := make([]byte, len(key))
		copy(keyCopy[:], key[:])
		// Copy value.
		valCopy, err := nodeIterator.Item().ValueCopy(nil)
		if err != nil {
			return nil, nil, err
		}
		// Append found entry to return slices.
		keysFound = append(keysFound, keyCopy)
		valsFound = append(valsFound, valCopy)
	}
	return keysFound, valsFound, nil
}

func _setMembershipCheckFunc(set *Set[string]) func([]byte) bool {
	return func(key []byte) bool {
		return set.Includes(string(key))
	}
}<|MERGE_RESOLUTION|>--- conflicted
+++ resolved
@@ -571,24 +571,21 @@
 	// Note, we parse the ValidatorPKID and StakerPKID from the key.
 	PrefixSnapshotStakeToRewardByValidatorAndStaker []byte `prefix_id:"[92]" is_state:"true"`
 
-<<<<<<< HEAD
 	// PrefixLockedBalanceEntryByHODLerPKIDProfilePKIDUnlockTimestampNanoSecs:
 	// Retrieves LockedBalanceEntries that may or may not be claimable for unlock.
 	// LockedBalanceEntries can be retrieved by HodlerPKID and CreatorPKID are have their
 	// corresponding unlock timestamp appended to sort by timestamp.
 	// Prefix, <HodlerPKID [33]byte>, <ProfilePKID [33]byte>, <UnlockTimestampNanoSecs int64> -> <LockedBalanceEntry>
-	PrefixLockedBalanceEntryByHODLerPKIDProfilePKIDUnlockTimestampNanoSecs []byte `prefix_id:"[91]" is_state:"true"`
+	PrefixLockedBalanceEntryByHODLerPKIDProfilePKIDUnlockTimestampNanoSecs []byte `prefix_id:"[93]" is_state:"true"`
 
 	// PrefixLockupYieldCurvePointByProfilePKIDAndDurationNanoSecs:
 	// Retrieves a LockupYieldCurvePoint.
 	// The structure of the key enables quick lookups for a (ProfilePKID, Duration) pair as well
 	// as quick construction of yield curve plots over time.
 	// Prefix, <ProfilePKID [33]byte>, <LockupDurationNanoSecs int64> -> <LockupYieldCurvePoint>
-	PrefixLockupYieldCurvePointByProfilePKIDAndDurationNanoSecs []byte `prefix_id:"[92]" is_state:"true"`
-
-	// NEXT_TAG: 93
-=======
-	// NEXT_TAG: 93
+	PrefixLockupYieldCurvePointByProfilePKIDAndDurationNanoSecs []byte `prefix_id:"[94]" is_state:"true"`
+
+	// NEXT_TAG: 95
 }
 
 // DecodeStateKey decodes a state key into a DeSoEncoder type. This is useful for encoders which don't have a stored
@@ -621,7 +618,6 @@
 		}
 	}
 	return nil, fmt.Errorf("DecodeStateKey: No encoder found for prefix: %v", prefix)
->>>>>>> 10b92cfe
 }
 
 // StatePrefixToDeSoEncoder maps each state prefix to a DeSoEncoder type that is stored under that prefix.
@@ -875,10 +871,10 @@
 		// prefix_id:"[92]"
 		return true, &StakeEntry{}
 	} else if bytes.Equal(prefix, Prefixes.PrefixLockedBalanceEntryByHODLerPKIDProfilePKIDUnlockTimestampNanoSecs) {
-		// prefix_id:"[91]"
+		// prefix_id:"[93]"
 		return true, &LockedBalanceEntry{}
 	} else if bytes.Equal(prefix, Prefixes.PrefixLockupYieldCurvePointByProfilePKIDAndDurationNanoSecs) {
-		// prefix_id:"[92]"
+		// prefix_id:"[94]"
 		return true, &LockupYieldCurvePoint{}
 	}
 
@@ -10838,7 +10834,7 @@
 // LockedBalanceEntry Put/Delete Operations (Badger Writes)
 
 func DbPutLockedBalanceEntryMappingsWithTxn(txn *badger.Txn, snap *Snapshot, blockHeight uint64,
-	lockedBalanceEntry LockedBalanceEntry) error {
+	lockedBalanceEntry LockedBalanceEntry, eventManager *EventManager) error {
 	// Sanity check the fields in the LockedBalanceEntry used in constructing the key.
 	if len(lockedBalanceEntry.HODLerPKID) != btcec.PubKeyBytesLenCompressed {
 		return fmt.Errorf("DbPutLockedBalanceEntryMappingsWithTxn: HODLer PKID "+
@@ -10850,14 +10846,15 @@
 	}
 
 	if err := DBSetWithTxn(txn, snap, _dbKeyForLockedBalanceEntry(lockedBalanceEntry),
-		EncodeToBytes(blockHeight, &lockedBalanceEntry)); err != nil {
+		EncodeToBytes(blockHeight, &lockedBalanceEntry), eventManager); err != nil {
 		return errors.Wrapf(err, "DbPutLockedBalanceEntryMappingsWithTxn: "+
 			"Problem adding locked balance entry to db")
 	}
 	return nil
 }
 
-func DbDeleteLockedBalanceEntryWithTxn(txn *badger.Txn, snap *Snapshot, lockedBalanceEntry LockedBalanceEntry) error {
+func DbDeleteLockedBalanceEntryWithTxn(txn *badger.Txn, snap *Snapshot, lockedBalanceEntry LockedBalanceEntry,
+	eventManager *EventManager, entryIsDeleted bool) error {
 	// First check that a mapping exists. If one doesn't then there's nothing to do.
 	_, err := DBGetWithTxn(txn, snap, _dbKeyForLockedBalanceEntry(lockedBalanceEntry))
 	if errors.Is(err, badger.ErrKeyNotFound) {
@@ -10871,7 +10868,8 @@
 	}
 
 	// When a locked balance entry exists, delete the locked balance entry mapping.
-	if err := DBDeleteWithTxn(txn, snap, _dbKeyForLockedBalanceEntry(lockedBalanceEntry)); err != nil {
+	if err := DBDeleteWithTxn(txn, snap,
+		_dbKeyForLockedBalanceEntry(lockedBalanceEntry), eventManager, entryIsDeleted); err != nil {
 		return errors.Wrapf(err, "DbDeleteLockedBalanceEntryWithTxn: Deleting "+
 			"locked balance entry for HODLer PKID %s, Profile PKID %s, expiration timestamp %d",
 			lockedBalanceEntry.HODLerPKID.ToString(), lockedBalanceEntry.ProfilePKID.ToString(),
@@ -11040,7 +11038,7 @@
 // LockupYieldCurvePoint Put/Delete Operations (Badger Writes)
 
 func DbPutLockupYieldCurvePointMappingsWithTxn(txn *badger.Txn, snap *Snapshot, blockHeight uint64,
-	lockupYieldCurvePoint LockupYieldCurvePoint) error {
+	lockupYieldCurvePoint LockupYieldCurvePoint, eventManager *EventManager) error {
 	// Sanity check the fields in the LockupYieldCurvePoint used in constructing the key.
 	if len(lockupYieldCurvePoint.ProfilePKID) != btcec.PubKeyBytesLenCompressed {
 		return fmt.Errorf("DbPutLockupYieldCurvePointMappingsWithTxn: Profile PKID "+
@@ -11052,7 +11050,7 @@
 	}
 
 	if err := DBSetWithTxn(txn, snap, _dbKeyForLockupYieldCurvePoint(lockupYieldCurvePoint),
-		EncodeToBytes(blockHeight, &lockupYieldCurvePoint)); err != nil {
+		EncodeToBytes(blockHeight, &lockupYieldCurvePoint), eventManager); err != nil {
 		return errors.Wrapf(err, "DbPutLockupYieldCurvePointMappingsWithTxn: "+
 			"Problem adding locked balance entry to db")
 	}
@@ -11060,7 +11058,7 @@
 }
 
 func DbDeleteLockupYieldCurvePointWithTxn(txn *badger.Txn, snap *Snapshot,
-	lockupYieldCurvePoint LockupYieldCurvePoint) error {
+	lockupYieldCurvePoint LockupYieldCurvePoint, eventManager *EventManager, entryIsDeleted bool) error {
 	// First check that a mapping exists. If one doesn't then there's nothing to do.
 	_, err := DBGetWithTxn(txn, snap, _dbKeyForLockupYieldCurvePoint(lockupYieldCurvePoint))
 	if errors.Is(err, badger.ErrKeyNotFound) {
@@ -11074,7 +11072,8 @@
 	}
 
 	// When a locked balance entry exists, delete the locked balance entry mapping.
-	if err := DBDeleteWithTxn(txn, snap, _dbKeyForLockupYieldCurvePoint(lockupYieldCurvePoint)); err != nil {
+	if err := DBDeleteWithTxn(txn, snap,
+		_dbKeyForLockupYieldCurvePoint(lockupYieldCurvePoint), eventManager, entryIsDeleted); err != nil {
 		return errors.Wrapf(err, "DbDeleteLockupYieldCurvePointWithTxn: Deleting "+
 			"locked balance entry for Profile PKID %s, Duration %d, APY Yield Basis Points %d",
 			lockupYieldCurvePoint.ProfilePKID.ToString(), lockupYieldCurvePoint.LockupDurationNanoSecs,
