--- conflicted
+++ resolved
@@ -6163,38 +6163,7 @@
 
 func DBKeyForDAOCoinLimitOrder(order *DAOCoinLimitOrderEntry, byTransactorPKID bool) []byte {
 	key := DBPrefixKeyForDAOCoinLimitOrder(order, byTransactorPKID)
-<<<<<<< HEAD
-	key = append(key, EncodeUint256(*order.PriceNanosPerDenominatedCoin)...)
-=======
-
-	// We cast PriceNanos from big.Float to uint256.
-	// This is to guarantee that the bytes-encoding widths are consistent.
-	// If the order is an ask, we subtract 1. If the order is a bid, we add 1.
-	// This is to be more inclusive in considering orders which may satisfy the
-	// incoming order, but we won't know until we pull the order out of Badger
-	// and check the decimal value in a later step.
-	var priceNanos256 *uint256.Int
-
-	if order.PriceNanos.IsInf() {
-		priceNanos256 = MaxUint256.Clone()
-	} else {
-		priceNanosInt, _ := order.PriceNanos.Int(nil)
-		priceNanos256, _ = uint256.FromBig(priceNanosInt)
-		one256 := uint256.NewInt().SetUint64(1)
-
-		if order.OperationType == DAOCoinLimitOrderEntryOrderTypeAsk {
-			// If the order is an ask, we want math.FLOOR to be more inclusive at this stage.
-			priceNanos256 = uint256.NewInt().Sub(priceNanos256, one256)
-		} else if order.OperationType == DAOCoinLimitOrderEntryOrderTypeBid {
-			// If the order is a bid, we want math.CEIL to be more inclusive at this stage.
-			priceNanos256 = uint256.NewInt().Add(priceNanos256, one256)
-		} else {
-			priceNanos256 = uint256.NewInt()
-		}
-	}
-
-	key = append(key, EncodeUint256(priceNanos256)...)
->>>>>>> 91a965e6
+	key = append(key, EncodeUint256(order.PriceNanosPerDenominatedCoin)...)
 	key = append(key, _EncodeUint32(order.BlockHeight)...)
 	return key
 }
