package lib

import (
	"bytes"
	"crypto/rand"
	"encoding/binary"
	"encoding/hex"
	"encoding/json"
	"fmt"
	"github.com/holiman/uint256"
	"io"
	"log"
	"math"
	"math/big"
	"path/filepath"
	"reflect"
	"sort"
	"strings"
	"time"

	"github.com/btcsuite/btcd/btcec"
	"github.com/davecgh/go-spew/spew"
	"github.com/dgraph-io/badger/v3"
	"github.com/golang/glog"
	"github.com/pkg/errors"
)

// This file contains all of the functions that interact with the database.

const (
	// BadgerDbFolder is the subfolder in the config dir where we
	// store the badgerdb database by default.
	BadgerDbFolder = "badgerdb"
	MaxPrefixLen   = 1
	// This string is added as a subdirectory of --data-dir flag that contains
	// everything our node is doing. We use it in order to force a "fresh sync"
	// of a node when making major updates. Not having this structure would
	// require node operators like Coinbase to change their --data-dir flag when
	// deploying a non-backwards-compatible version of the node.
	DBVersionString = "v-00000"
)

// -------------------------------------------------------------------------------------
// DB Prefixes
// -------------------------------------------------------------------------------------

// Prefixes is a static variable that contains all the parsed prefix_id values. We use the
// Prefixes var when fetching prefixes to avoid parsing the prefix_id tags every time.
var Prefixes = GetPrefixes()

// StatePrefixes is a static variable that allows us to quickly fetch state-related prefixes. We make
// the distinction between state and non-state prefixes for hyper sync, where the node is only syncing
// state prefixes. This significantly speeds up the syncing process and the node will still work properly.
var StatePrefixes = GetStatePrefixes()

type DBPrefixes struct {
	// The key prefixes for the key-value database. To store a particular
	// type of data, we create a key prefix and store all those types of
	// data with a key prefixed by that key prefix.
	// Bitcoin does a similar thing that you can see at this link:
	// https://bitcoin.stackexchange.com/questions/28168/what-are-the-keys-used-in-the-blockchain-leveldb-ie-what-are-the-keyvalue-pair

	// The prefix for the block index:
	// Key format: <prefix_id, hash BlockHash>
	// Value format: serialized MsgDeSoBlock
	PrefixBlockHashToBlock []byte `prefix_id:"[0]"`

	// The prefix for the node index that we use to reconstruct the block tree.
	// Storing the height in big-endian byte order allows us to read in all the
	// blocks in height-sorted order from the db and construct the block tree by connecting
	// nodes to their parents as we go.
	//
	// Key format: <prefix_id, height uint32 (big-endian), hash BlockHash>
	// Value format: serialized BlockNode
	PrefixHeightHashToNodeInfo        []byte `prefix_id:"[1]"`
	PrefixBitcoinHeightHashToNodeInfo []byte `prefix_id:"[2]"`

	// We store the hash of the node that is the current tip of the main chain.
	// This key is used to look it up.
	// Value format: BlockHash
	PrefixBestDeSoBlockHash []byte `prefix_id:"[3]"`

	PrefixBestBitcoinHeaderHash []byte `prefix_id:"[4]"`

	// Utxo table.
	// <prefix_id, txid BlockHash, output_index uint64> -> UtxoEntry
	PrefixUtxoKeyToUtxoEntry []byte `prefix_id:"[5]" is_state:"true"`
	// <prefix_id, pubKey [33]byte, utxoKey< txid BlockHash, index uint32 >> -> <>
	PrefixPubKeyUtxoKey []byte `prefix_id:"[7]" is_state:"true"`
	// The number of utxo entries in the database.
	PrefixUtxoNumEntries []byte `prefix_id:"[8]" is_state:"true"`
	// Utxo operations table.
	// This table contains, for each blockhash on the main chain, the UtxoOperations
	// that were applied by this block. To roll back the block, one must loop through
	// the UtxoOperations for a particular block backwards and invert them.
	//
	// <prefix_id, hash *BlockHash > -> < serialized []UtxoOperation using custom encoding >
	PrefixBlockHashToUtxoOperations []byte `prefix_id:"[9]"`
	// The below are mappings related to the validation of BitcoinExchange transactions.
	//
	// The number of nanos that has been purchased thus far.
	PrefixNanosPurchased []byte `prefix_id:"[10]" is_state:"true"`
	// How much Bitcoin is work in USD cents.
	PrefixUSDCentsPerBitcoinExchangeRate []byte `prefix_id:"[27]" is_state:"true"`
	// <prefix_id, key> -> <GlobalParamsEntry encoded>
	PrefixGlobalParams []byte `prefix_id:"[40]" is_state:"true"`

	// The prefix for the Bitcoin TxID map. If a key is set for a TxID that means this
	// particular TxID has been processed as part of a BitcoinExchange transaction. If
	// no key is set for a TxID that means it has not been processed (and thus it can be
	// used to create new nanos).
	// <prefix_id, BitcoinTxID BlockHash> -> <nothing>
	PrefixBitcoinBurnTxIDs []byte `prefix_id:"[11]" is_state:"true"`
	// Messages are indexed by the public key of their senders and receivers. If
	// a message sends from pkFrom to pkTo then there will be two separate entries,
	// one for pkFrom and one for pkTo. The exact format is as follows:
	// <public key (33 bytes) || uint64 big-endian> -> <MessageEntry>
	PrefixPublicKeyTimestampToPrivateMessage []byte `prefix_id:"[12]" is_state:"true"`

	// Tracks the tip of the transaction index. This is used to determine
	// which blocks need to be processed in order to update the index.
	PrefixTransactionIndexTip []byte `prefix_id:"[14]" is_txindex:"true"`
	// <prefix_id, transactionID BlockHash> -> <TransactionMetadata struct>
	PrefixTransactionIDToMetadata []byte `prefix_id:"[15]" is_txindex:"true"`
	// <prefix_id, publicKey []byte, index uint32> -> <txid BlockHash>
	PrefixPublicKeyIndexToTransactionIDs []byte `prefix_id:"[16]" is_txindex:"true"`
	// <prefix_id, publicKey []byte> -> <index uint32>
	PrefixPublicKeyToNextIndex []byte `prefix_id:"[42]" is_txindex:"true"`

	// Main post index.
	// <prefix_id, PostHash BlockHash> -> PostEntry
	PrefixPostHashToPostEntry []byte `prefix_id:"[17]" is_state:"true"`
	// Post sorts
	// <prefix_id, publicKey [33]byte, PostHash> -> <>
	PrefixPosterPublicKeyPostHash []byte `prefix_id:"[18]" is_state:"true"`

	// <prefix_id, tstampNanos uint64, PostHash> -> <>
	PrefixTstampNanosPostHash []byte `prefix_id:"[19]" is_state:"true"`
	// <prefix_id, creatorbps uint64, PostHash> -> <>
	PrefixCreatorBpsPostHash []byte `prefix_id:"[20]" is_state:"true"`
	// <prefix_id, multiplebps uint64, PostHash> -> <>
	PrefixMultipleBpsPostHash []byte `prefix_id:"[21]" is_state:"true"`
	// Comments are just posts that have their ParentStakeID set, and
	// so we have a separate index that allows us to return all the
	// comments for a given StakeID
	// <prefix_id, parent stakeID [33]byte, tstampnanos uint64, post hash> -> <>
	PrefixCommentParentStakeIDToPostHash []byte `prefix_id:"[22]" is_state:"true"`

	// Main profile index
	// <prefix_id, PKID [33]byte> -> ProfileEntry
	PrefixPKIDToProfileEntry []byte `prefix_id:"[23]" is_state:"true"`
	// Profile sorts
	// For username, we set the PKID as a value since the username is not fixed width.
	// We always lowercase usernames when using them as map keys in order to make
	// all uniqueness checks case-insensitive
	// <prefix_id, username> -> <PKID>
	PrefixProfileUsernameToPKID []byte `prefix_id:"[25]" is_state:"true"`
	// This allows us to sort the profiles by the value of their coin (since
	// the amount of DeSo locked in a profile is proportional to coin price).
	PrefixCreatorDeSoLockedNanosCreatorPKID []byte `prefix_id:"[32]" is_state:"true"`
	// The StakeID is a post hash for posts and a public key for users.
	// <prefix_id, StakeIDType, AmountNanos uint64, StakeID [var]byte> -> <>
	PrefixStakeIDTypeAmountStakeIDIndex []byte `prefix_id:"[26]" is_state:"true"`

	// Prefixes for follows:
	// <prefix_id, follower PKID [33]byte, followed PKID [33]byte> -> <>
	// <prefix_id, followed PKID [33]byte, follower PKID [33]byte> -> <>
	PrefixFollowerPKIDToFollowedPKID []byte `prefix_id:"[28]" is_state:"true"`
	PrefixFollowedPKIDToFollowerPKID []byte `prefix_id:"[29]" is_state:"true"`

	// Prefixes for likes:
	// <prefix_id, user pub key [33]byte, liked post hash [32]byte> -> <>
	// <prefix_id, post hash [32]byte, user pub key [33]byte> -> <>
	PrefixLikerPubKeyToLikedPostHash []byte `prefix_id:"[30]" is_state:"true"`
	PrefixLikedPostHashToLikerPubKey []byte `prefix_id:"[31]" is_state:"true"`

	// Prefixes for creator coin fields:
	// <prefix_id, HODLer PKID [33]byte, creator PKID [33]byte> -> <BalanceEntry>
	// <prefix_id, creator PKID [33]byte, HODLer PKID [33]byte> -> <BalanceEntry>
	PrefixHODLerPKIDCreatorPKIDToBalanceEntry []byte `prefix_id:"[33]" is_state:"true"`
	PrefixCreatorPKIDHODLerPKIDToBalanceEntry []byte `prefix_id:"[34]" is_state:"true"`

	PrefixPosterPublicKeyTimestampPostHash []byte `prefix_id:"[35]" is_state:"true"`
	// If no mapping exists for a particular public key, then the PKID is simply
	// the public key itself.
	// <prefix_id, [33]byte> -> <PKID [33]byte>
	PrefixPublicKeyToPKID []byte `prefix_id:"[36]" is_state:"true"`
	// <prefix_id, PKID [33]byte> -> <PublicKey [33]byte>
	PrefixPKIDToPublicKey []byte `prefix_id:"[37]" is_state:"true"`
	// Prefix for storing mempool transactions in badger. These stored transactions are
	// used to restore the state of a node after it is shutdown.
	// <prefix_id, tx hash BlockHash> -> <*MsgDeSoTxn>
	PrefixMempoolTxnHashToMsgDeSoTxn []byte `prefix_id:"[38]"`

	// Prefixes for Reposts:
	// <prefix_id, user pub key [39]byte, reposted post hash [39]byte> -> RepostEntry
	PrefixReposterPubKeyRepostedPostHashToRepostPostHash []byte `prefix_id:"[39]" is_state:"true"`
	// Prefixes for diamonds:
	//  <prefix_id, DiamondReceiverPKID [33]byte, DiamondSenderPKID [33]byte, posthash> -> <DiamondEntry>
	//  <prefix_id, DiamondSenderPKID [33]byte, DiamondReceiverPKID [33]byte, posthash> -> <DiamondEntry>
	PrefixDiamondReceiverPKIDDiamondSenderPKIDPostHash []byte `prefix_id:"[41]" is_state:"true"`
	PrefixDiamondSenderPKIDDiamondReceiverPKIDPostHash []byte `prefix_id:"[43]" is_state:"true"`
	// Public keys that have been restricted from signing blocks.
	// <prefix_id, ForbiddenPublicKey [33]byte> -> <>
	PrefixForbiddenBlockSignaturePubKeys []byte `prefix_id:"[44]" is_state:"true"`

	// These indexes are used in order to fetch the pub keys of users that liked or diamonded a post.
	// 		Reposts: <prefix_id, RepostedPostHash, ReposterPubKey> -> <>
	// 		Quote Reposts: <prefix_id, RepostedPostHash, ReposterPubKey, RepostPostHash> -> <>
	// 		Diamonds: <prefix_id, DiamondedPostHash, DiamonderPubKey [33]byte, DiamondLevel (uint64)> -> <>
	PrefixRepostedPostHashReposterPubKey               []byte `prefix_id:"[45]" is_state:"true"`
	PrefixRepostedPostHashReposterPubKeyRepostPostHash []byte `prefix_id:"[46]" is_state:"true"`
	PrefixDiamondedPostHashDiamonderPKIDDiamondLevel   []byte `prefix_id:"[47]" is_state:"true"`
	// Prefixes for NFT ownership:
	// 	<prefix_id, NFTPostHash [32]byte, SerialNumber uint64> -> NFTEntry
	PrefixPostHashSerialNumberToNFTEntry []byte `prefix_id:"[48]" is_state:"true"`
	//  <prefix_id, PKID [33]byte, IsForSale bool, BidAmountNanos uint64, NFTPostHash[32]byte, SerialNumber uint64> -> NFTEntry
	PrefixPKIDIsForSaleBidAmountNanosPostHashSerialNumberToNFTEntry []byte `prefix_id:"[49]" is_state:"true"`
	// Prefixes for NFT bids:
	//  <prefix_id, NFTPostHash [32]byte, SerialNumber uint64, BidNanos uint64, PKID [33]byte> -> <>
	PrefixPostHashSerialNumberBidNanosBidderPKID []byte `prefix_id:"[50]" is_state:"true"`
	//  <prefix_id, BidderPKID [33]byte, NFTPostHash [32]byte, SerialNumber uint64> -> <BidNanos uint64>
	PrefixBidderPKIDPostHashSerialNumberToBidNanos []byte `prefix_id:"[51]" is_state:"true"`

	// <prefix_id, PublicKey [33]byte> -> uint64
	PrefixPublicKeyToDeSoBalanceNanos []byte `prefix_id:"[52]" is_state:"true"`

	// Block reward prefix:
	//   - This index is needed because block rewards take N blocks to mature, which means we need
	//     a way to deduct them from balance calculations until that point. Without this index, it
	//     would be impossible to figure out which of a user's UTXOs have yet to mature.
	//   - Schema: <prefix_id, hash BlockHash> -> <pubKey [33]byte, uint64 blockRewardNanos>
	PrefixPublicKeyBlockHashToBlockReward []byte `prefix_id:"[53]" is_state:"true"`

	// Prefix for NFT accepted bid entries:
	//   - Note: this index uses a slice to track the history of winning bids for an NFT. It is
	//     not core to consensus and should not be relied upon as it could get inefficient.
	//   - Schema: <prefix_id>, NFTPostHash [32]byte, SerialNumber uint64 -> []NFTBidEntry
	PrefixPostHashSerialNumberToAcceptedBidEntries []byte `prefix_id:"[54]" is_state:"true"`

	// Prefixes for DAO coin fields:
	// <prefix, HODLer PKID [33]byte, creator PKID [33]byte> -> <BalanceEntry>
	// <prefix, creator PKID [33]byte, HODLer PKID [33]byte> -> <BalanceEntry>
	PrefixHODLerPKIDCreatorPKIDToDAOCoinBalanceEntry []byte `prefix_id:"[55]" is_state:"true"`
	PrefixCreatorPKIDHODLerPKIDToDAOCoinBalanceEntry []byte `prefix_id:"[56]" is_state:"true"`

	// Prefix for AccessGroupEntries indexed by OwnerPublicKey and GroupKeyName:
	//
	// * This index is used to store information about access groups. A group is indexed
	//   by the "owner" public key of the user who created the group and the key
	//   name the owner selected when creating the group (can be anything, user-defined).
	//
	// * Groups can have members that all use a shared key to communicate. In this case,
	//   the AccessGroupEntry will contain the metadata required for each participant to
	//   compute the shared key.
	//
	// * Groups can also consist of a single person, and this is useful for "registering"
	//   a key so that other people can message you. Generally, every user has a default mapping of
	//   the form:
	//   - <OwnerPublicKey, "default-key"> -> AccessGroupEntry
	//   This "singleton" group is used to register a default key so that people can
	//   message this user in the form of traditional DMs. Allowing users to register default keys on-chain in this
	//   way is required to make it so that messages can be decrypted on mobile devices, where apps do not have
	//   easy access to the owner key for decrypting messages.
	//
	// <prefix, GroupOwnerPublicKey [33]byte, GroupKeyName [32]byte> -> <AccessGroupEntry>
	PrefixAccessGroupEntriesByOwnerPubKeyAndGroupKeyName []byte `prefix_id:"[57]" is_state:"true"`

	// Prefix for Group Membership Index:
	//
	// * For each group that a user is a member of, we store a value in this index of
	//   the form:
	//   - <GroupMemberPublicKey for user, GroupOwnerPublicKey, GroupKeyName> -> <AccessGroupMember>
	//   The value needs to contain the relevant AccessGroupMember as this is the primary way
	//   to store members for a group since we are not storing DEPRECATED_AccessGroupMembers in the
	//   AccessGroupEntry anymore.
	//
	// Lastly, in an unfortunate fiasco of backwards-compatibility, we need to migrate the previously added
	// prefix to a new one. This doesn't sit well with the checksum computation, so we need to maintain the
	// previous db logic until the migration block height is reached. In general, migrating prefixes is strongly
	// discouraged, and here we were forced to do so because the previous solution hindered public group chats.
	// While this solution is mediocre, other solutions, such as "overloading" the DeprecatedPrefixGroupMembershipIndex
	// fail, since the checksum encodes <key, value> pairs and migrating the keys is not implemented
	// (only values per EncoderMigrations). The migration to a new prefix will cause all membership entries to
	// disappear, since they won't be re-added to the new membership index prefix. However, since the main group
	// entry prefix is never modified, you could "reset" the addition of membership index entries in the flush logic
	// if you simply add a group member after the block height DeSoAccessGroupsBlockHeight.
	//
	// <prefix, GroupMemberPublicKey [33]byte, GroupAccessPublicKey [33]byte> -> <AccessGroupSimplifiedEntry>
	//
	// Deprecation comment: We are deprecating this key because there may be some edge cases in which
	// two groups share the same GroupAccessPublicKey and yet are actually different groups. The
	// new index below allows us to distinguish between these by adding the GroupKeyName in the key.
	DeprecatedPrefixGroupMembershipIndex []byte `prefix_id:"[58]" is_state:"true"` // Deprecated: Use PrefixGroupMembershipIndex instead

	// This prefix is used to store all mappings for access group members. The group owner has a mapping
	// with <groupOwnerPk, groupOwnerPk, groupName> and then everybody else has
	// <memberPk, groupOwnerPk, groupName>. We don't need to store members in a group entry anymore since
	// we can just iterate over the members in the group membership index here. This saves us a lot of space
	// and makes it easier to add and remove members from groups.
	//
	// * Note that as mentioned above, there is a special case where GroupMemberPublicKey == GroupOwnerPublicKey.
	//   For this index it was convenient for various reasons to automatically save an entry
	//   with such key in the db whenever user registers a group. This becomes clear if
	//   you read all the fetching code around this index. Particularly functions containing
	//   the 'owner' keyword. This is not a bug, it's a feature because we might want an owner to be a member
	//   of their own group for various reasons:
	//   - To be able to read messages sent to the group if group was created with a derived key.
	//   - To be able to fetch all groups that a user is a member of (including groups that
	//     they own). This is especially useful for Backend API to fetch all groups for a user.
	//
	// New <GroupMembershipIndex> :
	// <prefix, GroupMemberPublicKey [33]byte, GroupOwnerPublicKey [33]byte, GroupKeyName [32]byte> -> <AccessGroupMember>
	PrefixGroupMembershipIndex []byte `prefix_id:"[63]" is_state:"true"`

	// Prefix for Enumerating over all the members of a group:
	// <prefix, GroupOwnerPublicKey [33]byte, GroupKeyName [32]byte, GroupMemberPublicKey [33]byte> -> <>
	PrefixGroupMemberEnumerationIndex []byte `prefix_id:"[64]" is_state:"true"`

	// Prefix for storing group member attributes:
	// The value of this prefix is a byte slice used to store various types of encoded data like
	// MemberStatus or MemberBadges.
	// <prefix, GroupOwnerPublicKey [33]byte, GroupKeyName [32]byte, GroupMemberPublicKey [33]byte, AccessGroupMemberAttributeType [1]byte> -> []byte
	PrefixGroupMemberAttributesIndex []byte `prefix_id:"[65]" is_state:"true"`

	// Prefix for storing group entry attributes:
	// The value of this prefix is a byte slice used to store various types of encoded data like
	// GroupDescription or GroupPictureRawBytes.
	// <prefix, GroupOwnerPublicKey [33]byte, GroupKeyName [32]byte, AccessGroupEntryAttributeType [1]byte> -> []byte
	PrefixGroupEntryAttributesIndex []byte `prefix_id:"[66]" is_state:"true"`

	// Prefix for storing message entry attributes:
	// TODO

	// Prefix for Authorize Derived Key transactions:
	// 		<prefix_id, OwnerPublicKey [33]byte, DerivedPublicKey [33]byte> -> <DerivedKeyEntry>
	PrefixAuthorizeDerivedKey []byte `prefix_id:"[59]" is_state:"true"`

	// Prefixes for DAO coin limit orders
	// This index powers the order book.
	// <
	//   _PrefixDAOCoinLimitOrder
	//   BuyingDAOCoinCreatorPKID [33]byte
	//   SellingDAOCoinCreatorPKID [33]byte
	//   ScaledExchangeRateCoinsToSellPerCoinToBuy [32]byte
	//   BlockHeight [32]byte
	//   OrderID [32]byte
	// > -> <DAOCoinLimitOrderEntry>
	//
	// This index allows users to query for their open orders.
	// <
	//   _PrefixDAOCoinLimitOrderByTransactorPKID
	//   TransactorPKID [33]byte
	//   BuyingDAOCoinCreatorPKID [33]byte
	//   SellingDAOCoinCreatorPKID [33]byte
	//   OrderID [32]byte
	// > -> <DAOCoinLimitOrderEntry>
	//
	// This index allows users to query for a single order by ID.
	// This is useful in e.g. cancelling an order.
	// <
	//   _PrefixDAOCoinLimitOrderByOrderID
	//   OrderID [32]byte
	// > -> <DAOCoinLimitOrderEntry>
	PrefixDAOCoinLimitOrder                 []byte `prefix_id:"[60]" is_state:"true"`
	PrefixDAOCoinLimitOrderByTransactorPKID []byte `prefix_id:"[61]" is_state:"true"`
	PrefixDAOCoinLimitOrderByOrderID        []byte `prefix_id:"[62]" is_state:"true"`
<<<<<<< HEAD
	// NEXT_TAG: 67
=======

	PrefixGroupChatMessagesIndex []byte `prefix_id:"[66]" is_state:"true"`
	PrefixDmThreadIndex          []byte `prefix_id:"[67]" is_state:"true"`
	PrefixDmMessageIndex         []byte `prefix_id:"[68]" is_state:"true"`

	// NEXT_TAG: 68
>>>>>>> bf12867a
}

// StatePrefixToDeSoEncoder maps each state prefix to a DeSoEncoder type that is stored under that prefix.
// In particular, this is used by the EncoderMigration service, and used to determine how to encode/decode db entries.
func StatePrefixToDeSoEncoder(prefix []byte) (_isEncoder bool, _encoder DeSoEncoder) {
	if len(prefix) > MaxPrefixLen {
		panic(any(fmt.Sprintf("Called with prefix longer than MaxPrefixLen, prefix: (%v), MaxPrefixLen: (%v)", prefix, MaxPrefixLen)))
	}
	if bytes.Equal(prefix, Prefixes.PrefixUtxoKeyToUtxoEntry) {
		// prefix_id:"[5]"
		return true, &UtxoEntry{}
	} else if bytes.Equal(prefix, Prefixes.PrefixPubKeyUtxoKey) {
		// prefix_id:"[7]"
		return false, nil
	} else if bytes.Equal(prefix, Prefixes.PrefixUtxoNumEntries) {
		// prefix_id:"[8]"
		return false, nil
	} else if bytes.Equal(prefix, Prefixes.PrefixNanosPurchased) {
		// prefix_id:"[10]"
		return false, nil
	} else if bytes.Equal(prefix, Prefixes.PrefixUSDCentsPerBitcoinExchangeRate) {
		// prefix_id:"[27]"
		return false, nil
	} else if bytes.Equal(prefix, Prefixes.PrefixGlobalParams) {
		// prefix_id:"[40]"
		return true, &GlobalParamsEntry{}
	} else if bytes.Equal(prefix, Prefixes.PrefixBitcoinBurnTxIDs) {
		// prefix_id:"[11]"
		return false, nil
	} else if bytes.Equal(prefix, Prefixes.PrefixPublicKeyTimestampToPrivateMessage) {
		// prefix_id:"[12]"
		return true, &MessageEntry{}
	} else if bytes.Equal(prefix, Prefixes.PrefixPostHashToPostEntry) {
		// prefix_id:"[17]"
		return true, &PostEntry{}
	} else if bytes.Equal(prefix, Prefixes.PrefixPosterPublicKeyPostHash) {
		// prefix_id:"[18]"
		return false, nil
	} else if bytes.Equal(prefix, Prefixes.PrefixTstampNanosPostHash) {
		// prefix_id:"[19]"
		return false, nil
	} else if bytes.Equal(prefix, Prefixes.PrefixCreatorBpsPostHash) {
		// prefix_id:"[20]"
		return false, nil
	} else if bytes.Equal(prefix, Prefixes.PrefixMultipleBpsPostHash) {
		// prefix_id:"[21]"
		return false, nil
	} else if bytes.Equal(prefix, Prefixes.PrefixCommentParentStakeIDToPostHash) {
		// prefix_id:"[22]"
		return false, nil
	} else if bytes.Equal(prefix, Prefixes.PrefixPKIDToProfileEntry) {
		// prefix_id:"[23]"
		return true, &ProfileEntry{}
	} else if bytes.Equal(prefix, Prefixes.PrefixProfileUsernameToPKID) {
		// prefix_id:"[25]"
		// This prefix just encodes PKIDs, but it's not using the DeSoEncoder interface so for the sake of simplicity we just skip it.
		return false, nil
	} else if bytes.Equal(prefix, Prefixes.PrefixCreatorDeSoLockedNanosCreatorPKID) {
		// prefix_id:"[32]"
		return false, nil
	} else if bytes.Equal(prefix, Prefixes.PrefixStakeIDTypeAmountStakeIDIndex) {
		// prefix_id:"[26]"
		return false, nil
	} else if bytes.Equal(prefix, Prefixes.PrefixFollowerPKIDToFollowedPKID) {
		// prefix_id:"[28]"
		return false, nil
	} else if bytes.Equal(prefix, Prefixes.PrefixFollowedPKIDToFollowerPKID) {
		// prefix_id:"[29]"
		return false, nil
	} else if bytes.Equal(prefix, Prefixes.PrefixLikerPubKeyToLikedPostHash) {
		// prefix_id:"[30]"
		return false, nil
	} else if bytes.Equal(prefix, Prefixes.PrefixLikedPostHashToLikerPubKey) {
		// prefix_id:"[31]"
		return false, nil
	} else if bytes.Equal(prefix, Prefixes.PrefixHODLerPKIDCreatorPKIDToBalanceEntry) {
		// prefix_id:"[33]"
		return true, &BalanceEntry{}
	} else if bytes.Equal(prefix, Prefixes.PrefixCreatorPKIDHODLerPKIDToBalanceEntry) {
		// prefix_id:"[34]"
		return true, &BalanceEntry{}
	} else if bytes.Equal(prefix, Prefixes.PrefixPosterPublicKeyTimestampPostHash) {
		// prefix_id:"[35]"
		return false, nil
	} else if bytes.Equal(prefix, Prefixes.PrefixPublicKeyToPKID) {
		// prefix_id:"[36]"
		return true, &PKIDEntry{}
	} else if bytes.Equal(prefix, Prefixes.PrefixPKIDToPublicKey) {
		// prefix_id:"[37]"
		return false, nil
	} else if bytes.Equal(prefix, Prefixes.PrefixReposterPubKeyRepostedPostHashToRepostPostHash) {
		// prefix_id:"[39]"
		return false, nil
	} else if bytes.Equal(prefix, Prefixes.PrefixDiamondReceiverPKIDDiamondSenderPKIDPostHash) {
		// prefix_id:"[41]"
		return true, &DiamondEntry{}
	} else if bytes.Equal(prefix, Prefixes.PrefixDiamondSenderPKIDDiamondReceiverPKIDPostHash) {
		// prefix_id:"[43]"
		return true, &DiamondEntry{}
	} else if bytes.Equal(prefix, Prefixes.PrefixForbiddenBlockSignaturePubKeys) {
		// prefix_id:"[44]"
		return false, nil
	} else if bytes.Equal(prefix, Prefixes.PrefixRepostedPostHashReposterPubKey) {
		// prefix_id:"[45]"
		return false, nil
	} else if bytes.Equal(prefix, Prefixes.PrefixRepostedPostHashReposterPubKeyRepostPostHash) {
		// prefix_id:"[46]"
		return false, nil
	} else if bytes.Equal(prefix, Prefixes.PrefixDiamondedPostHashDiamonderPKIDDiamondLevel) {
		// prefix_id:"[47]"
		return false, nil
	} else if bytes.Equal(prefix, Prefixes.PrefixPostHashSerialNumberToNFTEntry) {
		// prefix_id:"[48]"
		return true, &NFTEntry{}
	} else if bytes.Equal(prefix, Prefixes.PrefixPKIDIsForSaleBidAmountNanosPostHashSerialNumberToNFTEntry) {
		// prefix_id:"[49]"
		return true, &NFTEntry{}
	} else if bytes.Equal(prefix, Prefixes.PrefixPostHashSerialNumberBidNanosBidderPKID) {
		// prefix_id:"[50]"
		return false, nil
	} else if bytes.Equal(prefix, Prefixes.PrefixBidderPKIDPostHashSerialNumberToBidNanos) {
		// prefix_id:"[51]"
		return false, nil
	} else if bytes.Equal(prefix, Prefixes.PrefixPostHashSerialNumberToAcceptedBidEntries) {
		// prefix_id:"[54]"
		return true, &NFTBidEntryBundle{}
	} else if bytes.Equal(prefix, Prefixes.PrefixPublicKeyToDeSoBalanceNanos) {
		// prefix_id:"[52]"
		return false, nil
	} else if bytes.Equal(prefix, Prefixes.PrefixPublicKeyBlockHashToBlockReward) {
		// prefix_id:"[53]"
		return false, nil
	} else if bytes.Equal(prefix, Prefixes.PrefixHODLerPKIDCreatorPKIDToDAOCoinBalanceEntry) {
		// prefix_id:"[55]"
		return true, &BalanceEntry{}
	} else if bytes.Equal(prefix, Prefixes.PrefixCreatorPKIDHODLerPKIDToDAOCoinBalanceEntry) {
		// prefix_id:"[56]"
		return true, &BalanceEntry{}
	} else if bytes.Equal(prefix, Prefixes.PrefixAccessGroupEntriesByOwnerPubKeyAndGroupKeyName) {
		// prefix_id:"[57]"
		return true, &AccessGroupEntry{}
	} else if bytes.Equal(prefix, Prefixes.DeprecatedPrefixGroupMembershipIndex) {
		// prefix_id:"[58]"
		return true, &AccessGroupEntry{}
	} else if bytes.Equal(prefix, Prefixes.PrefixAuthorizeDerivedKey) {
		// prefix_id:"[59]"
		return true, &DerivedKeyEntry{}
	} else if bytes.Equal(prefix, Prefixes.PrefixDAOCoinLimitOrder) {
		// prefix_id:"[60]"
		return true, &DAOCoinLimitOrderEntry{}
	} else if bytes.Equal(prefix, Prefixes.PrefixDAOCoinLimitOrderByTransactorPKID) {
		// prefix_id:"[61]"
		return true, &DAOCoinLimitOrderEntry{}
	} else if bytes.Equal(prefix, Prefixes.PrefixDAOCoinLimitOrderByOrderID) {
		// prefix_id:"[62]"
		return true, &DAOCoinLimitOrderEntry{}
	} else if bytes.Equal(prefix, Prefixes.PrefixGroupMembershipIndex) {
		// prefix_id:"[63]"
<<<<<<< HEAD
		return true, &AccessGroupMember{}
	} else if bytes.Equal(prefix, Prefixes.PrefixGroupMemberEnumerationIndex) {
		// prefix_id:"[64]"
		return false, nil
	} else if bytes.Equal(prefix, Prefixes.PrefixGroupMemberAttributesIndex) {
		// prefix_id:"[65]"
		return false, nil
	} else if bytes.Equal(prefix, Prefixes.PrefixGroupEntryAttributesIndex) {
		// prefix_id:"[66]"
		return false, nil
=======
		return true, &AccessGroupEntry{}
	} else if bytes.Equal(prefix, Prefixes.PrefixGroupChatMessagesIndex) {
		// prefix_id:"[66]"
		return true, &MessageEntry{}
	} else if bytes.Equal(prefix, Prefixes.PrefixDmThreadIndex) {
		// prefix_id:"[67]"
		return true, &MessageEntry{}
	} else if bytes.Equal(prefix, Prefixes.PrefixDmMessageIndex) {
		// prefix_id:"[68]"
		return true, &MessageEntry{}
>>>>>>> bf12867a
	}

	return true, nil
}

func StateKeyToDeSoEncoder(key []byte) (_isEncoder bool, _encoder DeSoEncoder) {
	if MaxPrefixLen > 1 {
		panic(any(fmt.Errorf("this function only works if MaxPrefixLen is 1 but currently MaxPrefixLen=(%v)", MaxPrefixLen)))
	}
	return StatePrefixToDeSoEncoder(key[:1])
}

// getPrefixIdValue parses the DBPrefixes struct tags to fetch the prefix_id values.
func getPrefixIdValue(structFields reflect.StructField, fieldType reflect.Type) (prefixId reflect.Value) {
	var ref reflect.Value
	// Get the prefix_id tag and parse it as byte array.
	if value := structFields.Tag.Get("prefix_id"); value != "-" {
		ref = reflect.New(fieldType)
		ref.Elem().Set(reflect.MakeSlice(fieldType, 0, 0))
		if value != "" && value != "[]" {
			if err := json.Unmarshal([]byte(value), ref.Interface()); err != nil {
				panic(any(err))
			}
		}
	} else {
		panic(any(fmt.Errorf("prefix_id cannot be empty")))
	}
	return ref.Elem()
}

// GetPrefixes loads all prefix_id byte array values into a DBPrefixes struct, and returns it.
func GetPrefixes() *DBPrefixes {
	prefixes := &DBPrefixes{}

	// Iterate over all DBPrefixes fields and parse their prefix_id tags.
	prefixElements := reflect.ValueOf(prefixes).Elem()
	structFields := prefixElements.Type()
	for i := 0; i < structFields.NumField(); i++ {
		prefixField := prefixElements.Field(i)
		prefixId := getPrefixIdValue(structFields.Field(i), prefixField.Type())
		prefixField.Set(prefixId)
	}
	return prefixes
}

// DBStatePrefixes is a helper struct that stores information about state-related prefixes.
type DBStatePrefixes struct {
	Prefixes *DBPrefixes

	// StatePrefixesMap maps prefixes to whether they are state (true) or non-state (false) prefixes.
	StatePrefixesMap map[byte]bool

	// StatePrefixesList is a list of state prefixes.
	StatePrefixesList [][]byte

	// TxIndexPrefixes is a list of TxIndex prefixes
	TxIndexPrefixes [][]byte
}

// GetStatePrefixes() creates a DBStatePrefixes object from the DBPrefixes struct and returns it. We
// parse the prefix_id and is_state tags.
func GetStatePrefixes() *DBStatePrefixes {
	// Initialize the DBStatePrefixes struct.
	statePrefixes := &DBStatePrefixes{}
	statePrefixes.Prefixes = &DBPrefixes{}
	statePrefixes.StatePrefixesMap = make(map[byte]bool)

	// Iterate over all the DBPrefixes fields and parse the prefix_id and is_state tags.
	prefixElements := reflect.ValueOf(statePrefixes.Prefixes).Elem()
	structFields := prefixElements.Type()
	for i := 0; i < structFields.NumField(); i++ {
		prefixField := prefixElements.Field(i)
		prefixId := getPrefixIdValue(structFields.Field(i), prefixField.Type())
		prefixBytes := prefixId.Bytes()
		if len(prefixBytes) > MaxPrefixLen {
			panic(any(fmt.Errorf("prefix (%v) is longer than MaxPrefixLen: (%v)",
				structFields.Field(i).Name, MaxPrefixLen)))
		}
		prefix := prefixBytes[0]
		if statePrefixes.StatePrefixesMap[prefix] {
			panic(any(fmt.Errorf("prefix (%v) already exists in StatePrefixesMap. You created a "+
				"prefix overlap, fix it", structFields.Field(i).Name)))
		}
		if structFields.Field(i).Tag.Get("is_state") == "true" {
			statePrefixes.StatePrefixesMap[prefix] = true
			statePrefixes.StatePrefixesList = append(statePrefixes.StatePrefixesList, []byte{prefix})
		} else if structFields.Field(i).Tag.Get("is_txindex") == "true" {
			statePrefixes.TxIndexPrefixes = append(statePrefixes.TxIndexPrefixes, []byte{prefix})
			statePrefixes.StatePrefixesMap[prefix] = false
		} else {
			statePrefixes.StatePrefixesMap[prefix] = false
		}
	}
	// Sort prefixes.
	sort.Slice(statePrefixes.StatePrefixesList, func(i int, j int) bool {
		switch bytes.Compare(statePrefixes.StatePrefixesList[i], statePrefixes.StatePrefixesList[j]) {
		case 0:
			return true
		case -1:
			return true
		case 1:
			return false
		}
		return false
	})
	return statePrefixes
}

// isStateKey checks if a key is a state-related key.
func isStateKey(key []byte) bool {
	if MaxPrefixLen > 1 {
		panic(any(fmt.Errorf("this function only works if MaxPrefixLen is 1 but currently MaxPrefixLen=(%v)", MaxPrefixLen)))
	}
	prefix := key[0]
	isState, exists := StatePrefixes.StatePrefixesMap[prefix]
	return exists && isState
}

// isTxIndexKey checks if a key is a txindex-related key.
func isTxIndexKey(key []byte) bool {
	if MaxPrefixLen > 1 {
		panic(any(fmt.Errorf("this function only works if MaxPrefixLen is 1 but currently MaxPrefixLen=(%v)", MaxPrefixLen)))
	}
	prefix := key[0]
	for _, txIndexPrefix := range StatePrefixes.TxIndexPrefixes {
		if prefix == txIndexPrefix[0] {
			return true
		}
	}
	return false
}

// -------------------------------------------------------------------------------------
// DB Operations
// -------------------------------------------------------------------------------------

// EncodeKeyValue encodes DB key and value similarly to how DER signatures are encoded. The format is:
// len(key + value) || len(key) || key || len(value) || value
// This encoding is unique meaning (key, value) and (key', value') pairs have the same encoding if and
// only if key = key' and value = value'
func EncodeKeyValue(key []byte, value []byte) []byte {
	data := []byte{}

	data = append(data, EncodeUint64(uint64(len(key)+len(value)))...)
	data = append(data, EncodeUint64(uint64(len(key)))...)
	data = append(data, key...)
	data = append(data, EncodeUint64(uint64(len(value)))...)
	data = append(data, value...)

	return data
}

func EncodeKeyAndValueForChecksum(key []byte, value []byte, blockHeight uint64) []byte {
	checksumValue := value
	if isEncoder, encoder := StateKeyToDeSoEncoder(key); isEncoder && encoder != nil {
		rr := bytes.NewReader(value)
		if exists, err := DecodeFromBytes(encoder, rr); exists && err == nil {
			// We skip metadata in checksum computation.
			checksumValue = EncodeToBytes(blockHeight, encoder, true)
		} else if err != nil {
			glog.Errorf("Some odd problem: isEncoder %v encoder %v, key bytes (%v), value bytes (%v), blockHeight (%v)",
				isEncoder, encoder, key, checksumValue, blockHeight)
			panic(any(errors.Wrapf(err, "EncodeKeyAndValueForChecksum: The schema is corrupted or value doesn't match the key")))
		}
	}

	return EncodeKeyValue(key, checksumValue)
}

// DBSetWithTxn is a wrapper around BadgerDB Set function which allows us to add computation
// prior to DB writes. In particular, we use it to maintain a dynamic LRU cache, compute the
// state checksum, and to build DB snapshots with ancestral records.
func DBSetWithTxn(txn *badger.Txn, snap *Snapshot, key []byte, value []byte) error {
	// We only cache / update ancestral records when we're dealing with state prefix.
	isState := snap != nil && snap.isState(key)
	var ancestralValue []byte
	var getError error

	// If snapshot was provided, we will need to load the current value of the record
	// so that we can later write it in the ancestral record. We first lookup cache.
	if isState {
		// We check if we've already read this key and stored it in the cache.
		// Otherwise, we fetch the current value of this record from the DB.
		ancestralValue, getError = DBGetWithTxn(txn, snap, key)

		// If there is some error with the DB read, other than non-existent key, we return.
		if getError != nil && getError != badger.ErrKeyNotFound {
			return errors.Wrapf(getError, "DBSetWithTxn: problem reading record "+
				"from DB with key: %v", key)
		}
	}

	// We update the DB record with the intended value.
	err := txn.Set(key, value)
	if err != nil {
		return errors.Wrapf(err, "DBSetWithTxn: Problem setting record "+
			"in DB with key: %v, value: %v", key, value)
	}

	// After a successful DB write, we update the snapshot.
	if isState {
		keyString := hex.EncodeToString(key)

		// Update ancestral record structures depending on the existing DB record.
		if err := snap.PrepareAncestralRecord(keyString, ancestralValue, getError != badger.ErrKeyNotFound); err != nil {
			return errors.Wrapf(err, "DBSetWithTxn: Problem preparing ancestral record")
		}
		// Now save the newest record to cache.
		snap.DatabaseCache.Add(keyString, value)

		if !snap.disableChecksum {
			// We have to remove the previous value from the state checksum.
			// Because checksum is commutative, we can safely remove the past value here.
			if getError == nil {
				snap.RemoveChecksumBytes(key, ancestralValue)
			}
			// We also add the new record to the checksum.
			snap.AddChecksumBytes(key, value)
		}
	}
	return nil
}

// DBGetWithTxn is a wrapper function around the BadgerDB get function. It returns
// the DB entry associated with the given key and handles the logic around the LRU cache.
// Whenever we read/write records in the DB, we place a copy in the LRU cache to save
// us lookup time.
func DBGetWithTxn(txn *badger.Txn, snap *Snapshot, key []byte) ([]byte, error) {
	// We only cache / update ancestral records when we're dealing with state prefix.
	isState := snap != nil && snap.isState(key)
	keyString := hex.EncodeToString(key)

	// Lookup the snapshot cache and check if we've already stored a value there.
	if isState {
		if val, exists := snap.DatabaseCache.Lookup(keyString); exists {
			return val.([]byte), nil
		}
	}

	// If record doesn't exist in cache, we get it from the DB.
	item, err := txn.Get(key)
	if err != nil {
		return nil, err
	}
	itemData, err := item.ValueCopy(nil)
	if err != nil {
		return nil, err
	}

	// If a flush takes place, we don't update cache. It will be updated in DBSetWithTxn.
	if isState {
		// Hold the snapshot memory lock just to be e
		snap.Status.MemoryLock.Lock()
		defer snap.Status.MemoryLock.Unlock()
		if !snap.Status.IsFlushingWithoutLock() {
			snap.DatabaseCache.Add(keyString, itemData)
		}
	}
	return itemData, nil
}

// DBDeleteWithTxn is a wrapper function around BadgerDB delete function.
// It allows us to update the snapshot LRU cache, checksum, and ancestral records.
func DBDeleteWithTxn(txn *badger.Txn, snap *Snapshot, key []byte) error {
	var ancestralValue []byte
	var getError error
	isState := snap != nil && snap.isState(key)

	// If snapshot was provided, we will need to load the current value of the record
	// so that we can later write it in the ancestral record. We first lookup cache.
	if isState {
		// We check if we've already read this key and stored it in the cache.
		// Otherwise, we fetch the current value of this record from the DB.
		ancestralValue, getError = DBGetWithTxn(txn, snap, key)
		// If the key doesn't exist then there is no point in deleting this entry.
		if getError == badger.ErrKeyNotFound {
			return nil
		}

		// If there is some error with the DB read, other than non-existent key, we return.
		if getError != nil {
			return errors.Wrapf(getError, "DBDeleteWithTxn: problem checking for DB record "+
				"with key: %v", key)
		}
	}

	err := txn.Delete(key)
	if err != nil {
		return errors.Wrapf(err, "DBDeleteWithTxn: Problem deleting record "+
			"from DB with key: %v", key)
	}

	// After a successful DB delete, we update the snapshot.
	if isState {
		keyString := hex.EncodeToString(key)

		// Update ancestral record structures depending on the existing DB record.
		if err := snap.PrepareAncestralRecord(keyString, ancestralValue, true); err != nil {
			return errors.Wrapf(err, "DBDeleteWithTxn: Problem preparing ancestral record")
		}
		// Now delete the past record from the cache.
		snap.DatabaseCache.Delete(keyString)
		// We have to remove the previous value from the state checksum.
		// Because checksum is commutative, we can safely remove the past value here.
		if !snap.disableChecksum {
			snap.RemoveChecksumBytes(key, ancestralValue)
		}
	}
	return nil
}

// DBIteratePrefixKeys fetches a chunk of records from the provided db at a provided prefix,
// and beginning with the provided startKey. The chunk will have a total size of at least targetBytes.
// If the startKey is a valid key in the db, it will be the first entry in the returned dbEntries.
// If we have exhausted all entries for a prefix then _isChunkFull will be set as false, and true otherwise,
// when there are more entries in the db at the prefix.
func DBIteratePrefixKeys(db *badger.DB, prefix []byte, startKey []byte, targetBytes uint32) (
	_dbEntries []*DBEntry, _isChunkFull bool, _err error) {
	var dbEntries []*DBEntry
	var totalBytes int
	var isChunkFull bool

	err := db.View(func(txn *badger.Txn) error {
		opts := badger.DefaultIteratorOptions

		// Iterate over the prefix as long as there are valid keys in the DB.
		it := txn.NewIterator(opts)
		defer it.Close()
		for it.Seek(startKey); it.ValidForPrefix(prefix) && !isChunkFull; it.Next() {
			item := it.Item()
			key := item.Key()
			// Add the key, value pair to our dbEntries list.
			err := item.Value(func(value []byte) error {
				dbEntries = append(dbEntries, KeyValueToDBEntry(key, value))
				// If total amount of bytes in the dbEntries exceeds the target bytes size, we set the chunk as full.
				totalBytes += len(key) + len(value)
				if totalBytes > int(targetBytes) && len(dbEntries) > 1 {
					isChunkFull = true
				}
				return nil
			})
			if err != nil {
				return err
			}
		}
		return nil
	})
	if err != nil {
		// Return false for _isChunkFull to indicate that we shouldn't query this prefix again because
		// something is wrong.
		return nil, false, err
	}
	return dbEntries, isChunkFull, nil
}

// DBDeleteAllStateRecords is an auxiliary function that is used to clean up the state
// before starting hyper sync. _shouldErase = true is returned when it is faster to use
// os.RemoveAll(dbDir) instead of deleting records manually.
func DBDeleteAllStateRecords(db *badger.DB) (_shouldErase bool, _error error) {
	maxKeys := 10000
	shouldErase := false

	go func() {
		time.Sleep(1 * time.Minute)
		shouldErase = true
	}()

	// Iterate over all state prefixes.
	for _, prefix := range StatePrefixes.StatePrefixesList {
		startKey := prefix
		fetchingPrefix := true

		// We will delete all records for a prefix step by step. We do this in chunks of 10,000 keys,
		// to make sure we don't overload badger DB with the size of our queries. Whenever a
		// chunk is not full, that is isChunkFull = false, it means that we've exhausted all
		// entries for a prefix.
		for fetchingPrefix {
			if shouldErase {
				return true, nil
			}
			var isChunkFull bool
			var keys [][]byte
			err := db.View(func(txn *badger.Txn) error {
				totalKeys := 0
				opts := badger.DefaultIteratorOptions
				opts.AllVersions = false
				opts.PrefetchValues = false
				// Iterate over the prefix as long as there are valid keys in the DB.
				it := txn.NewIterator(opts)
				defer it.Close()
				for it.Seek(startKey); it.ValidForPrefix(prefix) && !isChunkFull; it.Next() {
					key := it.Item().KeyCopy(nil)
					keys = append(keys, key)
					totalKeys += 1
					if totalKeys > maxKeys {
						isChunkFull = true
					}
				}
				return nil
			})
			if err != nil {
				return true, errors.Wrapf(err, "DBDeleteAllStateRecords: problem fetching entries from the db at "+
					"prefix (%v)", prefix)
			}
			fetchingPrefix = isChunkFull
			glog.V(1).Infof("DeleteAllStateRecords: Deleting prefix: (%v) with total of (%v) "+
				"entries", prefix, len(keys))
			// Now delete all these keys.
			err = db.Update(func(txn *badger.Txn) error {
				for _, key := range keys {
					err := txn.Delete(key)
					if err != nil {
						return errors.Wrapf(err, "DeleteAllStateRecords: Problem deleting key (%v)", key)
					}
				}
				return nil
			})
			if err != nil {
				return true, err
			}
		}
	}
	return false, nil
}

// -------------------------------------------------------------------------------------
// DB Controllers
// -------------------------------------------------------------------------------------

func DBGetPKIDEntryForPublicKeyWithTxn(txn *badger.Txn, snap *Snapshot, publicKey []byte) *PKIDEntry {
	if len(publicKey) == 0 {
		return nil
	}

	prefix := append([]byte{}, Prefixes.PrefixPublicKeyToPKID...)
	pkidBytes, err := DBGetWithTxn(txn, snap, append(prefix, publicKey...))

	if err != nil {
		// If we don't have a mapping from public key to PKID in the db,
		// then we use the public key itself as the PKID. Doing this makes
		// it so that the PKID is generally the *first* public key that the
		// user ever associated with a particular piece of data.
		return &PKIDEntry{
			PKID:      PublicKeyToPKID(publicKey),
			PublicKey: publicKey,
		}
	}

	// If we get here then it means we actually had a PKID in the DB.
	// So return that pkid.
	pkidEntryObj := &PKIDEntry{}
	rr := bytes.NewReader(pkidBytes)
	DecodeFromBytes(pkidEntryObj, rr)
	return pkidEntryObj
}

func DBGetPKIDEntryForPublicKey(db *badger.DB, snap *Snapshot, publicKey []byte) *PKIDEntry {
	var pkid *PKIDEntry
	db.View(func(txn *badger.Txn) error {
		pkid = DBGetPKIDEntryForPublicKeyWithTxn(txn, snap, publicKey)
		return nil
	})
	return pkid
}

func DBGetPublicKeyForPKIDWithTxn(txn *badger.Txn, snap *Snapshot, pkidd *PKID) []byte {
	prefix := append([]byte{}, Prefixes.PrefixPKIDToPublicKey...)
	pkidBytes, err := DBGetWithTxn(txn, snap, append(prefix, pkidd[:]...))

	if err != nil {
		// If we don't have a mapping in the db then return the pkid itself
		// as the public key.
		pkid := pkidd.NewPKID()
		return pkid[:]
	}

	// If we get here then it means we actually had a public key mapping in the DB.
	// So return that public key.

	return pkidBytes
}

func DBGetPublicKeyForPKID(db *badger.DB, snap *Snapshot, pkidd *PKID) []byte {
	var publicKey []byte
	db.View(func(txn *badger.Txn) error {
		publicKey = DBGetPublicKeyForPKIDWithTxn(txn, snap, pkidd)
		return nil
	})
	return publicKey
}

func DBPutPKIDMappingsWithTxn(txn *badger.Txn, snap *Snapshot, blockHeight uint64,
	publicKey []byte, pkidEntry *PKIDEntry, params *DeSoParams) error {

	// If the PKID entry is identical to the public key, there's no point in saving it in the DB.
	// All functions fetching PKID will already return the public key if PKID was unset.
	if reflect.DeepEqual(publicKey, pkidEntry.PKID.ToBytes()) {
		return nil
	}

	// Set the main pub key -> pkid mapping.
	{
		prefix := append([]byte{}, Prefixes.PrefixPublicKeyToPKID...)
		pubKeyToPkidKey := append(prefix, publicKey...)
		if err := DBSetWithTxn(txn, snap, pubKeyToPkidKey, EncodeToBytes(blockHeight, pkidEntry)); err != nil {

			return errors.Wrapf(err, "DBPutPKIDMappingsWithTxn: Problem "+
				"adding mapping for pkid: %v public key: %v",
				PkToString(pkidEntry.PKID[:], params), PkToString(publicKey, params))
		}
	}

	// Set the reverse mapping: pkid -> pub key
	{
		prefix := append([]byte{}, Prefixes.PrefixPKIDToPublicKey...)
		pkidToPubKey := append(prefix, pkidEntry.PKID[:]...)
		if err := DBSetWithTxn(txn, snap, pkidToPubKey, publicKey); err != nil {

			return errors.Wrapf(err, "DBPutPKIDMappingsWithTxn: Problem "+
				"adding mapping for pkid: %v public key: %v",
				PkToString(pkidEntry.PKID[:], params), PkToString(publicKey, params))
		}
	}

	return nil
}

func DBDeletePKIDMappingsWithTxn(txn *badger.Txn, snap *Snapshot,
	publicKey []byte, params *DeSoParams) error {

	// Look up the pkid for the public key.
	pkidEntry := DBGetPKIDEntryForPublicKeyWithTxn(txn, snap, publicKey)

	{
		prefix := append([]byte{}, Prefixes.PrefixPublicKeyToPKID...)
		pubKeyToPkidKey := append(prefix, publicKey...)
		if err := DBDeleteWithTxn(txn, snap, pubKeyToPkidKey); err != nil {

			return errors.Wrapf(err, "DBDeletePKIDMappingsWithTxn: Problem "+
				"deleting mapping for public key: %v",
				PkToString(publicKey, params))
		}
	}

	{
		prefix := append([]byte{}, Prefixes.PrefixPKIDToPublicKey...)
		pubKeyToPkidKey := append(prefix, pkidEntry.PKID[:]...)
		if err := DBDeleteWithTxn(txn, snap, pubKeyToPkidKey); err != nil {

			return errors.Wrapf(err, "DBDeletePKIDMappingsWithTxn: Problem "+
				"deleting mapping for pkid: %v",
				PkToString(pkidEntry.PKID[:], params))
		}
	}

	return nil
}

func EnumerateKeysForPrefix(db *badger.DB, dbPrefix []byte) (_keysFound [][]byte, _valsFound [][]byte) {
	return _enumerateKeysForPrefix(db, dbPrefix)
}

// A helper function to enumerate all of the values for a particular prefix.
func _enumerateKeysForPrefix(db *badger.DB, dbPrefix []byte) (_keysFound [][]byte, _valsFound [][]byte) {
	keysFound := [][]byte{}
	valsFound := [][]byte{}

	dbErr := db.View(func(txn *badger.Txn) error {
		var err error
		keysFound, valsFound, err = _enumerateKeysForPrefixWithTxn(txn, dbPrefix)
		if err != nil {
			return err
		}
		return nil
	})
	if dbErr != nil {
		glog.Errorf("_enumerateKeysForPrefix: Problem fetching keys and values from db: %v", dbErr)
		return nil, nil
	}

	return keysFound, valsFound
}

func _enumerateKeysForPrefixWithTxn(txn *badger.Txn, dbPrefix []byte) (_keysFound [][]byte, _valsFound [][]byte, _err error) {
	keysFound := [][]byte{}
	valsFound := [][]byte{}

	opts := badger.DefaultIteratorOptions
	nodeIterator := txn.NewIterator(opts)
	defer nodeIterator.Close()
	prefix := dbPrefix
	for nodeIterator.Seek(prefix); nodeIterator.ValidForPrefix(prefix); nodeIterator.Next() {
		key := nodeIterator.Item().Key()
		keyCopy := make([]byte, len(key))
		copy(keyCopy[:], key[:])

		valCopy, err := nodeIterator.Item().ValueCopy(nil)
		if err != nil {
			return nil, nil, err
		}
		keysFound = append(keysFound, keyCopy)
		valsFound = append(valsFound, valCopy)
	}
	return keysFound, valsFound, nil
}

// A helper function to enumerate a limited number of the values for a particular prefix.
func _enumerateLimitedKeysReversedForPrefix(db *badger.DB, dbPrefix []byte, limit uint64) (_keysFound [][]byte, _valsFound [][]byte) {
	keysFound := [][]byte{}
	valsFound := [][]byte{}

	dbErr := db.View(func(txn *badger.Txn) error {
		var err error
		keysFound, valsFound, err = _enumerateLimitedKeysReversedForPrefixWithTxn(txn, dbPrefix, limit)
		return err
	})
	if dbErr != nil {
		glog.Errorf("_enumerateKeysForPrefix: Problem fetching keys and values from db: %v", dbErr)
		return nil, nil
	}

	return keysFound, valsFound
}

func _enumerateLimitedKeysReversedForPrefixWithTxn(txn *badger.Txn, dbPrefix []byte, limit uint64) (_keysFound [][]byte, _valsFound [][]byte, _err error) {
	keysFound := [][]byte{}
	valsFound := [][]byte{}

	opts := badger.DefaultIteratorOptions

	// Go in reverse order
	opts.Reverse = true

	nodeIterator := txn.NewIterator(opts)
	defer nodeIterator.Close()
	prefix := dbPrefix

	counter := uint64(0)
	for nodeIterator.Seek(append(prefix, 0xff)); nodeIterator.ValidForPrefix(prefix); nodeIterator.Next() {
		if counter == limit {
			break
		}
		counter++

		key := nodeIterator.Item().Key()
		keyCopy := make([]byte, len(key))
		copy(keyCopy[:], key[:])

		valCopy, err := nodeIterator.Item().ValueCopy(nil)
		if err != nil {
			return nil, nil, err
		}
		keysFound = append(keysFound, keyCopy)
		valsFound = append(valsFound, valCopy)
	}
	return keysFound, valsFound, nil
}

// -------------------------------------------------------------------------------------
// DeSo balance mapping functions
// -------------------------------------------------------------------------------------

func _dbKeyForPublicKeyToDeSoBalanceNanos(publicKey []byte) []byte {
	// Make a copy to avoid multiple calls to this function re-using the same slice.
	prefixCopy := append([]byte{}, Prefixes.PrefixPublicKeyToDeSoBalanceNanos...)
	key := append(prefixCopy, publicKey...)
	return key
}

func DbGetPrefixForPublicKeyToDesoBalanceNanos() []byte {
	return append([]byte{}, Prefixes.PrefixPublicKeyToDeSoBalanceNanos...)
}

func DbGetDeSoBalanceNanosForPublicKeyWithTxn(txn *badger.Txn, snap *Snapshot, publicKey []byte,
) (_balance uint64, _err error) {

	key := _dbKeyForPublicKeyToDeSoBalanceNanos(publicKey)

	desoBalanceBytes, err := DBGetWithTxn(txn, snap, key)
	// If balance hasn't been set before, then we would error with key not found.
	if err == badger.ErrKeyNotFound {
		return uint64(0), nil
	}
	if err != nil {
		return uint64(0), errors.Wrapf(
			err, "DbGetDeSoBalanceNanosForPublicKeyWithTxn: Problem getting balance for: %s ",
			PkToStringBoth(publicKey))
	}

	desoBalance := DecodeUint64(desoBalanceBytes)

	return desoBalance, nil
}

func DbGetDeSoBalanceNanosForPublicKey(db *badger.DB, snap *Snapshot, publicKey []byte,
) (_balance uint64, _err error) {
	ret := uint64(0)
	dbErr := db.View(func(txn *badger.Txn) error {
		var err error
		ret, err = DbGetDeSoBalanceNanosForPublicKeyWithTxn(txn, snap, publicKey)
		if err != nil {
			return fmt.Errorf("DbGetDeSoBalanceNanosForPublicKey: %v", err)
		}
		return nil
	})
	if dbErr != nil {
		return ret, dbErr
	}
	return ret, nil
}

func DbPutDeSoBalanceForPublicKeyWithTxn(txn *badger.Txn, snap *Snapshot,
	publicKey []byte, balanceNanos uint64) error {

	if len(publicKey) != btcec.PubKeyBytesLenCompressed {
		return fmt.Errorf("DbPutDeSoBalanceForPublicKeyWithTxn: Public key "+
			"length %d != %d", len(publicKey), btcec.PubKeyBytesLenCompressed)
	}

	balanceBytes := EncodeUint64(balanceNanos)

	if err := DBSetWithTxn(txn, snap, _dbKeyForPublicKeyToDeSoBalanceNanos(publicKey), balanceBytes); err != nil {

		return errors.Wrapf(
			err, "DbPutDeSoBalanceForPublicKey: Problem adding balance mapping of %d for: %s ",
			balanceNanos, PkToStringBoth(publicKey))
	}

	return nil
}

func DbPutDeSoBalanceForPublicKey(handle *badger.DB, snap *Snapshot,
	publicKey []byte, balanceNanos uint64) error {

	return handle.Update(func(txn *badger.Txn) error {
		return DbPutDeSoBalanceForPublicKeyWithTxn(txn, snap, publicKey, balanceNanos)
	})
}

func DbDeletePublicKeyToDeSoBalanceWithTxn(txn *badger.Txn, snap *Snapshot, publicKey []byte) error {

	if err := DBDeleteWithTxn(txn, snap, _dbKeyForPublicKeyToDeSoBalanceNanos(publicKey)); err != nil {
		return errors.Wrapf(err, "DbDeletePublicKeyToDeSoBalanceWithTxn: Problem deleting "+
			"balance for public key %s", PkToStringMainnet(publicKey))
	}

	return nil
}

func DbDeletePublicKeyToDeSoBalance(handle *badger.DB, snap *Snapshot, publicKey []byte) error {
	return handle.Update(func(txn *badger.Txn) error {
		return DbDeletePublicKeyToDeSoBalanceWithTxn(txn, snap, publicKey)
	})
}

// -------------------------------------------------------------------------------------
// PrivateMessage mapping functions
// <public key (33 bytes) || uint64 big-endian> -> <MessageEntry>
// -------------------------------------------------------------------------------------

func _dbKeyForMessageEntry(publicKey []byte, tstampNanos uint64) []byte {
	// Make a copy to avoid multiple calls to this function re-using the same slice.
	prefixCopy := append([]byte{}, Prefixes.PrefixPublicKeyTimestampToPrivateMessage...)
	key := append(prefixCopy, publicKey...)
	key = append(key, EncodeUint64(tstampNanos)...)
	return key
}

func _dbSeekPrefixForMessagePublicKey(publicKey []byte) []byte {
	// Make a copy to avoid multiple calls to this function re-using the same slice.
	prefixCopy := append([]byte{}, Prefixes.PrefixPublicKeyTimestampToPrivateMessage...)
	return append(prefixCopy, publicKey...)
}

// Note that this adds a mapping for the sender *and* the recipient.
func DBPutMessageEntryWithTxn(txn *badger.Txn, snap *Snapshot, blockHeight uint64,
	messageKey MessageKey, messageEntry *MessageEntry) error {

	if err := IsByteArrayValidPublicKey(messageEntry.SenderPublicKey[:]); err != nil {
		return errors.Wrapf(err, "DBPutMessageEntryWithTxn: Problem validating sender public key")
	}
	if err := IsByteArrayValidPublicKey(messageEntry.RecipientPublicKey[:]); err != nil {
		return errors.Wrapf(err, "DBPutMessageEntryWithTxn: Problem validating recipient public key")
	}
<<<<<<< HEAD
	if err := ValidateGroupPublicKeyAndName(messageEntry.SenderAccessPublicKey[:], messageEntry.SenderAccessGroupKeyName[:]); err != nil {
		return errors.Wrapf(err, "DBPutMessageEntryWithTxn: Problem validating sender public key and key name")
	}
	if err := ValidateGroupPublicKeyAndName(messageEntry.RecipientAccessPublicKey[:], messageEntry.RecipientAccessGroupKeyName[:]); err != nil {
=======
	if err := ValidateGroupPublicKeyAndName(messageEntry.SenderMessagingPublicKey[:], messageEntry.SenderAccessGroupKeyName[:]); err != nil {
		return errors.Wrapf(err, "DBPutMessageEntryWithTxn: Problem validating sender public key and key name")
	}
	if err := ValidateGroupPublicKeyAndName(messageEntry.RecipientMessagingPublicKey[:], messageEntry.RecipientAccessGroupKeyName[:]); err != nil {
>>>>>>> bf12867a
		return errors.Wrapf(err, "DBPutMessageEntryWithTxn: Problem validating recipient public key and key name")
	}

	if err := DBSetWithTxn(txn, snap, _dbKeyForMessageEntry(
		messageKey.PublicKey[:], messageKey.TstampNanos), EncodeToBytes(blockHeight, messageEntry)); err != nil {

		return errors.Wrapf(err, "DBPutMessageEntryWithTxn: Problem setting the message (%v)", EncodeToBytes(blockHeight, messageEntry))
	}

	return nil
}

func DBPutMessageEntry(handle *badger.DB, snap *Snapshot, blockHeight uint64,
	messageKey MessageKey, messageEntry *MessageEntry) error {

	return handle.Update(func(txn *badger.Txn) error {
		return DBPutMessageEntryWithTxn(txn, snap, blockHeight, messageKey, messageEntry)
	})
}

func DBGetMessageEntryWithTxn(txn *badger.Txn, snap *Snapshot,
	publicKey []byte, tstampNanos uint64) *MessageEntry {

	key := _dbKeyForMessageEntry(publicKey, tstampNanos)
	privateMessageBytes, err := DBGetWithTxn(txn, snap, key)
	if err != nil {
		return nil
	}

	privateMessageObj := &MessageEntry{}
	rr := bytes.NewReader(privateMessageBytes)
	DecodeFromBytes(privateMessageObj, rr)
	return privateMessageObj
}

func DBGetMessageEntry(db *badger.DB, snap *Snapshot,
	publicKey []byte, tstampNanos uint64) *MessageEntry {

	var ret *MessageEntry
	db.View(func(txn *badger.Txn) error {
		ret = DBGetMessageEntryWithTxn(txn, snap, publicKey, tstampNanos)
		return nil
	})
	return ret
}

// Note this deletes the message for the sender *and* receiver since a mapping
// should exist for each.
func DBDeleteMessageEntryMappingsWithTxn(txn *badger.Txn, snap *Snapshot,
	publicKey []byte, tstampNanos uint64) error {

	// First pull up the mapping that exists for the public key passed in.
	// If one doesn't exist then there's nothing to do.
	existingMessage := DBGetMessageEntryWithTxn(txn, snap, publicKey, tstampNanos)
	if existingMessage == nil {
		return nil
	}

	// When a message exists, delete the mapping for the sender and receiver.
	if err := DBDeleteWithTxn(txn, snap, _dbKeyForMessageEntry(publicKey, tstampNanos)); err != nil {
		return errors.Wrapf(err, "DBDeleteMessageEntryMappingsWithTxn: Deleting "+
			"sender mapping for public key %s and tstamp %d failed",
			PkToStringMainnet(publicKey), tstampNanos)
	}

	return nil
}

func DBDeleteMessageEntryMappings(handle *badger.DB, snap *Snapshot,
	publicKey []byte, tstampNanos uint64) error {

	return handle.Update(func(txn *badger.Txn) error {
		return DBDeleteMessageEntryMappingsWithTxn(txn, snap, publicKey, tstampNanos)
	})
}

func DBGetMessageEntriesForPublicKey(handle *badger.DB, publicKey []byte) (
	_privateMessages []*MessageEntry, _err error) {

	// Setting the prefix to a tstamp of zero should return all the messages
	// for the public key in sorted order since 0 << the minimum timestamp in
	// the db.
	prefix := _dbSeekPrefixForMessagePublicKey(publicKey)

	// Goes backwards to get messages in time sorted order.
	// Limit the number of keys to speed up load times.
	_, valuesFound := _enumerateKeysForPrefix(handle, prefix)

	privateMessages := []*MessageEntry{}
	for _, valBytes := range valuesFound {
		privateMessageObj := &MessageEntry{}
		rr := bytes.NewReader(valBytes)
		if exists, err := DecodeFromBytes(privateMessageObj, rr); !exists || err != nil {
			return nil, errors.Wrapf(
				err, "DBGetMessageEntriesForPublicKey: Problem decoding value: ")
		}

		privateMessages = append(privateMessages, privateMessageObj)
	}

	return privateMessages, nil
}

func _enumerateLimitedMessagesForAccessKeysReversedWithTxn(
	txn *badger.Txn, accessGroupEntries []*AccessGroupEntry,
	limit uint64) (_privateMessages []*MessageEntry, _err error) {

	// Users can have many access keys. By default, a users has the base access key, which
	// is just their main public key. Users can also register access keys, e.g. keys like the
	// "default-key", which can be used by others when sending messages to the user. The final
	// category of access keys are group chats, which also introduce a new access key that
	// the user can use to decrypt messages. Overall, the user has many access keys and needs
	// to index messages from multiple prefixes. To do so, we will make badger iterators for each
	// access key and scan each valid message prefix in reverse to get messages sorted by timestamps.

	// Get seek prefixes for each access key, we will use them to define iterators for message prefix
	var prefixes [][]byte
	for _, keyEntry := range accessGroupEntries {
		prefixes = append(prefixes, _dbSeekPrefixForMessagePublicKey(keyEntry.AccessPublicKey[:]))
		//prefixes = append(prefixes, _dbSeekPrefixForMessagePartyPublicKey(keyEntry.AccessPublicKey[:]))
	}

	// Initialize all iterators, add the 0xff byte to the seek prefix so that we can iterate backwards.
	var accessIterators []*badger.Iterator
	for _, prefix := range prefixes {
		opts := badger.DefaultIteratorOptions
		opts.Reverse = true
		iterator := txn.NewIterator(opts)
		iterator.Seek(append(prefix, 0xff))
		defer iterator.Close()
		accessIterators = append(accessIterators, iterator)
	}

	// We will fetch at most (limit) messages.
	privateMessages := []*MessageEntry{}
	for ; limit > 0; limit-- {

		// This loop will find the latest message among all access keys.
		// To do so, we find the greatest timestamp from iterator keys.
		latestTimestamp := uint64(0)
		latestTimestampIndex := -1
		for ii := 0; ii < len(prefixes); ii++ {
			if !accessIterators[ii].ValidForPrefix(prefixes[ii]) {
				continue
			}
			// Get the timestamp from the item key
			key := accessIterators[ii].Item().Key()
			rr := bytes.NewReader(key[len(prefixes[ii]):])
			timestamp, err := ReadUvarint(rr)
			if err != nil {
				return nil, errors.Wrapf(err, "_enumerateLimitedMessagesForAccessKeysReversedWithTxn: problem reading timestamp "+
					"for access iterator from prefix (%v) at key (%v)", prefixes[ii], accessIterators[ii].Item().Key())
			}

			if timestamp > latestTimestamp {
				latestTimestampIndex = ii
				latestTimestamp = timestamp
			}
		}

		// Now that we found the latest message, let's decode and process it.
		if latestTimestampIndex == -1 {
			break
		} else {
			// Get the message bytes and decode the message.
			messageBytes, err := accessIterators[latestTimestampIndex].Item().ValueCopy(nil)
			if err != nil {
				return nil, errors.Wrapf(err, "_enumerateLimitedMessagesForAccessKeysReversedWithTxn: Problem copying "+
					"value from access iterator from prefix (%v) at key (%v)",
					prefixes[latestTimestampIndex], accessIterators[latestTimestampIndex].Item().Key())
			}
			message := &MessageEntry{}
			rr := bytes.NewReader(messageBytes)
			if exists, err := DecodeFromBytes(message, rr); !exists || err != nil {
				return nil, errors.Wrapf(err, "_enumerateLimitedMessagesForAccessKeysReversedWithTxn: Problem decoding message "+
					"from access iterator from prefix (%v) at key (%v)",
					prefixes[latestTimestampIndex], accessIterators[latestTimestampIndex].Item().Key())
			}
			// Add the message to the list of fetched messages
			privateMessages = append(privateMessages, message)
			accessIterators[latestTimestampIndex].Next()
		}
	}

	return privateMessages, nil
}

func DBGetLimitedMessageForAccessKeys(handle *badger.DB, accessKeys []*AccessGroupEntry, limit uint64) (
	_privateMessages []*MessageEntry, _err error) {

	// Setting the prefix to a tstamp of zero should return all the messages
	// for the public key in sorted order since 0 << the minimum timestamp in
	// the db.

	// Goes backwards to get messages in time sorted order.
	// Limit the number of keys to speed up load times.
	// Get all user access keys.

	err := handle.Update(func(txn *badger.Txn) error {
		var err error
		_privateMessages, err = _enumerateLimitedMessagesForAccessKeysReversedWithTxn(txn, accessKeys, limit)
		if err != nil {
			return errors.Wrapf(err, "DBGetLimitedMessageForAccessKeys: problem getting user messages")
		}

		return nil
	})
	if err != nil {
		return nil, errors.Wrapf(err, "DbGetLimitedMessageAndPartyEntriesForPublicKey: problem getting user messages in txn")
	}

	return _privateMessages, nil
}

// -------------------------------------------------------------------------------------
// OG AccessGroupEntry Index PrefixAccessGroupEntriesByOwnerPubKeyAndGroupKeyName
// <prefix, OwnerPublicKey (33 bytes) || GroupKeyName (32 bytes)> -> <AccessGroupEntry>
// -------------------------------------------------------------------------------------

func _dbKeyForAccessGroupEntry(accessGroupEntry *AccessGroupKey) []byte {
	prefixCopy := append([]byte{}, Prefixes.PrefixAccessGroupEntriesByOwnerPubKeyAndGroupKeyName...)
	key := append(prefixCopy, accessGroupEntry.OwnerPublicKey[:]...)
	key = append(key, accessGroupEntry.GroupKeyName[:]...)
	return key
}

func _dbSeekPrefixForAccessGroupEntry(ownerPublicKey *PublicKey) []byte {
	prefixCopy := append([]byte{}, Prefixes.PrefixAccessGroupEntriesByOwnerPubKeyAndGroupKeyName...)
	return append(prefixCopy, ownerPublicKey[:]...)
}

func DBPutAccessGroupEntryWithTxn(txn *badger.Txn, snap *Snapshot, blockHeight uint64,
	ownerPublicKey *PublicKey, accessGroupEntry *AccessGroupEntry) error {

	accessKey := &AccessGroupKey{
		OwnerPublicKey: *ownerPublicKey,
		GroupKeyName:   *accessGroupEntry.AccessGroupKeyName,
	}
	if err := DBSetWithTxn(txn, snap, _dbKeyForAccessGroupEntry(accessKey), EncodeToBytes(blockHeight, accessGroupEntry)); err != nil {
		return errors.Wrapf(err, "DBPutAccessGroupEntryWithTxn: Problem adding access key entry mapping: ")
	}

	return nil
}

func DBPutAccessGroupEntry(handle *badger.DB, snap *Snapshot, blockHeight uint64,
	ownerPublicKey *PublicKey, accessGroupEntry *AccessGroupEntry) error {

	return handle.Update(func(txn *badger.Txn) error {
		return DBPutAccessGroupEntryWithTxn(txn, snap, blockHeight, ownerPublicKey, accessGroupEntry)
	})
}

func DBGetAccessGroupEntryWithTxn(txn *badger.Txn, snap *Snapshot,
	accessGroupKey *AccessGroupKey) *AccessGroupEntry {

	key := _dbKeyForAccessGroupEntry(accessGroupKey)

	accessGroupBytes, err := DBGetWithTxn(txn, snap, key)
	if err != nil {
		return nil
	}
	accessGroupEntry := &AccessGroupEntry{}
	rr := bytes.NewReader(accessGroupBytes)
	DecodeFromBytes(accessGroupEntry, rr)
	return accessGroupEntry
}

func DBGetAccessGroupEntry(db *badger.DB, snap *Snapshot,
	accessGroupKey *AccessGroupKey) *AccessGroupEntry {
	var ret *AccessGroupEntry
	db.View(func(txn *badger.Txn) error {
		ret = DBGetAccessGroupEntryWithTxn(txn, snap, accessGroupKey)
		return nil
	})
	return ret
}

func DBDeleteAccessGroupEntryWithTxn(txn *badger.Txn, snap *Snapshot,
	accessGroupKey *AccessGroupKey) error {

	// First pull up the entry that exists for the access key.
	// If one doesn't exist then there's nothing to do.
	if entry := DBGetAccessGroupEntryWithTxn(txn, snap, accessGroupKey); entry == nil {
		return nil
	}

	// When an access key entry exists, delete it from the DB.
	if err := DBDeleteWithTxn(txn, snap, _dbKeyForAccessGroupEntry(accessGroupKey)); err != nil {
		return errors.Wrapf(err, "DBDeleteAccessGroupEntryWithTxn: Deleting "+
			"entry for AccessGroupKey failed: %v", accessGroupKey)
	}

	return nil
}

func DBDeleteAccessGroupEntry(handle *badger.DB, snap *Snapshot,
	accessGroupKey *AccessGroupKey) error {
	return handle.Update(func(txn *badger.Txn) error {
		return DBDeleteAccessGroupEntryWithTxn(txn, snap, accessGroupKey)
	})
}

func DBGetAccessGroupEntriesForOwnerWithTxn(txn *badger.Txn, ownerPublicKey *PublicKey) (
	_accessKeyEntries []*AccessGroupEntry, _err error) {

	// Setting the prefix to owner's public key will allow us to fetch all access keys
	// for the user. We enumerate this prefix.
	prefix := _dbSeekPrefixForAccessGroupEntry(ownerPublicKey)
	_, valuesFound, err := _enumerateKeysForPrefixWithTxn(txn, prefix)
	if err != nil {
		return nil, errors.Wrapf(err, "DBGetAccessGroupEntriesForOwnerWithTxn: "+
			"problem enumerating access key entries for prefix (%v)", prefix)
	}

	// Decode found access key entries.
	var accessKeyEntries []*AccessGroupEntry
	for _, valBytes := range valuesFound {
		accessKeyEntry := &AccessGroupEntry{}
		rr := bytes.NewReader(valBytes)
		if exists, err := DecodeFromBytes(accessKeyEntry, rr); !exists || err != nil {
			return nil, errors.Wrapf(err, "DBGetAccessGroupEntriesForOwnerWithTxn: "+
				"problem decoding access key entry for public key (%v)", ownerPublicKey)
		}

		accessKeyEntries = append(accessKeyEntries, accessKeyEntry)
	}

	return accessKeyEntries, nil
}

func DBGetAllAccessGroupEntriesForMemberWithTxn(txn *badger.Txn, snap *Snapshot, memberPublicKey []byte) ([]*AccessGroupEntry, error) {
	// This function fetches all AccessGroupEntries for the user from the DB. This includes the
	// base entry, the owner group entries, and the member group entries.

	// We will keep track of all group entries in this array.
	var userGroupEntries []*AccessGroupEntry

	// First add the base access key.
	userGroupEntries = append(userGroupEntries, &AccessGroupEntry{
		GroupOwnerPublicKey: NewPublicKey(memberPublicKey),
		AccessPublicKey:     NewPublicKey(memberPublicKey),
		AccessGroupKeyName:  BaseGroupKeyName(),
	})

	// And add the groups where the user is a member
	// Never use the deprecated function for backwards compatibility here because of no access to blockHeight
	// NOTE: The current function will only be called if we are after the accessGroups forkHeight, so we don't need to check
	// for that here.
	accessGroupEntries, err := DBGetAllEntriesForPublicKeyFromMembershipIndexWithTxn(txn, snap, NewPublicKey(memberPublicKey))
	if err != nil {
		return nil, errors.Wrapf(err, "DBGetAllAccessGroupEntriesForMemberWithTxn: problem getting recipient entries")
	}
	userGroupEntries = append(userGroupEntries, accessGroupEntries...)

	return userGroupEntries, nil
}

func DBGetAllUserGroupEntries(handle *badger.DB, snap *Snapshot, ownerPublicKey []byte) ([]*AccessGroupEntry, error) {
	var err error
	var accessGroupEntries []*AccessGroupEntry

	err = handle.View(func(txn *badger.Txn) error {
		accessGroupEntries, err = DBGetAllAccessGroupEntriesForMemberWithTxn(txn, snap, ownerPublicKey)
		return err
	})
	if err != nil {
		return nil, errors.Wrapf(err, "DBGetAllUserGroupEntries: problem getting user access keys")
	}
	return accessGroupEntries, nil
}

// -------------------------------------------------------------------------------------
// Group Membership Index
// <prefix, GroupMemberPublicKey, GroupOwnerPublicKey, GroupKeyName> -> <AccessGroupMember>
// -------------------------------------------------------------------------------------

func _dbKeyForGroupMembershipIndex(groupMemberPublicKey *PublicKey, groupOwnerPublicKey *PublicKey, groupKeyName *GroupKeyName) []byte {
	prefixCopy := append([]byte{}, Prefixes.PrefixGroupMembershipIndex...)
	key := append(prefixCopy, groupMemberPublicKey[:]...)
	key = append(key, groupOwnerPublicKey[:]...)
	key = append(key, groupKeyName[:]...)
	return key
}

func _dbSeekPrefixForGroupMembershipIndex(groupMemberPublicKey *PublicKey) []byte {
	prefixCopy := append([]byte{}, Prefixes.PrefixGroupMembershipIndex...)
	return append(prefixCopy, groupMemberPublicKey[:]...)
}

func DBPutAccessGroupOwnerInMembershipIndexWithTxn(txn *badger.Txn, snap *Snapshot, blockHeight uint64,
	groupOwnerPublicKey *PublicKey, accessGroupEntry *AccessGroupEntry) error {

	ownerGroupEntry := &AccessGroupEntry{
		GroupOwnerPublicKey: accessGroupEntry.GroupOwnerPublicKey,
		AccessPublicKey:     accessGroupEntry.AccessPublicKey,
		AccessGroupKeyName:  accessGroupEntry.AccessGroupKeyName,
		ExtraData:           accessGroupEntry.ExtraData,
	}

	if err := DBSetWithTxn(txn, snap, _dbKeyForGroupMembershipIndex(
		groupOwnerPublicKey, accessGroupEntry.GroupOwnerPublicKey, accessGroupEntry.AccessGroupKeyName),
		EncodeToBytes(blockHeight, ownerGroupEntry)); err != nil {

		return errors.Wrapf(err, "DBPutAccessGroupOwnerInMembershipIndexWithTxn: Problem putting owner in membership index")
	}
	return nil
}

func DBGetAccessGroupMemberFromMembershipIndexWithTxn(txn *badger.Txn, snap *Snapshot, groupOwnerPublicKey *PublicKey,
	groupKeyName *GroupKeyName) *AccessGroupMember {

	return DBGetMemberFromMembershipIndexWithTxn(txn, snap, groupOwnerPublicKey, groupOwnerPublicKey, groupKeyName)
}

func DBDeleteAccessGroupOwnerFromMembershipIndexWithTxn(txn *badger.Txn, snap *Snapshot,
	accessGroupKey AccessGroupKey) error {

	return DBDeleteMemberFromMembershipIndexWithTxn(txn, snap,
		&accessGroupKey.OwnerPublicKey, &accessGroupKey.OwnerPublicKey, &accessGroupKey.GroupKeyName)
}

func DBPutAccessGroupMemberInMembershipIndexWithTxn(txn *badger.Txn, snap *Snapshot, blockHeight uint64,
	accessGroupMember *AccessGroupMember, groupOwnerPublicKey *PublicKey, groupKeyName *GroupKeyName) error {
	// Sanity-check that public keys have the correct length.

	if len(accessGroupMember.EncryptedKey) < btcec.PrivKeyBytesLen {
		return fmt.Errorf("DBPutAccessGroupMemberInMembershipIndexWithTxn: Problem getting recipient "+
			"entry for public key (%v)", accessGroupMember.GroupMemberPublicKey)
	}

	if err := DBSetWithTxn(txn, snap, _dbKeyForGroupMembershipIndex(
		accessGroupMember.GroupMemberPublicKey, groupOwnerPublicKey, groupKeyName),
		EncodeToBytes(blockHeight, accessGroupMember)); err != nil {

		return errors.Wrapf(err, "DBPutAccessGroupMemberInMembershipIndexWithTxn: Problem setting access recipient with key (%v) "+
			"and entry (%v) in the db", _dbKeyForGroupMembershipIndex(
			accessGroupMember.GroupMemberPublicKey, groupOwnerPublicKey, groupKeyName),
			EncodeToBytes(blockHeight, accessGroupMember))
	}

	return nil
}

func DBPutAccessGroupMemberInMembershipIndex(handle *badger.DB, snap *Snapshot, blockHeight uint64,
	accessGroupMember *AccessGroupMember, groupOwnerPublicKey *PublicKey, groupKeyName *GroupKeyName) error {

	return handle.Update(func(txn *badger.Txn) error {
		return DBPutAccessGroupMemberInMembershipIndexWithTxn(txn, snap, blockHeight,
			accessGroupMember, groupOwnerPublicKey, groupKeyName)
	})
}

func DBGetMemberFromMembershipIndexWithTxn(txn *badger.Txn, snap *Snapshot, groupMemberPublicKey *PublicKey,
	groupOwnerPublicKey *PublicKey, groupKeyName *GroupKeyName) *AccessGroupMember {

	key := _dbKeyForGroupMembershipIndex(
		groupMemberPublicKey, groupOwnerPublicKey, groupKeyName)
	// This is a hacked AccessGroupEntry that contains a single member entry
	// for the member we're fetching in the members list.
	accessGroupMemberBytes, err := DBGetWithTxn(txn, snap, key)
	if err != nil {
		return nil
	}
	// Decode the AccessGroupMember.
	accessGroupMember := &AccessGroupMember{}
	rr := bytes.NewReader(accessGroupMemberBytes)
	DecodeFromBytes(accessGroupMember, rr)

	return accessGroupMember
}

func DBGetMemberFromMembershipIndex(db *badger.DB, snap *Snapshot, groupMemberPublicKey *PublicKey,
	groupOwnerPublicKey *PublicKey, groupKeyName *GroupKeyName) *AccessGroupMember {

	var ret *AccessGroupMember
	db.View(func(txn *badger.Txn) error {
		ret = DBGetMemberFromMembershipIndexWithTxn(txn, snap, groupMemberPublicKey, groupOwnerPublicKey, groupKeyName)
		return nil
	})
	return ret
}

func DBGetAllEntriesForPublicKeyFromMembershipIndexWithTxn(txn *badger.Txn, snap *Snapshot, groupMemberPublicKey *PublicKey) (
	[]*AccessGroupEntry, error) {

	// This function is used to fetch all access
	var accessGroupEntries []*AccessGroupEntry
	prefix := _dbSeekPrefixForGroupMembershipIndex(groupMemberPublicKey)
	keysFound, _, err := _enumerateKeysForPrefixWithTxn(txn, prefix)
	if err != nil {
		return nil, errors.Wrapf(err, "DBGetAllEntriesForPublicKeyFromMembershipIndexWithTxn: "+
			"problem enumerating access key entries for prefix (%v)", prefix)
	}

	for _, keyBytes := range keysFound {
		membershipKey := &GroupMembershipKey{}
		rr := bytes.NewReader(keyBytes)
		if exists, err := DecodeFromBytes(membershipKey, rr); !exists || err != nil {
			return nil, errors.Wrapf(err, "DBGetAllEntriesForPublicKeyFromMembershipIndexWithTxn: "+
				"problem decoding access key entry for key (%v)", keyBytes)
		}
		groupOwnerPublicKey := membershipKey.GroupOwnerPublicKey
		groupKeyName := membershipKey.GroupKeyName
		groupKey := &AccessGroupKey{
			OwnerPublicKey: groupOwnerPublicKey,
			GroupKeyName:   groupKeyName,
		}
		accessGroupEntry := DBGetAccessGroupEntryWithTxn(txn, snap, groupKey)
		if accessGroupEntry == nil {
			return nil, fmt.Errorf("DBGetAllEntriesForPublicKeyFromMembershipIndexWithTxn: "+
				"problem getting access group entry for key (%v)", groupKey)
		}
		accessGroupEntries = append(accessGroupEntries, accessGroupEntry)
	}

	return accessGroupEntries, nil
}

func DBDeleteMemberFromMembershipIndexWithTxn(txn *badger.Txn, snap *Snapshot,
	groupMemberPublicKey *PublicKey, groupOwnerPublicKey *PublicKey, groupKeyName *GroupKeyName) error {

	// First pull up the mapping that exists for the public key passed in.
	// If one doesn't exist then there's nothing to do.
	existingMember := DBGetMemberFromMembershipIndexWithTxn(txn, snap, groupMemberPublicKey, groupOwnerPublicKey, groupKeyName)
	if existingMember == nil {
		return nil
	}

	// When a member exists, delete the DB entry for the member.
	if err := DBDeleteWithTxn(txn, snap, _dbKeyForGroupMembershipIndex(
		groupMemberPublicKey, groupOwnerPublicKey, groupKeyName)); err != nil {

		return errors.Wrapf(err, "DBDeleteMemberFromMembershipIndexWithTxn: Deleting mapping for public key %v, "+
			"group owner public key %v and key name %v failed", groupMemberPublicKey[:],
			groupOwnerPublicKey[:], groupKeyName[:])
	}

	return nil
}

func DBDeleteMemberFromMembershipIndex(handle *badger.DB, snap *Snapshot,
	groupMemberPublicKey *PublicKey, groupOwnerPublicKey *PublicKey, groupKeyName *GroupKeyName) error {

	return handle.Update(func(txn *badger.Txn) error {
		return DBDeleteMemberFromMembershipIndexWithTxn(txn, snap, groupMemberPublicKey, groupOwnerPublicKey, groupKeyName)
	})
}

// DBDelete

// -------------------------------------------------------------------------------------
// Enumerate over group members of an access group
// PrefixGroupMemberEnumerationIndex
// <prefix, GroupOwnerPublicKey, GroupKeyName, GroupMemberPublicKey> -> <>
// -------------------------------------------------------------------------------------

// Seek prefix for group enumeration index.
func _dbSeekPrefixForGroupEnumerationIndex(groupOwnerPublicKey *PublicKey, groupKeyName *GroupKeyName) []byte {
	prefixCopy := append([]byte{}, Prefixes.PrefixGroupMemberEnumerationIndex...)
	prefixCopy = append(prefixCopy, groupOwnerPublicKey[:]...)
	prefixCopy = append(prefixCopy, groupKeyName[:]...)
	return prefixCopy
}

// _dbKeyForGroupEnumerationIndex returns the key for a group enumeration index.
func _dbKeyForGroupEnumerationIndex(groupOwnerPublicKey *PublicKey, groupKeyName *GroupKeyName, groupMemberPublicKey *PublicKey) []byte {
	prefixCopy := append([]byte{}, Prefixes.PrefixGroupMemberEnumerationIndex...)
	key := append(prefixCopy, groupOwnerPublicKey[:]...)
	key = append(key, groupKeyName[:]...)
	key = append(key, groupMemberPublicKey[:]...)
	return key
}

// DBPutAccessGroupMemberInEnumerationIndexWithTxn puts a mapping from a group member to a group in the db.
func DBPutAccessGroupMemberInEnumerationIndexWithTxn(txn *badger.Txn, snap *Snapshot, blockHeight uint64,
	accessGroupMember *AccessGroupMember, groupOwnerPublicKey *PublicKey, groupKeyName *GroupKeyName) error {

	if err := DBSetWithTxn(txn, snap, _dbKeyForGroupEnumerationIndex(
		groupOwnerPublicKey, groupKeyName, accessGroupMember.GroupMemberPublicKey),
		EncodeToBytes(blockHeight, nil)); err != nil {

		return errors.Wrapf(err, "DBPutAccessGroupMemberInMembershipIndexWithTxn: Problem setting access recipient with key (%v) "+
			"and entry (%v) in the db", _dbKeyForGroupEnumerationIndex(
			groupOwnerPublicKey, groupKeyName, accessGroupMember.GroupMemberPublicKey),
			EncodeToBytes(blockHeight, nil))
	}

	return nil
}

func DBPutAccessGroupMemberInEnumerationIndex(handle *badger.DB, snap *Snapshot, blockHeight uint64,
	accessGroupMember *AccessGroupMember, groupOwnerPublicKey *PublicKey, groupKeyName *GroupKeyName) error {

	return handle.Update(func(txn *badger.Txn) error {
		return DBPutAccessGroupMemberInEnumerationIndexWithTxn(txn, snap, blockHeight, accessGroupMember, groupOwnerPublicKey, groupKeyName)
	})
}

func DBGetAllGroupMembersForAccessGroup(handle *badger.DB, snap *Snapshot,
	groupOwnerPublicKey *PublicKey, groupKeyName *GroupKeyName) ([]*AccessGroupMember, error) {

	var accessGroupMembers []*AccessGroupMember

	err := handle.View(func(txn *badger.Txn) error {
		var err error
		accessGroupMembers, err = DBGetAllGroupMembersForAccessGroupWithTxn(txn, snap, groupOwnerPublicKey, groupKeyName)
		return err
	})

	return accessGroupMembers, err
}

// DBGetAllGroupMembersForAccessGroupWithTxn Get all the group members for a given access group.
func DBGetAllGroupMembersForAccessGroupWithTxn(txn *badger.Txn, snap *Snapshot,
	groupOwnerPublicKey *PublicKey, groupKeyName *GroupKeyName) ([]*AccessGroupMember, error) {
	// enumerate all the group members for a given access group.
	var accessGroupMembers []*AccessGroupMember
	prefix := _dbSeekPrefixForGroupEnumerationIndex(groupOwnerPublicKey, groupKeyName)
	keysFound, _, err := _enumerateKeysForPrefixWithTxn(txn, prefix)
	if err != nil {
		return nil, errors.Wrapf(err, "DBGetAllGroupMembersForAccessGroupWithTxn: "+
			"problem enumerating access key entries for prefix (%v)", prefix)
	}

	for _, keyBytes := range keysFound {
		// The key is of the form <prefix, GroupOwnerPublicKey, GroupKeyName, GroupMemberPublicKey>
		// So we extract the GroupEnumerationKey.
		enumerationKey := &GroupEnumerationKey{}
		rr := bytes.NewReader(keyBytes)
		if exists, err := DecodeFromBytes(enumerationKey, rr); !exists || err != nil {
			return nil, errors.Wrapf(err, "DBGetAllGroupMembersForAccessGroupWithTxn: "+
				"problem decoding key (%v)", keyBytes)
		}
		memberPublicKey := &enumerationKey.GroupMemberPublicKey
		accessGroupMember := DBGetMemberFromMembershipIndexWithTxn(txn, snap, memberPublicKey, groupOwnerPublicKey, groupKeyName)
		if accessGroupMember == nil {
			return nil, errors.Wrapf(err, "DBGetAllGroupMembersForAccessGroupWithTxn: "+
				"problem fetching access group member for public key %v", memberPublicKey)
		}
		accessGroupMembers = append(accessGroupMembers, accessGroupMember)
	}

	return accessGroupMembers, nil
}

// DBGetGroupMemberForAccessGroupWithTxn for a given group.
func DBGetGroupMemberForAccessGroupWithTxn(txn *badger.Txn, snap *Snapshot,
	groupOwnerPublicKey *PublicKey, groupKeyName *GroupKeyName, groupMemberPublicKey *PublicKey) (*AccessGroupMember, error) {
	return DBGetMemberFromMembershipIndexWithTxn(txn, snap, groupMemberPublicKey, groupOwnerPublicKey, groupKeyName), nil
}

func DBGetGroupMemberForAccessGroup(handle *badger.DB, snap *Snapshot,
	groupOwnerPublicKey *PublicKey, groupKeyName *GroupKeyName, groupMemberPublicKey *PublicKey) (*AccessGroupMember, error) {

	var accessGroupMember *AccessGroupMember
	err := handle.View(func(txn *badger.Txn) error {
		var err error
		accessGroupMember, err = DBGetGroupMemberForAccessGroupWithTxn(txn, snap, groupOwnerPublicKey, groupKeyName, groupMemberPublicKey)
		return err
	})

	return accessGroupMember, err
}

func DBDeleteMemberFromEnumerationIndexWithTxn(txn *badger.Txn, snap *Snapshot,
	groupOwnerPublicKey *PublicKey, groupKeyName *GroupKeyName, groupMemberPublicKey *PublicKey) error {

	// First pull up the mapping that exists for the public key passed in.
	// If one doesn't exist then there's nothing to do.
	existingMember, err := DBGetGroupMemberForAccessGroupWithTxn(txn, snap, groupOwnerPublicKey, groupKeyName, groupMemberPublicKey)
	if err != nil {
		return errors.Wrapf(err, "DBDeleteMemberFromEnumerationIndexWithTxn: Problem fetching existing member for public key %v", groupMemberPublicKey)
	}
	if existingMember == nil {
		return nil
	}

	// When a member exists, delete the mapping from the enumeration index.
	if err := DBDeleteWithTxn(txn, snap, _dbKeyForGroupEnumerationIndex(
		groupOwnerPublicKey, groupKeyName, groupMemberPublicKey)); err != nil {

		return errors.Wrapf(err, "DBDeleteMemberFromMembershipIndexWithTxn: Deleting mapping for public key %v, "+
			"group owner public key %v and key name %v failed", groupOwnerPublicKey[:],
			groupKeyName[:], groupMemberPublicKey[:])
	}

	return nil
}

func DBDeleteMemberFromEnumerationIndex(handle *badger.DB, snap *Snapshot,
	groupMemberPublicKey *PublicKey, groupOwnerPublicKey *PublicKey, groupKeyName *GroupKeyName) error {

	return handle.Update(func(txn *badger.Txn) error {
		return DBDeleteMemberFromEnumerationIndexWithTxn(txn, snap, groupOwnerPublicKey, groupKeyName, groupMemberPublicKey)
	})
}

// DBDeleteAllMembersFromEnumerationIndexWithTxn deletes all the members from the enumeration index for a given group.
func DBDeleteAllMembersFromEnumerationIndexWithTxn(txn *badger.Txn, snap *Snapshot,
	groupOwnerPublicKey *PublicKey, groupKeyName *GroupKeyName) error {

	// enumerate all the group members for a given access group.
	prefix := _dbSeekPrefixForGroupEnumerationIndex(groupOwnerPublicKey, groupKeyName)
	keysFound, _, err := _enumerateKeysForPrefixWithTxn(txn, prefix)
	if err != nil {
		return errors.Wrapf(err, "DBDeleteAllMembersFromEnumerationIndexWithTxn: "+
			"problem enumerating access key entries for prefix (%v)", prefix)
	}

	// Delete all the keys found.
	for _, key := range keysFound {
		if err := DBDeleteWithTxn(txn, snap, key); err != nil {
			return errors.Wrapf(err, "DBDeleteAllMembersFromEnumerationIndexWithTxn: "+
				"problem deleting key %v", key)
		}
	}

	return nil
}

// DBDeleteAllMembersFromEnumerationIndex deletes all the members from the enumeration index for a given group.
func DBDeleteAllMembersFromEnumerationIndex(handle *badger.DB, snap *Snapshot,
	groupOwnerPublicKey *PublicKey, groupKeyName *GroupKeyName) error {

	return handle.Update(func(txn *badger.Txn) error {
		return DBDeleteAllMembersFromEnumerationIndexWithTxn(txn, snap, groupOwnerPublicKey, groupKeyName)
	})
}

// -------------------------------------------------------------------------------------
// PrefixGroupMemberAttributesIndex
// <prefix, GroupOwnerPublicKey, GroupKeyName, GroupMemberPublicKey, AccessGroupMemberAttributeType> -> []byte
// -------------------------------------------------------------------------------------

// _dbSeekPrefixForGroupMemberAttributesIndex returns prefix to enumerate over the given member's attributes.
func _dbSeekPrefixForGroupMemberAttributesIndex(groupOwnerPublicKey *PublicKey, groupKeyName *GroupKeyName, groupMemberPublicKey *PublicKey) []byte {
	prefixCopy := append([]byte{}, Prefixes.PrefixGroupMemberAttributesIndex...)
	prefixCopy = append(prefixCopy, groupOwnerPublicKey[:]...)
	prefixCopy = append(prefixCopy, groupKeyName[:]...)
	prefixCopy = append(prefixCopy, groupMemberPublicKey[:]...)
	return prefixCopy
}

// _dbKeyForGroupMemberAttributesIndex returns DB key for the PrefixGroupMemberAttributesIndex
func _dbKeyForGroupMemberAttributesIndex(groupOwnerPublicKey *PublicKey, groupKeyName *GroupKeyName, groupMemberPublicKey *PublicKey, attributeType AccessGroupMemberAttributeType) []byte {
	key := _dbSeekPrefixForGroupMemberAttributesIndex(groupOwnerPublicKey, groupKeyName, groupMemberPublicKey)
	key = append(key, byte(attributeType))
	return key
}

// DBGetAllAttributesForGroupMemberWithTxn for a given group.
func DBGetAllAttributesForGroupMemberWithTxn(txn *badger.Txn, snap *Snapshot,
	groupOwnerPublicKey *PublicKey, groupKeyName *GroupKeyName, groupMemberPublicKey *PublicKey) (map[AccessGroupMemberAttributeType]*AttributeEntry, error) {

	// enumerate all the attributes for a given group member.
	var groupMemberAttributes map[AccessGroupMemberAttributeType]*AttributeEntry
	prefix := _dbSeekPrefixForGroupMemberAttributesIndex(groupOwnerPublicKey, groupKeyName, groupMemberPublicKey)
	keysFound, valsFound, err := _enumerateKeysForPrefixWithTxn(txn, prefix)
	if err != nil {
		return nil, errors.Wrapf(err, "DBGetAllAttributesForGroupMemberWithTxn: "+
			"problem enumerating group member attributes for prefix (%v)", prefix)
	}

	for i, keyBytes := range keysFound {
		// The key is of the form:
		// <prefix, GroupOwnerPublicKey, GroupKeyName, GroupMemberPublicKey, AccessGroupMemberAttributeType> -> []byte
		memberAttributesKey := &GroupMemberAttributesKey{}
		rr := bytes.NewReader(keyBytes)
		if exists, err := DecodeFromBytes(memberAttributesKey, rr); !exists || err != nil {
			return nil, errors.Wrapf(err, "DBGetAllAttributesForGroupMemberWithTxn: "+
				"problem decoding group member attributes key for prefix (%v)", prefix)
		}
		// Get corresponding value which may be nil.
		valBytes := valsFound[i]
		// Add the attributeEntry to the map.
		groupMemberAttributes[memberAttributesKey.AttributeType] = NewAttributeEntry(true, valBytes)
	}

	return groupMemberAttributes, nil
}

func DBGetAllAttributesForGroupMember(handle *badger.DB, snap *Snapshot,
	groupOwnerPublicKey *PublicKey, groupKeyName *GroupKeyName, groupMemberPublicKey *PublicKey) (map[AccessGroupMemberAttributeType]*AttributeEntry, error) {

	var groupMemberAttributes map[AccessGroupMemberAttributeType]*AttributeEntry
	err := handle.View(func(txn *badger.Txn) error {
		var err error
		groupMemberAttributes, err = DBGetAllAttributesForGroupMemberWithTxn(txn, snap, groupOwnerPublicKey, groupKeyName, groupMemberPublicKey)
		return err
	})

	return groupMemberAttributes, err
}

// DBPutAttributeInGroupMemberAttributesIndexWithTxn for a given group.
func DBPutAttributeInGroupMemberAttributesIndexWithTxn(txn *badger.Txn, snap *Snapshot, blockHeight uint64,
	groupOwnerPublicKey *PublicKey, groupKeyName *GroupKeyName, groupMemberPublicKey *PublicKey, attributeType AccessGroupMemberAttributeType, attributeValue []byte) error {

	// Make sure group member attribute type is valid
	if !IsAccessGroupMemberAttributeTypeValid(attributeType) {
		return fmt.Errorf("DBPutAttributeInGroupMemberAttributesIndexWithTxn: "+
			"Invalid group member attribute type: %v", attributeType)
	}

	if err := DBSetWithTxn(txn, snap, _dbKeyForGroupMemberAttributesIndex(
		groupOwnerPublicKey, groupKeyName, groupMemberPublicKey, attributeType), attributeValue); err != nil {

		return errors.Wrapf(err, "DBPutAttributeInGroupMemberAttributesIndexWithTxn: "+
			"problem adding attribute %v for group member %v", attributeType, groupMemberPublicKey)
	}

	return nil
}

// DBPutAttributeInGroupMemberAttributesIndex for a given group.
func DBPutAttributeInGroupMemberAttributesIndex(handle *badger.DB, snap *Snapshot, blockHeight uint64,
	groupOwnerPublicKey *PublicKey, groupKeyName *GroupKeyName, groupMemberPublicKey *PublicKey, attributeType AccessGroupMemberAttributeType, attributeValue []byte) error {
	return handle.Update(func(txn *badger.Txn) error {
		return DBPutAttributeInGroupMemberAttributesIndexWithTxn(txn, snap, blockHeight, groupOwnerPublicKey, groupKeyName, groupMemberPublicKey, attributeType, attributeValue)
	})
}

// DBGetAttributeEntryInGroupMemberAttributesIndexWithTxn for a given group.
func DBGetAttributeEntryInGroupMemberAttributesIndexWithTxn(txn *badger.Txn, snap *Snapshot,
	groupOwnerPublicKey *PublicKey, groupKeyName *GroupKeyName, groupMemberPublicKey *PublicKey, attributeType AccessGroupMemberAttributeType) (*AttributeEntry, error) {

	// Make sure group member attribute type is valid
	if !IsAccessGroupMemberAttributeTypeValid(attributeType) {
		return nil, fmt.Errorf("DBGetAttributeEntryInGroupMemberAttributesIndexWithTxn: "+
			"Invalid group member attribute type: %v", attributeType)
	}

	// Get the key for the attribute.
	key := _dbKeyForGroupMemberAttributesIndex(groupOwnerPublicKey, groupKeyName, groupMemberPublicKey, attributeType)

	// Fetch the value from the db.
	value, err := DBGetWithTxn(txn, snap, key)

	if err != nil {
		// If the key doesn't exist then the attribute is not set.
		if err == badger.ErrKeyNotFound {
			return NewAttributeEntry(false, nil), nil
		}
		// Otherwise, return the error.
		return nil, errors.Wrapf(err, "DBGetAttributeEntryInGroupMemberAttributesIndexWithTxn: Problem fetching key %v from db", key)
	}

	// If the key exists then the attribute is set.
	return NewAttributeEntry(true, value), nil
}

// DBGetAttributeEntryInGroupMemberAttributesIndex for a given group.
func DBGetAttributeEntryInGroupMemberAttributesIndex(handle *badger.DB, snap *Snapshot,
	groupOwnerPublicKey *PublicKey, groupKeyName *GroupKeyName, groupMemberPublicKey *PublicKey, attributeType AccessGroupMemberAttributeType) (*AttributeEntry, error) {
	var attributeEntry *AttributeEntry
	err := handle.View(func(txn *badger.Txn) error {
		var err error
		attributeEntry, err = DBGetAttributeEntryInGroupMemberAttributesIndexWithTxn(txn, snap, groupOwnerPublicKey, groupKeyName, groupMemberPublicKey, attributeType)
		return err
	})
	return attributeEntry, err
}

// DBDeleteGroupMemberInGroupMemberAttributesIndexWithTxn deletes a group member from the group member attributes index.
func DBDeleteGroupMemberInGroupMemberAttributesIndexWithTxn(txn *badger.Txn, snap *Snapshot, blockHeight uint64,
	groupOwnerPublicKey *PublicKey, groupKeyName *GroupKeyName, groupMemberPublicKey *PublicKey) error {

	// Get the prefix for the group member attributes index.
	prefix := _dbSeekPrefixForGroupMemberAttributesIndex(groupOwnerPublicKey, groupKeyName, groupMemberPublicKey)

	// Enumerate all the keys with the given prefix.
	keysFound, _, err := _enumerateKeysForPrefixWithTxn(txn, prefix)
	if err != nil {
		return errors.Wrapf(err, "DBDeleteGroupMemberInGroupMemberAttributesIndexWithTxn: "+
			"problem enumerating keys for prefix (%v)", prefix)
	}

	// Delete all the keys found.
	for _, key := range keysFound {
		if err := DBDeleteWithTxn(txn, snap, key); err != nil {
			return errors.Wrapf(err, "DBDeleteGroupMemberInGroupMemberAttributesIndexWithTxn: "+
				"problem deleting key (%v)", key)
		}

	}

	return nil
}

// DBDeleteAttributeInGroupMemberAttributesIndexWithTxn deletes an attribute from the group member attributes index.
func DBDeleteAttributeInGroupMemberAttributesIndexWithTxn(txn *badger.Txn, snap *Snapshot, blockHeight uint64,
	groupOwnerPublicKey *PublicKey, groupKeyName *GroupKeyName, groupMemberPublicKey *PublicKey, attributeType AccessGroupMemberAttributeType) error {

	// Make sure group member attribute type is valid
	if !IsAccessGroupMemberAttributeTypeValid(attributeType) {
		return fmt.Errorf("DBDeleteAttributeInGroupMemberAttributesIndexWithTxn: "+
			"Invalid group member attribute type: %v", attributeType)
	}

	// Get the key for the attribute.
	key := _dbKeyForGroupMemberAttributesIndex(groupOwnerPublicKey, groupKeyName, groupMemberPublicKey, attributeType)

	// Delete the key.
	if err := DBDeleteWithTxn(txn, snap, key); err != nil {
		return errors.Wrapf(err, "DBDeleteAttributeInGroupMemberAttributesIndexWithTxn: "+
			"problem deleting key (%v)", key)
	}

	return nil
}

// -------------------------------------------------------------------------------------
// PrefixGroupEntryAttributesIndex
// <prefix, GroupOwnerPublicKey, GroupKeyName, AccessGroupEntryAttributeType> -> []byte
// -------------------------------------------------------------------------------------

// _dbSeekPrefixForGroupEntryAttributesIndex for a given group.
func _dbSeekPrefixForGroupEntryAttributesIndex(groupOwnerPublicKey *PublicKey, groupKeyName *GroupKeyName) []byte {
	prefixCopy := append([]byte{}, Prefixes.PrefixGroupEntryAttributesIndex...)
	prefixCopy = append(prefixCopy, groupOwnerPublicKey[:]...)
	prefixCopy = append(prefixCopy, groupKeyName[:]...)
	return prefixCopy
}

// _dbKeyForGroupEntryAttributesIndex for a given group.
func _dbKeyForGroupEntryAttributesIndex(groupOwnerPublicKey *PublicKey, groupKeyName *GroupKeyName, attributeType AccessGroupEntryAttributeType) []byte {
	key := _dbSeekPrefixForGroupEntryAttributesIndex(groupOwnerPublicKey, groupKeyName)
	key = append(key, byte(attributeType))
	return key
}

// DBGetAllAttributesForGroupEntryWithTxn for a given group.
func DBGetAllAttributesForGroupEntryWithTxn(txn *badger.Txn, snap *Snapshot,
	groupOwnerPublicKey *PublicKey, groupKeyName *GroupKeyName) (map[AccessGroupEntryAttributeType]*AttributeEntry, error) {

	// enumerate all the attributes for a given group entry.
	var groupEntryAttributes map[AccessGroupEntryAttributeType]*AttributeEntry
	prefix := _dbSeekPrefixForGroupEntryAttributesIndex(groupOwnerPublicKey, groupKeyName)
	keysFound, valsFound, err := _enumerateKeysForPrefixWithTxn(txn, prefix)
	if err != nil {
		return nil, errors.Wrapf(err, "DBGetAllAttributesForGroupEntryWithTxn: "+
			"problem enumerating group entry attributes for prefix (%v)", prefix)
	}

	for i, keyBytes := range keysFound {
		// The key is of the form:
		// <prefix, GroupOwnerPublicKey, GroupKeyName, AccessGroupEntryAttributeType> -> []byte
		entryAttributesKey := &GroupEntryAttributesKey{}
		rr := bytes.NewReader(keyBytes)
		if exists, err := DecodeFromBytes(entryAttributesKey, rr); !exists || err != nil {
			return nil, errors.Wrapf(err, "DBGetAllAttributesForGroupEntryWithTxn: "+
				"problem decoding group entry attributes key for prefix (%v)", prefix)
		}
		// Get corresponding value which may be nil.
		valBytes := valsFound[i]
		// Add the attributeEntry to the map.
		groupEntryAttributes[entryAttributesKey.AttributeType] = NewAttributeEntry(true, valBytes)
	}

	return groupEntryAttributes, nil
}

// DBGetAllAttributesForGroupEntry for a given group.
func DBGetAllAttributesForGroupEntry(handle *badger.DB, snap *Snapshot,
	groupOwnerPublicKey *PublicKey, groupKeyName *GroupKeyName) (map[AccessGroupEntryAttributeType]*AttributeEntry, error) {
	var groupEntryAttributes map[AccessGroupEntryAttributeType]*AttributeEntry
	err := handle.View(func(txn *badger.Txn) error {
		var err error
		groupEntryAttributes, err = DBGetAllAttributesForGroupEntryWithTxn(txn, snap, groupOwnerPublicKey, groupKeyName)
		return err
	})
	return groupEntryAttributes, err
}

// DBPutAttributeInGroupEntryAttributesIndexWithTxn for a given group.
func DBPutAttributeInGroupEntryAttributesIndexWithTxn(txn *badger.Txn, snap *Snapshot, blockHeight uint32,
	groupOwnerPublicKey *PublicKey, groupKeyName *GroupKeyName, attributeType AccessGroupEntryAttributeType, attributeValue []byte) error {

	// Make sure group entry attribute type is valid
	if !IsAccessGroupEntryAttributeTypeValid(attributeType) {
		return fmt.Errorf("DBPutAttributeInGroupEntryAttributesIndexWithTxn: "+
			"Invalid group entry attribute type: %v", attributeType)
	}

	if err := DBSetWithTxn(txn, snap, _dbKeyForGroupEntryAttributesIndex(
		groupOwnerPublicKey, groupKeyName, attributeType), attributeValue); err != nil {
		return errors.Wrapf(err, "DBPutAttributeInGroupEntryAttributesIndexWithTxn: "+
			"Problem putting attribute %v for group entry attributes index", attributeType)
	}

	return nil
}

// DBPutAttributeInGroupEntryAttributesIndex for a given group.
func DBPutAttributeInGroupEntryAttributesIndex(handle *badger.DB, snap *Snapshot, blockHeight uint32,
	groupOwnerPublicKey *PublicKey, groupKeyName *GroupKeyName, attributeType AccessGroupEntryAttributeType, attributeValue []byte) error {
	return handle.Update(func(txn *badger.Txn) error {
		return DBPutAttributeInGroupEntryAttributesIndexWithTxn(txn, snap, blockHeight,
			groupOwnerPublicKey, groupKeyName, attributeType, attributeValue)
	})
}

// DBGetAttributeEntryInGroupEntryAttributesIndexWithTxn for a given group.
func DBGetAttributeEntryInGroupEntryAttributesIndexWithTxn(txn *badger.Txn, snap *Snapshot,
	groupOwnerPublicKey *PublicKey, groupKeyName *GroupKeyName, attributeType AccessGroupEntryAttributeType) (*AttributeEntry, error) {

	// Make sure group entry attribute type is valid
	if !IsAccessGroupEntryAttributeTypeValid(attributeType) {
		return nil, fmt.Errorf("DBGetAttributeEntryInGroupEntryAttributesIndexWithTxn: "+
			"Invalid group entry attribute type: %v", attributeType)
	}

	// Get the key for the attribute.
	key := _dbKeyForGroupEntryAttributesIndex(groupOwnerPublicKey, groupKeyName, attributeType)

	// Get the value for the attribute.
	value, err := DBGetWithTxn(txn, snap, key)
	if err != nil {
		// If the key doesn't exist then the attribute is not set.
		if err == badger.ErrKeyNotFound {
			return NewAttributeEntry(false, nil), nil
		}
		// Otherwise, return the error.
		return nil, errors.Wrapf(err, "DBGetAttributeEntryInGroupEntryAttributesIndexWithTxn: "+
			"Problem getting attribute %v for group entry attributes index", attributeType)
	}

	// If the key exists then the attribute is set.
	return NewAttributeEntry(true, value), nil
}

// DBGetAttributeEntryInGroupEntryAttributesIndex for a given group.
func DBGetAttributeEntryInGroupEntryAttributesIndex(handle *badger.DB, snap *Snapshot,
	groupOwnerPublicKey *PublicKey, groupKeyName *GroupKeyName, attributeType AccessGroupEntryAttributeType) (*AttributeEntry, error) {
	var attributeEntry *AttributeEntry
	err := handle.View(func(txn *badger.Txn) error {
		var err error
		attributeEntry, err = DBGetAttributeEntryInGroupEntryAttributesIndexWithTxn(txn, snap,
			groupOwnerPublicKey, groupKeyName, attributeType)
		return err
	})
	return attributeEntry, err
}

// DBDeleteGroupInGroupEntryAttributesIndexWithTxn for a given group.
func DBDeleteGroupInGroupEntryAttributesIndexWithTxn(txn *badger.Txn, snap *Snapshot, blockHeight uint64,
	groupOwnerPublicKey *PublicKey, groupKeyName *GroupKeyName) error {

	// Get the prefix for the group entry attributes index.
	prefix := _dbSeekPrefixForGroupEntryAttributesIndex(groupOwnerPublicKey, groupKeyName)

	// Enumerate all the keys with the given prefix.
	keysFound, _, err := _enumerateKeysForPrefixWithTxn(txn, prefix)
	if err != nil {
		return errors.Wrapf(err, "DBDeleteGroupInGroupEntryAttributesIndexWithTxn: "+
			"problem enumerating keys for prefix (%v)", prefix)
	}

	// Delete all the keys found.
	for _, key := range keysFound {
		if err := DBDeleteWithTxn(txn, snap, key); err != nil {
			return errors.Wrapf(err, "DBDeleteGroupInGroupEntryAttributesIndexWithTxn: "+
				"problem deleting key (%v)", key)
		}

	}

	return nil
}

// DBDeleteAttributeInGroupEntryAttributesIndexWithTxn for a given group.
func DBDeleteAttributeInGroupEntryAttributesIndexWithTxn(txn *badger.Txn, snap *Snapshot, blockHeight uint64,
	groupOwnerPublicKey *PublicKey, groupKeyName *GroupKeyName, attributeType AccessGroupEntryAttributeType) error {

	// Make sure group entry attribute type is valid
	if !IsAccessGroupEntryAttributeTypeValid(attributeType) {
		return fmt.Errorf("DBDeleteAttributeInGroupEntryAttributesIndexWithTxn: "+
			"Invalid group entry attribute type: %v", attributeType)
	}

	// Get the key for the attribute.
	key := _dbKeyForGroupEntryAttributesIndex(groupOwnerPublicKey, groupKeyName, attributeType)

	// Delete the key.
	if err := DBDeleteWithTxn(txn, snap, key); err != nil {
		return errors.Wrapf(err, "DBDeleteAttributeInGroupEntryAttributesIndexWithTxn: "+
			"problem deleting key (%v)", key)
	}

	return nil
}

// -------------------------------------------------------------------------------------
// PrefixGroupChatMessagesIndex
// <groupOwnerPublicKey, groupKeyName, timestamp> -> <MessageEntry>
// -------------------------------------------------------------------------------------

// _dbSeekPrefixForGroupMemberAttributesIndex returns prefix to enumerate over the given member's attributes.
func _dbKeyForGroupChatMessagesIndex(key GroupChatMessageKey) []byte {
	prefixCopy := append([]byte{}, Prefixes.PrefixGroupChatMessagesIndex...)
	prefixCopy = append(prefixCopy, key.GroupOwnerPublicKey[:]...)
	prefixCopy = append(prefixCopy, key.GroupKeyName[:]...)
	prefixCopy = append(prefixCopy, EncodeUint64(key.TstampNanos)...)
	return prefixCopy
}

func _dbSeekPrefixForGroupChatMessagesIndex(key GroupChatMessageKey) []byte {
	prefixCopy := append([]byte{}, Prefixes.PrefixGroupChatMessagesIndex...)
	prefixCopy = append(prefixCopy, key.GroupOwnerPublicKey[:]...)
	prefixCopy = append(prefixCopy, key.GroupKeyName[:]...)
	return prefixCopy
}

func DBGetGroupChatMessagesIndex(db *badger.DB, snap *Snapshot, key GroupChatMessageKey) *MessageEntry {
	var ret *MessageEntry
	db.View(func(txn *badger.Txn) error {
		ret = DBGetGroupChatMessagesIndexWithTxn(txn, snap, key)
		return nil
	})
	return ret
}

func DBGetGroupChatMessagesIndexWithTxn(txn *badger.Txn, snap *Snapshot, key GroupChatMessageKey) *MessageEntry {

	prefix := _dbKeyForGroupChatMessagesIndex(key)
	messagesIndexBytes, err := DBGetWithTxn(txn, snap, prefix)
	if err != nil {
		return nil
	}

	messagingIndex := &MessageEntry{}
	rr := bytes.NewReader(messagesIndexBytes)
	DecodeFromBytes(messagingIndex, rr)

	return messagingIndex
}

func DBPutGroupChatMessagesIndexWithTxn(txn *badger.Txn, snap *Snapshot, blockHeight uint64,
	key GroupChatMessageKey, messageEntry *MessageEntry) error {

	if err := DBSetWithTxn(txn, snap, _dbKeyForGroupChatMessagesIndex(key),
		EncodeToBytes(blockHeight, messageEntry)); err != nil {

		return errors.Wrapf(err, "DBPutGroupChatMessagesIndexWithTxn: Problem setting group chat messages index "+
			"with key (%v) and entry (%v) in the db", _dbKeyForGroupChatMessagesIndex(key), messageEntry)
	}

	return nil
}

func DBDeleteGroupChatMessagesIndexWithTxn(txn *badger.Txn, snap *Snapshot, key GroupChatMessageKey) error {
	// First pull up the mapping that exists for the public key passed in.
	// If one doesn't exist then there's nothing to do.
	existingMessageEntry := DBGetGroupChatMessagesIndexWithTxn(txn, snap, key)
	if existingMessageEntry == nil {
		return nil
	}

	// When a message exists, delete the mapping for the sender and receiver.
	if err := DBDeleteWithTxn(txn, snap, _dbKeyForGroupChatMessagesIndex(key)); err != nil {

		return errors.Wrapf(err, "DBDeleteGroupChatMessageIndexWithTxn: Deleting mapping for group chat "+
			"message key: %v", key)
	}

	return nil
}

// -------------------------------------------------------------------------------------
// PrefixDmThreadIndex
// <partyGroupOwnerPublicKey, partyGroupKeyName, partyGroupOwnerPublicKey, partyGroupKeyName> -> <MessageEntry>
// -------------------------------------------------------------------------------------

func _dbKeyForDmThreadIndex(key DmThreadKey) []byte {
	prefixCopy := append([]byte{}, Prefixes.PrefixDmThreadIndex...)
	prefixCopy = append(prefixCopy, key.XGroupOwnerPublicKey[:]...)
	prefixCopy = append(prefixCopy, key.XGroupKeyName[:]...)
	prefixCopy = append(prefixCopy, key.YGroupOwnerPublicKey[:]...)
	prefixCopy = append(prefixCopy, key.YGroupKeyName[:]...)
	return prefixCopy
}

func DBGetDmThreadEntry(db *badger.DB, snap *Snapshot, key DmThreadKey) *MessageEntry {
	var ret *MessageEntry
	db.View(func(txn *badger.Txn) error {
		ret = DBGetDmThreadEntryWithTxn(txn, snap, key)
		return nil
	})
	return ret
}

func DBGetDmThreadEntryWithTxn(txn *badger.Txn, snap *Snapshot, key DmThreadKey) *MessageEntry {

	prefix := _dbKeyForDmThreadIndex(key)
	dmThreadBytes, err := DBGetWithTxn(txn, snap, prefix)
	if err != nil {
		return nil
	}

	dmThread := &MessageEntry{}
	rr := bytes.NewReader(dmThreadBytes)
	DecodeFromBytes(dmThread, rr)

	return dmThread
}

func DBPutDmThreadIndexWithTxn(txn *badger.Txn, snap *Snapshot, blockHeight uint64,
	key DmThreadKey, messageEntry *MessageEntry) error {

	if err := DBSetWithTxn(txn, snap, _dbKeyForDmThreadIndex(key),
		EncodeToBytes(blockHeight, messageEntry)); err != nil {

		return errors.Wrapf(err, "DBPutDmThreadIndexWithTxn: Problem setting dm thred index "+
			"with key (%v) and entry (%v) in the db", _dbKeyForDmThreadIndex(key), messageEntry)
	}

	return nil
}

func DBDeleteDmThreadIndexWithTxn(txn *badger.Txn, snap *Snapshot, key DmThreadKey) error {
	existingEntry := DBGetDmThreadEntryWithTxn(txn, snap, key)
	if existingEntry == nil {
		return nil
	}

	// When a message exists, delete the mapping for the sender and receiver.
	if err := DBDeleteWithTxn(txn, snap, _dbKeyForDmThreadIndex(key)); err != nil {

		return errors.Wrapf(err, "DBDeleteDmThreadIndexWithTxn: Deleting mapping for dm thread "+
			"for dm key: %v", key)
	}

	return nil
}

// -------------------------------------------------------------------------------------
// PrefixDmMessageIndex
// <partyGroupOwnerPublicKey, partyGroupKeyName, partyGroupOwnerPublicKey, partyGroupKeyName, timestamp> -> <MessageEntry>
// -------------------------------------------------------------------------------------

func _dbKeyForPrefixDmMessageIndex(key DmMessageKey) []byte {
	prefixCopy := append([]byte{}, Prefixes.PrefixDmMessageIndex...)
	prefixCopy = append(prefixCopy, key.MinorGroupOwnerPublicKey[:]...)
	prefixCopy = append(prefixCopy, key.MinorGroupKeyName[:]...)
	prefixCopy = append(prefixCopy, key.MajorGroupOwnerPublicKey[:]...)
	prefixCopy = append(prefixCopy, key.MajorGroupKeyName[:]...)
	prefixCopy = append(prefixCopy, EncodeUint64(key.TstampNanos)...)
	return prefixCopy
}

func _dbSeekPrefixForPrefixDmMessageIndex(key DmMessageKey) []byte {
	prefixCopy := append([]byte{}, Prefixes.PrefixDmMessageIndex...)
	prefixCopy = append(prefixCopy, key.MinorGroupOwnerPublicKey[:]...)
	prefixCopy = append(prefixCopy, key.MinorGroupKeyName[:]...)
	prefixCopy = append(prefixCopy, key.MajorGroupOwnerPublicKey[:]...)
	prefixCopy = append(prefixCopy, key.MajorGroupKeyName[:]...)
	return prefixCopy
}

func DBGetDmMessageEntry(db *badger.DB, snap *Snapshot, key DmMessageKey) *MessageEntry {
	var ret *MessageEntry
	db.View(func(txn *badger.Txn) error {
		ret = DBGetDmMessageEntryWithTxn(txn, snap, key)
		return nil
	})
	return ret
}

func DBGetDmMessageEntryWithTxn(txn *badger.Txn, snap *Snapshot, key DmMessageKey) *MessageEntry {

	prefix := _dbKeyForPrefixDmMessageIndex(key)
	dmMessageBytes, err := DBGetWithTxn(txn, snap, prefix)
	if err != nil {
		return nil
	}

	dmMessage := &MessageEntry{}
	rr := bytes.NewReader(dmMessageBytes)
	DecodeFromBytes(dmMessage, rr)

	return dmMessage
}

func DBPutDmMessageIndexWithTxn(txn *badger.Txn, snap *Snapshot, blockHeight uint64,
	key DmMessageKey, messageEntry *MessageEntry) error {

	if err := DBSetWithTxn(txn, snap, _dbKeyForPrefixDmMessageIndex(key),
		EncodeToBytes(blockHeight, messageEntry)); err != nil {

		return errors.Wrapf(err, "DBPutDmMessageWithTxn: Problem setting dm message index "+
			"with key (%v) and entry (%v) in the db", _dbKeyForPrefixDmMessageIndex(key), messageEntry)
	}

	return nil
}

func DBDeleteDmMessageIndexWithTxn(txn *badger.Txn, snap *Snapshot, key DmMessageKey) error {
	existingMember := DBGetDmMessageEntryWithTxn(txn, snap, key)
	if existingMember == nil {
		return nil
	}

	// When a message exists, delete the mapping.
	if err := DBDeleteWithTxn(txn, snap, _dbKeyForPrefixDmMessageIndex(key)); err != nil {

		return errors.Wrapf(err, "DBDeleteDmMessageIndexWithTxn: Deleting mapping for dm message"+
			"with message key: %v", key)
	}

	return nil
}

// -------------------------------------------------------------------------------------
// DEPRECATED
// Access recipient
// <prefix, public key, access public key > -> <HackedAccessGroupEntry>
// -------------------------------------------------------------------------------------

// Deprecated
func _DEPRECATEDdbKeyForAccessGroupMember(memberPublicKey *PublicKey, groupAccessPublicKey *PublicKey) []byte {
	prefixCopy := append([]byte{}, Prefixes.DeprecatedPrefixGroupMembershipIndex...)
	key := append(prefixCopy, memberPublicKey[:]...)
	key = append(key, groupAccessPublicKey[:]...)
	return key
}

// Deprecated
func _DEPRECATEDdbSeekPrefixForAccessGroupMember(memberPublicKey *PublicKey) []byte {
	prefixCopy := append([]byte{}, Prefixes.DeprecatedPrefixGroupMembershipIndex...)
	return append(prefixCopy, memberPublicKey[:]...)
}

// Deprecated
func DEPRECATEDDBPutAccessGroupMemberWithTxn(txn *badger.Txn, snap *Snapshot, blockHeight uint64,
	accessGroupMember *AccessGroupMember, groupOwnerPublicKey *PublicKey,
	accessGroupEntry *AccessGroupEntry) error {
	// Sanity-check that public keys have the correct length.

	if len(accessGroupMember.EncryptedKey) < btcec.PrivKeyBytesLen {
		return fmt.Errorf("DEPRECATEDDBPutAccessGroupMemberWithTxn: Problem getting recipient "+
			"entry for public key (%v)", accessGroupMember.GroupMemberPublicKey)
	}

	// Entries for group members are stored as AccessGroupEntries where the only member in
	// the entry is the member specified. This is a bit of a hack to allow us to store a "back-reference"
	// to the GroupEntry inside the value of this field.
	memberGroupEntry := &AccessGroupEntry{
		GroupOwnerPublicKey: groupOwnerPublicKey,
		AccessPublicKey:     accessGroupEntry.AccessPublicKey,
		AccessGroupKeyName:  accessGroupEntry.AccessGroupKeyName,
		DEPRECATED_AccessGroupMembers: []*AccessGroupMember{
			accessGroupMember,
		},
	}

	if err := DBSetWithTxn(txn, snap, _DEPRECATEDdbKeyForAccessGroupMember(
		accessGroupMember.GroupMemberPublicKey, accessGroupEntry.AccessPublicKey),
		EncodeToBytes(blockHeight, memberGroupEntry)); err != nil {

		return errors.Wrapf(err, "DEPRECATEDDBPutAccessGroupMemberWithTxn: Problem setting access recipient with key (%v) "+
			"and entry (%v) in the db", _DEPRECATEDdbKeyForAccessGroupMember(
			accessGroupMember.GroupMemberPublicKey, accessGroupEntry.AccessPublicKey),
			EncodeToBytes(blockHeight, memberGroupEntry))
	}

	return nil
}

// Deprecated
func DEPRECATEDDBPutAccessGroupMember(handle *badger.DB, snap *Snapshot, blockHeight uint64,
	accessGroupMember *AccessGroupMember, ownerPublicKey *PublicKey, accessGroupEntry *AccessGroupEntry) error {

	return handle.Update(func(txn *badger.Txn) error {
		return DEPRECATEDDBPutAccessGroupMemberWithTxn(txn, snap, blockHeight, accessGroupMember, ownerPublicKey, accessGroupEntry)
	})
}

// Deprecated
func DEPRECATEDDBGetAccessGroupMemberWithTxn(txn *badger.Txn, snap *Snapshot, accessGroupMember *AccessGroupMember,
	accessGroupEntry *AccessGroupEntry) *AccessGroupEntry {

	key := _DEPRECATEDdbKeyForAccessGroupMember(
		accessGroupMember.GroupMemberPublicKey, accessGroupEntry.AccessPublicKey)
	// This is a hacked AccessGroupEntry that contains a single member entry
	// for the member we're fetching in the members list.
	accessGroupMemberEntryBytes, err := DBGetWithTxn(txn, snap, key)
	if err != nil {
		return nil
	}
	accessGroupMemberEntry := &AccessGroupEntry{}
	rr := bytes.NewReader(accessGroupMemberEntryBytes)
	DecodeFromBytes(accessGroupMemberEntry, rr)

	return accessGroupMemberEntry
}

// Deprecated
func DEPRECATEDDBGetAccessMember(db *badger.DB, snap *Snapshot, accessMember *AccessGroupMember,
	accessGroupEntry *AccessGroupEntry) *AccessGroupEntry {

	var ret *AccessGroupEntry
	db.View(func(txn *badger.Txn) error {
		ret = DEPRECATEDDBGetAccessGroupMemberWithTxn(txn, snap, accessMember, accessGroupEntry)
		return nil
	})
	return ret
}

// Deprecated
func DEPRECATEDDBGetAllAccessGroupEntriesForMemberWithTxn(txn *badger.Txn, ownerPublicKey *PublicKey) (
	[]*AccessGroupEntry, error) {

	// This function is used to fetch all access
	var accessGroupEntries []*AccessGroupEntry
	prefix := _DEPRECATEDdbSeekPrefixForAccessGroupMember(ownerPublicKey)
	_, valuesFound, err := _enumerateKeysForPrefixWithTxn(txn, prefix)
	if err != nil {
		return nil, errors.Wrapf(err, "DEPRECATEDDBGetAllAccessGroupEntriesForMemberWithTxn: "+
			"problem enumerating access key entries for prefix (%v)", prefix)
	}

	for _, valBytes := range valuesFound {
		accessGroupEntry := &AccessGroupEntry{}
		rr := bytes.NewReader(valBytes)
		if exists, err := DecodeFromBytes(accessGroupEntry, rr); !exists || err != nil {
			return nil, errors.Wrapf(err, "DEPRECATEDDBGetAllAccessGroupEntriesForMemberWithTxn: problem reading "+
				"an entry from DB")
		}

		accessGroupEntries = append(accessGroupEntries, accessGroupEntry)
	}

	return accessGroupEntries, nil
}

// Note this deletes the message for the sender *and* receiver since a mapping
// should exist for each.
// Deprecated
func DEPRECATEDDBDeleteAccessGroupMemberMappingWithTxn(txn *badger.Txn, snap *Snapshot,
	accessGroupMember *AccessGroupMember, accessGroupEntry *AccessGroupEntry) error {

	// First pull up the mapping that exists for the public key passed in.
	// If one doesn't exist then there's nothing to do.
	existingMember := DEPRECATEDDBGetAccessGroupMemberWithTxn(txn, snap, accessGroupMember, accessGroupEntry)
	if existingMember == nil {
		return nil
	}

	// When a message exists, delete the mapping for the sender and receiver.
	if err := DBDeleteWithTxn(txn, snap, _DEPRECATEDdbKeyForAccessGroupMember(
		accessGroupMember.GroupMemberPublicKey, accessGroupEntry.AccessPublicKey)); err != nil {

		return errors.Wrapf(err, "DEPRECATEDDBDeleteAccessGroupMemberMappingWithTxn: Deleting mapping for public key %v "+
			"and access public key %v failed", accessGroupMember.GroupMemberPublicKey[:],
			accessGroupEntry.AccessPublicKey[:])
	}

	return nil
}

// Deprecated
func DEPRECATEDDBDeleteAccessGroupMemberMappings(handle *badger.DB, snap *Snapshot,
	accessGroupMember *AccessGroupMember, accessGroupEntry *AccessGroupEntry) error {

	return handle.Update(func(txn *badger.Txn) error {
		return DEPRECATEDDBDeleteAccessGroupMemberMappingWithTxn(txn, snap, accessGroupMember, accessGroupEntry)
	})
}

func DEPRECATEDDBGetAllUserGroupEntriesWithTxn(txn *badger.Txn, ownerPublicKey []byte) ([]*AccessGroupEntry, error) {
	// This function fetches all AccessGroupEntries for the user from the DB. This includes the
	// base entry, the owner group entries, and the member group entries.

	// We will keep track of all group entries in this array.
	var userGroupEntries []*AccessGroupEntry

	// First add the base access key.
	userGroupEntries = append(userGroupEntries, &AccessGroupEntry{
		GroupOwnerPublicKey: NewPublicKey(ownerPublicKey),
		AccessPublicKey:     NewPublicKey(ownerPublicKey),
		AccessGroupKeyName:  BaseGroupKeyName(),
	})

	// Now add all the groups where this user is the owner
	ownerGroupEntries, err := DBGetAccessGroupEntriesForOwnerWithTxn(txn, NewPublicKey(ownerPublicKey))
	if err != nil {
		return nil, errors.Wrapf(err, "DBGetAllAccessGroupEntriesForMemberWithTxn: problem getting access entries")
	}
	userGroupEntries = append(userGroupEntries, ownerGroupEntries...)

	// And add the groups where the user is a member
	// Never use the deprecated function for backwards compatibility here because of no access to blockHeight
	memberGroupEntries, err := DEPRECATEDDBGetAllAccessGroupEntriesForMemberWithTxn(txn, NewPublicKey(ownerPublicKey))
	if err != nil {
		return nil, errors.Wrapf(err, "DBGetAllAccessGroupEntriesForMemberWithTxn: problem getting recipient entries")
	}
	userGroupEntries = append(userGroupEntries, memberGroupEntries...)

	return userGroupEntries, nil
}

func DEPRECATEDDBGetAllUserGroupEntries(handle *badger.DB, ownerPublicKey []byte) ([]*AccessGroupEntry, error) {
	var err error
	var accessGroupEntries []*AccessGroupEntry

	err = handle.View(func(txn *badger.Txn) error {
		accessGroupEntries, err = DEPRECATEDDBGetAllUserGroupEntriesWithTxn(txn, ownerPublicKey)
		return err
	})
	if err != nil {
		return nil, errors.Wrapf(err, "DBGetAllUserGroupEntries: problem getting user access keys")
	}
	return accessGroupEntries, nil
}

// -------------------------------------------------------------------------------------
// Forbidden block signature public key functions
// <prefix_id, public key> -> <>
// -------------------------------------------------------------------------------------

func _dbKeyForForbiddenBlockSignaturePubKeys(publicKey []byte) []byte {
	// Make a copy to avoid multiple calls to this function re-using the same slice.
	prefixCopy := append([]byte{}, Prefixes.PrefixForbiddenBlockSignaturePubKeys...)
	key := append(prefixCopy, publicKey...)
	return key
}

func DbPutForbiddenBlockSignaturePubKeyWithTxn(txn *badger.Txn, snap *Snapshot, publicKey []byte) error {

	if len(publicKey) != btcec.PubKeyBytesLenCompressed {
		return fmt.Errorf("DbPutForbiddenBlockSignaturePubKeyWithTxn: Forbidden public key "+
			"length %d != %d", len(publicKey), btcec.PubKeyBytesLenCompressed)
	}

	if err := DBSetWithTxn(txn, snap, _dbKeyForForbiddenBlockSignaturePubKeys(publicKey), []byte{}); err != nil {
		return errors.Wrapf(err, "DbPutForbiddenBlockSignaturePubKeyWithTxn: Problem adding mapping for sender: ")
	}

	return nil
}

func DbPutForbiddenBlockSignaturePubKey(handle *badger.DB, snap *Snapshot, publicKey []byte) error {

	return handle.Update(func(txn *badger.Txn) error {
		return DbPutForbiddenBlockSignaturePubKeyWithTxn(txn, snap, publicKey)
	})
}

func DbGetForbiddenBlockSignaturePubKeyWithTxn(txn *badger.Txn, snap *Snapshot, publicKey []byte) []byte {

	key := _dbKeyForForbiddenBlockSignaturePubKeys(publicKey)
	_, err := DBGetWithTxn(txn, snap, key)
	if err != nil {
		return nil
	}

	// Typically, we return a DB entry here, but we don't store anything for this mapping.
	// We use this function instead of one returning true / false for feature consistency.
	return []byte{}
}

func DbGetForbiddenBlockSignaturePubKey(db *badger.DB, snap *Snapshot, publicKey []byte) []byte {
	var ret []byte
	db.View(func(txn *badger.Txn) error {
		ret = DbGetForbiddenBlockSignaturePubKeyWithTxn(txn, snap, publicKey)
		return nil
	})
	return ret
}

func DbDeleteForbiddenBlockSignaturePubKeyWithTxn(
	txn *badger.Txn, snap *Snapshot, publicKey []byte) error {

	existingEntry := DbGetForbiddenBlockSignaturePubKeyWithTxn(txn, snap, publicKey)
	if existingEntry == nil {
		return nil
	}

	if err := DBDeleteWithTxn(txn, snap, _dbKeyForForbiddenBlockSignaturePubKeys(publicKey)); err != nil {
		return errors.Wrapf(err, "DbDeleteForbiddenBlockSignaturePubKeyWithTxn: Deleting "+
			"sender mapping for public key %s failed", PkToStringMainnet(publicKey))
	}

	return nil
}

func DbDeleteForbiddenBlockSignaturePubKey(
	handle *badger.DB, snap *Snapshot, publicKey []byte) error {

	return handle.Update(func(txn *badger.Txn) error {
		return DbDeleteForbiddenBlockSignaturePubKeyWithTxn(txn, snap, publicKey)
	})
}

// -------------------------------------------------------------------------------------
// Likes mapping functions
// 		<prefix_id, user pub key [33]byte, liked post BlockHash> -> <>
// 		<prefix_id, liked post BlockHash, user pub key [33]byte> -> <>
// -------------------------------------------------------------------------------------

func _dbKeyForLikerPubKeyToLikedPostHashMapping(
	userPubKey []byte, likedPostHash BlockHash) []byte {
	// Make a copy to avoid multiple calls to this function re-using the same slice.
	prefixCopy := append([]byte{}, Prefixes.PrefixLikerPubKeyToLikedPostHash...)
	key := append(prefixCopy, userPubKey...)
	key = append(key, likedPostHash[:]...)
	return key
}

func _dbKeyForLikedPostHashToLikerPubKeyMapping(
	likedPostHash BlockHash, userPubKey []byte) []byte {
	// Make a copy to avoid multiple calls to this function re-using the same slice.
	prefixCopy := append([]byte{}, Prefixes.PrefixLikedPostHashToLikerPubKey...)
	key := append(prefixCopy, likedPostHash[:]...)
	key = append(key, userPubKey...)
	return key
}

func _dbSeekPrefixForPostHashesYouLike(yourPubKey []byte) []byte {
	// Make a copy to avoid multiple calls to this function re-using the same slice.
	prefixCopy := append([]byte{}, Prefixes.PrefixLikerPubKeyToLikedPostHash...)
	return append(prefixCopy, yourPubKey...)
}

func _dbSeekPrefixForLikerPubKeysLikingAPostHash(likedPostHash BlockHash) []byte {
	// Make a copy to avoid multiple calls to this function re-using the same slice.
	prefixCopy := append([]byte{}, Prefixes.PrefixLikedPostHashToLikerPubKey...)
	return append(prefixCopy, likedPostHash[:]...)
}

// Note that this adds a mapping for the user *and* the liked post.
func DbPutLikeMappingsWithTxn(txn *badger.Txn, snap *Snapshot,
	userPubKey []byte, likedPostHash BlockHash) error {

	if len(userPubKey) != btcec.PubKeyBytesLenCompressed {
		return fmt.Errorf("DbPutLikeMappingsWithTxn: User public key "+
			"length %d != %d", len(userPubKey), btcec.PubKeyBytesLenCompressed)
	}

	if err := DBSetWithTxn(txn, snap, _dbKeyForLikerPubKeyToLikedPostHashMapping(
		userPubKey, likedPostHash), []byte{}); err != nil {

		return errors.Wrapf(
			err, "DbPutLikeMappingsWithTxn: Problem adding user to liked post mapping: ")
	}
	if err := DBSetWithTxn(txn, snap, _dbKeyForLikedPostHashToLikerPubKeyMapping(
		likedPostHash, userPubKey), []byte{}); err != nil {

		return errors.Wrapf(
			err, "DbPutLikeMappingsWithTxn: Problem adding liked post to user mapping: ")
	}

	return nil
}

func DbPutLikeMappings(handle *badger.DB, snap *Snapshot,
	userPubKey []byte, likedPostHash BlockHash) error {

	return handle.Update(func(txn *badger.Txn) error {
		return DbPutLikeMappingsWithTxn(txn, snap, userPubKey, likedPostHash)
	})
}

func DbGetLikerPubKeyToLikedPostHashMappingWithTxn(txn *badger.Txn,
	snap *Snapshot, userPubKey []byte, likedPostHash BlockHash) []byte {

	key := _dbKeyForLikerPubKeyToLikedPostHashMapping(userPubKey, likedPostHash)
	_, err := DBGetWithTxn(txn, snap, key)
	if err != nil {
		return nil
	}

	// Typically, we return a DB entry here, but we don't store anything for like mappings.
	// We use this function instead of one returning true / false for feature consistency.
	return []byte{}
}

func DbGetLikerPubKeyToLikedPostHashMapping(
	db *badger.DB, snap *Snapshot, userPubKey []byte, likedPostHash BlockHash) []byte {
	var ret []byte
	db.View(func(txn *badger.Txn) error {
		ret = DbGetLikerPubKeyToLikedPostHashMappingWithTxn(txn, snap, userPubKey, likedPostHash)
		return nil
	})
	return ret
}

// Note this deletes the like for the user *and* the liked post since a mapping
// should exist for each.
func DbDeleteLikeMappingsWithTxn(txn *badger.Txn, snap *Snapshot,
	userPubKey []byte, likedPostHash BlockHash) error {

	// First check that a mapping exists. If one doesn't exist then there's nothing to do.
	existingMapping := DbGetLikerPubKeyToLikedPostHashMappingWithTxn(
		txn, snap, userPubKey, likedPostHash)
	if existingMapping == nil {
		return nil
	}

	// When a message exists, delete the mapping for the sender and receiver.
	if err := DBDeleteWithTxn(txn, snap,
		_dbKeyForLikerPubKeyToLikedPostHashMapping(userPubKey, likedPostHash)); err != nil {
		return errors.Wrapf(err, "DbDeleteLikeMappingsWithTxn: Deleting "+
			"userPubKey %s and likedPostHash %s failed",
			PkToStringBoth(userPubKey), likedPostHash)
	}
	if err := DBDeleteWithTxn(txn, snap,
		_dbKeyForLikedPostHashToLikerPubKeyMapping(likedPostHash, userPubKey)); err != nil {
		return errors.Wrapf(err, "DbDeleteLikeMappingsWithTxn: Deleting "+
			"likedPostHash %s and userPubKey %s failed",
			PkToStringBoth(likedPostHash[:]), PkToStringBoth(userPubKey))
	}

	return nil
}

func DbDeleteLikeMappings(handle *badger.DB, snap *Snapshot,
	userPubKey []byte, likedPostHash BlockHash) error {

	return handle.Update(func(txn *badger.Txn) error {
		return DbDeleteLikeMappingsWithTxn(txn, snap, userPubKey, likedPostHash)
	})
}

func DbGetPostHashesYouLike(handle *badger.DB, yourPublicKey []byte) (
	_postHashes []*BlockHash, _err error) {

	prefix := _dbSeekPrefixForPostHashesYouLike(yourPublicKey)
	keysFound, _ := _enumerateKeysForPrefix(handle, prefix)

	postHashesYouLike := []*BlockHash{}
	for _, keyBytes := range keysFound {
		// We must slice off the first byte and userPubKey to get the likedPostHash.
		postHash := &BlockHash{}
		copy(postHash[:], keyBytes[1+btcec.PubKeyBytesLenCompressed:])
		postHashesYouLike = append(postHashesYouLike, postHash)
	}

	return postHashesYouLike, nil
}

func DbGetLikerPubKeysLikingAPostHash(handle *badger.DB, likedPostHash BlockHash) (
	_pubKeys [][]byte, _err error) {

	prefix := _dbSeekPrefixForLikerPubKeysLikingAPostHash(likedPostHash)
	keysFound, _ := _enumerateKeysForPrefix(handle, prefix)

	userPubKeys := [][]byte{}
	for _, keyBytes := range keysFound {
		// We must slice off the first byte and likedPostHash to get the userPubKey.
		userPubKey := keyBytes[1+HashSizeBytes:]
		userPubKeys = append(userPubKeys, userPubKey)
	}

	return userPubKeys, nil
}

// -------------------------------------------------------------------------------------
// Reposts mapping functions
//
//	<prefix_id, user pub key [33]byte, reposted post BlockHash> -> <>
//	<prefix_id, reposted post BlockHash, user pub key [33]byte> -> <>
//
// -------------------------------------------------------------------------------------
// PrefixReposterPubKeyRepostedPostHashToRepostPostHash
func _dbKeyForReposterPubKeyRepostedPostHashToRepostPostHash(userPubKey []byte, repostedPostHash BlockHash, repostPostHash BlockHash) []byte {
	// Make a copy to avoid multiple calls to this function re-using the same slice.
	prefixCopy := append([]byte{}, Prefixes.PrefixReposterPubKeyRepostedPostHashToRepostPostHash...)
	key := append(prefixCopy, userPubKey...)
	key = append(key, repostedPostHash[:]...)
	key = append(key, repostPostHash[:]...)
	return key
}

// This is a little hacky but we can save space by encoding RepostEntry entirely in the prefix []byte{39} keys.
// _dbKeyForReposterPubKeyRepostedPostHashToRepostEntry decodes these keys into RepostEntry.
func _dbKeyForReposterPubKeyRepostedPostHashToRepostEntry(key []byte) *RepostEntry {
	if len(key) != 1+33+32+32 {
		return nil
	}

	entry := &RepostEntry{}
	entry.ReposterPubKey = key[1:34]
	entry.RepostedPostHash = NewBlockHash(key[34:66])
	entry.RepostPostHash = NewBlockHash(key[66:98])
	return entry
}

func _dbSeekKeyForReposterPubKeyRepostedPostHashToRepostPostHash(userPubKey []byte, repostedPostHash BlockHash) []byte {
	// Make a copy to avoid multiple calls to this function re-using the same slice.
	prefixCopy := append([]byte{}, Prefixes.PrefixReposterPubKeyRepostedPostHashToRepostPostHash...)
	key := append(prefixCopy, userPubKey...)
	key = append(key, repostedPostHash[:]...)
	return key
}

func _dbSeekPrefixForPostHashesYouRepost(yourPubKey []byte) []byte {
	// Make a copy to avoid multiple calls to this function re-using the same slice.
	prefixCopy := append([]byte{}, Prefixes.PrefixReposterPubKeyRepostedPostHashToRepostPostHash...)
	return append(prefixCopy, yourPubKey...)
}

// PrefixRepostedPostHashReposterPubKey
func _dbKeyForRepostedPostHashReposterPubKey(repostedPostHash *BlockHash, reposterPubKey []byte) []byte {
	// Make a copy to avoid multiple calls to this function re-using the same slice.
	prefixCopy := append([]byte{}, Prefixes.PrefixRepostedPostHashReposterPubKey...)
	key := append(prefixCopy, repostedPostHash[:]...)
	key = append(key, reposterPubKey...)
	return key
}

// **For quoted reposts**
// PrefixRepostedPostHashReposterPubKeyRepostPostHash
func _dbKeyForRepostedPostHashReposterPubKeyRepostPostHash(
	repostedPostHash *BlockHash, reposterPubKey []byte, repostPostHash *BlockHash) []byte {
	// Make a copy to avoid multiple calls to this function re-using the same slice.
	prefixCopy := append([]byte{}, Prefixes.PrefixRepostedPostHashReposterPubKeyRepostPostHash...)
	key := append(prefixCopy, repostedPostHash[:]...)
	key = append(key, reposterPubKey...)
	key = append(key, repostPostHash[:]...)
	return key
}

// Note that this adds a mapping for the user *and* the reposted post.
func DbPutRepostMappingsWithTxn(txn *badger.Txn, snap *Snapshot, blockHeight uint64,
	repostEntry RepostEntry) error {

	if len(repostEntry.ReposterPubKey) != btcec.PubKeyBytesLenCompressed {
		return fmt.Errorf("DbPutRepostMappingsWithTxn: User public key "+
			"length %d != %d", len(repostEntry.ReposterPubKey), btcec.PubKeyBytesLenCompressed)
	}
	if repostEntry.RepostedPostHash == nil {
		return fmt.Errorf("DbPutRepostMappingsWithTxn: Reposted post hash cannot be nil")
	}
	if repostEntry.RepostPostHash == nil {
		return fmt.Errorf("DbPutRepostMappingsWithTxn: Repost post hash cannot be nil")
	}

	if err := DBSetWithTxn(txn, snap, _dbKeyForReposterPubKeyRepostedPostHashToRepostPostHash(
		repostEntry.ReposterPubKey, *repostEntry.RepostedPostHash, *repostEntry.RepostPostHash), []byte{}); err != nil {

		return errors.Wrapf(
			err, "DbPutRepostMappingsWithTxn: Problem adding user to reposted post mapping: ")
	}

	return nil
}

func DbPutRepostMappings(handle *badger.DB, snap *Snapshot, blockHeight uint64,
	userPubKey []byte, repostedPostHash BlockHash, repostEntry RepostEntry) error {

	return handle.Update(func(txn *badger.Txn) error {
		return DbPutRepostMappingsWithTxn(txn, snap, blockHeight, repostEntry)
	})
}

func DbGetReposterPubKeyRepostedPostHashToRepostEntryWithTxn(txn *badger.Txn,
	snap *Snapshot, userPubKey []byte, repostedPostHash BlockHash) *RepostEntry {

	key := _dbSeekKeyForReposterPubKeyRepostedPostHashToRepostPostHash(userPubKey, repostedPostHash)
	keysFound, _, err := _enumerateKeysForPrefixWithTxn(txn, key)
	if err != nil {
		return nil
	}
	// We select the RepostEntry with the "smallest" repostHash. We can't tell which
	// one is preferred, so we just return the first one.
	for _, keyBytes := range keysFound {
		return _dbKeyForReposterPubKeyRepostedPostHashToRepostEntry(keyBytes)
		// We must slice off the first byte and userPubKey to get the repostedPostHash.
	}
	return nil
}

func DbReposterPubKeyRepostedPostHashToRepostEntry(db *badger.DB,
	snap *Snapshot, userPubKey []byte, repostedPostHash BlockHash) *RepostEntry {

	var ret *RepostEntry
	db.View(func(txn *badger.Txn) error {
		ret = DbGetReposterPubKeyRepostedPostHashToRepostEntryWithTxn(txn, snap, userPubKey, repostedPostHash)
		return nil
	})
	return ret
}

// Note this deletes the repost for the user *and* the reposted post since a mapping
// should exist for each.
func DbDeleteRepostMappingsWithTxn(txn *badger.Txn, snap *Snapshot, repostEntry RepostEntry) error {

	// First check that a mapping exists. If one doesn't exist then there's nothing to do.
	_, err := DBGetWithTxn(txn, snap, _dbKeyForReposterPubKeyRepostedPostHashToRepostPostHash(
		repostEntry.ReposterPubKey, *repostEntry.RepostedPostHash, *repostEntry.RepostPostHash))
	if err != nil {
		return nil
	}

	// When a repost exists, delete the repost entry mapping.
	if err := DBDeleteWithTxn(txn, snap, _dbKeyForReposterPubKeyRepostedPostHashToRepostPostHash(
		repostEntry.ReposterPubKey, *repostEntry.RepostedPostHash, *repostEntry.RepostPostHash)); err != nil {
		return errors.Wrapf(err, "DbDeleteRepostMappingsWithTxn: Deleting "+
			"user public key %s and reposted post hash %v and repost post hash %v failed",
			PkToStringMainnet(repostEntry.ReposterPubKey[:]), repostEntry.RepostedPostHash[:], repostEntry.RepostPostHash[:])
	}
	return nil
}

func DbDeleteAllRepostMappingsWithTxn(txn *badger.Txn, snap *Snapshot, userPubKey []byte, repostedPostHash BlockHash) error {

	key := _dbSeekKeyForReposterPubKeyRepostedPostHashToRepostPostHash(userPubKey, repostedPostHash)
	keysFound, _, err := _enumerateKeysForPrefixWithTxn(txn, key)
	if err != nil {
		return nil
	}
	for _, keyBytes := range keysFound {
		if err := DBDeleteWithTxn(txn, snap, keyBytes); err != nil {
			return errors.Wrapf(err, "DbDeleteAllRepostMappingsWithTxn: Problem deleting a repost entry "+
				"with key (%v)", key)
		}
	}
	return nil
}

func DbGetPostHashesYouRepost(handle *badger.DB, yourPublicKey []byte) (
	_postHashes []*BlockHash, _err error) {

	prefix := _dbSeekPrefixForPostHashesYouRepost(yourPublicKey)
	keysFound, _ := _enumerateKeysForPrefix(handle, prefix)

	postHashesYouRepost := []*BlockHash{}
	for _, keyBytes := range keysFound {
		// We must slice off the first byte and userPubKey to get the repostedPostHash.
		postHash := &BlockHash{}
		copy(postHash[:], keyBytes[1+btcec.PubKeyBytesLenCompressed:])
		postHashesYouRepost = append(postHashesYouRepost, postHash)
	}

	return postHashesYouRepost, nil
}

// -------------------------------------------------------------------------------------
// Follows mapping functions
// 		<prefix_id, follower pub key [33]byte, followed pub key [33]byte> -> <>
// 		<prefix_id, followed pub key [33]byte, follower pub key [33]byte> -> <>
// -------------------------------------------------------------------------------------

func _dbKeyForFollowerToFollowedMapping(
	followerPKID *PKID, followedPKID *PKID) []byte {
	// Make a copy to avoid multiple calls to this function re-using the same slice.
	prefixCopy := append([]byte{}, Prefixes.PrefixFollowerPKIDToFollowedPKID...)
	key := append(prefixCopy, followerPKID[:]...)
	key = append(key, followedPKID[:]...)
	return key
}

func _dbKeyForFollowedToFollowerMapping(
	followedPKID *PKID, followerPKID *PKID) []byte {
	// Make a copy to avoid multiple calls to this function re-using the same slice.
	prefixCopy := append([]byte{}, Prefixes.PrefixFollowedPKIDToFollowerPKID...)
	key := append(prefixCopy, followedPKID[:]...)
	key = append(key, followerPKID[:]...)
	return key
}

func _dbSeekPrefixForPKIDsYouFollow(yourPKID *PKID) []byte {
	// Make a copy to avoid multiple calls to this function re-using the same slice.
	prefixCopy := append([]byte{}, Prefixes.PrefixFollowerPKIDToFollowedPKID...)
	return append(prefixCopy, yourPKID[:]...)
}

func _dbSeekPrefixForPKIDsFollowingYou(yourPKID *PKID) []byte {
	// Make a copy to avoid multiple calls to this function re-using the same slice.
	prefixCopy := append([]byte{}, Prefixes.PrefixFollowedPKIDToFollowerPKID...)
	return append(prefixCopy, yourPKID[:]...)
}

// Note that this adds a mapping for the follower *and* the pub key being followed.
func DbPutFollowMappingsWithTxn(txn *badger.Txn, snap *Snapshot,
	followerPKID *PKID, followedPKID *PKID) error {

	if len(followerPKID) != btcec.PubKeyBytesLenCompressed {
		return fmt.Errorf("DbPutFollowMappingsWithTxn: Follower PKID "+
			"length %d != %d", len(followerPKID[:]), btcec.PubKeyBytesLenCompressed)
	}
	if len(followedPKID) != btcec.PubKeyBytesLenCompressed {
		return fmt.Errorf("DbPutFollowMappingsWithTxn: Followed PKID "+
			"length %d != %d", len(followerPKID), btcec.PubKeyBytesLenCompressed)
	}

	if err := DBSetWithTxn(txn, snap, _dbKeyForFollowerToFollowedMapping(
		followerPKID, followedPKID), []byte{}); err != nil {

		return errors.Wrapf(
			err, "DbPutFollowMappingsWithTxn: Problem adding follower to followed mapping: ")
	}
	if err := DBSetWithTxn(txn, snap, _dbKeyForFollowedToFollowerMapping(
		followedPKID, followerPKID), []byte{}); err != nil {

		return errors.Wrapf(
			err, "DbPutFollowMappingsWithTxn: Problem adding followed to follower mapping: ")
	}

	return nil
}

func DbPutFollowMappings(handle *badger.DB, snap *Snapshot,
	followerPKID *PKID, followedPKID *PKID) error {

	return handle.Update(func(txn *badger.Txn) error {
		return DbPutFollowMappingsWithTxn(txn, snap, followerPKID, followedPKID)
	})
}

func DbGetFollowerToFollowedMappingWithTxn(txn *badger.Txn,
	snap *Snapshot, followerPKID *PKID, followedPKID *PKID) []byte {

	key := _dbKeyForFollowerToFollowedMapping(followerPKID, followedPKID)
	_, err := DBGetWithTxn(txn, snap, key)
	if err != nil {
		return nil
	}

	// Typically we return a DB entry here but we don't store anything for like mappings.
	// We use this function instead of one returning true / false for feature consistency.
	return []byte{}
}

func DbGetFollowerToFollowedMapping(db *badger.DB, snap *Snapshot,
	followerPKID *PKID, followedPKID *PKID) []byte {

	var ret []byte
	db.View(func(txn *badger.Txn) error {
		ret = DbGetFollowerToFollowedMappingWithTxn(txn, snap, followerPKID, followedPKID)
		return nil
	})
	return ret
}

// Note this deletes the follow for the follower *and* followed since a mapping
// should exist for each.
func DbDeleteFollowMappingsWithTxn(txn *badger.Txn, snap *Snapshot,
	followerPKID *PKID, followedPKID *PKID) error {

	// First check that a mapping exists for the PKIDs passed in.
	// If one doesn't exist then there's nothing to do.
	existingMapping := DbGetFollowerToFollowedMappingWithTxn(
		txn, snap, followerPKID, followedPKID)
	if existingMapping == nil {
		return nil
	}

	// When a message exists, delete the mapping for the sender and receiver.
	if err := DBDeleteWithTxn(txn, snap, _dbKeyForFollowerToFollowedMapping(followerPKID, followedPKID)); err != nil {
		return errors.Wrapf(err, "DbDeleteFollowMappingsWithTxn: Deleting "+
			"followerPKID %s and followedPKID %s failed",
			PkToStringMainnet(followerPKID[:]), PkToStringMainnet(followedPKID[:]))
	}
	if err := DBDeleteWithTxn(txn, snap, _dbKeyForFollowedToFollowerMapping(followedPKID, followerPKID)); err != nil {
		return errors.Wrapf(err, "DbDeleteFollowMappingsWithTxn: Deleting "+
			"followedPKID %s and followerPKID %s failed",
			PkToStringMainnet(followedPKID[:]), PkToStringMainnet(followerPKID[:]))
	}

	return nil
}

func DbDeleteFollowMappings(handle *badger.DB, snap *Snapshot,
	followerPKID *PKID, followedPKID *PKID) error {

	return handle.Update(func(txn *badger.Txn) error {
		return DbDeleteFollowMappingsWithTxn(txn, snap, followerPKID, followedPKID)
	})
}

func DbGetPKIDsYouFollow(handle *badger.DB, yourPKID *PKID) (
	_pkids []*PKID, _err error) {

	prefix := _dbSeekPrefixForPKIDsYouFollow(yourPKID)
	keysFound, _ := _enumerateKeysForPrefix(handle, prefix)

	pkidsYouFollow := []*PKID{}
	for _, keyBytes := range keysFound {
		// We must slice off the first byte and followerPKID to get the followedPKID.
		followedPKIDBytes := keyBytes[1+btcec.PubKeyBytesLenCompressed:]
		followedPKID := &PKID{}
		copy(followedPKID[:], followedPKIDBytes)
		pkidsYouFollow = append(pkidsYouFollow, followedPKID)
	}

	return pkidsYouFollow, nil
}

func DbGetPKIDsFollowingYou(handle *badger.DB, yourPKID *PKID) (
	_pkids []*PKID, _err error) {

	prefix := _dbSeekPrefixForPKIDsFollowingYou(yourPKID)
	keysFound, _ := _enumerateKeysForPrefix(handle, prefix)

	pkidsFollowingYou := []*PKID{}
	for _, keyBytes := range keysFound {
		// We must slice off the first byte and followedPKID to get the followerPKID.
		followerPKIDBytes := keyBytes[1+btcec.PubKeyBytesLenCompressed:]
		followerPKID := &PKID{}
		copy(followerPKID[:], followerPKIDBytes)
		pkidsFollowingYou = append(pkidsFollowingYou, followerPKID)
	}

	return pkidsFollowingYou, nil
}

func DbGetPubKeysYouFollow(handle *badger.DB, snap *Snapshot, yourPubKey []byte) (
	_pubKeys [][]byte, _err error) {

	// Get the PKID for the pub key
	yourPKID := DBGetPKIDEntryForPublicKey(handle, snap, yourPubKey)
	followPKIDs, err := DbGetPKIDsYouFollow(handle, yourPKID.PKID)
	if err != nil {
		return nil, errors.Wrap(err, "DbGetPubKeysYouFollow: ")
	}

	// Convert the pkids to public keys
	followPubKeys := [][]byte{}
	for _, fpkidIter := range followPKIDs {
		fpkid := fpkidIter
		followPk := DBGetPublicKeyForPKID(handle, snap, fpkid)
		followPubKeys = append(followPubKeys, followPk)
	}

	return followPubKeys, nil
}

func DbGetPubKeysFollowingYou(handle *badger.DB, snap *Snapshot, yourPubKey []byte) (
	_pubKeys [][]byte, _err error) {

	// Get the PKID for the pub key
	yourPKID := DBGetPKIDEntryForPublicKey(handle, snap, yourPubKey)
	followPKIDs, err := DbGetPKIDsFollowingYou(handle, yourPKID.PKID)
	if err != nil {
		return nil, errors.Wrap(err, "DbGetPubKeysFollowingYou: ")
	}

	// Convert the pkids to public keys
	followPubKeys := [][]byte{}
	for _, fpkidIter := range followPKIDs {
		fpkid := fpkidIter
		followPk := DBGetPublicKeyForPKID(handle, snap, fpkid)
		followPubKeys = append(followPubKeys, followPk)
	}

	return followPubKeys, nil
}

// -------------------------------------------------------------------------------------
// Diamonds mapping functions
//  <prefix_id, DiamondReceiverPKID [33]byte, DiamondSenderPKID [33]byte, posthash> -> <[]byte{DiamondLevel}>
// -------------------------------------------------------------------------------------

func _dbKeyForDiamondReceiverToDiamondSenderMapping(diamondEntry *DiamondEntry) []byte {
	// Make a copy to avoid multiple calls to this function re-using the same slice.
	prefixCopy := append([]byte{}, Prefixes.PrefixDiamondReceiverPKIDDiamondSenderPKIDPostHash...)
	key := append(prefixCopy, diamondEntry.ReceiverPKID[:]...)
	key = append(key, diamondEntry.SenderPKID[:]...)
	key = append(key, diamondEntry.DiamondPostHash[:]...)
	return key
}

func _dbKeyForDiamondReceiverToDiamondSenderMappingWithoutEntry(
	diamondReceiverPKID *PKID, diamondSenderPKID *PKID, diamondPostHash *BlockHash) []byte {
	// Make a copy to avoid multiple calls to this function re-using the same slice.
	prefixCopy := append([]byte{}, Prefixes.PrefixDiamondReceiverPKIDDiamondSenderPKIDPostHash...)
	key := append(prefixCopy, diamondReceiverPKID[:]...)
	key = append(key, diamondSenderPKID[:]...)
	key = append(key, diamondPostHash[:]...)
	return key
}

func _dbKeyForDiamondedPostHashDiamonderPKIDDiamondLevel(diamondEntry *DiamondEntry) []byte {
	// Make a copy to avoid multiple calls to this function re-using the same slice.
	prefixCopy := append([]byte{}, Prefixes.PrefixDiamondedPostHashDiamonderPKIDDiamondLevel...)
	key := append(prefixCopy, diamondEntry.DiamondPostHash[:]...)
	key = append(key, diamondEntry.SenderPKID[:]...)
	// Diamond level is an int64 in extraData but it forced to be non-negative in consensus.
	key = append(key, EncodeUint64(uint64(diamondEntry.DiamondLevel))...)
	return key
}

func _dbSeekPrefixForPKIDsThatDiamondedYou(yourPKID *PKID) []byte {
	// Make a copy to avoid multiple calls to this function re-using the same slice.
	prefixCopy := append([]byte{}, Prefixes.PrefixDiamondReceiverPKIDDiamondSenderPKIDPostHash...)
	return append(prefixCopy, yourPKID[:]...)
}

func _dbKeyForDiamondSenderToDiamondReceiverMapping(diamondEntry *DiamondEntry) []byte {
	// Make a copy to avoid multiple calls to this function re-using the same slice.
	prefixCopy := append([]byte{}, Prefixes.PrefixDiamondSenderPKIDDiamondReceiverPKIDPostHash...)
	key := append(prefixCopy, diamondEntry.SenderPKID[:]...)
	key = append(key, diamondEntry.ReceiverPKID[:]...)
	key = append(key, diamondEntry.DiamondPostHash[:]...)
	return key
}

func _dbKeyForDiamondSenderToDiamondReceiverMappingWithoutEntry(
	diamondReceiverPKID *PKID, diamondSenderPKID *PKID, diamondPostHash *BlockHash) []byte {
	// Make a copy to avoid multiple calls to this function re-using the same slice.
	prefixCopy := append([]byte{}, Prefixes.PrefixDiamondSenderPKIDDiamondReceiverPKIDPostHash...)
	key := append(prefixCopy, diamondSenderPKID[:]...)
	key = append(key, diamondReceiverPKID[:]...)
	key = append(key, diamondPostHash[:]...)
	return key
}

func _dbSeekPrefixForPKIDsThatYouDiamonded(yourPKID *PKID) []byte {
	// Make a copy to avoid multiple calls to this function re-using the same slice.
	prefixCopy := append([]byte{}, Prefixes.PrefixDiamondSenderPKIDDiamondReceiverPKIDPostHash...)
	return append(prefixCopy, yourPKID[:]...)
}

func _dbSeekPrefixForReceiverPKIDAndSenderPKID(receiverPKID *PKID, senderPKID *PKID) []byte {
	// Make a copy to avoid multiple calls to this function re-using the same slice.
	prefixCopy := append([]byte{}, Prefixes.PrefixDiamondReceiverPKIDDiamondSenderPKIDPostHash...)
	key := append(prefixCopy, receiverPKID[:]...)
	return append(key, senderPKID[:]...)
}

func DbPutDiamondMappingsWithTxn(txn *badger.Txn, snap *Snapshot, blockHeight uint64,
	diamondEntry *DiamondEntry) error {

	if len(diamondEntry.ReceiverPKID) != btcec.PubKeyBytesLenCompressed {
		return fmt.Errorf("DbPutDiamondMappingsWithTxn: Receiver PKID "+
			"length %d != %d", len(diamondEntry.ReceiverPKID[:]), btcec.PubKeyBytesLenCompressed)
	}
	if len(diamondEntry.SenderPKID) != btcec.PubKeyBytesLenCompressed {
		return fmt.Errorf("DbPutDiamondMappingsWithTxn: Sender PKID "+
			"length %d != %d", len(diamondEntry.SenderPKID), btcec.PubKeyBytesLenCompressed)
	}

	diamondEntryBytes := EncodeToBytes(blockHeight, diamondEntry)
	if err := DBSetWithTxn(txn, snap, _dbKeyForDiamondReceiverToDiamondSenderMapping(diamondEntry), diamondEntryBytes); err != nil {
		return errors.Wrapf(
			err, "DbPutDiamondMappingsWithTxn: Problem adding receiver to giver mapping: ")
	}

	if err := DBSetWithTxn(txn, snap, _dbKeyForDiamondSenderToDiamondReceiverMapping(diamondEntry), diamondEntryBytes); err != nil {
		return errors.Wrapf(err, "DbPutDiamondMappingsWithTxn: Problem adding sender to receiver mapping: ")
	}

	if err := DBSetWithTxn(txn, snap, _dbKeyForDiamondedPostHashDiamonderPKIDDiamondLevel(diamondEntry),
		[]byte{}); err != nil {
		return errors.Wrapf(
			err, "DbPutDiamondMappingsWithTxn: Problem adding DiamondedPostHash Diamonder Diamond Level mapping: ")
	}

	return nil
}

func DbPutDiamondMappings(handle *badger.DB, snap *Snapshot, blockHeight uint64,
	diamondEntry *DiamondEntry) error {

	return handle.Update(func(txn *badger.Txn) error {
		return DbPutDiamondMappingsWithTxn(txn, snap, blockHeight, diamondEntry)
	})
}

func DbGetDiamondMappingsWithTxn(txn *badger.Txn, snap *Snapshot, diamondReceiverPKID *PKID,
	diamondSenderPKID *PKID, diamondPostHash *BlockHash) *DiamondEntry {

	key := _dbKeyForDiamondReceiverToDiamondSenderMappingWithoutEntry(
		diamondReceiverPKID, diamondSenderPKID, diamondPostHash)
	diamondEntryBytes, err := DBGetWithTxn(txn, snap, key)
	if err != nil {
		return nil
	}

	// We return the byte array stored for this diamond mapping. This mapping should only
	// hold one uint8 with a value between 1 and 5 but the caller is responsible for sanity
	// checking in order to maintain consistency with other DB functions that do not error.
	diamondEntry := &DiamondEntry{}
	rr := bytes.NewReader(diamondEntryBytes)
	DecodeFromBytes(diamondEntry, rr)
	return diamondEntry
}

func DbGetDiamondMappings(db *badger.DB, snap *Snapshot, diamondReceiverPKID *PKID,
	diamondSenderPKID *PKID, diamondPostHash *BlockHash) *DiamondEntry {

	var ret *DiamondEntry
	db.View(func(txn *badger.Txn) error {
		ret = DbGetDiamondMappingsWithTxn(
			txn, snap, diamondReceiverPKID, diamondSenderPKID, diamondPostHash)
		return nil
	})
	return ret
}

func DbDeleteDiamondMappingsWithTxn(txn *badger.Txn, snap *Snapshot, diamondEntry *DiamondEntry) error {

	// First check that a mapping exists for the PKIDs passed in.
	// If one doesn't exist then there's nothing to do.
	existingMapping := DbGetDiamondMappingsWithTxn(txn, snap,
		diamondEntry.ReceiverPKID, diamondEntry.SenderPKID, diamondEntry.DiamondPostHash)
	if existingMapping == nil {
		return nil
	}

	// When a DiamondEntry exists, delete the diamond mappings.
	if err := DBDeleteWithTxn(txn, snap, _dbKeyForDiamondReceiverToDiamondSenderMapping(diamondEntry)); err != nil {
		return errors.Wrapf(err, "DbDeleteDiamondMappingsWithTxn: Deleting "+
			"diamondReceiverPKID %s and diamondSenderPKID %s and diamondPostHash %s failed",
			PkToStringMainnet(diamondEntry.ReceiverPKID[:]),
			PkToStringMainnet(diamondEntry.SenderPKID[:]),
			diamondEntry.DiamondPostHash.String(),
		)
	}
	// When a DiamondEntry exists, delete the diamond mappings.
	if err := DBDeleteWithTxn(txn, snap, _dbKeyForDiamondedPostHashDiamonderPKIDDiamondLevel(diamondEntry)); err != nil {
		return errors.Wrapf(err, "DbDeleteDiamondMappingsWithTxn: Deleting "+
			"diamondedPostHash %s and diamonderPKID %s and diamondLevel %s failed",
			diamondEntry.DiamondPostHash.String(),
			PkToStringMainnet(diamondEntry.SenderPKID[:]),
			diamondEntry.DiamondPostHash.String(),
		)
	}

	if err := DBDeleteWithTxn(txn, snap, _dbKeyForDiamondSenderToDiamondReceiverMapping(diamondEntry)); err != nil {
		return errors.Wrapf(err, "DbDeleteDiamondMappingsWithTxn: Deleting "+
			"diamondSenderPKID %s and diamondReceiverPKID %s and diamondPostHash %s failed",
			PkToStringMainnet(diamondEntry.SenderPKID[:]),
			PkToStringMainnet(diamondEntry.ReceiverPKID[:]),
			diamondEntry.DiamondPostHash.String(),
		)
	}

	return nil
}

func DbDeleteDiamondMappings(handle *badger.DB, snap *Snapshot, diamondEntry *DiamondEntry) error {
	return handle.Update(func(txn *badger.Txn) error {
		return DbDeleteDiamondMappingsWithTxn(txn, snap, diamondEntry)
	})
}

// This function returns a map of PKIDs that gave diamonds to a list of DiamondEntrys
// that contain post hashes.
func DbGetPKIDsThatDiamondedYouMap(handle *badger.DB, yourPKID *PKID, fetchYouDiamonded bool) (
	_pkidToDiamondsMap map[PKID][]*DiamondEntry, _err error) {

	prefix := _dbSeekPrefixForPKIDsThatDiamondedYou(yourPKID)
	diamondSenderStartIdx := 1 + btcec.PubKeyBytesLenCompressed
	diamondSenderEndIdx := 1 + 2*btcec.PubKeyBytesLenCompressed
	diamondReceiverStartIdx := 1
	diamondReceiverEndIdx := 1 + btcec.PubKeyBytesLenCompressed
	if fetchYouDiamonded {
		prefix = _dbSeekPrefixForPKIDsThatYouDiamonded(yourPKID)
		diamondSenderStartIdx = 1
		diamondSenderEndIdx = 1 + btcec.PubKeyBytesLenCompressed
		diamondReceiverStartIdx = 1 + btcec.PubKeyBytesLenCompressed
		diamondReceiverEndIdx = 1 + 2*btcec.PubKeyBytesLenCompressed
	}
	keysFound, valsFound := _enumerateKeysForPrefix(handle, prefix)

	pkidsToDiamondEntryMap := make(map[PKID][]*DiamondEntry)
	for ii, keyBytes := range keysFound {
		// The DiamondEntry found must not be nil.
		diamondEntry := &DiamondEntry{}
		rr := bytes.NewReader(valsFound[ii])
		DecodeFromBytes(diamondEntry, rr)
		if diamondEntry == nil {
			return nil, fmt.Errorf(
				"DbGetPKIDsThatDiamondedYouMap: Found nil DiamondEntry for public key %v "+
					"and key bytes %#v when seeking; this should never happen",
				PkToStringMainnet(yourPKID[:]), keyBytes)
		}
		expectedDiamondKeyLen := 1 + 2*btcec.PubKeyBytesLenCompressed + HashSizeBytes
		if len(keyBytes) != expectedDiamondKeyLen {
			return nil, fmt.Errorf(
				"DbGetPKIDsThatDiamondedYouMap: Invalid key length %v should be %v",
				len(keyBytes), expectedDiamondKeyLen)
		}

		// Note: The code below is mainly just sanity-checking. Checking the key isn't actually
		// needed in this function, since all the information is duplicated in the entry.

		// Chop out the diamond sender PKID.
		diamondSenderPKIDBytes := keyBytes[diamondSenderStartIdx:diamondSenderEndIdx]
		diamondSenderPKID := &PKID{}
		copy(diamondSenderPKID[:], diamondSenderPKIDBytes)
		// It must match what's in the DiamondEntry
		if !reflect.DeepEqual(diamondSenderPKID, diamondEntry.SenderPKID) {
			return nil, fmt.Errorf(
				"DbGetPKIDsThatDiamondedYouMap: Sender PKID in DB %v did not "+
					"match Sender PKID in DiamondEntry %v; this should never happen",
				PkToStringBoth(diamondSenderPKID[:]), PkToStringBoth(diamondEntry.SenderPKID[:]))
		}

		// Chop out the diamond receiver PKID
		diamondReceiverPKIDBytes := keyBytes[diamondReceiverStartIdx:diamondReceiverEndIdx]
		diamondReceiverPKID := &PKID{}
		copy(diamondReceiverPKID[:], diamondReceiverPKIDBytes)
		// It must match what's in the DiamondEntry
		if !reflect.DeepEqual(diamondReceiverPKID, diamondEntry.ReceiverPKID) {
			return nil, fmt.Errorf(
				"DbGetPKIDsThatDiamondedYouMap: Receiver PKID in DB %v did not "+
					"match Receiver PKID in DiamondEntry %v; this should never happen",
				PkToStringBoth(diamondReceiverPKID[:]), PkToStringBoth(diamondEntry.ReceiverPKID[:]))
		}

		// Chop out the diamond post hash.
		diamondPostHashBytes := keyBytes[1+2*btcec.PubKeyBytesLenCompressed:]
		diamondPostHash := &BlockHash{}
		copy(diamondPostHash[:], diamondPostHashBytes)
		// It must match what's in the entry
		if *diamondPostHash != *diamondEntry.DiamondPostHash {
			return nil, fmt.Errorf(
				"DbGetPKIDsThatDiamondedYouMap: Post hash found in DB key %v "+
					"did not match post hash in DiamondEntry %v; this should never happen",
				diamondPostHash, diamondEntry.DiamondPostHash)
		}

		// If a map entry doesn't exist for this sender, create one.
		newListOfEntrys := pkidsToDiamondEntryMap[*diamondSenderPKID]
		newListOfEntrys = append(newListOfEntrys, diamondEntry)
		pkidsToDiamondEntryMap[*diamondSenderPKID] = newListOfEntrys
	}

	return pkidsToDiamondEntryMap, nil
}

// This function returns a list of DiamondEntrys given by giverPKID to receiverPKID that contain post hashes.
func DbGetDiamondEntriesForSenderToReceiver(handle *badger.DB, receiverPKID *PKID, senderPKID *PKID) (
	_diamondEntries []*DiamondEntry, _err error) {

	prefix := _dbSeekPrefixForReceiverPKIDAndSenderPKID(receiverPKID, senderPKID)
	keysFound, valsFound := _enumerateKeysForPrefix(handle, prefix)
	var diamondEntries []*DiamondEntry
	for ii, keyBytes := range keysFound {
		// The DiamondEntry found must not be nil.
		diamondEntry := &DiamondEntry{}
		rr := bytes.NewReader(valsFound[ii])

		if exists, err := DecodeFromBytes(diamondEntry, rr); !exists || err != nil || diamondEntry == nil {
			return nil, fmt.Errorf(
				"DbGetDiamondEntriesForGiverToReceiver: Found nil DiamondEntry for receiver key %v "+
					"and giver key %v when seeking; this should never happen",
				PkToStringMainnet(receiverPKID[:]), PkToStringMainnet(senderPKID[:]))
		}
		expectedDiamondKeyLen := 1 + 2*btcec.PubKeyBytesLenCompressed + HashSizeBytes
		if len(keyBytes) != expectedDiamondKeyLen {
			return nil, fmt.Errorf(
				"DbGetDiamondEntriesForGiverToReceiver: Invalid key length %v should be %v",
				len(keyBytes), expectedDiamondKeyLen)
		}

		// Note: The code below is mainly just sanity-checking. Checking the key isn't actually
		// needed in this function, since all the information is duplicated in the entry.

		// Chop out the diamond sender PKID.
		diamondSenderPKIDBytes := keyBytes[1+btcec.PubKeyBytesLenCompressed : 1+2*btcec.PubKeyBytesLenCompressed]
		diamondSenderPKID := &PKID{}
		copy(diamondSenderPKID[:], diamondSenderPKIDBytes)
		// It must match what's in the DiamondEntry
		if !reflect.DeepEqual(diamondSenderPKID, diamondEntry.SenderPKID) {
			return nil, fmt.Errorf(
				"DbGetDiamondEntriesForGiverToReceiver: Sender PKID in DB %v did not "+
					"match Sender PKID in DiamondEntry %v; this should never happen",
				PkToStringBoth(diamondSenderPKID[:]), PkToStringBoth(diamondEntry.SenderPKID[:]))
		}

		// Chop out the diamond post hash.
		diamondPostHashBytes := keyBytes[1+2*btcec.PubKeyBytesLenCompressed:]
		diamondPostHash := &BlockHash{}
		copy(diamondPostHash[:], diamondPostHashBytes)
		// It must match what's in the entry
		if *diamondPostHash != *diamondEntry.DiamondPostHash {
			return nil, fmt.Errorf(
				"DbGetDiamondEntriesForGiverToReceiver: Post hash found in DB key %v "+
					"did not match post hash in DiamondEntry %v; this should never happen",
				diamondPostHash, diamondEntry.DiamondPostHash)
		}
		// Append the diamond entry to the slice
		diamondEntries = append(diamondEntries, diamondEntry)
	}
	return diamondEntries, nil
}

// -------------------------------------------------------------------------------------
// BitcoinBurnTxID mapping functions
// <BitcoinBurnTxID BlockHash> -> <>
// -------------------------------------------------------------------------------------

func _keyForBitcoinBurnTxID(bitcoinBurnTxID *BlockHash) []byte {
	// Make a copy to avoid multiple calls to this function re-using the same
	// underlying array.
	prefixCopy := append([]byte{}, Prefixes.PrefixBitcoinBurnTxIDs...)
	return append(prefixCopy, bitcoinBurnTxID[:]...)
}

func DbPutBitcoinBurnTxIDWithTxn(txn *badger.Txn, snap *Snapshot, bitcoinBurnTxID *BlockHash) error {
	return DBSetWithTxn(txn, snap, _keyForBitcoinBurnTxID(bitcoinBurnTxID), []byte{})
}

func DbExistsBitcoinBurnTxIDWithTxn(txn *badger.Txn, snap *Snapshot, bitcoinBurnTxID *BlockHash) bool {
	// We don't care about the value because we're just checking to see if the key exists.
	if _, err := DBGetWithTxn(txn, snap, _keyForBitcoinBurnTxID(bitcoinBurnTxID)); err != nil {
		return false
	}
	return true
}

func DbExistsBitcoinBurnTxID(db *badger.DB, snap *Snapshot, bitcoinBurnTxID *BlockHash) bool {
	var exists bool
	db.View(func(txn *badger.Txn) error {
		exists = DbExistsBitcoinBurnTxIDWithTxn(txn, snap, bitcoinBurnTxID)
		return nil
	})
	return exists
}

func DbDeleteBitcoinBurnTxIDWithTxn(txn *badger.Txn, snap *Snapshot, bitcoinBurnTxID *BlockHash) error {
	return DBDeleteWithTxn(txn, snap, _keyForBitcoinBurnTxID(bitcoinBurnTxID))
}

func DbGetAllBitcoinBurnTxIDs(handle *badger.DB) (_bitcoinBurnTxIDs []*BlockHash) {
	keysFound, _ := _enumerateKeysForPrefix(handle, Prefixes.PrefixBitcoinBurnTxIDs)
	bitcoinBurnTxIDs := []*BlockHash{}
	for _, key := range keysFound {
		bbtxid := &BlockHash{}
		copy(bbtxid[:], key[1:])
		bitcoinBurnTxIDs = append(bitcoinBurnTxIDs, bbtxid)
	}

	return bitcoinBurnTxIDs
}

func _getBlockHashForPrefixWithTxn(txn *badger.Txn, snap *Snapshot, prefix []byte) *BlockHash {
	blockHash, err := DBGetWithTxn(txn, snap, prefix)
	if err != nil {
		return nil
	}

	return NewBlockHash(blockHash)
}

func _getBlockHashForPrefix(handle *badger.DB, snap *Snapshot, prefix []byte) *BlockHash {
	var ret *BlockHash
	err := handle.View(func(txn *badger.Txn) error {
		ret = _getBlockHashForPrefixWithTxn(txn, snap, prefix)
		return nil
	})
	if err != nil {
		return nil
	}
	return ret
}

// GetBadgerDbPath returns the path where we store the badgerdb data.
func GetBadgerDbPath(dataDir string) string {
	return filepath.Join(dataDir, BadgerDbFolder)
}

func _EncodeUint32(num uint32) []byte {
	numBytes := make([]byte, 4)
	binary.BigEndian.PutUint32(numBytes, num)
	return numBytes
}

func DecodeUint32(num []byte) uint32 {
	return binary.BigEndian.Uint32(num)
}

func EncodeUint64(num uint64) []byte {
	numBytes := make([]byte, 8)
	binary.BigEndian.PutUint64(numBytes, num)
	return numBytes
}

func DecodeUint64(scoreBytes []byte) uint64 {
	return binary.BigEndian.Uint64(scoreBytes)
}

func DbPutNanosPurchasedWithTxn(txn *badger.Txn, snap *Snapshot, nanosPurchased uint64) error {
	return DBSetWithTxn(txn, snap, Prefixes.PrefixNanosPurchased, EncodeUint64(nanosPurchased))
}

func DbPutNanosPurchased(handle *badger.DB, snap *Snapshot, nanosPurchased uint64) error {
	return handle.Update(func(txn *badger.Txn) error {
		return DbPutNanosPurchasedWithTxn(txn, snap, nanosPurchased)
	})
}

func DbGetNanosPurchasedWithTxn(txn *badger.Txn, snap *Snapshot) uint64 {
	nanosPurchasedBytes, err := DBGetWithTxn(txn, snap, Prefixes.PrefixNanosPurchased)
	if err != nil {
		return 0
	}

	return DecodeUint64(nanosPurchasedBytes)
}

func DbGetNanosPurchased(handle *badger.DB, snap *Snapshot) uint64 {
	var nanosPurchased uint64
	handle.View(func(txn *badger.Txn) error {
		nanosPurchased = DbGetNanosPurchasedWithTxn(txn, snap)
		return nil
	})

	return nanosPurchased
}

func DbPutGlobalParamsEntry(handle *badger.DB, snap *Snapshot, blockHeight uint64,
	globalParamsEntry GlobalParamsEntry) error {

	return handle.Update(func(txn *badger.Txn) error {
		return DbPutGlobalParamsEntryWithTxn(txn, snap, blockHeight, globalParamsEntry)
	})
}

func DbPutGlobalParamsEntryWithTxn(txn *badger.Txn, snap *Snapshot, blockHeight uint64,
	globalParamsEntry GlobalParamsEntry) error {

	err := DBSetWithTxn(txn, snap, Prefixes.PrefixGlobalParams, EncodeToBytes(blockHeight, &globalParamsEntry))
	if err != nil {
		return errors.Wrapf(err, "DbPutGlobalParamsEntryWithTxn: Problem adding global params entry to db: ")
	}
	return nil
}

func DbGetGlobalParamsEntryWithTxn(txn *badger.Txn, snap *Snapshot) *GlobalParamsEntry {
	globalParamsEntryBytes, err := DBGetWithTxn(txn, snap, Prefixes.PrefixGlobalParams)
	if err != nil {
		return &InitialGlobalParamsEntry
	}
	globalParamsEntryObj := &GlobalParamsEntry{}
	rr := bytes.NewReader(globalParamsEntryBytes)
	DecodeFromBytes(globalParamsEntryObj, rr)

	return globalParamsEntryObj
}

func DbGetGlobalParamsEntry(handle *badger.DB, snap *Snapshot) *GlobalParamsEntry {
	var globalParamsEntry *GlobalParamsEntry
	handle.View(func(txn *badger.Txn) error {
		globalParamsEntry = DbGetGlobalParamsEntryWithTxn(txn, snap)
		return nil
	})
	return globalParamsEntry
}

func DbPutUSDCentsPerBitcoinExchangeRateWithTxn(txn *badger.Txn, snap *Snapshot,
	usdCentsPerBitcoinExchangeRate uint64) error {

	return DBSetWithTxn(txn, snap, Prefixes.PrefixUSDCentsPerBitcoinExchangeRate,
		EncodeUint64(usdCentsPerBitcoinExchangeRate))
}

func DbGetUSDCentsPerBitcoinExchangeRateWithTxn(txn *badger.Txn, snap *Snapshot) uint64 {
	usdCentsPerBitcoinExchangeRateBytes, err := DBGetWithTxn(txn, snap, Prefixes.PrefixUSDCentsPerBitcoinExchangeRate)
	if err != nil {
		return InitialUSDCentsPerBitcoinExchangeRate
	}

	return DecodeUint64(usdCentsPerBitcoinExchangeRateBytes)
}

func DbGetUSDCentsPerBitcoinExchangeRate(handle *badger.DB, snap *Snapshot) uint64 {
	var usdCentsPerBitcoinExchangeRate uint64
	handle.View(func(txn *badger.Txn) error {
		usdCentsPerBitcoinExchangeRate = DbGetUSDCentsPerBitcoinExchangeRateWithTxn(txn, snap)
		return nil
	})

	return usdCentsPerBitcoinExchangeRate
}

func GetUtxoNumEntriesWithTxn(txn *badger.Txn, snap *Snapshot) uint64 {
	indexBytes, err := DBGetWithTxn(txn, snap, Prefixes.PrefixUtxoNumEntries)
	if err != nil {
		return 0
	}

	return DecodeUint64(indexBytes)
}

func GetUtxoNumEntries(handle *badger.DB, snap *Snapshot) uint64 {
	var numEntries uint64
	handle.View(func(txn *badger.Txn) error {
		numEntries = GetUtxoNumEntriesWithTxn(txn, snap)
		return nil
	})

	return numEntries
}

func _SerializeUtxoKey(utxoKey *UtxoKey) []byte {
	indexBytes := make([]byte, 4)
	binary.BigEndian.PutUint32(indexBytes, utxoKey.Index)
	return append(utxoKey.TxID[:], indexBytes...)

}

func _DbKeyForUtxoKey(utxoKey *UtxoKey) []byte {
	return append(append([]byte{}, Prefixes.PrefixUtxoKeyToUtxoEntry...), _SerializeUtxoKey(utxoKey)...)
}

// Implements the reverse of _DbKeyForUtxoKey. This doesn't error-check
// and caller should make sure they're passing a properly-sized key to
// this function.
func _UtxoKeyFromDbKey(utxoDbKey []byte) *UtxoKey {
	// Read in the TxID, which is at the beginning.
	txIDBytes := utxoDbKey[:HashSizeBytes]
	txID := BlockHash{}
	copy(txID[:], txIDBytes)
	// Read in the index, which is encoded as a bigint at the end.
	indexBytes := utxoDbKey[HashSizeBytes:]
	indexValue := binary.BigEndian.Uint32(indexBytes)
	return &UtxoKey{
		Index: indexValue,
		TxID:  txID,
	}
}

func PutUtxoNumEntriesWithTxn(txn *badger.Txn, snap *Snapshot, newNumEntries uint64) error {
	return DBSetWithTxn(txn, snap, Prefixes.PrefixUtxoNumEntries, EncodeUint64(newNumEntries))
}

func PutUtxoEntryForUtxoKeyWithTxn(txn *badger.Txn, snap *Snapshot, blockHeight uint64,
	utxoKey *UtxoKey, utxoEntry *UtxoEntry) error {

	return DBSetWithTxn(txn, snap, _DbKeyForUtxoKey(utxoKey), EncodeToBytes(blockHeight, utxoEntry))
}

func DbGetUtxoEntryForUtxoKeyWithTxn(txn *badger.Txn, snap *Snapshot, utxoKey *UtxoKey) *UtxoEntry {
	utxoDbKey := _DbKeyForUtxoKey(utxoKey)
	utxoEntryBytes, err := DBGetWithTxn(txn, snap, utxoDbKey)
	if err != nil {
		return nil
	}

	utxoEntry := &UtxoEntry{}
	rr := bytes.NewReader(utxoEntryBytes)
	DecodeFromBytes(utxoEntry, rr)
	return utxoEntry
}

func DbGetUtxoEntryForUtxoKey(handle *badger.DB, snap *Snapshot, utxoKey *UtxoKey) *UtxoEntry {
	var ret *UtxoEntry
	handle.View(func(txn *badger.Txn) error {
		ret = DbGetUtxoEntryForUtxoKeyWithTxn(txn, snap, utxoKey)
		return nil
	})

	return ret
}

func DeleteUtxoEntryForKeyWithTxn(txn *badger.Txn, snap *Snapshot, utxoKey *UtxoKey) error {
	return DBDeleteWithTxn(txn, snap, _DbKeyForUtxoKey(utxoKey))
}

func DeletePubKeyUtxoKeyMappingWithTxn(txn *badger.Txn, snap *Snapshot,
	publicKey []byte, utxoKey *UtxoKey) error {
	if len(publicKey) != btcec.PubKeyBytesLenCompressed {
		return fmt.Errorf("DeletePubKeyUtxoKeyMappingWithTxn: Public key has improper length %d != %d", len(publicKey), btcec.PubKeyBytesLenCompressed)
	}

	keyToDelete := append(append([]byte{}, Prefixes.PrefixPubKeyUtxoKey...), publicKey...)
	keyToDelete = append(keyToDelete, _SerializeUtxoKey(utxoKey)...)

	return DBDeleteWithTxn(txn, snap, keyToDelete)
}

func PutPubKeyUtxoKeyWithTxn(txn *badger.Txn, snap *Snapshot, publicKey []byte, utxoKey *UtxoKey) error {
	if len(publicKey) != btcec.PubKeyBytesLenCompressed {
		return fmt.Errorf("PutPubKeyUtxoKeyWithTxn: Public key has improper length %d != %d", len(publicKey), btcec.PubKeyBytesLenCompressed)
	}

	keyToAdd := append(append([]byte{}, Prefixes.PrefixPubKeyUtxoKey...), publicKey...)
	keyToAdd = append(keyToAdd, _SerializeUtxoKey(utxoKey)...)

	return DBSetWithTxn(txn, snap, keyToAdd, []byte{})
}

// DbGetUtxosForPubKey finds the UtxoEntry's corresponding to the public
// key passed in. It also attaches the UtxoKeys to the UtxoEntry's it
// returns for easy access.
func DbGetUtxosForPubKey(publicKey []byte, handle *badger.DB, snap *Snapshot) ([]*UtxoEntry, error) {
	// Verify the length of the public key.
	if len(publicKey) != btcec.PubKeyBytesLenCompressed {
		return nil, fmt.Errorf("DbGetUtxosForPubKey: Public key has improper "+
			"length %d != %d", len(publicKey), btcec.PubKeyBytesLenCompressed)
	}
	// Look up the utxo keys for this public key.
	utxoEntriesFound := []*UtxoEntry{}
	err := handle.View(func(txn *badger.Txn) error {
		// Start by looping through to find all the UtxoKeys.
		utxoKeysFound := []*UtxoKey{}
		opts := badger.DefaultIteratorOptions
		nodeIterator := txn.NewIterator(opts)
		defer nodeIterator.Close()
		prefix := append(append([]byte{}, Prefixes.PrefixPubKeyUtxoKey...), publicKey...)
		for nodeIterator.Seek(prefix); nodeIterator.ValidForPrefix(prefix); nodeIterator.Next() {
			// Strip the prefix off the key. What's left should be the UtxoKey.
			pkUtxoKey := nodeIterator.Item().Key()
			utxoKeyBytes := pkUtxoKey[len(prefix):]
			// The size of the utxo key bytes should be equal to the size of a
			// standard hash (the txid) plus the size of a uint32.
			if len(utxoKeyBytes) != HashSizeBytes+4 {
				return fmt.Errorf("Problem reading <pk, utxoKey> mapping; key size %d "+
					"is not equal to (prefix_byte=%d + len(publicKey)=%d + len(utxoKey)=%d)=%d. "+
					"Key found: %#v", len(pkUtxoKey), len(Prefixes.PrefixPubKeyUtxoKey), len(publicKey), HashSizeBytes+4, len(prefix)+HashSizeBytes+4, pkUtxoKey)
			}
			// Try and convert the utxo key bytes into a utxo key.
			utxoKey := _UtxoKeyFromDbKey(utxoKeyBytes)
			if utxoKey == nil {
				return fmt.Errorf("Problem reading <pk, utxoKey> mapping; parsing UtxoKey bytes %#v returned nil", utxoKeyBytes)
			}

			// Now that we have the utxoKey, enqueue it.
			utxoKeysFound = append(utxoKeysFound, utxoKey)
		}

		// Once all the UtxoKeys are found, fetch all the UtxoEntries.
		for ii := range utxoKeysFound {
			foundUtxoKey := utxoKeysFound[ii]
			utxoEntry := DbGetUtxoEntryForUtxoKeyWithTxn(txn, snap, foundUtxoKey)
			if utxoEntry == nil {
				return fmt.Errorf("UtxoEntry for UtxoKey %v was not found", foundUtxoKey)
			}

			// Set a back-reference to the utxo key.
			utxoEntry.UtxoKey = foundUtxoKey

			utxoEntriesFound = append(utxoEntriesFound, utxoEntry)
		}

		return nil
	})
	if err != nil {
		return nil, errors.Wrapf(err, "DbGetUtxosForPubKey: ")
	}

	// If there are no errors, return everything we found.
	return utxoEntriesFound, nil
}

func DeleteUnmodifiedMappingsForUtxoWithTxn(txn *badger.Txn, snap *Snapshot, utxoKey *UtxoKey) error {
	// Get the entry for the utxoKey from the db.
	utxoEntry := DbGetUtxoEntryForUtxoKeyWithTxn(txn, snap, utxoKey)
	if utxoEntry == nil {
		// If an entry doesn't exist for this key then there is nothing in the
		// db to delete.
		return nil
	}

	// If the entry exists, delete the <UtxoKey -> UtxoEntry> mapping from the db.
	// It is assumed that the entry corresponding to a key has not been modified
	// and so is OK to delete
	if err := DeleteUtxoEntryForKeyWithTxn(txn, snap, utxoKey); err != nil {
		return err
	}

	// Delete the <pubkey, utxoKey> -> <> mapping.
	if err := DeletePubKeyUtxoKeyMappingWithTxn(txn, snap, utxoEntry.PublicKey, utxoKey); err != nil {
		return err
	}

	return nil
}

func PutMappingsForUtxoWithTxn(txn *badger.Txn, snap *Snapshot, blockHeight uint64,
	utxoKey *UtxoKey, utxoEntry *UtxoEntry) error {
	// Put the <utxoKey -> utxoEntry> mapping.
	if err := PutUtxoEntryForUtxoKeyWithTxn(txn, snap, blockHeight, utxoKey, utxoEntry); err != nil {
		return nil
	}

	// Put the <pubkey, utxoKey> -> <> mapping.
	if err := PutPubKeyUtxoKeyWithTxn(txn, snap, utxoEntry.PublicKey, utxoKey); err != nil {
		return err
	}

	return nil
}

func _DbKeyForUtxoOps(blockHash *BlockHash) []byte {
	return append(append([]byte{}, Prefixes.PrefixBlockHashToUtxoOperations...), blockHash[:]...)
}

func GetUtxoOperationsForBlockWithTxn(txn *badger.Txn, snap *Snapshot, blockHash *BlockHash) ([][]*UtxoOperation, error) {
	utxoOpsBytes, err := DBGetWithTxn(txn, snap, _DbKeyForUtxoOps(blockHash))
	if err != nil {
		return nil, err
	}

	utxoOpsBundle := &UtxoOperationBundle{}
	rr := bytes.NewReader(utxoOpsBytes)
	if exists, err := DecodeFromBytes(utxoOpsBundle, rr); !exists || err != nil {
		return nil, errors.Wrapf(err, "GetUtxoOperationsForBlockWithTxn: Problem decoding utxoOpsBundle")
	}

	return utxoOpsBundle.UtxoOpBundle, nil
}

func GetUtxoOperationsForBlock(handle *badger.DB, snap *Snapshot, blockHash *BlockHash) ([][]*UtxoOperation, error) {
	var ops [][]*UtxoOperation
	err := handle.View(func(txn *badger.Txn) error {
		var err error
		ops, err = GetUtxoOperationsForBlockWithTxn(txn, snap, blockHash)
		return err
	})

	return ops, err
}

func PutUtxoOperationsForBlockWithTxn(txn *badger.Txn, snap *Snapshot, blockHeight uint64,
	blockHash *BlockHash, utxoOpsForBlock [][]*UtxoOperation) error {

	opBundle := &UtxoOperationBundle{
		UtxoOpBundle: utxoOpsForBlock,
	}
	return DBSetWithTxn(txn, snap, _DbKeyForUtxoOps(blockHash), EncodeToBytes(blockHeight, opBundle))
}

func DeleteUtxoOperationsForBlockWithTxn(txn *badger.Txn, snap *Snapshot, blockHash *BlockHash) error {
	return DBDeleteWithTxn(txn, snap, _DbKeyForUtxoOps(blockHash))
}

func SerializeBlockNode(blockNode *BlockNode) ([]byte, error) {
	data := []byte{}

	// Hash
	if blockNode.Hash == nil {
		return nil, fmt.Errorf("SerializeBlockNode: Hash cannot be nil")
	}
	data = append(data, blockNode.Hash[:]...)

	// Height
	data = append(data, UintToBuf(uint64(blockNode.Height))...)

	// DifficultyTarget
	if blockNode.DifficultyTarget == nil {
		return nil, fmt.Errorf("SerializeBlockNode: DifficultyTarget cannot be nil")
	}
	data = append(data, blockNode.DifficultyTarget[:]...)

	// CumWork
	data = append(data, BigintToHash(blockNode.CumWork)[:]...)

	// Header
	serializedHeader, err := blockNode.Header.ToBytes(false)
	if err != nil {
		return nil, errors.Wrapf(err, "SerializeBlockNode: Problem serializing header")
	}
	data = append(data, IntToBuf(int64(len(serializedHeader)))...)
	data = append(data, serializedHeader...)

	// Status
	// It's assumed this field is one byte long.
	data = append(data, UintToBuf(uint64(blockNode.Status))...)

	return data, nil
}

func DeserializeBlockNode(data []byte) (*BlockNode, error) {
	blockNode := NewBlockNode(
		nil,          // Parent
		&BlockHash{}, // Hash
		0,            // Height
		&BlockHash{}, // DifficultyTarget
		nil,          // CumWork
		nil,          // Header
		StatusNone,   // Status

	)

	rr := bytes.NewReader(data)

	// Hash
	_, err := io.ReadFull(rr, blockNode.Hash[:])
	if err != nil {
		return nil, errors.Wrapf(err, "DeserializeBlockNode: Problem decoding Hash")
	}

	// Height
	height, err := ReadUvarint(rr)
	if err != nil {
		return nil, errors.Wrapf(err, "DeserializeBlockNode: Problem decoding Height")
	}
	blockNode.Height = uint32(height)

	// DifficultyTarget
	_, err = io.ReadFull(rr, blockNode.DifficultyTarget[:])
	if err != nil {
		return nil, errors.Wrapf(err, "DeserializeBlockNode: Problem decoding DifficultyTarget")
	}

	// CumWork
	tmp := BlockHash{}
	_, err = io.ReadFull(rr, tmp[:])
	if err != nil {
		return nil, errors.Wrapf(err, "DeserializeBlockNode: Problem decoding CumWork")
	}
	blockNode.CumWork = HashToBigint(&tmp)

	// Header
	payloadLen, err := ReadVarint(rr)
	if err != nil {
		return nil, errors.Wrapf(err, "DeserializeBlockNode: Problem decoding Header length")
	}
	headerBytes := make([]byte, payloadLen)
	_, err = io.ReadFull(rr, headerBytes[:])
	if err != nil {
		return nil, errors.Wrapf(err, "DeserializeBlockNode: Problem reading Header bytes")
	}
	blockNode.Header = NewMessage(MsgTypeHeader).(*MsgDeSoHeader)
	err = blockNode.Header.FromBytes(headerBytes)
	if err != nil {
		return nil, errors.Wrapf(err, "DeserializeBlockNode: Problem parsing Header bytes")
	}

	// Status
	status, err := ReadUvarint(rr)
	if err != nil {
		return nil, errors.Wrapf(err, "DeserializeBlockNode: Problem decoding Status")
	}
	blockNode.Status = BlockStatus(uint32(status))

	return blockNode, nil
}

type ChainType uint8

const (
	ChainTypeDeSoBlock = iota
	ChainTypeBitcoinHeader
)

func _prefixForChainType(chainType ChainType) []byte {
	var prefix []byte
	switch chainType {
	case ChainTypeDeSoBlock:
		prefix = Prefixes.PrefixBestDeSoBlockHash
	case ChainTypeBitcoinHeader:
		prefix = Prefixes.PrefixBestBitcoinHeaderHash
	default:
		glog.Errorf("_prefixForChainType: Unknown ChainType %d; this should never happen", chainType)
		return nil
	}

	return prefix
}

func DbGetBestHash(handle *badger.DB, snap *Snapshot, chainType ChainType) *BlockHash {
	prefix := _prefixForChainType(chainType)
	if len(prefix) == 0 {
		glog.Errorf("DbGetBestHash: Problem getting prefix for ChainType: %d", chainType)
		return nil
	}
	return _getBlockHashForPrefix(handle, snap, prefix)
}

func PutBestHashWithTxn(txn *badger.Txn, snap *Snapshot,
	bh *BlockHash, chainType ChainType) error {

	prefix := _prefixForChainType(chainType)
	if len(prefix) == 0 {
		glog.Errorf("PutBestHashWithTxn: Problem getting prefix for ChainType: %d", chainType)
		return nil
	}
	return DBSetWithTxn(txn, snap, prefix, bh[:])
}

func PutBestHash(handle *badger.DB, snap *Snapshot, bh *BlockHash, chainType ChainType) error {
	return handle.Update(func(txn *badger.Txn) error {
		return PutBestHashWithTxn(txn, snap, bh, chainType)
	})
}

func BlockHashToBlockKey(blockHash *BlockHash) []byte {
	return append(append([]byte{}, Prefixes.PrefixBlockHashToBlock...), blockHash[:]...)
}

func PublicKeyBlockHashToBlockRewardKey(publicKey []byte, blockHash *BlockHash) []byte {
	// Make a copy to avoid multiple calls to this function re-using the same slice.
	prefixCopy := append([]byte{}, Prefixes.PrefixPublicKeyBlockHashToBlockReward...)
	key := append(prefixCopy, publicKey...)
	key = append(key, blockHash[:]...)
	return key
}

func GetBlockWithTxn(txn *badger.Txn, snap *Snapshot, blockHash *BlockHash) *MsgDeSoBlock {
	hashKey := BlockHashToBlockKey(blockHash)

	blockBytes, err := DBGetWithTxn(txn, snap, hashKey)
	if err != nil {
		return nil
	}

	blockRet := NewMessage(MsgTypeBlock).(*MsgDeSoBlock)
	if err := blockRet.FromBytes(blockBytes); err != nil {
		return nil
	}

	return blockRet
}

func GetBlock(blockHash *BlockHash, handle *badger.DB, snap *Snapshot) (*MsgDeSoBlock, error) {
	hashKey := BlockHashToBlockKey(blockHash)
	var blockRet *MsgDeSoBlock
	err := handle.View(func(txn *badger.Txn) error {
		blockBytes, err := DBGetWithTxn(txn, snap, hashKey)
		if err != nil {
			return err
		}

		ret := NewMessage(MsgTypeBlock).(*MsgDeSoBlock)
		if err := ret.FromBytes(blockBytes); err != nil {
			return err
		}
		blockRet = ret
		return nil
	})
	if err != nil {
		return nil, err
	}

	return blockRet, nil
}

func PutBlockWithTxn(txn *badger.Txn, snap *Snapshot, desoBlock *MsgDeSoBlock) error {
	if desoBlock.Header == nil {
		return fmt.Errorf("PutBlockWithTxn: Header was nil in block %v", desoBlock)
	}
	blockHash, err := desoBlock.Header.Hash()
	if err != nil {
		return errors.Wrapf(err, "PutBlockWithTxn: Problem hashing header: ")
	}
	blockKey := BlockHashToBlockKey(blockHash)
	data, err := desoBlock.ToBytes(false)
	if err != nil {
		return err
	}
	// First check to see if the block is already in the db.
	if _, err := DBGetWithTxn(txn, snap, blockKey); err == nil {
		// err == nil means the block already exists in the db so
		// no need to store it.
		return nil
	}
	// If the block is not in the db then set it.
	if err := DBSetWithTxn(txn, snap, blockKey, data); err != nil {
		return err
	}

	// Index the block reward. Used for deducting immature block rewards from user balances.
	if len(desoBlock.Txns) == 0 {
		return fmt.Errorf("PutBlockWithTxn: Got block without any txns %v", desoBlock)
	}
	blockRewardTxn := desoBlock.Txns[0]
	if blockRewardTxn.TxnMeta.GetTxnType() != TxnTypeBlockReward {
		return fmt.Errorf("PutBlockWithTxn: Got block without block reward as first txn %v", desoBlock)
	}
	// It's possible the block reward is split across multiple public keys.
	pubKeyToBlockRewardMap := make(map[PkMapKey]uint64)
	for _, bro := range desoBlock.Txns[0].TxOutputs {
		pkMapKey := MakePkMapKey(bro.PublicKey)
		if _, hasKey := pubKeyToBlockRewardMap[pkMapKey]; !hasKey {
			pubKeyToBlockRewardMap[pkMapKey] = bro.AmountNanos
		} else {
			pubKeyToBlockRewardMap[pkMapKey] += bro.AmountNanos
		}
	}
	for pkMapKeyIter, blockReward := range pubKeyToBlockRewardMap {
		pkMapKey := pkMapKeyIter

		blockRewardKey := PublicKeyBlockHashToBlockRewardKey(pkMapKey[:], blockHash)
		if err := DBSetWithTxn(txn, snap, blockRewardKey, EncodeUint64(blockReward)); err != nil {
			return err
		}
	}

	return nil
}

func PutBlock(handle *badger.DB, snap *Snapshot, desoBlock *MsgDeSoBlock) error {
	err := handle.Update(func(txn *badger.Txn) error {
		return PutBlockWithTxn(txn, snap, desoBlock)
	})
	if err != nil {
		return err
	}

	return nil
}

func DeleteBlockReward(handle *badger.DB, snap *Snapshot, desoBlock *MsgDeSoBlock) error {
	return handle.Update(func(txn *badger.Txn) error {
		return DeleteBlockRewardWithTxn(txn, snap, desoBlock)
	})
}

func DeleteBlockRewardWithTxn(txn *badger.Txn, snap *Snapshot, desoBlock *MsgDeSoBlock) error {
	blockHash, err := desoBlock.Header.Hash()
	if err != nil {
		return errors.Wrapf(err, "DeleteBlockRewardWithTxn: Problem hashing header: ")
	}

	// Index the block reward. Used for deducting immature block rewards from user balances.
	if len(desoBlock.Txns) == 0 {
		return fmt.Errorf("DeleteBlockRewardWithTxn: Got block without any txns %v", desoBlock)
	}
	blockRewardTxn := desoBlock.Txns[0]
	if blockRewardTxn.TxnMeta.GetTxnType() != TxnTypeBlockReward {
		return fmt.Errorf("DeleteBlockRewardWithTxn: Got block without block reward as first txn %v", desoBlock)
	}
	// It's possible the block reward is split across multiple public keys.
	blockRewardPublicKeys := make(map[PkMapKey]bool)
	for _, bro := range desoBlock.Txns[0].TxOutputs {
		pkMapKey := MakePkMapKey(bro.PublicKey)
		blockRewardPublicKeys[pkMapKey] = true
	}
	for pkMapKeyIter := range blockRewardPublicKeys {
		pkMapKey := pkMapKeyIter

		blockRewardKey := PublicKeyBlockHashToBlockRewardKey(pkMapKey[:], blockHash)
		if err := DBDeleteWithTxn(txn, snap, blockRewardKey); err != nil {
			return err
		}
	}

	return nil
}

func DbGetBlockRewardForPublicKeyBlockHashWithTxn(txn *badger.Txn, snap *Snapshot, publicKey []byte, blockHash *BlockHash,
) (_balance uint64, _err error) {
	key := PublicKeyBlockHashToBlockRewardKey(publicKey, blockHash)
	desoBalanceBytes, err := DBGetWithTxn(txn, snap, key)
	if err != nil {
		return uint64(0), nil
	}
	return DecodeUint64(desoBalanceBytes), nil
}

func DbGetBlockRewardForPublicKeyBlockHash(db *badger.DB, snap *Snapshot, publicKey []byte, blockHash *BlockHash,
) (_balance uint64, _err error) {
	ret := uint64(0)
	dbErr := db.View(func(txn *badger.Txn) error {
		var err error
		ret, err = DbGetBlockRewardForPublicKeyBlockHashWithTxn(txn, snap, publicKey, blockHash)
		if err != nil {
			return errors.Wrap(err, "DbGetBlockRewardForPublicKeyBlockHash: ")
		}
		return nil
	})
	if dbErr != nil {
		return uint64(0), dbErr
	}
	return ret, nil
}

func _heightHashToNodeIndexPrefix(bitcoinNodes bool) []byte {
	prefix := append([]byte{}, Prefixes.PrefixHeightHashToNodeInfo...)
	if bitcoinNodes {
		prefix = append([]byte{}, Prefixes.PrefixBitcoinHeightHashToNodeInfo...)
	}

	return prefix
}

func _heightHashToNodeIndexKey(height uint32, hash *BlockHash, bitcoinNodes bool) []byte {
	prefix := _heightHashToNodeIndexPrefix(bitcoinNodes)

	heightBytes := make([]byte, 4)
	binary.BigEndian.PutUint32(heightBytes[:], height)
	key := append(prefix, heightBytes[:]...)
	key = append(key, hash[:]...)

	return key
}

func GetHeightHashToNodeInfoWithTxn(txn *badger.Txn, snap *Snapshot,
	height uint32, hash *BlockHash, bitcoinNodes bool) *BlockNode {

	key := _heightHashToNodeIndexKey(height, hash, bitcoinNodes)
	nodeBytes, err := DBGetWithTxn(txn, snap, key)
	if err != nil {
		return nil
	}

	var blockNode *BlockNode
	blockNode, err = DeserializeBlockNode(nodeBytes)
	if err != nil {
		return nil
	}
	return blockNode
}

func GetHeightHashToNodeInfo(handle *badger.DB, snap *Snapshot,
	height uint32, hash *BlockHash, bitcoinNodes bool) *BlockNode {

	var blockNode *BlockNode
	handle.View(func(txn *badger.Txn) error {
		blockNode = GetHeightHashToNodeInfoWithTxn(txn, snap, height, hash, bitcoinNodes)
		return nil
	})
	return blockNode
}

func PutHeightHashToNodeInfoWithTxn(txn *badger.Txn, snap *Snapshot,
	node *BlockNode, bitcoinNodes bool) error {

	key := _heightHashToNodeIndexKey(node.Height, node.Hash, bitcoinNodes)
	serializedNode, err := SerializeBlockNode(node)
	if err != nil {
		return errors.Wrapf(err, "PutHeightHashToNodeInfoWithTxn: Problem serializing node")
	}

	if err := DBSetWithTxn(txn, snap, key, serializedNode); err != nil {
		return err
	}
	return nil
}

func PutHeightHashToNodeInfo(handle *badger.DB, snap *Snapshot, node *BlockNode, bitcoinNodes bool) error {
	err := handle.Update(func(txn *badger.Txn) error {
		return PutHeightHashToNodeInfoWithTxn(txn, snap, node, bitcoinNodes)
	})

	if err != nil {
		return err
	}

	return nil
}

func DbDeleteHeightHashToNodeInfoWithTxn(txn *badger.Txn, snap *Snapshot,
	node *BlockNode, bitcoinNodes bool) error {

	return DBDeleteWithTxn(txn, snap, _heightHashToNodeIndexKey(node.Height, node.Hash, bitcoinNodes))
}

func DbBulkDeleteHeightHashToNodeInfo(handle *badger.DB, snap *Snapshot,
	nodes []*BlockNode, bitcoinNodes bool) error {

	err := handle.Update(func(txn *badger.Txn) error {
		for _, nn := range nodes {
			if err := DbDeleteHeightHashToNodeInfoWithTxn(txn, snap, nn, bitcoinNodes); err != nil {
				return err
			}
		}
		return nil
	})

	if err != nil {
		return err
	}

	return nil
}

// InitDbWithGenesisBlock initializes the database to contain only the genesis
// block.
func InitDbWithDeSoGenesisBlock(params *DeSoParams, handle *badger.DB,
	eventManager *EventManager, snap *Snapshot) error {
	// Construct a node for the genesis block. Its height is zero and it has
	// no parents. Its difficulty should be set to the initial
	// difficulty specified in the parameters and it should be assumed to be
	// valid and stored by the end of this function.
	genesisBlock := params.GenesisBlock
	diffTarget := MustDecodeHexBlockHash(params.MinDifficultyTargetHex)
	blockHash := MustDecodeHexBlockHash(params.GenesisBlockHashHex)
	genesisNode := NewBlockNode(
		nil, // Parent
		blockHash,
		0, // Height
		diffTarget,
		BytesToBigint(ExpectedWorkForBlockHash(diffTarget)[:]), // CumWork
		genesisBlock.Header, // Header
		StatusHeaderValidated|StatusBlockProcessed|StatusBlockStored|StatusBlockValidated, // Status
	)

	// Set the fields in the db to reflect the current state of our chain.
	//
	// Set the best hash to the genesis block in the db since its the only node
	// we're currently aware of. Set it for both the header chain and the block
	// chain.
	if snap != nil {
		snap.PrepareAncestralRecordsFlush()
	}

	if err := PutBestHash(handle, snap, blockHash, ChainTypeDeSoBlock); err != nil {
		return errors.Wrapf(err, "InitDbWithGenesisBlock: Problem putting genesis block hash into db for block chain")
	}
	// Add the genesis block to the (hash -> block) index.
	if err := PutBlock(handle, snap, genesisBlock); err != nil {
		return errors.Wrapf(err, "InitDbWithGenesisBlock: Problem putting genesis block into db")
	}
	// Add the genesis block to the (height, hash -> node info) index in the db.
	if err := PutHeightHashToNodeInfo(handle, snap, genesisNode, false /*bitcoinNodes*/); err != nil {
		return errors.Wrapf(err, "InitDbWithGenesisBlock: Problem putting (height, hash -> node) in db")
	}
	if err := DbPutNanosPurchased(handle, snap, params.DeSoNanosPurchasedAtGenesis); err != nil {
		return errors.Wrapf(err, "InitDbWithGenesisBlock: Problem putting genesis block hash into db for block chain")
	}
	if err := DbPutGlobalParamsEntry(handle, snap, 0, InitialGlobalParamsEntry); err != nil {
		return errors.Wrapf(err, "InitDbWithGenesisBlock: Problem putting GlobalParamsEntry into db for block chain")
	}

	if snap != nil {
		snap.StartAncestralRecordsFlush(true)
	}

	// We apply seed transactions here. This step is useful for setting
	// up the blockchain with a particular set of transactions, e.g. when
	// hard forking the chain.
	//
	// TODO: Right now there's an issue where if we hit an error during this
	// step of the initialization, the next time we run the program it will
	// think things are initialized because we set the best block hash at the
	// top. We should fix this at some point so that an error in this step
	// wipes out the best hash.
	utxoView, err := NewUtxoView(handle, params, nil, snap)
	if err != nil {
		return fmt.Errorf(
			"InitDbWithDeSoGenesisBlock: Error initializing UtxoView")
	}

	// Add the seed balances to the view.
	for index, txOutput := range params.SeedBalances {
		outputKey := UtxoKey{
			TxID:  BlockHash{},
			Index: uint32(index),
		}
		utxoEntry := UtxoEntry{
			AmountNanos: txOutput.AmountNanos,
			PublicKey:   txOutput.PublicKey,
			BlockHeight: 0,
			// Just make this a normal transaction so that we don't have to wait for
			// the block reward maturity.
			UtxoType: UtxoTypeOutput,
			UtxoKey:  &outputKey,
		}

		_, err := utxoView._addUtxo(&utxoEntry)
		if err != nil {
			return fmt.Errorf("InitDbWithDeSoGenesisBlock: Error adding "+
				"seed balance at index %v ; output: %v: %v", index, txOutput, err)
		}
	}

	// Add the seed txns to the view
	utxoOpsForBlock := [][]*UtxoOperation{}
	for txnIndex, txnHex := range params.SeedTxns {
		txnBytes, err := hex.DecodeString(txnHex)
		if err != nil {
			return fmt.Errorf(
				"InitDbWithDeSoGenesisBlock: Error decoding seed "+
					"txn HEX: %v, txn index: %v, txn hex: %v",
				err, txnIndex, txnHex)
		}
		txn := &MsgDeSoTxn{}
		if err := txn.FromBytes(txnBytes); err != nil {
			return fmt.Errorf(
				"InitDbWithDeSoGenesisBlock: Error decoding seed "+
					"txn BYTES: %v, txn index: %v, txn hex: %v",
				err, txnIndex, txnHex)
		}
		// Important: ignoreUtxos makes it so that the inputs/outputs aren't
		// processed, which is important.
		// Set txnSizeBytes to 0 here as the minimum network fee is 0 at genesis block, so there is no need to serialize
		// these transactions to check if they meet the minimum network fee requirement.
		var utxoOpsForTxn []*UtxoOperation
		utxoOpsForTxn, _, _, _, err = utxoView.ConnectTransaction(
			txn, txn.Hash(), 0, 0 /*blockHeight*/, false /*verifySignatures*/, true /*ignoreUtxos*/)
		if err != nil {
			return fmt.Errorf(
				"InitDbWithDeSoGenesisBlock: Error connecting transaction: %v, "+
					"txn index: %v, txn hex: %v",
				err, txnIndex, txnHex)
		}
		utxoOpsForBlock = append(utxoOpsForBlock, utxoOpsForTxn)
	}

	// If we have an event manager, initialize the genesis block with the current
	// state of the view.
	if eventManager != nil {
		eventManager.blockConnected(&BlockEvent{
			Block:    genesisBlock,
			UtxoView: utxoView,
			UtxoOps:  utxoOpsForBlock,
		})
	}

	// Flush all the data in the view.
	err = utxoView.FlushToDb(0)
	if err != nil {
		return fmt.Errorf(
			"InitDbWithDeSoGenesisBlock: Error flushing seed txns to DB: %v", err)
	}

	return nil
}

// GetBlockTipHeight fetches the current block tip height from the database.
func GetBlockTipHeight(handle *badger.DB, bitcoinNodes bool) (uint64, error) {
	var blockHeight uint64
	prefix := _heightHashToNodeIndexPrefix(bitcoinNodes)
	// Seek prefix will look for the block node with the largest block height. We populate the maximal possible
	// uint32 and iterate backwards.
	seekPrefix := append(prefix, []byte{0xff, 0xff, 0xff, 0xff}...)

	err := handle.View(func(txn *badger.Txn) error {
		opts := badger.DefaultIteratorOptions
		opts.Reverse = true
		nodeIterator := txn.NewIterator(opts)
		defer nodeIterator.Close()

		// Fetch a single blocknode and then return.
		nodeIterator.Seek(seekPrefix)
		if !nodeIterator.ValidForPrefix(prefix) {
			return fmt.Errorf("No block nodes were found in the database")
		}

		item := nodeIterator.Item()
		err := item.Value(func(blockNodeBytes []byte) error {
			blockNode, err := DeserializeBlockNode(blockNodeBytes)
			if err != nil {
				return err
			}
			blockHeight = uint64(blockNode.Height)
			return nil
		})
		return err
	})
	return blockHeight, err
}

func GetBlockIndex(handle *badger.DB, bitcoinNodes bool) (map[BlockHash]*BlockNode, error) {
	blockIndex := make(map[BlockHash]*BlockNode)

	prefix := _heightHashToNodeIndexPrefix(bitcoinNodes)

	err := handle.View(func(txn *badger.Txn) error {
		opts := badger.DefaultIteratorOptions
		nodeIterator := txn.NewIterator(opts)
		defer nodeIterator.Close()
		for nodeIterator.Seek(prefix); nodeIterator.ValidForPrefix(prefix); nodeIterator.Next() {
			var blockNode *BlockNode

			// Don't bother checking the key. We assume that the key lines up
			// with what we've stored in the value in terms of (height, block hash).
			item := nodeIterator.Item()
			err := item.Value(func(blockNodeBytes []byte) error {
				// Deserialize the block node.
				var err error
				// TODO: There is room for optimization here by pre-allocating a
				// contiguous list of block nodes and then populating that list
				// rather than having each blockNode be a stand-alone allocation.
				blockNode, err = DeserializeBlockNode(blockNodeBytes)
				if err != nil {
					return err
				}
				return nil
			})
			if err != nil {
				return err
			}

			// If we got here it means we read a blockNode successfully. Store it
			// into our node index.
			blockIndex[*blockNode.Hash] = blockNode

			// Find the parent of this block, which should already have been read
			// in and connect it. Skip the genesis block, which has height 0. Also
			// skip the block if its PrevBlockHash is empty, which will be true for
			// the BitcoinStartBlockNode.
			//
			// TODO: There is room for optimization here by keeping a reference to
			// the last node we've iterated over and checking if that node is the
			// parent. Doing this would avoid an expensive hashmap check to get
			// the parent by its block hash.
			if blockNode.Height == 0 || (*blockNode.Header.PrevBlockHash == BlockHash{}) {
				continue
			}
			if parent, ok := blockIndex[*blockNode.Header.PrevBlockHash]; ok {
				// We found the parent node so connect it.
				blockNode.Parent = parent
			} else {
				// In this case we didn't find the parent so error. There shouldn't
				// be any unconnectedTxns in our block index.
				return fmt.Errorf("GetBlockIndex: Could not find parent for blockNode: %+v", blockNode)
			}
		}
		return nil
	})
	if err != nil {
		return nil, errors.Wrapf(err, "GetBlockIndex: Problem reading block index from db")
	}

	return blockIndex, nil
}

func GetBestChain(tipNode *BlockNode, blockIndex map[BlockHash]*BlockNode) ([]*BlockNode, error) {
	reversedBestChain := []*BlockNode{}
	for tipNode != nil {
		if (tipNode.Status&StatusBlockValidated) == 0 &&
			(tipNode.Status&StatusBitcoinHeaderValidated) == 0 {

			return nil, fmt.Errorf("GetBestChain: Invalid node found in main chain: %+v", tipNode)
		}

		reversedBestChain = append(reversedBestChain, tipNode)
		tipNode = tipNode.Parent
	}

	bestChain := make([]*BlockNode, len(reversedBestChain))
	for ii := 0; ii < len(reversedBestChain); ii++ {
		bestChain[ii] = reversedBestChain[len(reversedBestChain)-1-ii]
	}

	return bestChain, nil
}

// RandomBytes returns a []byte with random values.
func RandomBytes(numBytes int32) []byte {
	randomBytes := make([]byte, numBytes)
	_, err := rand.Read(randomBytes)
	if err != nil {
		glog.Errorf("Problem reading random bytes: %v", err)
	}
	return randomBytes
}

// RandomBytesHex returns a hex string representing numBytes of
// entropy.
func RandomBytesHex(numBytes int32) string {
	return hex.EncodeToString(RandomBytes(numBytes))
}

// RandInt64 returns a random 64-bit int.
func RandInt64(max int64) int64 {
	val, err := rand.Int(rand.Reader, big.NewInt(math.MaxInt64))
	if err != nil {
		glog.Errorf("Problem generating random int64: %v", err)
	}
	return val.Int64()
}

// RandInt32 returns a random 32-bit int.
func RandInt32(max int32) int32 {
	val, err := rand.Int(rand.Reader, big.NewInt(math.MaxInt32))
	if err != nil {
		glog.Errorf("Problem generating random int32: %v", err)
	}
	if val.Int64() > math.MaxInt32 {
		glog.Errorf("Generated a random number out of range: %d (max: %d)", val.Int64(), math.MaxInt32)
	}
	// This cast is OK since we initialized the number to be
	// < MaxInt32 above.
	return int32(val.Int64())
}

// PPrintJSON prints a JSON object but pretty.
func PPrintJSON(xx interface{}) {
	yy, _ := json.MarshalIndent(xx, "", "  ")
	log.Println(string(yy))
}

func BlocksPerDuration(duration time.Duration, timeBetweenBlocks time.Duration) uint32 {
	return uint32(int64(duration) / int64(timeBetweenBlocks))
}

func PkToString(pk []byte, params *DeSoParams) string {
	return Base58CheckEncode(pk, false, params)
}

func PrivToString(priv []byte, params *DeSoParams) string {
	return Base58CheckEncode(priv, true, params)
}

func PkToStringMainnet(pk []byte) string {
	return Base58CheckEncode(pk, false, &DeSoMainnetParams)
}

func PkToStringBoth(pk []byte) string {
	return PkToStringMainnet(pk) + ":" + PkToStringTestnet(pk)
}

func PkToStringTestnet(pk []byte) string {
	return Base58CheckEncode(pk, false, &DeSoTestnetParams)
}

func DbGetTxindexTip(handle *badger.DB, snap *Snapshot) *BlockHash {
	return _getBlockHashForPrefix(handle, snap, Prefixes.PrefixTransactionIndexTip)
}

func DbPutTxindexTipWithTxn(txn *badger.Txn, snap *Snapshot, tipHash *BlockHash) error {
	return DBSetWithTxn(txn, snap, Prefixes.PrefixTransactionIndexTip, tipHash[:])
}

func DbPutTxindexTip(handle *badger.DB, snap *Snapshot, tipHash *BlockHash) error {
	return handle.Update(func(txn *badger.Txn) error {
		return DbPutTxindexTipWithTxn(txn, snap, tipHash)
	})
}

func _DbTxindexPublicKeyNextIndexPrefix(publicKey []byte) []byte {
	return append(append([]byte{}, Prefixes.PrefixPublicKeyToNextIndex...), publicKey...)
}

func DbTxindexPublicKeyPrefix(publicKey []byte) []byte {
	return append(append([]byte{}, Prefixes.PrefixPublicKeyIndexToTransactionIDs...), publicKey...)
}

func DbTxindexPublicKeyIndexToTxnKey(publicKey []byte, index uint32) []byte {
	prefix := DbTxindexPublicKeyPrefix(publicKey)
	return append(prefix, _EncodeUint32(index)...)
}

func DbGetTxindexTxnsForPublicKeyWithTxn(txn *badger.Txn, publicKey []byte) []*BlockHash {
	txIDs := []*BlockHash{}
	_, valsFound, err := _enumerateKeysForPrefixWithTxn(txn, DbTxindexPublicKeyPrefix(publicKey))
	if err != nil {
		return txIDs
	}
	for _, txIDBytes := range valsFound {
		blockHash := &BlockHash{}
		copy(blockHash[:], txIDBytes[:])
		txIDs = append(txIDs, blockHash)
	}

	return txIDs
}

func DbGetTxindexTxnsForPublicKey(handle *badger.DB, publicKey []byte) []*BlockHash {
	txIDs := []*BlockHash{}
	handle.Update(func(txn *badger.Txn) error {
		txIDs = DbGetTxindexTxnsForPublicKeyWithTxn(txn, publicKey)
		return nil
	})
	return txIDs
}

func _DbGetTxindexNextIndexForPublicKeBySeekWithTxn(txn *badger.Txn, publicKey []byte) uint64 {
	dbPrefixx := DbTxindexPublicKeyPrefix(publicKey)

	opts := badger.DefaultIteratorOptions

	opts.PrefetchValues = false

	// Go in reverse order.
	opts.Reverse = true

	it := txn.NewIterator(opts)
	defer it.Close()
	// Since we iterate backwards, the prefix must be bigger than all possible
	// counts that could actually exist. We use four bytes since the index is
	// encoded as a 32-bit big-endian byte slice, which will be four bytes long.
	maxBigEndianUint32Bytes := []byte{0xFF, 0xFF, 0xFF, 0xFF}
	prefix := append([]byte{}, dbPrefixx...)
	prefix = append(prefix, maxBigEndianUint32Bytes...)
	for it.Seek(prefix); it.ValidForPrefix(dbPrefixx); it.Next() {
		countKey := it.Item().Key()

		// Strip the prefix off the key and check its length. If it contains
		// a big-endian uint32 then it should be at least four bytes.
		countKey = countKey[len(dbPrefixx):]
		if len(countKey) < len(maxBigEndianUint32Bytes) {
			glog.Errorf("DbGetTxindexNextIndexForPublicKey: Invalid public key "+
				"index key length %d should be at least %d",
				len(countKey), len(maxBigEndianUint32Bytes))
			return 0
		}

		countVal := DecodeUint32(countKey[:len(maxBigEndianUint32Bytes)])
		return uint64(countVal + 1)
	}
	// If we get here it means we didn't find anything in the db so return zero.
	return 0
}

func DbGetTxindexNextIndexForPublicKey(handle *badger.DB, snap *Snapshot, publicKey []byte) *uint64 {
	var nextIndex *uint64
	handle.View(func(txn *badger.Txn) error {
		nextIndex = _DbGetTxindexNextIndexForPublicKeyWithTxn(txn, snap, publicKey)
		return nil
	})
	return nextIndex
}

func _DbGetTxindexNextIndexForPublicKeyWithTxn(txn *badger.Txn, snap *Snapshot, publicKey []byte) *uint64 {
	key := _DbTxindexPublicKeyNextIndexPrefix(publicKey)
	valBytes, err := DBGetWithTxn(txn, snap, key)
	if err != nil {
		// If we haven't seen this public key yet, we won't have a next index for this key yet, so return 0.
		if errors.Is(err, badger.ErrKeyNotFound) {
			nextIndexVal := _DbGetTxindexNextIndexForPublicKeBySeekWithTxn(txn, publicKey)
			return &nextIndexVal
		} else {
			return nil
		}
	}
	nextIndexVal, bytesRead := Uvarint(valBytes)
	if bytesRead <= 0 {
		return nil
	}
	return &nextIndexVal

}

func DbPutTxindexNextIndexForPublicKeyWithTxn(txn *badger.Txn, snap *Snapshot,
	publicKey []byte, nextIndex uint64) error {

	key := _DbTxindexPublicKeyNextIndexPrefix(publicKey)
	valBuf := UintToBuf(nextIndex)

	return DBSetWithTxn(txn, snap, key, valBuf)
}

func DbDeleteTxindexNextIndexForPublicKeyWithTxn(txn *badger.Txn, snap *Snapshot, publicKey []byte) error {
	key := _DbTxindexPublicKeyNextIndexPrefix(publicKey)
	return DBDeleteWithTxn(txn, snap, key)
}

func DbPutTxindexPublicKeyToTxnMappingSingleWithTxn(txn *badger.Txn, snap *Snapshot,
	publicKey []byte, txID *BlockHash) error {

	nextIndex := _DbGetTxindexNextIndexForPublicKeyWithTxn(txn, snap, publicKey)
	if nextIndex == nil {
		return fmt.Errorf("Error getting next index")
	}
	key := DbTxindexPublicKeyIndexToTxnKey(publicKey, uint32(*nextIndex))
	err := DbPutTxindexNextIndexForPublicKeyWithTxn(txn, snap, publicKey, uint64(*nextIndex+1))
	if err != nil {
		return err
	}
	return DBSetWithTxn(txn, snap, key, txID[:])
}

func DbDeleteTxindexPublicKeyToTxnMappingSingleWithTxn(txn *badger.Txn,
	snap *Snapshot, publicKey []byte, txID *BlockHash) error {

	// Get all the mappings corresponding to the public key passed in.
	// TODO: This is inefficient but reorgs are rare so whatever.
	txIDsInDB := DbGetTxindexTxnsForPublicKeyWithTxn(txn, publicKey)
	numMappingsInDB := len(txIDsInDB)

	// Loop over the list of txIDs and delete the one
	// corresponding to the passed-in transaction. Note we can assume that
	// only one occurrence exists in the list.
	// TODO: Looping backwards would be more efficient.
	for ii, singleTxID := range txIDsInDB {
		if *singleTxID == *txID {
			// If we get here it means the transaction we need to delete is at
			// this index.
			txIDsInDB = append(txIDsInDB[:ii], txIDsInDB[ii+1:]...)
			break
		}
	}

	// Delete all the mappings from the db.
	for pkIndex := 0; pkIndex < numMappingsInDB; pkIndex++ {
		key := DbTxindexPublicKeyIndexToTxnKey(publicKey, uint32(pkIndex))
		if err := DBDeleteWithTxn(txn, snap, key); err != nil {
			return err
		}
	}

	// Delete the next index for this public key
	err := DbDeleteTxindexNextIndexForPublicKeyWithTxn(txn, snap, publicKey)
	if err != nil {
		return err
	}

	// Re-add all the mappings to the db except the one we just deleted.
	for _, singleTxID := range txIDsInDB {
		if err := DbPutTxindexPublicKeyToTxnMappingSingleWithTxn(txn, snap, publicKey, singleTxID); err != nil {
			return err
		}
	}

	// At this point the db should contain all transactions except the one
	// that was deleted.
	return nil
}

func DbTxindexTxIDKey(txID *BlockHash) []byte {
	return append(append([]byte{}, Prefixes.PrefixTransactionIDToMetadata...), txID[:]...)
}

type AffectedPublicKey struct {
	PublicKeyBase58Check string
	// Metadata about how this public key was affected by the transaction.
	Metadata string
}

func (pk *AffectedPublicKey) RawEncodeWithoutMetadata(blockHeight uint64, skipMetadata ...bool) []byte {
	var data []byte

	data = append(data, EncodeByteArray([]byte(pk.PublicKeyBase58Check))...)
	data = append(data, EncodeByteArray([]byte(pk.Metadata))...)
	return data
}

func (pk *AffectedPublicKey) RawDecodeWithoutMetadata(blockHeight uint64, rr *bytes.Reader) error {

	publicKeyBase58CheckBytes, err := DecodeByteArray(rr)
	if err != nil {
		return errors.Wrapf(err, "AffectedPublicKey.Decode: problem reading PublicKeyBase58Check")
	}
	pk.PublicKeyBase58Check = string(publicKeyBase58CheckBytes)

	metadataBytes, err := DecodeByteArray(rr)
	if err != nil {
		return errors.Wrapf(err, "AffectedPublicKey.Decode: problem reading Metadata")
	}
	pk.Metadata = string(metadataBytes)

	return nil
}

func (pk *AffectedPublicKey) GetVersionByte(blockHeight uint64) byte {
	return 0
}

func (pk *AffectedPublicKey) GetEncoderType() EncoderType {
	return EncoderTypeAffectedPublicKey
}

type BasicTransferTxindexMetadata struct {
	TotalInputNanos  uint64
	TotalOutputNanos uint64
	FeeNanos         uint64
	UtxoOpsDump      string
	UtxoOps          []*UtxoOperation
	DiamondLevel     int64
	PostHashHex      string
}

func (txnMeta *BasicTransferTxindexMetadata) RawEncodeWithoutMetadata(blockHeight uint64, skipMetadata ...bool) []byte {
	var data []byte

	data = append(data, UintToBuf(txnMeta.TotalInputNanos)...)
	data = append(data, UintToBuf(txnMeta.TotalOutputNanos)...)
	data = append(data, UintToBuf(txnMeta.FeeNanos)...)
	data = append(data, EncodeByteArray([]byte(txnMeta.UtxoOpsDump))...)
	data = append(data, UintToBuf(uint64(len(txnMeta.UtxoOps)))...)
	for _, utxoOp := range txnMeta.UtxoOps {
		data = append(data, EncodeToBytes(blockHeight, utxoOp, skipMetadata...)...)
	}
	data = append(data, UintToBuf(uint64(txnMeta.DiamondLevel))...)
	data = append(data, EncodeByteArray([]byte(txnMeta.PostHashHex))...)
	return data
}

func (txnMeta *BasicTransferTxindexMetadata) RawDecodeWithoutMetadata(blockHeight uint64, rr *bytes.Reader) error {
	var err error

	txnMeta.TotalInputNanos, err = ReadUvarint(rr)
	if err != nil {
		return errors.Wrapf(err, "BasicTransferTxindexMetadata.Decode: Problem reading TotalInputNanos")
	}

	txnMeta.TotalOutputNanos, err = ReadUvarint(rr)
	if err != nil {
		return errors.Wrapf(err, "BasicTransferTxindexMetadata.Decode: Problem reading TotalOutputNanos")
	}

	txnMeta.FeeNanos, err = ReadUvarint(rr)
	if err != nil {
		return errors.Wrapf(err, "BasicTransferTxindexMetadata.Decode: Problem reading FeeNanos")
	}

	utxoOpsDump, err := DecodeByteArray(rr)
	if err != nil {
		return errors.Wrapf(err, "BasicTransferTxindexMetadata.Decode: Problem reading UtxoOpsDump")
	}
	txnMeta.UtxoOpsDump = string(utxoOpsDump)

	lenUtxoOps, err := ReadUvarint(rr)
	if err != nil {
		return errors.Wrapf(err, "BasicTransferTxindexMetadata.Decode: Problem reading len of UtxoOps")
	}
	for ; lenUtxoOps > 0; lenUtxoOps-- {
		utxoOp := &UtxoOperation{}
		if exists, err := DecodeFromBytes(utxoOp, rr); !exists || err != nil {
			return errors.Wrapf(err, "BasicTransferTxindexMetadata.Decode: Problem reading UtxoOps")
		}
		txnMeta.UtxoOps = append(txnMeta.UtxoOps, utxoOp)
	}

	uint64DiamondLevel, err := ReadUvarint(rr)
	if err != nil {
		return errors.Wrapf(err, "BasicTransferTxindexMetadata.Decode: Problem reading DiamondLevel")
	}
	txnMeta.DiamondLevel = int64(uint64DiamondLevel)

	postHashBytes, err := DecodeByteArray(rr)
	if err != nil {
		return errors.Wrapf(err, "BasicTransferTxindexMetadata.Decode: Problem reading PostHashHex")
	}
	txnMeta.PostHashHex = string(postHashBytes)

	return nil
}

func (txnMeta *BasicTransferTxindexMetadata) GetVersionByte(blockHeight uint64) byte {
	return 0
}

func (txnMeta *BasicTransferTxindexMetadata) GetEncoderType() EncoderType {
	return EncoderTypeBasicTransferTxindexMetadata
}

type BitcoinExchangeTxindexMetadata struct {
	BitcoinSpendAddress string
	// DeSoOutputPubKeyBase58Check = TransactorPublicKeyBase58Check
	SatoshisBurned uint64
	// NanosCreated = 0 OR TotalOutputNanos+FeeNanos
	NanosCreated uint64
	// TotalNanosPurchasedBefore = TotalNanosPurchasedAfter - NanosCreated
	TotalNanosPurchasedBefore uint64
	TotalNanosPurchasedAfter  uint64
	BitcoinTxnHash            string
}

func (txnMeta *BitcoinExchangeTxindexMetadata) RawEncodeWithoutMetadata(blockHeight uint64, skipMetadata ...bool) []byte {
	var data []byte

	data = append(data, EncodeByteArray([]byte(txnMeta.BitcoinSpendAddress))...)
	data = append(data, UintToBuf(txnMeta.SatoshisBurned)...)
	data = append(data, UintToBuf(txnMeta.NanosCreated)...)
	data = append(data, UintToBuf(txnMeta.TotalNanosPurchasedBefore)...)
	data = append(data, UintToBuf(txnMeta.TotalNanosPurchasedAfter)...)
	data = append(data, EncodeByteArray([]byte(txnMeta.BitcoinTxnHash))...)
	return data
}

func (txnMeta *BitcoinExchangeTxindexMetadata) RawDecodeWithoutMetadata(blockHeight uint64, rr *bytes.Reader) error {
	var err error

	bitcoinSpendAddressBytes, err := DecodeByteArray(rr)
	if err != nil {
		return errors.Wrapf(err, "BitcoinExchangeTxindexMetadata.Decode: problem decoding BitcoinSpendAddress")
	}
	txnMeta.BitcoinSpendAddress = string(bitcoinSpendAddressBytes)

	txnMeta.SatoshisBurned, err = ReadUvarint(rr)
	if err != nil {
		return errors.Wrapf(err, "BitcoinExchangeTxindexMetadata.Decode: problem decoding SatoshisBurned")
	}

	txnMeta.NanosCreated, err = ReadUvarint(rr)
	if err != nil {
		return errors.Wrapf(err, "BitcoinExchangeTxindexMetadata.Decode: problem decoding NanosCreated")
	}

	txnMeta.TotalNanosPurchasedBefore, err = ReadUvarint(rr)
	if err != nil {
		return errors.Wrapf(err, "BitcoinExchangeTxindexMetadata.Decode: problem decoding TotalNanosPurchasedBefore")
	}
	txnMeta.TotalNanosPurchasedAfter, err = ReadUvarint(rr)
	if err != nil {
		return errors.Wrapf(err, "BitcoinExchangeTxindexMetadata.Decode: problem decoding TotalNanosPurchasedAfter")
	}

	bitcoinTxnHashBytes, err := DecodeByteArray(rr)
	if err != nil {
		return errors.Wrapf(err, "BitcoinExchangeTxindexMetadata.Decode: problem decoding BitcoinTxnHash")
	}
	txnMeta.BitcoinTxnHash = string(bitcoinTxnHashBytes)

	return nil
}

func (txnMeta *BitcoinExchangeTxindexMetadata) GetVersionByte(blockHeight uint64) byte {
	return 0
}

func (txnMeta *BitcoinExchangeTxindexMetadata) GetEncoderType() EncoderType {
	return EncoderTypeBitcoinExchangeTxindexMetadata
}

type CreatorCoinTxindexMetadata struct {
	OperationType string
	// TransactorPublicKeyBase58Check = TransactorPublicKeyBase58Check
	// CreatorPublicKeyBase58Check in AffectedPublicKeys

	// Differs depending on OperationType.
	DeSoToSellNanos        uint64
	CreatorCoinToSellNanos uint64
	DeSoToAddNanos         uint64

	// Rosetta needs to know how much DESO was added or removed so it can
	// model the change to the total deso locked in the creator coin
	DESOLockedNanosDiff int64
}

func (txnMeta *CreatorCoinTxindexMetadata) RawEncodeWithoutMetadata(blockHeight uint64, skipMetadata ...bool) []byte {
	var data []byte

	data = append(data, EncodeByteArray([]byte(txnMeta.OperationType))...)
	data = append(data, UintToBuf(txnMeta.DeSoToSellNanos)...)
	data = append(data, UintToBuf(txnMeta.CreatorCoinToSellNanos)...)
	data = append(data, UintToBuf(txnMeta.DeSoToAddNanos)...)
	data = append(data, UintToBuf(uint64(txnMeta.DESOLockedNanosDiff))...)
	return data
}

func (txnMeta *CreatorCoinTxindexMetadata) RawDecodeWithoutMetadata(blockHeight uint64, rr *bytes.Reader) error {
	var err error

	operationTypeBytes, err := DecodeByteArray(rr)
	if err != nil {
		return errors.Wrapf(err, "CreatorCoinTxindexMetadata.Decode: Problem reading OperationType")
	}
	txnMeta.OperationType = string(operationTypeBytes)

	txnMeta.DeSoToSellNanos, err = ReadUvarint(rr)
	if err != nil {
		return errors.Wrapf(err, "CreatorCoinTxindexMetadata.Decode: Problem reading DeSoToSellNanos")
	}

	txnMeta.CreatorCoinToSellNanos, err = ReadUvarint(rr)
	if err != nil {
		return errors.Wrapf(err, "CreatorCoinTxindexMetadata.Decode: Problem reading CreatorCoinToSellNanos")
	}

	txnMeta.DeSoToAddNanos, err = ReadUvarint(rr)
	if err != nil {
		return errors.Wrapf(err, "CreatorCoinTxindexMetadata.Decode: Problem reading DeSoToAddNanos")
	}

	uint64DESOLockedNanosDiff, err := ReadUvarint(rr)
	if err != nil {
		return errors.Wrapf(err, "CreatorCoinTxindexMetadata.Decode: Problem reading uint64DESOLockedNanosDiff")
	}
	txnMeta.DESOLockedNanosDiff = int64(uint64DESOLockedNanosDiff)

	return nil
}

func (txnMeta *CreatorCoinTxindexMetadata) GetVersionByte(blockHeight uint64) byte {
	return 0
}

func (txnMeta *CreatorCoinTxindexMetadata) GetEncoderType() EncoderType {
	return EncoderTypeCreatorCoinTxindexMetadata
}

type CreatorCoinTransferTxindexMetadata struct {
	CreatorUsername            string
	CreatorCoinToTransferNanos uint64
	DiamondLevel               int64
	PostHashHex                string
}

func (txnMeta *CreatorCoinTransferTxindexMetadata) RawEncodeWithoutMetadata(blockHeight uint64, skipMetadata ...bool) []byte {
	var data []byte

	data = append(data, EncodeByteArray([]byte(txnMeta.CreatorUsername))...)
	data = append(data, UintToBuf(txnMeta.CreatorCoinToTransferNanos)...)
	data = append(data, UintToBuf(uint64(txnMeta.DiamondLevel))...)
	data = append(data, EncodeByteArray([]byte(txnMeta.PostHashHex))...)
	return data
}

func (txnMeta *CreatorCoinTransferTxindexMetadata) RawDecodeWithoutMetadata(blockHeight uint64, rr *bytes.Reader) error {
	var err error

	creatorUsernameBytes, err := DecodeByteArray(rr)
	if err != nil {
		return errors.Wrapf(err, "CreatorCoinTransferTxindexMetadata.Decode: problem reading CreatorUsername")
	}
	txnMeta.CreatorUsername = string(creatorUsernameBytes)

	txnMeta.CreatorCoinToTransferNanos, err = ReadUvarint(rr)
	if err != nil {
		return errors.Wrapf(err, "CreatorCoinTransferTxindexMetadata.Decode: problem reading CreatorCoinToTransferNanos")
	}

	uint64DiamondLevel, err := ReadUvarint(rr)
	if err != nil {
		return errors.Wrapf(err, "CreatorCoinTransferTxindexMetadata.Decode: problem reading DiamondLevel")
	}
	txnMeta.DiamondLevel = int64(uint64DiamondLevel)

	postHashHexBytes, err := DecodeByteArray(rr)
	if err != nil {
		return errors.Wrapf(err, "CreatorCoinTransferTxindexMetadata.Decode: problem reading PostHashHex")
	}
	txnMeta.PostHashHex = string(postHashHexBytes)

	return nil
}

func (txnMeta *CreatorCoinTransferTxindexMetadata) GetVersionByte(blockHeight uint64) byte {
	return 0
}

func (txnMeta *CreatorCoinTransferTxindexMetadata) GetEncoderType() EncoderType {
	return EncoderTypeCreatorCoinTransferTxindexMetadata
}

type DAOCoinTransferTxindexMetadata struct {
	CreatorUsername        string
	DAOCoinToTransferNanos uint256.Int
}

func (txnMeta *DAOCoinTransferTxindexMetadata) RawEncodeWithoutMetadata(blockHeight uint64, skipMetadata ...bool) []byte {
	var data []byte

	data = append(data, EncodeByteArray([]byte(txnMeta.CreatorUsername))...)
	data = append(data, EncodeUint256(&txnMeta.DAOCoinToTransferNanos)...)
	return data
}

func (txnMeta *DAOCoinTransferTxindexMetadata) RawDecodeWithoutMetadata(blockHeight uint64, rr *bytes.Reader) error {
	var err error

	creatorUsernameBytes, err := DecodeByteArray(rr)
	if err != nil {
		return errors.Wrapf(err, "DAOCoinTransferTxindexMetadata.Decode: Problem reading CreatorUsername")
	}
	txnMeta.CreatorUsername = string(creatorUsernameBytes)

	DAOCoinToTransferNanos, err := DecodeUint256(rr)
	if err != nil {
		return errors.Wrapf(err, "DAOCoinTransferTxindexMetadata.Decode: Problem reading DAOCoinToTransferNanos")
	}
	txnMeta.DAOCoinToTransferNanos = *DAOCoinToTransferNanos
	return nil
}

func (txnMeta *DAOCoinTransferTxindexMetadata) GetVersionByte(blockHeight uint64) byte {
	return 0
}

func (txnMeta *DAOCoinTransferTxindexMetadata) GetEncoderType() EncoderType {
	return EncoderTypeDAOCoinTransferTxindexMetadata
}

type DAOCoinTxindexMetadata struct {
	CreatorUsername           string
	OperationType             string
	CoinsToMintNanos          *uint256.Int
	CoinsToBurnNanos          *uint256.Int
	TransferRestrictionStatus string
}

func (txnMeta *DAOCoinTxindexMetadata) RawEncodeWithoutMetadata(blockHeight uint64, skipMetadata ...bool) []byte {
	var data []byte

	data = append(data, EncodeByteArray([]byte(txnMeta.CreatorUsername))...)
	data = append(data, EncodeByteArray([]byte(txnMeta.OperationType))...)

	data = append(data, EncodeUint256(txnMeta.CoinsToMintNanos)...)
	data = append(data, EncodeUint256(txnMeta.CoinsToBurnNanos)...)

	data = append(data, EncodeByteArray([]byte(txnMeta.TransferRestrictionStatus))...)
	return data
}

func (txnMeta *DAOCoinTxindexMetadata) RawDecodeWithoutMetadata(blockHeight uint64, rr *bytes.Reader) error {
	var err error

	creatorUsernameBytes, err := DecodeByteArray(rr)
	if err != nil {
		return errors.Wrapf(err, "DAOCoinTxindexMetadata.Decode: problem reading CreatorUsername")
	}
	txnMeta.CreatorUsername = string(creatorUsernameBytes)

	operationTypeBytes, err := DecodeByteArray(rr)
	if err != nil {
		return errors.Wrapf(err, "DAOCoinTxindexMetadata.Decode: problem reading OperationType")
	}
	txnMeta.OperationType = string(operationTypeBytes)

	txnMeta.CoinsToMintNanos, err = DecodeUint256(rr)
	if err != nil {
		return errors.Wrapf(err, "DAOCoinTxindexMetadata.Decode: problem reading CoinsToMintNanos")
	}

	txnMeta.CoinsToBurnNanos, err = DecodeUint256(rr)
	if err != nil {
		return errors.Wrapf(err, "DAOCoinTxindexMetadata.Decode: problem reading CoinsToBurnNanos")
	}

	transferRestrictionStatusBytes, err := DecodeByteArray(rr)
	if err != nil {
		return errors.Wrapf(err, "DAOCoinTxindexMetadata.Decode: problem reading TransferRestrictionStatus")
	}
	txnMeta.TransferRestrictionStatus = string(transferRestrictionStatusBytes)

	return nil
}

func (txnMeta *DAOCoinTxindexMetadata) GetVersionByte(blockHeight uint64) byte {
	return 0
}

func (txnMeta *DAOCoinTxindexMetadata) GetEncoderType() EncoderType {
	return EncoderTypeDAOCoinTxindexMetadata
}

type FilledDAOCoinLimitOrderMetadata struct {
	TransactorPublicKeyBase58Check string
	BuyingDAOCoinCreatorPublicKey  string
	SellingDAOCoinCreatorPublicKey string
	CoinQuantityInBaseUnitsBought  *uint256.Int
	CoinQuantityInBaseUnitsSold    *uint256.Int
	IsFulfilled                    bool
}

func (orderMeta *FilledDAOCoinLimitOrderMetadata) RawEncodeWithoutMetadata(blockHeight uint64, skipMetadata ...bool) []byte {
	var data []byte

	data = append(data, EncodeByteArray([]byte(orderMeta.TransactorPublicKeyBase58Check))...)
	data = append(data, EncodeByteArray([]byte(orderMeta.BuyingDAOCoinCreatorPublicKey))...)
	data = append(data, EncodeByteArray([]byte(orderMeta.SellingDAOCoinCreatorPublicKey))...)
	data = append(data, EncodeUint256(orderMeta.CoinQuantityInBaseUnitsBought)...)
	data = append(data, EncodeUint256(orderMeta.CoinQuantityInBaseUnitsSold)...)
	data = append(data, BoolToByte(orderMeta.IsFulfilled))

	return data
}

func (orderMeta *FilledDAOCoinLimitOrderMetadata) RawDecodeWithoutMetadata(blockHeight uint64, rr *bytes.Reader) error {

	// TransactorPublicKeyBase58Check
	transactorPublicKeyBase58Check, err := DecodeByteArray(rr)
	if err != nil {
		return errors.Wrapf(err, "FilledDAOCoinLimitOrderMetadata.Decode: Problem reading TransactorPublicKeyBase58Check")
	}
	orderMeta.TransactorPublicKeyBase58Check = string(transactorPublicKeyBase58Check)

	// BuyingDAOCoinCreatorPublicKey
	buyingDAOCoinCreatorPublicKey, err := DecodeByteArray(rr)
	if err != nil {
		return errors.Wrapf(err, "TransactorPublicKeyBase58Check.Decode: Problem reading BuyingDAOCoinCreatorPublicKey")
	}
	orderMeta.BuyingDAOCoinCreatorPublicKey = string(buyingDAOCoinCreatorPublicKey)

	// SellingDAOCoinCreatorPublicKey
	sellingDAOCoinCreatorPublicKey, err := DecodeByteArray(rr)
	if err != nil {
		return errors.Wrapf(err, "FilledDAOCoinLimitOrderMetadata.Decode: Problem reading SellingDAOCoinCreatorPublicKey")
	}
	orderMeta.SellingDAOCoinCreatorPublicKey = string(sellingDAOCoinCreatorPublicKey)

	// CoinQuantityInBaseUnitsBought
	orderMeta.CoinQuantityInBaseUnitsBought, err = DecodeUint256(rr)
	if err != nil {
		return errors.Wrapf(err, "FilledDAOCoinLimitOrderMetadata.Decode: Problem reading CoinQuantityInBaseUnitsBought")
	}

	// CoinQuantityInBaseUnitsSold
	orderMeta.CoinQuantityInBaseUnitsSold, err = DecodeUint256(rr)
	if err != nil {
		return errors.Wrapf(err, "FilledDAOCoinLimitOrderMetadata.Decode: Problem reading CoinQuantityInBaseUnitsSold")
	}

	orderMeta.IsFulfilled, err = ReadBoolByte(rr)
	if err != nil {
		return errors.Wrapf(err, "FilledDAOCoinLimitOrderMetadata.Decode: Problem reading IsFulfilled")
	}
	return nil
}

func (orderMeta *FilledDAOCoinLimitOrderMetadata) GetVersionByte(blockHeight uint64) byte {
	return byte(0)
}

func (orderMeta *FilledDAOCoinLimitOrderMetadata) GetEncoderType() EncoderType {
	return EncoderTypeFilledDAOCoinLimitOrderMetadata
}

type DAOCoinLimitOrderTxindexMetadata struct {
	BuyingDAOCoinCreatorPublicKey             string
	SellingDAOCoinCreatorPublicKey            string
	ScaledExchangeRateCoinsToSellPerCoinToBuy *uint256.Int
	QuantityToFillInBaseUnits                 *uint256.Int
	FilledDAOCoinLimitOrdersMetadata          []*FilledDAOCoinLimitOrderMetadata
}

func (daoMeta *DAOCoinLimitOrderTxindexMetadata) RawEncodeWithoutMetadata(blockHeight uint64, skipMetadata ...bool) []byte {
	var data []byte

	data = append(data, EncodeByteArray([]byte(daoMeta.BuyingDAOCoinCreatorPublicKey))...)
	data = append(data, EncodeByteArray([]byte(daoMeta.SellingDAOCoinCreatorPublicKey))...)
	data = append(data, EncodeUint256(daoMeta.ScaledExchangeRateCoinsToSellPerCoinToBuy)...)
	data = append(data, EncodeUint256(daoMeta.QuantityToFillInBaseUnits)...)

	data = append(data, UintToBuf(uint64(len(daoMeta.FilledDAOCoinLimitOrdersMetadata)))...)
	for _, order := range daoMeta.FilledDAOCoinLimitOrdersMetadata {
		data = append(data, EncodeToBytes(blockHeight, order)...)
	}
	return data
}

func (daoMeta *DAOCoinLimitOrderTxindexMetadata) RawDecodeWithoutMetadata(blockHeight uint64, rr *bytes.Reader) error {

	buyingDAOCoinCreatorPublicKey, err := DecodeByteArray(rr)
	if err != nil {
		return errors.Wrapf(err, "DAOCoinLimitOrderTxindexMetadata.Decode: Problem reading BuyingDAOCoinCreatorPublicKey")
	}
	daoMeta.BuyingDAOCoinCreatorPublicKey = string(buyingDAOCoinCreatorPublicKey)

	sellingDAOCoinCreatorPublicKey, err := DecodeByteArray(rr)
	if err != nil {
		return errors.Wrapf(err, "DAOCoinLimitOrderTxindexMetadata.Decode: Problem reading SellingDAOCoinCreatorPublicKey")
	}
	daoMeta.SellingDAOCoinCreatorPublicKey = string(sellingDAOCoinCreatorPublicKey)

	daoMeta.ScaledExchangeRateCoinsToSellPerCoinToBuy, err = DecodeUint256(rr)
	if err != nil {
		return errors.Wrapf(err, "DAOCoinLimitOrderTxindexMetadata.Decode: Problem reading ScaledExchangeRateCoinsToSellPerCoinToBuy")
	}

	daoMeta.QuantityToFillInBaseUnits, err = DecodeUint256(rr)
	if err != nil {
		return errors.Wrapf(err, "DAOCoinLimitOrderTxindexMetadata.Decode: Problem reading QuantityToFillInBaseUnits")
	}

	lenFilledDAOCoinLimitOrdersMetadata, err := ReadUvarint(rr)
	if err != nil {
		return errors.Wrapf(err, "DAOCoinLimitOrderTxindexMetadata.Decode: Problem reading len lenFilledDAOCoinLimitOrdersMetadata")
	}
	for ; lenFilledDAOCoinLimitOrdersMetadata > 0; lenFilledDAOCoinLimitOrdersMetadata-- {
		filledDAOCoinLimitOrderMetadata := &FilledDAOCoinLimitOrderMetadata{}
		if exist, err := DecodeFromBytes(filledDAOCoinLimitOrderMetadata, rr); !exist || err != nil {
			return errors.Wrapf(err, "DAOCoinLimitOrderTxindexMetadata.Decode: Problem reading len FilledDAOCoinLimitOrdersMetadata")
		}
		daoMeta.FilledDAOCoinLimitOrdersMetadata = append(daoMeta.FilledDAOCoinLimitOrdersMetadata, filledDAOCoinLimitOrderMetadata)
	}
	return nil
}

func (daoMeta *DAOCoinLimitOrderTxindexMetadata) GetVersionByte(blockHeight uint64) byte {
	return byte(0)
}

func (daoMeta *DAOCoinLimitOrderTxindexMetadata) GetEncoderType() EncoderType {
	return EncoderTypeDAOCoinLimitOrderTxindexMetadata
}

type UpdateProfileTxindexMetadata struct {
	ProfilePublicKeyBase58Check string

	NewUsername    string
	NewDescription string
	NewProfilePic  string

	NewCreatorBasisPoints uint64

	NewStakeMultipleBasisPoints uint64

	IsHidden bool
}

func (txnMeta *UpdateProfileTxindexMetadata) RawEncodeWithoutMetadata(blockHeight uint64, skipMetadata ...bool) []byte {
	var data []byte

	data = append(data, EncodeByteArray([]byte(txnMeta.ProfilePublicKeyBase58Check))...)
	data = append(data, EncodeByteArray([]byte(txnMeta.NewUsername))...)
	data = append(data, EncodeByteArray([]byte(txnMeta.NewDescription))...)
	data = append(data, EncodeByteArray([]byte(txnMeta.NewProfilePic))...)
	data = append(data, UintToBuf(txnMeta.NewCreatorBasisPoints)...)
	data = append(data, UintToBuf(txnMeta.NewStakeMultipleBasisPoints)...)
	data = append(data, BoolToByte(txnMeta.IsHidden))

	return data
}

func (txnMeta *UpdateProfileTxindexMetadata) RawDecodeWithoutMetadata(blockHeight uint64, rr *bytes.Reader) error {
	var err error

	profilePublicKeyBase58CheckBytes, err := DecodeByteArray(rr)
	if err != nil {
		return errors.Wrapf(err, "UpdateProfileTxindexMetadata.Decode: problem reading ProfilePublicKeyBase58Check")
	}
	txnMeta.ProfilePublicKeyBase58Check = string(profilePublicKeyBase58CheckBytes)

	newUsernameBytes, err := DecodeByteArray(rr)
	if err != nil {
		return errors.Wrapf(err, "UpdateProfileTxindexMetadata.Decode: problem reading NewUsername")
	}
	txnMeta.NewUsername = string(newUsernameBytes)

	newDescriptionBytes, err := DecodeByteArray(rr)
	if err != nil {
		return errors.Wrapf(err, "UpdateProfileTxindexMetadata.Decode: problem reading NewDescription")
	}
	txnMeta.NewDescription = string(newDescriptionBytes)

	newProfilePicBytes, err := DecodeByteArray(rr)
	if err != nil {
		return errors.Wrapf(err, "UpdateProfileTxindexMetadata.Decode: problem reading NewProfilePic")
	}
	txnMeta.NewProfilePic = string(newProfilePicBytes)

	txnMeta.NewCreatorBasisPoints, err = ReadUvarint(rr)
	if err != nil {
		return errors.Wrapf(err, "UpdateProfileTxindexMetadata.Decode: problem reading NewCreatorBasisPoints")
	}

	txnMeta.NewStakeMultipleBasisPoints, err = ReadUvarint(rr)
	if err != nil {
		return errors.Wrapf(err, "UpdateProfileTxindexMetadata.Decode: problem reading NewStakeMultipleBasisPoints")
	}

	txnMeta.IsHidden, err = ReadBoolByte(rr)
	if err != nil {
		return errors.Wrapf(err, "UpdateProfileTxindexMetadata.Decode: problem reading IsHidden")
	}
	return nil
}

func (txnMeta *UpdateProfileTxindexMetadata) GetVersionByte(blockHeight uint64) byte {
	return 0
}

func (txnMeta *UpdateProfileTxindexMetadata) GetEncoderType() EncoderType {
	return EncoderTypeUpdateProfileTxindexMetadata
}

type SubmitPostTxindexMetadata struct {
	PostHashBeingModifiedHex string
	// PosterPublicKeyBase58Check = TransactorPublicKeyBase58Check

	// If this is a reply to an existing post, then the ParentPostHashHex
	ParentPostHashHex string
	// ParentPosterPublicKeyBase58Check in AffectedPublicKeys

	// The profiles that are mentioned are in the AffectedPublicKeys
	// MentionedPublicKeyBase58Check in AffectedPublicKeys
}

func (txnMeta *SubmitPostTxindexMetadata) RawEncodeWithoutMetadata(blockHeight uint64, skipMetadata ...bool) []byte {
	var data []byte

	data = append(data, EncodeByteArray([]byte(txnMeta.PostHashBeingModifiedHex))...)
	data = append(data, EncodeByteArray([]byte(txnMeta.ParentPostHashHex))...)
	return data
}

func (txnMeta *SubmitPostTxindexMetadata) RawDecodeWithoutMetadata(blockHeight uint64, rr *bytes.Reader) error {
	postHashBeingModifiedHexBytes, err := DecodeByteArray(rr)
	if err != nil {
		return errors.Wrapf(err, "SubmitPostTxindexMetadata.Decode: problem reading PostHashBeingModifiedHex")
	}
	txnMeta.PostHashBeingModifiedHex = string(postHashBeingModifiedHexBytes)

	parentPostHashHexBytes, err := DecodeByteArray(rr)
	if err != nil {
		return errors.Wrapf(err, "SubmitPostTxindexMetadata.Decode: problem reading ParentPostHashHex")
	}
	txnMeta.ParentPostHashHex = string(parentPostHashHexBytes)

	return nil
}

func (txnMeta *SubmitPostTxindexMetadata) GetVersionByte(blockHeight uint64) byte {
	return 0
}

func (txnMeta *SubmitPostTxindexMetadata) GetEncoderType() EncoderType {
	return EncoderTypeSubmitPostTxindexMetadata
}

type LikeTxindexMetadata struct {
	// LikerPublicKeyBase58Check = TransactorPublicKeyBase58Check
	IsUnlike bool

	PostHashHex string
	// PosterPublicKeyBase58Check in AffectedPublicKeys
}

func (txnMeta *LikeTxindexMetadata) RawEncodeWithoutMetadata(blockHeight uint64, skipMetadata ...bool) []byte {
	var data []byte

	data = append(data, BoolToByte(txnMeta.IsUnlike))
	data = append(data, EncodeByteArray([]byte(txnMeta.PostHashHex))...)
	return data
}

func (txnMeta *LikeTxindexMetadata) RawDecodeWithoutMetadata(blockHeight uint64, rr *bytes.Reader) error {
	var err error

	txnMeta.IsUnlike, err = ReadBoolByte(rr)
	if err != nil {
		return errors.Wrapf(err, "LikeTxindexMetadata.Decode: Emptry IsUnlike")
	}
	postHashHexBytes, err := DecodeByteArray(rr)
	if err != nil {
		return errors.Wrapf(err, "LikeTxindexMetadata.Decode: problem reading PostHashHex")
	}
	txnMeta.PostHashHex = string(postHashHexBytes)

	return nil
}

func (txnMeta *LikeTxindexMetadata) GetVersionByte(blockHeight uint64) byte {
	return 0
}

func (txnMeta *LikeTxindexMetadata) GetEncoderType() EncoderType {
	return EncoderTypeLikeTxindexMetadata
}

type FollowTxindexMetadata struct {
	// FollowerPublicKeyBase58Check = TransactorPublicKeyBase58Check
	// FollowedPublicKeyBase58Check in AffectedPublicKeys

	IsUnfollow bool
}

func (txnMeta *FollowTxindexMetadata) RawEncodeWithoutMetadata(blockHeight uint64, skipMetadata ...bool) []byte {
	var data []byte

	data = append(data, BoolToByte(txnMeta.IsUnfollow))
	return data
}

func (txnMeta *FollowTxindexMetadata) RawDecodeWithoutMetadata(blockHeight uint64, rr *bytes.Reader) error {
	var err error
	txnMeta.IsUnfollow, err = ReadBoolByte(rr)
	if err != nil {
		return errors.Wrapf(err, "FollowTxindexMetadata.Decode: Problem reading IsUnfollow")
	}
	return nil
}

func (txnMeta *FollowTxindexMetadata) GetVersionByte(blockHeight uint64) byte {
	return 0
}

func (txnMeta *FollowTxindexMetadata) GetEncoderType() EncoderType {
	return EncoderTypeFollowTxindexMetadata
}

type PrivateMessageTxindexMetadata struct {
	// SenderPublicKeyBase58Check = TransactorPublicKeyBase58Check
	// RecipientPublicKeyBase58Check in AffectedPublicKeys

	TimestampNanos uint64
}

func (txnMeta *PrivateMessageTxindexMetadata) RawEncodeWithoutMetadata(blockHeight uint64, skipMetadata ...bool) []byte {
	var data []byte

	data = append(data, UintToBuf(txnMeta.TimestampNanos)...)
	return data
}

func (txnMeta *PrivateMessageTxindexMetadata) RawDecodeWithoutMetadata(blockHeight uint64, rr *bytes.Reader) error {
	var err error

	txnMeta.TimestampNanos, err = ReadUvarint(rr)
	if err != nil {
		return errors.Wrapf(err, "PrivateMessageTxindexMetadata.Decode: Problem reading TimestampNanos")
	}
	return nil
}

func (txnMeta *PrivateMessageTxindexMetadata) GetVersionByte(blockHeight uint64) byte {
	return 0
}

func (txnMeta *PrivateMessageTxindexMetadata) GetEncoderType() EncoderType {
	return EncoderTypePrivateMessageTxindexMetadata
}

type SwapIdentityTxindexMetadata struct {
	// ParamUpdater = TransactorPublicKeyBase58Check

	FromPublicKeyBase58Check string
	ToPublicKeyBase58Check   string

	// Rosetta needs this information to track creator coin balances
	FromDeSoLockedNanos uint64
	ToDeSoLockedNanos   uint64
}

func (txnMeta *SwapIdentityTxindexMetadata) RawEncodeWithoutMetadata(blockHeight uint64, skipMetadata ...bool) []byte {
	var data []byte

	data = append(data, EncodeByteArray([]byte(txnMeta.FromPublicKeyBase58Check))...)
	data = append(data, EncodeByteArray([]byte(txnMeta.ToPublicKeyBase58Check))...)
	data = append(data, UintToBuf(txnMeta.FromDeSoLockedNanos)...)
	data = append(data, UintToBuf(txnMeta.ToDeSoLockedNanos)...)
	return data
}

func (txnMeta *SwapIdentityTxindexMetadata) RawDecodeWithoutMetadata(blockHeight uint64, rr *bytes.Reader) error {
	var err error

	fromPublicKeyBase58CheckBytes, err := DecodeByteArray(rr)
	if err != nil {
		return errors.Wrapf(err, "SwapIdentityTxindexMetadata.Decode: Problem reading FromPublicKeyBase58Check")
	}
	txnMeta.FromPublicKeyBase58Check = string(fromPublicKeyBase58CheckBytes)

	toPublicKeyBase58CheckBytes, err := DecodeByteArray(rr)
	if err != nil {
		return errors.Wrapf(err, "SwapIdentityTxindexMetadata.Decode: Problem reading ToPublicKeyBase58Check")
	}
	txnMeta.ToPublicKeyBase58Check = string(toPublicKeyBase58CheckBytes)

	txnMeta.FromDeSoLockedNanos, err = ReadUvarint(rr)
	if err != nil {
		return errors.Wrapf(err, "SwapIdentityTxindexMetadata.Decode: Problem reading FromDeSoLockedNanos")
	}
	txnMeta.ToDeSoLockedNanos, err = ReadUvarint(rr)
	if err != nil {
		return errors.Wrapf(err, "SwapIdentityTxindexMetadata.Decode: Problem reading ToDeSoLockedNanos")
	}
	return nil
}

func (txnMeta *SwapIdentityTxindexMetadata) GetVersionByte(blockHeight uint64) byte {
	return 0
}

func (txnMeta *SwapIdentityTxindexMetadata) GetEncoderType() EncoderType {
	return EncoderTypeSwapIdentityTxindexMetadata
}

type NFTRoyaltiesMetadata struct {
	CreatorCoinRoyaltyNanos     uint64
	CreatorRoyaltyNanos         uint64
	CreatorPublicKeyBase58Check string
	// We omit the maps when empty to save some space.
	AdditionalCoinRoyaltiesMap map[string]uint64 `json:",omitempty"`
	AdditionalDESORoyaltiesMap map[string]uint64 `json:",omitempty"`
}

func (txnMeta *NFTRoyaltiesMetadata) RawEncodeWithoutMetadata(blockHeight uint64, skipMetadata ...bool) []byte {
	var data []byte

	data = append(data, UintToBuf(txnMeta.CreatorRoyaltyNanos)...)
	data = append(data, UintToBuf(txnMeta.CreatorRoyaltyNanos)...)
	data = append(data, EncodeByteArray([]byte(txnMeta.CreatorPublicKeyBase58Check))...)
	data = append(data, EncodeMapStringUint64(txnMeta.AdditionalCoinRoyaltiesMap)...)
	data = append(data, EncodeMapStringUint64(txnMeta.AdditionalDESORoyaltiesMap)...)
	return data
}

func (txnMeta *NFTRoyaltiesMetadata) RawDecodeWithoutMetadata(blockHeight uint64, rr *bytes.Reader) error {
	var err error

	txnMeta.CreatorCoinRoyaltyNanos, err = ReadUvarint(rr)
	if err != nil {
		return errors.Wrapf(err, "NFTRoyaltiesMetadata.Decode: Problem reading CreatorCoinRoyaltyNanos")
	}
	txnMeta.CreatorRoyaltyNanos, err = ReadUvarint(rr)
	if err != nil {
		return errors.Wrapf(err, "NFTRoyaltiesMetadata.Decode: Problem reading CreatorRoyaltyNanos")
	}
	creatorPublicKeyBase58CheckBytes, err := DecodeByteArray(rr)
	if err != nil {
		return errors.Wrapf(err, "NFTRoyaltiesMetadata.Decode: Problem reading CreatorPublicKeyBase58Check")
	}
	txnMeta.CreatorPublicKeyBase58Check = string(creatorPublicKeyBase58CheckBytes)

	txnMeta.AdditionalCoinRoyaltiesMap, err = DecodeMapStringUint64(rr)
	if err != nil {
		return errors.Wrapf(err, "NFTRoyaltiesMetadata.Decode: Problem reading AdditionalCoinRoyaltiesMap")
	}
	txnMeta.AdditionalDESORoyaltiesMap, err = DecodeMapStringUint64(rr)
	if err != nil {
		return errors.Wrapf(err, "NFTRoyaltiesMetadata.Decode: Problem reading AdditionalDESORoyaltiesMap")
	}
	return nil
}

func (txnMeta *NFTRoyaltiesMetadata) GetVersionByte(blockHeight uint64) byte {
	return 0
}

func (txnMeta *NFTRoyaltiesMetadata) GetEncoderType() EncoderType {
	return EncoderTypeNFTRoyaltiesMetadata
}

type NFTBidTxindexMetadata struct {
	NFTPostHashHex            string
	SerialNumber              uint64
	BidAmountNanos            uint64
	IsBuyNowBid               bool
	OwnerPublicKeyBase58Check string
	// We omit the empty object here as a bid that doesn't trigger a "buy now" operation will have no royalty metadata
	NFTRoyaltiesMetadata *NFTRoyaltiesMetadata `json:",omitempty"`
}

func (txnMeta *NFTBidTxindexMetadata) RawEncodeWithoutMetadata(blockHeight uint64, skipMetadata ...bool) []byte {
	var data []byte

	data = append(data, EncodeByteArray([]byte(txnMeta.NFTPostHashHex))...)
	data = append(data, UintToBuf(txnMeta.SerialNumber)...)
	data = append(data, UintToBuf(txnMeta.BidAmountNanos)...)
	data = append(data, BoolToByte(txnMeta.IsBuyNowBid))
	data = append(data, EncodeByteArray([]byte(txnMeta.OwnerPublicKeyBase58Check))...)
	data = append(data, EncodeToBytes(blockHeight, txnMeta.NFTRoyaltiesMetadata, skipMetadata...)...)
	return data
}

func (txnMeta *NFTBidTxindexMetadata) RawDecodeWithoutMetadata(blockHeight uint64, rr *bytes.Reader) error {
	var err error

	NFTPostHashHexBytes, err := DecodeByteArray(rr)
	if err != nil {
		return errors.Wrapf(err, "NFTBidTxindexMetadata.Decode: Problem reading NFTPostHashHex")
	}
	txnMeta.NFTPostHashHex = string(NFTPostHashHexBytes)

	txnMeta.SerialNumber, err = ReadUvarint(rr)
	if err != nil {
		return errors.Wrapf(err, "NFTBidTxindexMetadata.Decode: Problem reading SerialNumber")
	}
	txnMeta.BidAmountNanos, err = ReadUvarint(rr)
	if err != nil {
		return errors.Wrapf(err, "NFTBidTxindexMetadata.Decode: Problem reading BidAmountNanos")
	}
	txnMeta.IsBuyNowBid, err = ReadBoolByte(rr)
	if err != nil {
		return errors.Wrapf(err, "NFTBidTxindexMetadata.Decode: Problem reading IsBuyNowBid")
	}

	ownerPublicKeyBase58CheckBytes, err := DecodeByteArray(rr)
	if err != nil {
		return errors.Wrapf(err, "NFTBidTxindexMetadata.Decode: Problem reading OwnerPublicKeyBase58Check")
	}
	txnMeta.OwnerPublicKeyBase58Check = string(ownerPublicKeyBase58CheckBytes)

	txnMeta.NFTRoyaltiesMetadata = &NFTRoyaltiesMetadata{}
	if exists, err := DecodeFromBytes(txnMeta.NFTRoyaltiesMetadata, rr); !exists || err != nil {
		return errors.Wrapf(err, "NFTBidTxindexMetadata.Decode: Problem reading NFTRoyaltiesMetadata")
	}

	return nil
}

func (txnMeta *NFTBidTxindexMetadata) GetVersionByte(blockHeight uint64) byte {
	return 0
}

func (txnMeta *NFTBidTxindexMetadata) GetEncoderType() EncoderType {
	return EncoderTypeNFTBidTxindexMetadata
}

type AcceptNFTBidTxindexMetadata struct {
	NFTPostHashHex       string
	SerialNumber         uint64
	BidAmountNanos       uint64
	NFTRoyaltiesMetadata *NFTRoyaltiesMetadata
}

func (txnMeta *AcceptNFTBidTxindexMetadata) RawEncodeWithoutMetadata(blockHeight uint64, skipMetadata ...bool) []byte {
	var data []byte

	data = append(data, EncodeByteArray([]byte(txnMeta.NFTPostHashHex))...)
	data = append(data, UintToBuf(txnMeta.SerialNumber)...)
	data = append(data, UintToBuf(txnMeta.BidAmountNanos)...)
	data = append(data, EncodeToBytes(blockHeight, txnMeta.NFTRoyaltiesMetadata, skipMetadata...)...)

	return data
}

func (txnMeta *AcceptNFTBidTxindexMetadata) RawDecodeWithoutMetadata(blockHeight uint64, rr *bytes.Reader) error {
	var err error

	NFTPostHashHexBytes, err := DecodeByteArray(rr)
	if err != nil {
		return errors.Wrapf(err, "AcceptNFTBidTxindexMetadata.Decode: problem reading NFTPostHashHex")
	}
	txnMeta.NFTPostHashHex = string(NFTPostHashHexBytes)

	txnMeta.SerialNumber, err = ReadUvarint(rr)
	if err != nil {
		return errors.Wrapf(err, "AcceptNFTBidTxindexMetadata.Decode: problem reading SerialNumber")
	}
	txnMeta.BidAmountNanos, err = ReadUvarint(rr)
	if err != nil {
		return errors.Wrapf(err, "AcceptNFTBidTxindexMetadata.Decode: problem reading BidAmountNanos")
	}
	txnMeta.NFTRoyaltiesMetadata = &NFTRoyaltiesMetadata{}
	if exists, err := DecodeFromBytes(txnMeta.NFTRoyaltiesMetadata, rr); !exists || err != nil {
		return errors.Wrapf(err, "AcceptNFTBidTxindexMetadata.Decode: problem reading NFTRoyaltiesMetadata")
	}
	return nil
}

func (txnMeta *AcceptNFTBidTxindexMetadata) GetVersionByte(blockHeight uint64) byte {
	return 0
}

func (txnMeta *AcceptNFTBidTxindexMetadata) GetEncoderType() EncoderType {
	return EncoderTypeAcceptNFTBidTxindexMetadata
}

type NFTTransferTxindexMetadata struct {
	NFTPostHashHex string
	SerialNumber   uint64
}

func (txnMeta *NFTTransferTxindexMetadata) RawEncodeWithoutMetadata(blockHeight uint64, skipMetadata ...bool) []byte {
	var data []byte

	data = append(data, EncodeByteArray([]byte(txnMeta.NFTPostHashHex))...)
	data = append(data, UintToBuf(txnMeta.SerialNumber)...)

	return data
}

func (txnMeta *NFTTransferTxindexMetadata) RawDecodeWithoutMetadata(blockHeight uint64, rr *bytes.Reader) error {
	var err error

	NFTPostHashHexBytes, err := DecodeByteArray(rr)
	if err != nil {
		return errors.Wrapf(err, "NFTTransferTxindexMetadata.Decode: problem reading NFTPostHashHex")
	}
	txnMeta.NFTPostHashHex = string(NFTPostHashHexBytes)

	txnMeta.SerialNumber, err = ReadUvarint(rr)
	if err != nil {
		return errors.Wrapf(err, "NFTTransferTxindexMetadata.Decode: problem reading SerialNumber")
	}

	return nil
}

func (txnMeta *NFTTransferTxindexMetadata) GetVersionByte(blockHeight uint64) byte {
	return 0
}

func (txnMeta *NFTTransferTxindexMetadata) GetEncoderType() EncoderType {
	return EncoderTypeNFTTransferTxindexMetadata
}

type AcceptNFTTransferTxindexMetadata struct {
	NFTPostHashHex string
	SerialNumber   uint64
}

func (txnMeta *AcceptNFTTransferTxindexMetadata) RawEncodeWithoutMetadata(blockHeight uint64, skipMetadata ...bool) []byte {
	var data []byte

	data = append(data, EncodeByteArray([]byte(txnMeta.NFTPostHashHex))...)
	data = append(data, UintToBuf(txnMeta.SerialNumber)...)
	return data
}

func (txnMeta *AcceptNFTTransferTxindexMetadata) RawDecodeWithoutMetadata(blockHeight uint64, rr *bytes.Reader) error {
	var err error

	NFTPostHashHex, err := DecodeByteArray(rr)
	if err != nil {
		return errors.Wrapf(err, "AcceptNFTTransferTxindexMetadata.Decode: problem reading NFTPostHashHex")
	}
	txnMeta.NFTPostHashHex = string(NFTPostHashHex)

	txnMeta.SerialNumber, err = ReadUvarint(rr)
	if err != nil {
		return errors.Wrapf(err, "AcceptNFTTransferTxindexMetadata.Decode: problem reading SerialNumber")
	}
	return nil
}

func (txnMeta *AcceptNFTTransferTxindexMetadata) GetVersionByte(blockHeight uint64) byte {
	return 0
}

func (txnMeta *AcceptNFTTransferTxindexMetadata) GetEncoderType() EncoderType {
	return EncoderTypeAcceptNFTTransferTxindexMetadata
}

type BurnNFTTxindexMetadata struct {
	NFTPostHashHex string
	SerialNumber   uint64
}

func (txnMeta *BurnNFTTxindexMetadata) RawEncodeWithoutMetadata(blockHeight uint64, skipMetadata ...bool) []byte {
	var data []byte

	data = append(data, EncodeByteArray([]byte(txnMeta.NFTPostHashHex))...)
	data = append(data, UintToBuf(txnMeta.SerialNumber)...)

	return data
}

func (txnMeta *BurnNFTTxindexMetadata) RawDecodeWithoutMetadata(blockHeight uint64, rr *bytes.Reader) error {
	var err error

	NFTPostHashHex, err := DecodeByteArray(rr)
	if err != nil {
		return errors.Wrapf(err, "BurnNFTTxindexMetadata.Decode: problem reading NFTPostHashHex")
	}
	txnMeta.NFTPostHashHex = string(NFTPostHashHex)

	txnMeta.SerialNumber, err = ReadUvarint(rr)
	if err != nil {
		return errors.Wrapf(err, "BurnNFTTxindexMetadata.Decode: problem reading SerialNumber")
	}
	return nil
}

func (txnMeta *BurnNFTTxindexMetadata) GetVersionByte(blockHeight uint64) byte {
	return 0
}

func (txnMeta *BurnNFTTxindexMetadata) GetEncoderType() EncoderType {
	return EncoderTypeBurnNFTTxindexMetadata
}

type CreateNFTTxindexMetadata struct {
	NFTPostHashHex             string
	AdditionalCoinRoyaltiesMap map[string]uint64 `json:",omitempty"`
	AdditionalDESORoyaltiesMap map[string]uint64 `json:",omitempty"`
}

func (txnMeta *CreateNFTTxindexMetadata) RawEncodeWithoutMetadata(blockHeight uint64, skipMetadata ...bool) []byte {
	var data []byte

	data = append(data, EncodeByteArray([]byte(txnMeta.NFTPostHashHex))...)
	data = append(data, EncodeMapStringUint64(txnMeta.AdditionalCoinRoyaltiesMap)...)
	data = append(data, EncodeMapStringUint64(txnMeta.AdditionalDESORoyaltiesMap)...)

	return data
}

func (txnMeta *CreateNFTTxindexMetadata) RawDecodeWithoutMetadata(blockHeight uint64, rr *bytes.Reader) error {
	var err error

	NFTPostHashHexBytes, err := DecodeByteArray(rr)
	if err != nil {
		return errors.Wrapf(err, "CreateNFTTxindexMetadata.Decode: problem reading NFTPostHashHex")
	}
	txnMeta.NFTPostHashHex = string(NFTPostHashHexBytes)

	txnMeta.AdditionalCoinRoyaltiesMap, err = DecodeMapStringUint64(rr)
	if err != nil {
		return errors.Wrapf(err, "CreateNFTTxindexMetadata.Decode: problem reading AdditionalCoinRoyaltiesMap")
	}
	txnMeta.AdditionalDESORoyaltiesMap, err = DecodeMapStringUint64(rr)
	if err != nil {
		return errors.Wrapf(err, "CreateNFTTxindexMetadata.Decode: problem reading AdditionalDESORoyaltiesMap")
	}

	return nil
}

func (txnMeta *CreateNFTTxindexMetadata) GetVersionByte(blockHeight uint64) byte {
	return 0
}

func (txnMeta *CreateNFTTxindexMetadata) GetEncoderType() EncoderType {
	return EncoderTypeCreateNFTTxindexMetadata
}

type UpdateNFTTxindexMetadata struct {
	NFTPostHashHex string
	IsForSale      bool
}

func (txnMeta *UpdateNFTTxindexMetadata) RawEncodeWithoutMetadata(blockHeight uint64, skipMetadata ...bool) []byte {
	var data []byte

	data = append(data, EncodeByteArray([]byte(txnMeta.NFTPostHashHex))...)
	data = append(data, BoolToByte(txnMeta.IsForSale))

	return data
}

func (txnMeta *UpdateNFTTxindexMetadata) RawDecodeWithoutMetadata(blockHeight uint64, rr *bytes.Reader) error {
	var err error

	NFTPostHashHexBytes, err := DecodeByteArray(rr)
	if err != nil {
		return errors.Wrapf(err, "UpdateNFTTxindexMetadata.Decode: Problem reading NFTPostHashHex")
	}
	txnMeta.NFTPostHashHex = string(NFTPostHashHexBytes)
	txnMeta.IsForSale, err = ReadBoolByte(rr)
	if err != nil {
		return errors.Wrapf(err, "UpdateNFTTxindexMetadata.Decode: Problem reading IsForSale")

	}
	return nil
}

func (txnMeta *UpdateNFTTxindexMetadata) GetVersionByte(blockHeight uint64) byte {
	return 0
}

func (txnMeta *UpdateNFTTxindexMetadata) GetEncoderType() EncoderType {
	return EncoderTypeUpdateNFTTxindexMetadata
}

type TransactionMetadata struct {
	BlockHashHex    string
	TxnIndexInBlock uint64
	TxnType         string
	// All transactions have a public key who executed the transaction and some
	// public keys that are affected by the transaction. Notifications are created
	// for the affected public keys. _getPublicKeysForTxn uses this to set entries in the
	// database.
	TransactorPublicKeyBase58Check string
	AffectedPublicKeys             []*AffectedPublicKey

	// We store these outputs so we don't have to load the full transaction from disk
	// when looking up output amounts
	TxnOutputs []*DeSoOutput

	BasicTransferTxindexMetadata       *BasicTransferTxindexMetadata       `json:",omitempty"`
	BitcoinExchangeTxindexMetadata     *BitcoinExchangeTxindexMetadata     `json:",omitempty"`
	CreatorCoinTxindexMetadata         *CreatorCoinTxindexMetadata         `json:",omitempty"`
	CreatorCoinTransferTxindexMetadata *CreatorCoinTransferTxindexMetadata `json:",omitempty"`
	UpdateProfileTxindexMetadata       *UpdateProfileTxindexMetadata       `json:",omitempty"`
	SubmitPostTxindexMetadata          *SubmitPostTxindexMetadata          `json:",omitempty"`
	LikeTxindexMetadata                *LikeTxindexMetadata                `json:",omitempty"`
	FollowTxindexMetadata              *FollowTxindexMetadata              `json:",omitempty"`
	PrivateMessageTxindexMetadata      *PrivateMessageTxindexMetadata      `json:",omitempty"`
	SwapIdentityTxindexMetadata        *SwapIdentityTxindexMetadata        `json:",omitempty"`
	NFTBidTxindexMetadata              *NFTBidTxindexMetadata              `json:",omitempty"`
	AcceptNFTBidTxindexMetadata        *AcceptNFTBidTxindexMetadata        `json:",omitempty"`
	NFTTransferTxindexMetadata         *NFTTransferTxindexMetadata         `json:",omitempty"`
	AcceptNFTTransferTxindexMetadata   *AcceptNFTTransferTxindexMetadata   `json:",omitempty"`
	BurnNFTTxindexMetadata             *BurnNFTTxindexMetadata             `json:",omitempty"`
	DAOCoinTxindexMetadata             *DAOCoinTxindexMetadata             `json:",omitempty"`
	DAOCoinTransferTxindexMetadata     *DAOCoinTransferTxindexMetadata     `json:",omitempty"`
	CreateNFTTxindexMetadata           *CreateNFTTxindexMetadata           `json:",omitempty"`
	UpdateNFTTxindexMetadata           *UpdateNFTTxindexMetadata           `json:",omitempty"`
	DAOCoinLimitOrderTxindexMetadata   *DAOCoinLimitOrderTxindexMetadata   `json:",omitempty"`
}

func (txnMeta *TransactionMetadata) RawEncodeWithoutMetadata(blockHeight uint64, skipMetadata ...bool) []byte {
	var data []byte

	data = append(data, EncodeByteArray([]byte(txnMeta.BlockHashHex))...)
	data = append(data, UintToBuf(txnMeta.TxnIndexInBlock)...)
	data = append(data, EncodeByteArray([]byte(txnMeta.TxnType))...)
	data = append(data, EncodeByteArray([]byte(txnMeta.TransactorPublicKeyBase58Check))...)

	data = append(data, UintToBuf(uint64(len(txnMeta.AffectedPublicKeys)))...)
	for _, affectedKey := range txnMeta.AffectedPublicKeys {
		data = append(data, EncodeToBytes(blockHeight, affectedKey, skipMetadata...)...)
	}

	data = append(data, UintToBuf(uint64(len(txnMeta.TxnOutputs)))...)
	for _, output := range txnMeta.TxnOutputs {
		data = append(data, EncodeToBytes(blockHeight, output, skipMetadata...)...)
	}

	// encoding BasicTransferTxindexMetadata
	data = append(data, EncodeToBytes(blockHeight, txnMeta.BasicTransferTxindexMetadata, skipMetadata...)...)
	// encoding BitcoinExchangeTxindexMetadata
	data = append(data, EncodeToBytes(blockHeight, txnMeta.BitcoinExchangeTxindexMetadata, skipMetadata...)...)
	// encoding CreatorCoinTxindexMetadata
	data = append(data, EncodeToBytes(blockHeight, txnMeta.CreatorCoinTxindexMetadata, skipMetadata...)...)
	// encoding CreatorCoinTransferTxindexMetadata
	data = append(data, EncodeToBytes(blockHeight, txnMeta.CreatorCoinTransferTxindexMetadata, skipMetadata...)...)
	// encoding UpdateProfileTxindexMetadata
	data = append(data, EncodeToBytes(blockHeight, txnMeta.UpdateProfileTxindexMetadata, skipMetadata...)...)
	// encoding SubmitPostTxindexMetadata
	data = append(data, EncodeToBytes(blockHeight, txnMeta.SubmitPostTxindexMetadata, skipMetadata...)...)
	// encoding LikeTxindexMetadata
	data = append(data, EncodeToBytes(blockHeight, txnMeta.LikeTxindexMetadata, skipMetadata...)...)
	// encoding FollowTxindexMetadata
	data = append(data, EncodeToBytes(blockHeight, txnMeta.FollowTxindexMetadata, skipMetadata...)...)
	// encoding PrivateMessageTxindexMetadata
	data = append(data, EncodeToBytes(blockHeight, txnMeta.PrivateMessageTxindexMetadata, skipMetadata...)...)
	// encoding SwapIdentityTxindexMetadata
	data = append(data, EncodeToBytes(blockHeight, txnMeta.SwapIdentityTxindexMetadata, skipMetadata...)...)
	// encoding NFTBidTxindexMetadata
	data = append(data, EncodeToBytes(blockHeight, txnMeta.NFTBidTxindexMetadata, skipMetadata...)...)
	// encoding AcceptNFTBidTxindexMetadata
	data = append(data, EncodeToBytes(blockHeight, txnMeta.AcceptNFTBidTxindexMetadata, skipMetadata...)...)
	// encoding NFTTransferTxindexMetadata
	data = append(data, EncodeToBytes(blockHeight, txnMeta.NFTTransferTxindexMetadata, skipMetadata...)...)
	// encoding AcceptNFTTransferTxindexMetadata
	data = append(data, EncodeToBytes(blockHeight, txnMeta.AcceptNFTTransferTxindexMetadata, skipMetadata...)...)
	// encoding BurnNFTTxindexMetadata
	data = append(data, EncodeToBytes(blockHeight, txnMeta.BurnNFTTxindexMetadata, skipMetadata...)...)
	// encoding DAOCoinTxindexMetadata
	data = append(data, EncodeToBytes(blockHeight, txnMeta.DAOCoinTxindexMetadata, skipMetadata...)...)
	// encoding DAOCoinTransferTxindexMetadata
	data = append(data, EncodeToBytes(blockHeight, txnMeta.DAOCoinTransferTxindexMetadata, skipMetadata...)...)
	// encoding CreateNFTTxindexMetadata
	data = append(data, EncodeToBytes(blockHeight, txnMeta.CreateNFTTxindexMetadata, skipMetadata...)...)
	// encoding UpdateNFTTxindexMetadata
	data = append(data, EncodeToBytes(blockHeight, txnMeta.UpdateNFTTxindexMetadata, skipMetadata...)...)
	// encoding DAOCoinLimitOrderTxindexMetadata
	data = append(data, EncodeToBytes(blockHeight, txnMeta.DAOCoinLimitOrderTxindexMetadata, skipMetadata...)...)
	return data
}

func (txnMeta *TransactionMetadata) RawDecodeWithoutMetadata(blockHeight uint64, rr *bytes.Reader) error {
	var err error

	blockHashHexBytes, err := DecodeByteArray(rr)
	if err != nil {
		return errors.Wrapf(err, "TransactionMetadata.Decode: problem reading BlockHashHexBytes")
	}
	txnMeta.BlockHashHex = string(blockHashHexBytes)

	txnMeta.TxnIndexInBlock, err = ReadUvarint(rr)
	if err != nil {
		return errors.Wrapf(err, "TransactionMetadata.Decode: problem reading TxnIndexInBlock")
	}

	txnTypeBytes, err := DecodeByteArray(rr)
	if err != nil {
		return errors.Wrapf(err, "TransactionMetadata.Decode: problem reading TxnType")
	}
	txnMeta.TxnType = string(txnTypeBytes)

	transactorPublicKeyBase58CheckBytes, err := DecodeByteArray(rr)
	if err != nil {
		return errors.Wrapf(err, "TransactionMetadata.Decode: problem reading TransactorPublicKeyBase58Check")
	}
	txnMeta.TransactorPublicKeyBase58Check = string(transactorPublicKeyBase58CheckBytes)

	lenAffectedPublicKeys, err := ReadUvarint(rr)
	if err != nil {
		return errors.Wrapf(err, "TransactionMetadata.Decode: problem reading len AffectedPublicKeys")
	}
	for ; lenAffectedPublicKeys > 0; lenAffectedPublicKeys-- {
		affectedPublicKey := &AffectedPublicKey{}
		if exists, err := DecodeFromBytes(affectedPublicKey, rr); !exists || err != nil {
			return errors.Wrapf(err, "TransactionMetadata.Decode: problem reading AffectedPublicKey")
		}
		txnMeta.AffectedPublicKeys = append(txnMeta.AffectedPublicKeys, affectedPublicKey)
	}

	lenTxnOutputs, err := ReadUvarint(rr)
	if err != nil {
		return errors.Wrapf(err, "TransactionMetadata.Decode: problem reading len TxnOutputs")
	}
	for ; lenTxnOutputs > 0; lenTxnOutputs-- {
		txnOutput := &DeSoOutput{}
		if exists, err := DecodeFromBytes(txnOutput, rr); !exists || err != nil {
			return errors.Wrapf(err, "TransactionMetadata.Decode: problem reading TxnOutput")
		}
		txnMeta.TxnOutputs = append(txnMeta.TxnOutputs, txnOutput)
	}

	// decoding BasicTransferTxindexMetadata
	CopyBasicTransferTxindexMetadata := &BasicTransferTxindexMetadata{}
	if exist, err := DecodeFromBytes(CopyBasicTransferTxindexMetadata, rr); exist && err == nil {
		txnMeta.BasicTransferTxindexMetadata = CopyBasicTransferTxindexMetadata
	} else if err != nil {
		return errors.Wrapf(err, "TransactionMetadata.Decode: Problem reading BasicTransferTxindexMetadata")
	}
	// decoding BitcoinExchangeTxindexMetadata
	CopyBitcoinExchangeTxindexMetadata := &BitcoinExchangeTxindexMetadata{}
	if exist, err := DecodeFromBytes(CopyBitcoinExchangeTxindexMetadata, rr); exist && err == nil {
		txnMeta.BitcoinExchangeTxindexMetadata = CopyBitcoinExchangeTxindexMetadata
	} else if err != nil {
		return errors.Wrapf(err, "TransactionMetadata.Decode: Problem reading BitcoinExchangeTxindexMetadata")
	}
	// decoding CreatorCoinTxindexMetadata
	CopyCreatorCoinTxindexMetadata := &CreatorCoinTxindexMetadata{}
	if exist, err := DecodeFromBytes(CopyCreatorCoinTxindexMetadata, rr); exist && err == nil {
		txnMeta.CreatorCoinTxindexMetadata = CopyCreatorCoinTxindexMetadata
	} else if err != nil {
		return errors.Wrapf(err, "TransactionMetadata.Decode: Problem reading CreatorCoinTxindexMetadata")
	}
	// decoding CreatorCoinTransferTxindexMetadata
	CopyCreatorCoinTransferTxindexMetadata := &CreatorCoinTransferTxindexMetadata{}
	if exist, err := DecodeFromBytes(CopyCreatorCoinTransferTxindexMetadata, rr); exist && err == nil {
		txnMeta.CreatorCoinTransferTxindexMetadata = CopyCreatorCoinTransferTxindexMetadata
	} else if err != nil {
		return errors.Wrapf(err, "TransactionMetadata.Decode: Problem reading CreatorCoinTransferTxindexMetadata")
	}
	// decoding UpdateProfileTxindexMetadata
	CopyUpdateProfileTxindexMetadata := &UpdateProfileTxindexMetadata{}
	if exist, err := DecodeFromBytes(CopyUpdateProfileTxindexMetadata, rr); exist && err == nil {
		txnMeta.UpdateProfileTxindexMetadata = CopyUpdateProfileTxindexMetadata
	} else if err != nil {
		return errors.Wrapf(err, "TransactionMetadata.Decode: Problem reading UpdateProfileTxindexMetadata")
	}
	// decoding SubmitPostTxindexMetadata
	CopySubmitPostTxindexMetadata := &SubmitPostTxindexMetadata{}
	if exist, err := DecodeFromBytes(CopySubmitPostTxindexMetadata, rr); exist && err == nil {
		txnMeta.SubmitPostTxindexMetadata = CopySubmitPostTxindexMetadata
	} else if err != nil {
		return errors.Wrapf(err, "TransactionMetadata.Decode: Problem reading SubmitPostTxindexMetadata")
	}
	// decoding LikeTxindexMetadata
	CopyLikeTxindexMetadata := &LikeTxindexMetadata{}
	if exist, err := DecodeFromBytes(CopyLikeTxindexMetadata, rr); exist && err == nil {
		txnMeta.LikeTxindexMetadata = CopyLikeTxindexMetadata
	} else if err != nil {
		return errors.Wrapf(err, "TransactionMetadata.Decode: Problem reading LikeTxindexMetadata")
	}
	// decoding FollowTxindexMetadata
	CopyFollowTxindexMetadata := &FollowTxindexMetadata{}
	if exist, err := DecodeFromBytes(CopyFollowTxindexMetadata, rr); exist && err == nil {
		txnMeta.FollowTxindexMetadata = CopyFollowTxindexMetadata
	} else if err != nil {
		return errors.Wrapf(err, "TransactionMetadata.Decode: Problem reading FollowTxindexMetadata")
	}
	// decoding PrivateMessageTxindexMetadata
	CopyPrivateMessageTxindexMetadata := &PrivateMessageTxindexMetadata{}
	if exist, err := DecodeFromBytes(CopyPrivateMessageTxindexMetadata, rr); exist && err == nil {
		txnMeta.PrivateMessageTxindexMetadata = CopyPrivateMessageTxindexMetadata
	} else if err != nil {
		return errors.Wrapf(err, "TransactionMetadata.Decode: Problem reading PrivateMessageTxindexMetadata")
	}
	// decoding SwapIdentityTxindexMetadata
	CopySwapIdentityTxindexMetadata := &SwapIdentityTxindexMetadata{}
	if exist, err := DecodeFromBytes(CopySwapIdentityTxindexMetadata, rr); exist && err == nil {
		txnMeta.SwapIdentityTxindexMetadata = CopySwapIdentityTxindexMetadata
	} else if err != nil {
		return errors.Wrapf(err, "TransactionMetadata.Decode: Problem reading SwapIdentityTxindexMetadata")
	}
	// decoding NFTBidTxindexMetadata
	CopyNFTBidTxindexMetadata := &NFTBidTxindexMetadata{}
	if exist, err := DecodeFromBytes(CopyNFTBidTxindexMetadata, rr); exist && err == nil {
		txnMeta.NFTBidTxindexMetadata = CopyNFTBidTxindexMetadata
	} else if err != nil {
		return errors.Wrapf(err, "TransactionMetadata.Decode: Problem reading NFTBidTxindexMetadata")
	}
	// decoding AcceptNFTBidTxindexMetadata
	CopyAcceptNFTBidTxindexMetadata := &AcceptNFTBidTxindexMetadata{}
	if exist, err := DecodeFromBytes(CopyAcceptNFTBidTxindexMetadata, rr); exist && err == nil {
		txnMeta.AcceptNFTBidTxindexMetadata = CopyAcceptNFTBidTxindexMetadata
	} else if err != nil {
		return errors.Wrapf(err, "TransactionMetadata.Decode: Problem reading AcceptNFTBidTxindexMetadata")
	}
	// decoding NFTTransferTxindexMetadata
	CopyNFTTransferTxindexMetadata := &NFTTransferTxindexMetadata{}
	if exist, err := DecodeFromBytes(CopyNFTTransferTxindexMetadata, rr); exist && err == nil {
		txnMeta.NFTTransferTxindexMetadata = CopyNFTTransferTxindexMetadata
	} else if err != nil {
		return errors.Wrapf(err, "TransactionMetadata.Decode: Problem reading NFTTransferTxindexMetadata")
	}
	// decoding AcceptNFTTransferTxindexMetadata
	CopyAcceptNFTTransferTxindexMetadata := &AcceptNFTTransferTxindexMetadata{}
	if exist, err := DecodeFromBytes(CopyAcceptNFTTransferTxindexMetadata, rr); exist && err == nil {
		txnMeta.AcceptNFTTransferTxindexMetadata = CopyAcceptNFTTransferTxindexMetadata
	} else if err != nil {
		return errors.Wrapf(err, "TransactionMetadata.Decode: Problem reading AcceptNFTTransferTxindexMetadata")
	}
	// decoding BurnNFTTxindexMetadata
	CopyBurnNFTTxindexMetadata := &BurnNFTTxindexMetadata{}
	if exist, err := DecodeFromBytes(CopyBurnNFTTxindexMetadata, rr); exist && err == nil {
		txnMeta.BurnNFTTxindexMetadata = CopyBurnNFTTxindexMetadata
	} else if err != nil {
		return errors.Wrapf(err, "TransactionMetadata.Decode: Problem reading BurnNFTTxindexMetadata")
	}
	// decoding DAOCoinTxindexMetadata
	CopyDAOCoinTxindexMetadata := &DAOCoinTxindexMetadata{}
	if exist, err := DecodeFromBytes(CopyDAOCoinTxindexMetadata, rr); exist && err == nil {
		txnMeta.DAOCoinTxindexMetadata = CopyDAOCoinTxindexMetadata
	} else if err != nil {
		return errors.Wrapf(err, "TransactionMetadata.Decode: Problem reading DAOCoinTxindexMetadata")
	}
	// decoding DAOCoinTransferTxindexMetadata
	CopyDAOCoinTransferTxindexMetadata := &DAOCoinTransferTxindexMetadata{}
	if exist, err := DecodeFromBytes(CopyDAOCoinTransferTxindexMetadata, rr); exist && err == nil {
		txnMeta.DAOCoinTransferTxindexMetadata = CopyDAOCoinTransferTxindexMetadata
	} else if err != nil {
		return errors.Wrapf(err, "TransactionMetadata.Decode: Problem reading DAOCoinTransferTxindexMetadata")
	}
	// decoding CreateNFTTxindexMetadata
	CopyCreateNFTTxindexMetadata := &CreateNFTTxindexMetadata{}
	if exist, err := DecodeFromBytes(CopyCreateNFTTxindexMetadata, rr); exist && err == nil {
		txnMeta.CreateNFTTxindexMetadata = CopyCreateNFTTxindexMetadata
	} else if err != nil {
		return errors.Wrapf(err, "TransactionMetadata.Decode: Problem reading CreateNFTTxindexMetadata")
	}
	// decoding UpdateNFTTxindexMetadata
	CopyUpdateNFTTxindexMetadata := &UpdateNFTTxindexMetadata{}
	if exist, err := DecodeFromBytes(CopyUpdateNFTTxindexMetadata, rr); exist && err == nil {
		txnMeta.UpdateNFTTxindexMetadata = CopyUpdateNFTTxindexMetadata
	} else if err != nil {
		return errors.Wrapf(err, "TransactionMetadata.Decode: Problem reading UpdateNFTTxindexMetadata")
	}
	// decoding DAOCoinLimitOrderTxindexMetadata
	CopyDAOCoinLimitOrderTxindexMetadata := &DAOCoinLimitOrderTxindexMetadata{}
	if exist, err := DecodeFromBytes(CopyDAOCoinLimitOrderTxindexMetadata, rr); exist && err == nil {
		txnMeta.DAOCoinLimitOrderTxindexMetadata = CopyDAOCoinLimitOrderTxindexMetadata
	} else if err != nil {
		return errors.Wrapf(err, "TransactionMetadata.Decode: Problem reading DAOCoinLimitOrderTxindexMetadata")
	}
	return nil
}

func (txnMeta *TransactionMetadata) GetVersionByte(blockHeight uint64) byte {
	return 0
}

func (txnMeta *TransactionMetadata) GetEncoderType() EncoderType {
	return EncoderTypeTransactionMetadata
}

func DBCheckTxnExistenceWithTxn(txn *badger.Txn, snap *Snapshot, txID *BlockHash) bool {
	key := DbTxindexTxIDKey(txID)
	_, err := DBGetWithTxn(txn, snap, key)
	if err != nil {
		return false
	}
	return true
}

func DbCheckTxnExistence(handle *badger.DB, snap *Snapshot, txID *BlockHash) bool {
	var exists bool
	handle.View(func(txn *badger.Txn) error {
		exists = DBCheckTxnExistenceWithTxn(txn, snap, txID)
		return nil
	})
	return exists
}

func DbGetTxindexTransactionRefByTxIDWithTxn(txn *badger.Txn, snap *Snapshot, txID *BlockHash) *TransactionMetadata {
	key := DbTxindexTxIDKey(txID)
	valObj := &TransactionMetadata{}

	valBytes, err := DBGetWithTxn(txn, snap, key)
	if err != nil {
		return nil
	}
	rr := bytes.NewReader(valBytes)
	if exists, err := DecodeFromBytes(valObj, rr); !exists || err != nil {
		return nil
	}
	return valObj
}

func DbGetTxindexTransactionRefByTxID(handle *badger.DB, snap *Snapshot, txID *BlockHash) *TransactionMetadata {
	var valObj *TransactionMetadata
	handle.View(func(txn *badger.Txn) error {
		valObj = DbGetTxindexTransactionRefByTxIDWithTxn(txn, snap, txID)
		return nil
	})
	return valObj
}
func DbPutTxindexTransactionWithTxn(txn *badger.Txn, snap *Snapshot, blockHeight uint64,
	txID *BlockHash, txnMeta *TransactionMetadata) error {

	key := append(append([]byte{}, Prefixes.PrefixTransactionIDToMetadata...), txID[:]...)
	return DBSetWithTxn(txn, snap, key, EncodeToBytes(blockHeight, txnMeta))
}

func DbPutTxindexTransaction(handle *badger.DB, snap *Snapshot, blockHeight uint64,
	txID *BlockHash, txnMeta *TransactionMetadata) error {

	return handle.Update(func(txn *badger.Txn) error {
		return DbPutTxindexTransactionWithTxn(txn, snap, blockHeight, txID, txnMeta)
	})
}

func _getPublicKeysForTxn(
	txn *MsgDeSoTxn, txnMeta *TransactionMetadata, params *DeSoParams) map[PkMapKey]bool {

	// Collect the public keys in the transaction.
	publicKeys := make(map[PkMapKey]bool)

	// TODO: For AddStake transactions, we don't have a way of getting the implicit
	// outputs. This means that if you get paid from someone else staking to a post
	// after you, the output won't be explicitly included in the transaction, and so
	// it won't be added to our index. We should fix this at some point. I think the
	// "right way" to fix this problem is to index UTXOs rather than transactions (or
	// in addition to them).
	// TODO(updated): We can fix this by populating AffectedPublicKeys

	// Add the TransactorPublicKey
	{
		res, _, err := Base58CheckDecode(txnMeta.TransactorPublicKeyBase58Check)
		if err != nil {
			glog.Errorf("_getPublicKeysForTxn: Error decoding "+
				"TransactorPublicKeyBase58Check: %v %v",
				txnMeta.TransactorPublicKeyBase58Check, err)
		} else {
			publicKeys[MakePkMapKey(res)] = true
		}
	}

	// Add each AffectedPublicKey
	for _, affectedPk := range txnMeta.AffectedPublicKeys {
		res, _, err := Base58CheckDecode(affectedPk.PublicKeyBase58Check)
		if err != nil {
			glog.Errorf("_getPublicKeysForTxn: Error decoding AffectedPublicKey: %v %v %v",
				affectedPk.PublicKeyBase58Check, affectedPk.Metadata, err)
		} else {
			publicKeys[MakePkMapKey(res)] = true
		}
	}

	return publicKeys
}

func DbPutTxindexTransactionMappingsWithTxn(txn *badger.Txn, snap *Snapshot, blockHeight uint64,
	desoTxn *MsgDeSoTxn, params *DeSoParams, txnMeta *TransactionMetadata) error {

	txID := desoTxn.Hash()

	if err := DbPutTxindexTransactionWithTxn(txn, snap, blockHeight, txID, txnMeta); err != nil {
		return fmt.Errorf("Problem adding txn to txindex transaction index: %v", err)
	}

	// Get the public keys involved with this transaction.
	publicKeys := _getPublicKeysForTxn(desoTxn, txnMeta, params)

	// For each public key found, add the txID from its list.
	for pkFoundIter := range publicKeys {
		pkFound := pkFoundIter

		// Simply add a new entry for each of the public keys found.
		if err := DbPutTxindexPublicKeyToTxnMappingSingleWithTxn(txn, snap, pkFound[:], txID); err != nil {
			return err
		}
	}

	// If we get here, it means everything went smoothly.
	return nil
}

func DbPutTxindexTransactionMappings(handle *badger.DB, snap *Snapshot, blockHeight uint64,
	desoTxn *MsgDeSoTxn, params *DeSoParams, txnMeta *TransactionMetadata) error {

	return handle.Update(func(txn *badger.Txn) error {
		return DbPutTxindexTransactionMappingsWithTxn(
			txn, snap, blockHeight, desoTxn, params, txnMeta)
	})
}

func DbDeleteTxindexTransactionMappingsWithTxn(txn *badger.Txn, snap *Snapshot, blockHeight uint64,
	desoTxn *MsgDeSoTxn, params *DeSoParams) error {

	txID := desoTxn.Hash()

	// If the txnMeta isn't in the db then that's an error.
	txnMeta := DbGetTxindexTransactionRefByTxIDWithTxn(txn, snap, txID)
	if txnMeta == nil {
		return fmt.Errorf("DbDeleteTxindexTransactionMappingsWithTxn: Missing txnMeta for txID %v", txID)
	}

	// Get the public keys involved with this transaction.
	publicKeys := _getPublicKeysForTxn(desoTxn, txnMeta, params)

	// For each public key found, delete the txID mapping from the db.
	for pkFoundIter := range publicKeys {
		pkFound := pkFoundIter
		if err := DbDeleteTxindexPublicKeyToTxnMappingSingleWithTxn(txn, snap, pkFound[:], txID); err != nil {
			return err
		}
	}

	// Delete the metadata
	transactionIndexKey := DbTxindexTxIDKey(txID)
	if err := DBDeleteWithTxn(txn, snap, transactionIndexKey); err != nil {
		return fmt.Errorf("Problem deleting transaction index key: %v", err)
	}

	// If we get here, it means everything went smoothly.
	return nil
}

func DbDeleteTxindexTransactionMappings(handle *badger.DB, snap *Snapshot, blockHeight uint64,
	desoTxn *MsgDeSoTxn, params *DeSoParams) error {

	return handle.Update(func(txn *badger.Txn) error {
		return DbDeleteTxindexTransactionMappingsWithTxn(txn, snap, blockHeight, desoTxn, params)
	})
}

// DbGetTxindexFullTransactionByTxID
// TODO: This makes lookups inefficient when blocks are large. Shouldn't be a
// problem for a while, but keep an eye on it.
func DbGetTxindexFullTransactionByTxID(txindexDBHandle *badger.DB, snap *Snapshot,
	blockchainDBHandle *badger.DB, txID *BlockHash) (
	_txn *MsgDeSoTxn, _txnMeta *TransactionMetadata) {

	var txnFound *MsgDeSoTxn
	var txnMeta *TransactionMetadata
	err := txindexDBHandle.View(func(txn *badger.Txn) error {
		txnMeta = DbGetTxindexTransactionRefByTxIDWithTxn(txn, snap, txID)
		if txnMeta == nil {
			return fmt.Errorf("DbGetTxindexFullTransactionByTxID: Transaction not found")
		}
		blockHashBytes, err := hex.DecodeString(txnMeta.BlockHashHex)
		if err != nil {
			return fmt.Errorf("DbGetTxindexFullTransactionByTxID: Error parsing block "+
				"hash hex: %v %v", txnMeta.BlockHashHex, err)
		}
		blockHash := &BlockHash{}
		copy(blockHash[:], blockHashBytes)
		blockFound, err := GetBlock(blockHash, blockchainDBHandle, snap)
		if blockFound == nil || err != nil {
			return fmt.Errorf("DbGetTxindexFullTransactionByTxID: Block corresponding to txn not found")
		}

		txnFound = blockFound.Txns[txnMeta.TxnIndexInBlock]
		return nil
	})
	if err != nil {
		return nil, nil
	}

	return txnFound, txnMeta
}

// =======================================================================================
// DeSo app code start
// =======================================================================================

func _dbKeyForPostEntryHash(postHash *BlockHash) []byte {
	// Make a copy to avoid multiple calls to this function re-using the same slice.
	prefixCopy := append([]byte{}, Prefixes.PrefixPostHashToPostEntry...)
	key := append(prefixCopy, postHash[:]...)
	return key
}
func _dbKeyForPublicKeyPostHash(publicKey []byte, postHash *BlockHash) []byte {
	// Make a copy to avoid multiple calls to this function re-using the same slice.
	key := append([]byte{}, Prefixes.PrefixPosterPublicKeyPostHash...)
	key = append(key, publicKey...)
	key = append(key, postHash[:]...)
	return key
}
func _dbKeyForPosterPublicKeyTimestampPostHash(publicKey []byte, timestampNanos uint64, postHash *BlockHash) []byte {
	// Make a copy to avoid multiple calls to this function re-using the same slice.
	key := append([]byte{}, Prefixes.PrefixPosterPublicKeyTimestampPostHash...)
	key = append(key, publicKey...)
	key = append(key, EncodeUint64(timestampNanos)...)
	key = append(key, postHash[:]...)
	return key
}
func _dbKeyForTstampPostHash(tstampNanos uint64, postHash *BlockHash) []byte {
	// Make a copy to avoid multiple calls to this function re-using the same slice.
	key := append([]byte{}, Prefixes.PrefixTstampNanosPostHash...)
	key = append(key, EncodeUint64(tstampNanos)...)
	key = append(key, postHash[:]...)
	return key
}
func _dbKeyForCreatorBpsPostHash(creatorBps uint64, postHash *BlockHash) []byte {
	key := append([]byte{}, Prefixes.PrefixCreatorBpsPostHash...)
	key = append(key, EncodeUint64(creatorBps)...)
	key = append(key, postHash[:]...)
	return key
}
func _dbKeyForStakeMultipleBpsPostHash(stakeMultipleBps uint64, postHash *BlockHash) []byte {
	key := append([]byte{}, Prefixes.PrefixMultipleBpsPostHash...)
	key = append(key, EncodeUint64(stakeMultipleBps)...)
	key = append(key, postHash[:]...)
	return key
}
func _dbKeyForCommentParentStakeIDToPostHash(
	stakeID []byte, tstampNanos uint64, postHash *BlockHash) []byte {
	key := append([]byte{}, Prefixes.PrefixCommentParentStakeIDToPostHash...)
	key = append(key, stakeID[:]...)
	key = append(key, EncodeUint64(tstampNanos)...)
	key = append(key, postHash[:]...)
	return key
}

func DBGetPostEntryByPostHashWithTxn(txn *badger.Txn, snap *Snapshot,
	postHash *BlockHash) *PostEntry {

	key := _dbKeyForPostEntryHash(postHash)
	postEntryBytes, err := DBGetWithTxn(txn, snap, key)
	if err != nil {
		return nil
	}

	postEntryObj := &PostEntry{}
	rr := bytes.NewReader(postEntryBytes)
	DecodeFromBytes(postEntryObj, rr)
	return postEntryObj
}

func DBGetPostEntryByPostHash(db *badger.DB, snap *Snapshot, postHash *BlockHash) *PostEntry {
	var ret *PostEntry
	db.View(func(txn *badger.Txn) error {
		ret = DBGetPostEntryByPostHashWithTxn(txn, snap, postHash)
		return nil
	})
	return ret
}

func DBDeletePostEntryMappingsWithTxn(txn *badger.Txn, snap *Snapshot,
	postHash *BlockHash, params *DeSoParams) error {

	// First pull up the mapping that exists for the post hash passed in.
	// If one doesn't exist then there's nothing to do.
	postEntry := DBGetPostEntryByPostHashWithTxn(txn, snap, postHash)
	if postEntry == nil {
		return nil
	}

	// When a post exists, delete the mapping for the post.
	if err := DBDeleteWithTxn(txn, snap, _dbKeyForPostEntryHash(postHash)); err != nil {
		return errors.Wrapf(err, "DbDeletePostEntryMappingsWithTxn: Deleting "+
			"post mapping for post hash %v", postHash)
	}

	// If the post is a comment we store it in a separate index. Comments are
	// technically posts but they really should be treated as their own entity.
	// The only reason they're not actually implemented that way is so that we
	// get code re-use.
	isComment := len(postEntry.ParentStakeID) == HashSizeBytes
	if isComment {
		// Extend the parent stake ID, which is a block hash, to 33 bytes, which
		// is the length of a public key and the standard length we use for this
		// key.
		extendedStakeID := append([]byte{}, postEntry.ParentStakeID...)
		extendedStakeID = append(extendedStakeID, 0x00)
		parentStakeIDKey := _dbKeyForCommentParentStakeIDToPostHash(
			extendedStakeID, postEntry.TimestampNanos, postEntry.PostHash)
		if err := DBDeleteWithTxn(txn, snap, parentStakeIDKey); err != nil {

			return errors.Wrapf(err, "DbDeletePostEntryMappingsWithTxn: Problem "+
				"deleting mapping for comment: %v: %v", postEntry, err)
		}
	} else {
		if err := DBDeleteWithTxn(txn, snap, _dbKeyForPosterPublicKeyTimestampPostHash(
			postEntry.PosterPublicKey, postEntry.TimestampNanos, postEntry.PostHash)); err != nil {

			return errors.Wrapf(err, "DbDeletePostEntryMappingsWithTxn: Deleting "+
				"public key mapping for post hash %v: %v", postHash, err)
		}
		if err := DBDeleteWithTxn(txn, snap, _dbKeyForTstampPostHash(
			postEntry.TimestampNanos, postEntry.PostHash)); err != nil {

			return errors.Wrapf(err, "DbDeletePostEntryMappingsWithTxn: Deleting "+
				"tstamp mapping for post hash %v: %v", postHash, err)
		}
		if err := DBDeleteWithTxn(txn, snap, _dbKeyForCreatorBpsPostHash(
			postEntry.CreatorBasisPoints, postEntry.PostHash)); err != nil {

			return errors.Wrapf(err, "DbDeletePostEntryMappingsWithTxn: Deleting "+
				"creatorBps mapping for post hash %v: %v", postHash, err)
		}
		if err := DBDeleteWithTxn(txn, snap, _dbKeyForStakeMultipleBpsPostHash(
			postEntry.StakeMultipleBasisPoints, postEntry.PostHash)); err != nil {

			return errors.Wrapf(err, "DbDeletePostEntryMappingsWithTxn: Deleting "+
				"stakeMultiple mapping for post hash %v: %v", postHash, err)
		}
	}

	// Delete the repost entries for the post.
	if IsVanillaRepost(postEntry) {
		if err := DBDeleteWithTxn(txn, snap,
			_dbKeyForReposterPubKeyRepostedPostHashToRepostPostHash(postEntry.PosterPublicKey, *postEntry.RepostedPostHash, *postEntry.PostHash)); err != nil {
			return errors.Wrapf(err, "DbDeletePostEntryMappingsWithTxn: Error problem deleting mapping for repostPostHash to ReposterPubKey: %v", err)
		}
		if err := DBDeleteWithTxn(txn, snap,
			_dbKeyForRepostedPostHashReposterPubKey(postEntry.RepostedPostHash, postEntry.PosterPublicKey)); err != nil {
			return errors.Wrapf(err, "DbDeletePostEntryMappingsWithTxn: Error problem adding "+
				"mapping for _dbKeyForRepostedPostHashReposterPubKey: %v", err)
		}
	} else if IsQuotedRepost(postEntry) {
		// Put quoted repost stuff.
		if err := DBDeleteWithTxn(txn, snap,
			_dbKeyForRepostedPostHashReposterPubKeyRepostPostHash(
				postEntry.RepostedPostHash, postEntry.PosterPublicKey, postEntry.PostHash)); err != nil {
			return errors.Wrapf(err, "DbDeletePostEntryMappingsWithTxn: Error problem adding "+
				"mapping for _dbKeyForRepostedPostHashReposterPubKeyRepostPostHash: %v", err)

		}
	}

	return nil
}

func DBDeletePostEntryMappings(handle *badger.DB, snap *Snapshot,
	postHash *BlockHash, params *DeSoParams) error {

	return handle.Update(func(txn *badger.Txn) error {
		return DBDeletePostEntryMappingsWithTxn(txn, snap, postHash, params)
	})
}

func DBPutPostEntryMappingsWithTxn(txn *badger.Txn, snap *Snapshot, blockHeight uint64,
	postEntry *PostEntry, params *DeSoParams) error {

	if err := DBSetWithTxn(txn, snap, _dbKeyForPostEntryHash(
		postEntry.PostHash), EncodeToBytes(blockHeight, postEntry)); err != nil {

		return errors.Wrapf(err, "DbPutPostEntryMappingsWithTxn: Problem "+
			"adding mapping for post: %v", postEntry.PostHash)
	}

	// If the post is a comment we store it in a separate index. Comments are
	// technically posts but they really should be treated as their own entity.
	// The only reason they're not actually implemented that way is so that we
	// get code re-use.
	isComment := len(postEntry.ParentStakeID) != 0
	if isComment {
		// Extend the parent stake ID, which is a block hash, to 33 bytes, which
		// is the length of a public key and the standard length we use for this
		// key.
		extendedStakeID := append([]byte{}, postEntry.ParentStakeID...)
		if len(extendedStakeID) == HashSizeBytes {
			extendedStakeID = append(extendedStakeID, 0x00)
		}
		if len(extendedStakeID) != btcec.PubKeyBytesLenCompressed {
			return fmt.Errorf("DbPutPostEntryMappingsWithTxn: extended "+
				"ParentStakeID %#v must have length %v",
				extendedStakeID, btcec.PubKeyBytesLenCompressed)
		}
		parentStakeIDKey := _dbKeyForCommentParentStakeIDToPostHash(
			extendedStakeID, postEntry.TimestampNanos, postEntry.PostHash)
		if err := DBSetWithTxn(txn, snap, parentStakeIDKey, []byte{}); err != nil {

			return errors.Wrapf(err, "DbPutPostEntryMappingsWithTxn: Problem "+
				"adding mapping for comment: %v: %v", postEntry, err)
		}

	} else {
		if err := DBSetWithTxn(txn, snap, _dbKeyForPosterPublicKeyTimestampPostHash(
			postEntry.PosterPublicKey, postEntry.TimestampNanos, postEntry.PostHash), []byte{}); err != nil {

			return errors.Wrapf(err, "DbPutPostEntryMappingsWithTxn: Problem "+
				"adding mapping for public key: %v: %v", postEntry, err)
		}
		if err := DBSetWithTxn(txn, snap, _dbKeyForTstampPostHash(
			postEntry.TimestampNanos, postEntry.PostHash), []byte{}); err != nil {

			return errors.Wrapf(err, "DbPutPostEntryMappingsWithTxn: Problem "+
				"adding mapping for tstamp: %v", postEntry)
		}
		if err := DBSetWithTxn(txn, snap, _dbKeyForCreatorBpsPostHash(
			postEntry.CreatorBasisPoints, postEntry.PostHash), []byte{}); err != nil {

			return errors.Wrapf(err, "DbPutPostEntryMappingsWithTxn: Problem "+
				"adding mapping for creatorBps: %v", postEntry)
		}
		if err := DBSetWithTxn(txn, snap, _dbKeyForStakeMultipleBpsPostHash(
			postEntry.StakeMultipleBasisPoints, postEntry.PostHash), []byte{}); err != nil {

			return errors.Wrapf(err, "DbPutPostEntryMappingsWithTxn: Problem "+
				"adding mapping for stakeMultipleBps: %v", postEntry)
		}
	}
	// We treat reposting the same for both comments and posts.
	// We only store repost entry mappings for vanilla reposts
	if IsVanillaRepost(postEntry) {
		repostEntry := RepostEntry{
			RepostPostHash:   postEntry.PostHash,
			RepostedPostHash: postEntry.RepostedPostHash,
			ReposterPubKey:   postEntry.PosterPublicKey,
		}
		if err := DbPutRepostMappingsWithTxn(txn, snap, blockHeight, repostEntry); err != nil {
			return errors.Wrapf(err, "DbPutPostEntryMappingsWithTxn: Error problem adding mapping for repostPostHash to ReposterPubKey: %v", err)
		}
		if err := DBSetWithTxn(txn, snap,
			_dbKeyForRepostedPostHashReposterPubKey(postEntry.RepostedPostHash, postEntry.PosterPublicKey),
			[]byte{}); err != nil {
			return errors.Wrapf(err, "DbPutPostEntryMappingsWithTxn: Error problem adding "+
				"mapping for _dbKeyForRepostedPostHashReposterPubKey: %v", err)
		}
	} else if IsQuotedRepost(postEntry) {
		// Put quoted repost stuff.
		if err := DBSetWithTxn(txn, snap,
			_dbKeyForRepostedPostHashReposterPubKeyRepostPostHash(
				postEntry.RepostedPostHash, postEntry.PosterPublicKey, postEntry.PostHash),
			[]byte{}); err != nil {
			return errors.Wrapf(err, "DbPutPostEntryMappingsWithTxn: Error problem adding "+
				"mapping for _dbKeyForRepostedPostHashReposterPubKeyRepostPostHash: %v", err)
		}
	}
	return nil
}

func DBPutPostEntryMappings(handle *badger.DB, snap *Snapshot, blockHeight uint64,
	postEntry *PostEntry, params *DeSoParams) error {

	return handle.Update(func(txn *badger.Txn) error {
		return DBPutPostEntryMappingsWithTxn(txn, snap, blockHeight, postEntry, params)
	})
}

// Specifying minTimestampNanos gives you all posts after minTimestampNanos
// Pass minTimestampNanos = 0 && maxTimestampNanos = 0 if you want all posts
// Setting maxTimestampNanos = 0, will default maxTimestampNanos to the current time.
func DBGetAllPostsAndCommentsForPublicKeyOrderedByTimestamp(handle *badger.DB,
	snap *Snapshot, publicKey []byte, fetchEntries bool, minTimestampNanos uint64, maxTimestampNanos uint64) (
	_tstamps []uint64, _postAndCommentHashes []*BlockHash, _postAndCommentEntries []*PostEntry, _err error) {

	tstampsFetched := []uint64{}
	postAndCommentHashesFetched := []*BlockHash{}
	postAndCommentEntriesFetched := []*PostEntry{}
	dbPrefixx := append([]byte{}, Prefixes.PrefixPosterPublicKeyTimestampPostHash...)
	dbPrefixx = append(dbPrefixx, publicKey...)

	err := handle.View(func(txn *badger.Txn) error {
		opts := badger.DefaultIteratorOptions

		opts.PrefetchValues = false

		// Go in reverse order since a larger count is better.
		opts.Reverse = true

		it := txn.NewIterator(opts)
		defer it.Close()
		// Since we iterate backwards, the prefix must be bigger than all possible
		// timestamps that could actually exist. We use eight bytes since the timestamp is
		// encoded as a 64-bit big-endian byte slice, which will be eight bytes long.
		maxBigEndianUint64Bytes := []byte{0xFF, 0xFF, 0xFF, 0xFF, 0xFF, 0xFF, 0xFF, 0xFF}
		prefix := append(dbPrefixx, maxBigEndianUint64Bytes...)

		// If we have a maxTimeStamp, we use that instead of the maxBigEndianUint64.
		if maxTimestampNanos != 0 {
			prefix = append(dbPrefixx, EncodeUint64(maxTimestampNanos)...)
		}

		for it.Seek(prefix); it.ValidForPrefix(dbPrefixx); it.Next() {
			rawKey := it.Item().Key()

			// Key should be
			// [prefix][posterPublicKey][Timestamp][PostHash]

			// Pull out the relevant fields
			timestampSizeBytes := 8
			keyWithoutPrefix := rawKey[1:]
			//posterPublicKey := keyWithoutPrefix[:HashSizeBytes]
			publicKeySizeBytes := HashSizeBytes + 1
			tstampNanos := DecodeUint64(keyWithoutPrefix[publicKeySizeBytes:(publicKeySizeBytes + timestampSizeBytes)])

			postHash := &BlockHash{}
			copy(postHash[:], keyWithoutPrefix[(publicKeySizeBytes+timestampSizeBytes):])

			if tstampNanos < minTimestampNanos {
				break
			}

			tstampsFetched = append(tstampsFetched, tstampNanos)
			postAndCommentHashesFetched = append(postAndCommentHashesFetched, postHash)
		}
		return nil
	})
	if err != nil {
		return nil, nil, nil, err
	}

	if !fetchEntries {
		return tstampsFetched, postAndCommentHashesFetched, nil, nil
	}

	for _, postHash := range postAndCommentHashesFetched {
		postEntry := DBGetPostEntryByPostHash(handle, snap, postHash)
		if postEntry == nil {
			return nil, nil, nil, fmt.Errorf("DBGetPostEntryByPostHash: "+
				"PostHash %v does not have corresponding entry", postHash)
		}
		postAndCommentEntriesFetched = append(postAndCommentEntriesFetched, postEntry)
	}

	return tstampsFetched, postAndCommentHashesFetched, postAndCommentEntriesFetched, nil
}

// DBGetAllPostsByTstamp returns all the posts in the db with the newest
// posts first.
//
// TODO(performance): This currently fetches all posts. We should implement
// some kind of pagination instead though.
func DBGetAllPostsByTstamp(handle *badger.DB, snap *Snapshot, fetchEntries bool) (
	_tstamps []uint64, _postHashes []*BlockHash, _postEntries []*PostEntry, _err error) {

	tstampsFetched := []uint64{}
	postHashesFetched := []*BlockHash{}
	postEntriesFetched := []*PostEntry{}
	dbPrefixx := append([]byte{}, Prefixes.PrefixTstampNanosPostHash...)

	err := handle.View(func(txn *badger.Txn) error {
		opts := badger.DefaultIteratorOptions

		opts.PrefetchValues = false

		// Go in reverse order since a larger count is better.
		opts.Reverse = true

		it := txn.NewIterator(opts)
		defer it.Close()
		// Since we iterate backwards, the prefix must be bigger than all possible
		// timestamps that could actually exist. We use eight bytes since the timestamp is
		// encoded as a 64-bit big-endian byte slice, which will be eight bytes long.
		maxBigEndianUint64Bytes := []byte{0xFF, 0xFF, 0xFF, 0xFF, 0xFF, 0xFF, 0xFF, 0xFF}
		prefix := append(dbPrefixx, maxBigEndianUint64Bytes...)
		for it.Seek(prefix); it.ValidForPrefix(dbPrefixx); it.Next() {
			rawKey := it.Item().Key()

			// Strip the prefix off the key and check its length. If it contains
			// a big-endian uint64 then it should be at least eight bytes.
			tstampPostHashKey := rawKey[1:]
			uint64BytesLen := len(maxBigEndianUint64Bytes)
			if len(tstampPostHashKey) != uint64BytesLen+HashSizeBytes {
				return fmt.Errorf("DBGetAllPostsByTstamp: Invalid key "+
					"length %d should be at least %d", len(tstampPostHashKey),
					uint64BytesLen+HashSizeBytes)
			}

			tstampNanos := DecodeUint64(tstampPostHashKey[:uint64BytesLen])

			// Appended to the tstamp should be the post hash so extract it here.
			postHash := &BlockHash{}
			copy(postHash[:], tstampPostHashKey[uint64BytesLen:])

			tstampsFetched = append(tstampsFetched, tstampNanos)
			postHashesFetched = append(postHashesFetched, postHash)
		}
		return nil
	})
	if err != nil {
		return nil, nil, nil, err
	}

	if !fetchEntries {
		return tstampsFetched, postHashesFetched, nil, nil
	}

	for _, postHash := range postHashesFetched {
		postEntry := DBGetPostEntryByPostHash(handle, snap, postHash)
		if postEntry == nil {
			return nil, nil, nil, fmt.Errorf("DBGetPostEntryByPostHash: "+
				"PostHash %v does not have corresponding entry", postHash)
		}
		postEntriesFetched = append(postEntriesFetched, postEntry)
	}

	return tstampsFetched, postHashesFetched, postEntriesFetched, nil
}

// DBGetCommentPostHashesForParentStakeID returns all the comments, which are indexed by their
// stake ID rather than by their timestamp.
//
// TODO(performance): This currently fetches all comments. We should implement
// something where we only get the comments for particular posts instead.
func DBGetCommentPostHashesForParentStakeID(
	handle *badger.DB, snap *Snapshot, stakeIDXXX []byte, fetchEntries bool) (
	_tstamps []uint64, _commentPostHashes []*BlockHash, _commentPostEntryes []*PostEntry, _err error) {

	tstampsFetched := []uint64{}
	commentPostHashes := []*BlockHash{}
	commentEntriesFetched := []*PostEntry{}
	dbPrefixx := append([]byte{}, Prefixes.PrefixCommentParentStakeIDToPostHash...)
	dbPrefixx = append(dbPrefixx, stakeIDXXX...)

	err := handle.View(func(txn *badger.Txn) error {
		opts := badger.DefaultIteratorOptions

		opts.PrefetchValues = false

		it := txn.NewIterator(opts)
		defer it.Close()
		// Since we iterate backwards, the prefix must be bigger than all possible
		// counts that could actually exist. We use eight bytes since the count is
		// encoded as a 64-bit big-endian byte slice, which will be eight bytes long.
		maxBigEndianUint64Bytes := []byte{0xFF, 0xFF, 0xFF, 0xFF, 0xFF, 0xFF, 0xFF, 0xFF}
		//prefix := append(dbPrefixx, maxBigEndianUint64Bytes...)
		prefix := dbPrefixx
		for it.Seek(prefix); it.ValidForPrefix(dbPrefixx); it.Next() {
			rawKey := it.Item().Key()

			// Strip the prefix off the key and check its length. It should contain
			// a 33-byte stake id, an 8 byte tstamp, and a 32 byte comment hash.
			stakeIDTstampPostHashKey := rawKey[1:]
			uint64BytesLen := len(maxBigEndianUint64Bytes)
			if len(stakeIDTstampPostHashKey) != btcec.PubKeyBytesLenCompressed+uint64BytesLen+HashSizeBytes {
				return fmt.Errorf("DBGetCommentPostHashesForParentStakeID: Invalid key "+
					"length %d should be at least %d", len(stakeIDTstampPostHashKey),
					btcec.PubKeyBytesLenCompressed+uint64BytesLen+HashSizeBytes)
			}

			//stakeID := stakeIDTstampPostHashKey[:btcec.PubKeyBytesLenCompressed]
			tstampNanos := DecodeUint64(stakeIDTstampPostHashKey[btcec.PubKeyBytesLenCompressed : btcec.PubKeyBytesLenCompressed+uint64BytesLen])

			commentPostHashBytes := stakeIDTstampPostHashKey[btcec.PubKeyBytesLenCompressed+uint64BytesLen:]
			commentPostHash := &BlockHash{}
			copy(commentPostHash[:], commentPostHashBytes)

			//stakeIDsFetched = append(stakeIDsFetched, stakeID)
			tstampsFetched = append(tstampsFetched, tstampNanos)
			commentPostHashes = append(commentPostHashes, commentPostHash)
		}
		return nil
	})
	if err != nil {
		return nil, nil, nil, err
	}

	if !fetchEntries {
		return tstampsFetched, commentPostHashes, nil, nil
	}

	for _, postHash := range commentPostHashes {
		postEntry := DBGetPostEntryByPostHash(handle, snap, postHash)
		if postEntry == nil {
			return nil, nil, nil, fmt.Errorf("DBGetCommentPostHashesForParentStakeID: "+
				"PostHash %v does not have corresponding entry", postHash)
		}
		commentEntriesFetched = append(commentEntriesFetched, postEntry)
	}

	return tstampsFetched, commentPostHashes, commentEntriesFetched, nil
}

// =======================================================================================
// NFTEntry db functions
// =======================================================================================
func _dbKeyForNFTPostHashSerialNumber(nftPostHash *BlockHash, serialNumber uint64) []byte {
	// Make a copy to avoid multiple calls to this function re-using the same slice.
	prefixCopy := append([]byte{}, Prefixes.PrefixPostHashSerialNumberToNFTEntry...)
	key := append(prefixCopy, nftPostHash[:]...)
	key = append(key, EncodeUint64(serialNumber)...)
	return key
}

func _dbKeyForPKIDIsForSaleBidAmountNanosNFTPostHashSerialNumber(pkid *PKID, isForSale bool, bidAmountNanos uint64, nftPostHash *BlockHash, serialNumber uint64) []byte {
	prefixCopy := append([]byte{}, Prefixes.PrefixPKIDIsForSaleBidAmountNanosPostHashSerialNumberToNFTEntry...)
	key := append(prefixCopy, pkid[:]...)
	key = append(key, BoolToByte(isForSale))
	key = append(key, EncodeUint64(bidAmountNanos)...)
	key = append(key, nftPostHash[:]...)
	key = append(key, EncodeUint64(serialNumber)...)
	return key
}

func DBGetNFTEntryByPostHashSerialNumberWithTxn(txn *badger.Txn, snap *Snapshot,
	postHash *BlockHash, serialNumber uint64) *NFTEntry {

	key := _dbKeyForNFTPostHashSerialNumber(postHash, serialNumber)
	nftEntryBytes, err := DBGetWithTxn(txn, snap, key)
	if err != nil {
		return nil
	}

	nftEntryObj := &NFTEntry{}
	rr := bytes.NewReader(nftEntryBytes)
	DecodeFromBytes(nftEntryObj, rr)
	return nftEntryObj
}

func DBGetNFTEntryByPostHashSerialNumber(db *badger.DB, snap *Snapshot,
	postHash *BlockHash, serialNumber uint64) *NFTEntry {

	var ret *NFTEntry
	db.View(func(txn *badger.Txn) error {
		ret = DBGetNFTEntryByPostHashSerialNumberWithTxn(txn, snap, postHash, serialNumber)
		return nil
	})
	return ret
}

func DBDeleteNFTMappingsWithTxn(txn *badger.Txn, snap *Snapshot,
	nftPostHash *BlockHash, serialNumber uint64) error {

	// First pull up the mapping that exists for the post / serial # passed in.
	// If one doesn't exist then there's nothing to do.
	nftEntry := DBGetNFTEntryByPostHashSerialNumberWithTxn(txn, snap, nftPostHash, serialNumber)
	if nftEntry == nil {
		return nil
	}

	// When an nftEntry exists, delete the mapping.
	if err := DBDeleteWithTxn(txn, snap,
		_dbKeyForPKIDIsForSaleBidAmountNanosNFTPostHashSerialNumber(
			nftEntry.OwnerPKID, nftEntry.IsForSale, nftEntry.LastAcceptedBidAmountNanos, nftPostHash, serialNumber)); err != nil {
		return errors.Wrapf(err, "DbDeleteNFTMappingsWithTxn: Deleting "+
			"nft mapping for pkid %v post hash %v serial number %d", nftEntry.OwnerPKID, nftPostHash, serialNumber)
	}

	// When an nftEntry exists, delete the mapping.
	if err := DBDeleteWithTxn(txn, snap,
		_dbKeyForNFTPostHashSerialNumber(nftPostHash, serialNumber)); err != nil {
		return errors.Wrapf(err, "DbDeleteNFTMappingsWithTxn: Deleting "+
			"nft mapping for post hash %v serial number %d", nftPostHash, serialNumber)
	}

	return nil
}

func DBDeleteNFTMappings(
	handle *badger.DB, snap *Snapshot, postHash *BlockHash, serialNumber uint64) error {

	return handle.Update(func(txn *badger.Txn) error {
		return DBDeleteNFTMappingsWithTxn(txn, snap, postHash, serialNumber)
	})
}

func DBPutNFTEntryMappingsWithTxn(txn *badger.Txn, snap *Snapshot, blockHeight uint64, nftEntry *NFTEntry) error {
	nftEntryBytes := EncodeToBytes(blockHeight, nftEntry)

	if err := DBSetWithTxn(txn, snap, _dbKeyForNFTPostHashSerialNumber(
		nftEntry.NFTPostHash, nftEntry.SerialNumber), nftEntryBytes); err != nil {

		return errors.Wrapf(err, "DbPutNFTEntryMappingsWithTxn: Problem "+
			"adding mapping for post: %v, serial number: %d", nftEntry.NFTPostHash, nftEntry.SerialNumber)
	}

	if err := DBSetWithTxn(txn, snap, _dbKeyForPKIDIsForSaleBidAmountNanosNFTPostHashSerialNumber(
		nftEntry.OwnerPKID, nftEntry.IsForSale, nftEntry.LastAcceptedBidAmountNanos, nftEntry.NFTPostHash, nftEntry.SerialNumber), nftEntryBytes); err != nil {
		return errors.Wrapf(err, "DbPutNFTEntryMappingsWithTxn: Problem "+
			"adding mapping for pkid: %v, post: %v, serial number: %d", nftEntry.OwnerPKID, nftEntry.NFTPostHash, nftEntry.SerialNumber)
	}

	return nil
}

func DBPutNFTEntryMappings(handle *badger.DB, snap *Snapshot, blockHeight uint64, nftEntry *NFTEntry) error {

	return handle.Update(func(txn *badger.Txn) error {
		return DBPutNFTEntryMappingsWithTxn(txn, snap, blockHeight, nftEntry)
	})
}

// DBGetNFTEntriesForPostHash gets NFT Entries *from the DB*. Does not include mempool txns.
func DBGetNFTEntriesForPostHash(handle *badger.DB, nftPostHash *BlockHash) (_nftEntries []*NFTEntry) {
	nftEntries := []*NFTEntry{}
	prefix := append([]byte{}, Prefixes.PrefixPostHashSerialNumberToNFTEntry...)
	keyPrefix := append(prefix, nftPostHash[:]...)
	_, entryByteStringsFound := _enumerateKeysForPrefix(handle, keyPrefix)
	for _, byteString := range entryByteStringsFound {
		currentEntry := &NFTEntry{}
		rr := bytes.NewReader(byteString)
		DecodeFromBytes(currentEntry, rr)
		nftEntries = append(nftEntries, currentEntry)
	}
	return nftEntries
}

// =======================================================================================
// NFTOwnership db functions
// NOTE: This index is not essential to running the protocol and should be computed
// outside of the protocol layer once update to the creation of TxIndex are complete.
// =======================================================================================

func DBGetNFTEntryByNFTOwnershipDetailsWithTxn(txn *badger.Txn, snap *Snapshot, ownerPKID *PKID,
	isForSale bool, bidAmountNanos uint64, postHash *BlockHash, serialNumber uint64) *NFTEntry {

	key := _dbKeyForPKIDIsForSaleBidAmountNanosNFTPostHashSerialNumber(ownerPKID, isForSale, bidAmountNanos, postHash, serialNumber)
	nftEntryBytes, err := DBGetWithTxn(txn, snap, key)
	if err != nil {
		return nil
	}

	nftEntryObj := &NFTEntry{}
	rr := bytes.NewReader(nftEntryBytes)
	DecodeFromBytes(nftEntryObj, rr)
	return nftEntryObj
}

func DBGetNFTEntryByNFTOwnershipDetails(db *badger.DB, snap *Snapshot, ownerPKID *PKID,
	isForSale bool, bidAmountNanos uint64, postHash *BlockHash, serialNumber uint64) *NFTEntry {

	var ret *NFTEntry
	db.View(func(txn *badger.Txn) error {
		ret = DBGetNFTEntryByNFTOwnershipDetailsWithTxn(txn, snap, ownerPKID, isForSale, bidAmountNanos, postHash, serialNumber)
		return nil
	})
	return ret
}

// DBGetNFTEntriesForPKID gets NFT Entries *from the DB*. Does not include mempool txns.
func DBGetNFTEntriesForPKID(handle *badger.DB, ownerPKID *PKID) (_nftEntries []*NFTEntry) {
	var nftEntries []*NFTEntry
	prefix := append([]byte{}, Prefixes.PrefixPKIDIsForSaleBidAmountNanosPostHashSerialNumberToNFTEntry...)
	keyPrefix := append(prefix, ownerPKID[:]...)
	_, entryByteStringsFound := _enumerateKeysForPrefix(handle, keyPrefix)
	for _, byteString := range entryByteStringsFound {
		currentEntry := &NFTEntry{}
		rr := bytes.NewReader(byteString)
		DecodeFromBytes(currentEntry, rr)
		nftEntries = append(nftEntries, currentEntry)
	}
	return nftEntries
}

// =======================================================================================
// AcceptedNFTBidEntries db functions
// NOTE: This index is not essential to running the protocol and should be computed
// outside of the protocol layer once update to the creation of TxIndex are complete.
// =======================================================================================
func _dbKeyForPostHashSerialNumberToAcceptedBidEntries(nftPostHash *BlockHash, serialNumber uint64) []byte {
	prefixCopy := append([]byte{}, Prefixes.PrefixPostHashSerialNumberToAcceptedBidEntries...)
	key := append(prefixCopy, nftPostHash[:]...)
	key = append(key, EncodeUint64(serialNumber)...)
	return key
}

// TODO: are we sure we want to pass a pointer to an array here?
func DBPutAcceptedNFTBidEntriesMappingWithTxn(txn *badger.Txn, snap *Snapshot, blockHeight uint64,
	nftKey NFTKey, nftBidEntries *[]*NFTBidEntry) error {

	nftBidEntryBundle := &NFTBidEntryBundle{
		nftBidEntryBundle: *nftBidEntries,
	}
	if err := DBSetWithTxn(txn, snap, _dbKeyForPostHashSerialNumberToAcceptedBidEntries(
		&nftKey.NFTPostHash, nftKey.SerialNumber), EncodeToBytes(blockHeight, nftBidEntryBundle)); err != nil {

		return errors.Wrapf(err, "DBPutAcceptedNFTBidEntriesMappingWithTxn: Problem "+
			"adding accepted bid mapping for post: %v, serial number: %d", nftKey.NFTPostHash, nftKey.SerialNumber)
	}
	return nil
}

func DBPutAcceptedNFTBidEntriesMapping(handle *badger.DB, snap *Snapshot, blockHeight uint64,
	nftKey NFTKey, nftBidEntries *[]*NFTBidEntry) error {

	return handle.Update(func(txn *badger.Txn) error {
		return DBPutAcceptedNFTBidEntriesMappingWithTxn(txn, snap, blockHeight, nftKey, nftBidEntries)
	})
}

func DBGetAcceptedNFTBidEntriesByPostHashSerialNumberWithTxn(txn *badger.Txn, snap *Snapshot,
	postHash *BlockHash, serialNumber uint64) *[]*NFTBidEntry {

	key := _dbKeyForPostHashSerialNumberToAcceptedBidEntries(postHash, serialNumber)
	nftBidEntriesBytes, err := DBGetWithTxn(txn, snap, key)
	if err != nil {
		return nil
	}

	nftBidEntriesBundle := &NFTBidEntryBundle{}
	rr := bytes.NewReader(nftBidEntriesBytes)
	if exists, err := DecodeFromBytes(nftBidEntriesBundle, rr); !exists || err != nil {
		glog.Errorf("DBGetAcceptedNFTBidEntriesByPostHashSerialNumberWithTxn: Problem reading NFTBidEntryBundle, error: (%v)", err)
		return nil
	}
	return &nftBidEntriesBundle.nftBidEntryBundle
}

func DBGetAcceptedNFTBidEntriesByPostHashSerialNumber(db *badger.DB, snap *Snapshot,
	postHash *BlockHash, serialNumber uint64) *[]*NFTBidEntry {

	var ret *[]*NFTBidEntry
	db.View(func(txn *badger.Txn) error {
		ret = DBGetAcceptedNFTBidEntriesByPostHashSerialNumberWithTxn(txn, snap, postHash, serialNumber)
		return nil
	})
	return ret
}

func DBDeleteAcceptedNFTBidEntriesMappingsWithTxn(txn *badger.Txn, snap *Snapshot,
	nftPostHash *BlockHash, serialNumber uint64) error {

	// First check to see if there is an existing mapping. If one doesn't exist, there's nothing to do.
	nftBidEntries := DBGetAcceptedNFTBidEntriesByPostHashSerialNumberWithTxn(txn, snap, nftPostHash, serialNumber)
	if nftBidEntries == nil {
		return nil
	}

	// When an nftEntry exists, delete both mapping.
	if err := DBDeleteWithTxn(txn, snap,
		_dbKeyForPostHashSerialNumberToAcceptedBidEntries(nftPostHash, serialNumber)); err != nil {
		return errors.Wrapf(err, "DBDeleteAcceptedNFTBidEntriesMappingsWithTxn: Deleting "+
			"accepted nft bid mapping for post hash %v serial number %d", nftPostHash, serialNumber)
	}

	return nil
}

func DBDeleteAcceptedNFTBidMappings(handle *badger.DB, snap *Snapshot,
	postHash *BlockHash, serialNumber uint64) error {

	return handle.Update(func(txn *badger.Txn) error {
		return DBDeleteAcceptedNFTBidEntriesMappingsWithTxn(txn, snap, postHash, serialNumber)
	})
}

// =======================================================================================
// NFTBidEntry db functions
// =======================================================================================

func _dbKeyForNFTPostHashSerialNumberBidNanosBidderPKID(bidEntry *NFTBidEntry) []byte {
	// Make a copy to avoid multiple calls to this function re-using the same slice.
	prefixCopy := append([]byte{}, Prefixes.PrefixPostHashSerialNumberBidNanosBidderPKID...)
	key := append(prefixCopy, bidEntry.NFTPostHash[:]...)
	key = append(key, EncodeUint64(bidEntry.SerialNumber)...)
	key = append(key, EncodeUint64(bidEntry.BidAmountNanos)...)
	key = append(key, bidEntry.BidderPKID[:]...)
	return key
}

func _dbKeyForNFTBidderPKIDPostHashSerialNumber(
	bidderPKID *PKID, nftPostHash *BlockHash, serialNumber uint64) []byte {
	// Make a copy to avoid multiple calls to this function re-using the same slice.
	prefixCopy := append([]byte{}, Prefixes.PrefixBidderPKIDPostHashSerialNumberToBidNanos...)
	key := append(prefixCopy, bidderPKID[:]...)
	key = append(key, nftPostHash[:]...)
	key = append(key, EncodeUint64(serialNumber)...)
	return key
}

func _dbSeekKeyForNFTBids(nftHash *BlockHash, serialNumber uint64) []byte {
	// Make a copy to avoid multiple calls to this function re-using the same slice.
	prefixCopy := append([]byte{}, Prefixes.PrefixPostHashSerialNumberBidNanosBidderPKID...)
	key := append(prefixCopy, nftHash[:]...)
	key = append(key, EncodeUint64(serialNumber)...)
	return key
}

func DBGetNFTBidEntryForNFTBidKeyWithTxn(txn *badger.Txn, snap *Snapshot,
	nftBidKey *NFTBidKey) *NFTBidEntry {

	key := _dbKeyForNFTBidderPKIDPostHashSerialNumber(
		&nftBidKey.BidderPKID, &nftBidKey.NFTPostHash, nftBidKey.SerialNumber)

	nftBidBytes, err := DBGetWithTxn(txn, snap, key)
	if err != nil {
		return nil
	}

	// If we get here then it means we actually had a bid amount for this key in the DB.
	nftBidAmountNanos := DecodeUint64(nftBidBytes)

	nftBidEntry := &NFTBidEntry{
		BidderPKID:     &nftBidKey.BidderPKID,
		NFTPostHash:    &nftBidKey.NFTPostHash,
		SerialNumber:   nftBidKey.SerialNumber,
		BidAmountNanos: nftBidAmountNanos,
	}

	return nftBidEntry
}

func DBGetNFTBidEntryForNFTBidKey(db *badger.DB, snap *Snapshot, nftBidKey *NFTBidKey) *NFTBidEntry {
	var ret *NFTBidEntry
	db.View(func(txn *badger.Txn) error {
		ret = DBGetNFTBidEntryForNFTBidKeyWithTxn(txn, snap, nftBidKey)
		return nil
	})
	return ret
}

func DBDeleteNFTBidMappingsWithTxn(txn *badger.Txn, snap *Snapshot, nftBidKey *NFTBidKey) error {

	// First check to see if there is an existing mapping. If one doesn't exist, there's nothing to do.
	nftBidEntry := DBGetNFTBidEntryForNFTBidKeyWithTxn(txn, snap, nftBidKey)
	if nftBidEntry == nil {
		return nil
	}

	// When an nftEntry exists, delete both mapping.
	if err := DBDeleteWithTxn(txn, snap, _dbKeyForNFTPostHashSerialNumberBidNanosBidderPKID(nftBidEntry)); err != nil {
		return errors.Wrapf(err, "DbDeleteNFTBidMappingsWithTxn: Deleting "+
			"nft bid mapping for nftBidKey %v", nftBidKey)
	}

	// When an nftEntry exists, delete both mapping.
	if err := DBDeleteWithTxn(txn, snap, _dbKeyForNFTBidderPKIDPostHashSerialNumber(
		nftBidEntry.BidderPKID, nftBidEntry.NFTPostHash, nftBidEntry.SerialNumber)); err != nil {
		return errors.Wrapf(err, "DbDeleteNFTBidMappingsWithTxn: Deleting "+
			"nft bid mapping for nftBidKey %v", nftBidKey)
	}

	return nil
}

func DBDeleteNFTBidMappings(handle *badger.DB, snap *Snapshot, nftBidKey *NFTBidKey) error {

	return handle.Update(func(txn *badger.Txn) error {
		return DBDeleteNFTBidMappingsWithTxn(txn, snap, nftBidKey)
	})
}

func DBPutNFTBidEntryMappingsWithTxn(txn *badger.Txn, snap *Snapshot, nftBidEntry *NFTBidEntry) error {
	// We store two indexes for NFT bids. (1) sorted by bid amount nanos in the key and
	// (2) sorted by the bidder PKID. Both come in handy.

	// Put the first index --> []byte{} (no data needs to be stored since it all info is in the key)
	if err := DBSetWithTxn(txn, snap,
		_dbKeyForNFTPostHashSerialNumberBidNanosBidderPKID(nftBidEntry), []byte{}); err != nil {

		return errors.Wrapf(err, "DbPutNFTBidEntryMappingsWithTxn: Problem "+
			"adding mapping to BidderPKID for bid entry: %v", nftBidEntry)
	}

	// Put the second index --> BidAmountNanos
	if err := DBSetWithTxn(txn, snap, _dbKeyForNFTBidderPKIDPostHashSerialNumber(
		nftBidEntry.BidderPKID, nftBidEntry.NFTPostHash, nftBidEntry.SerialNumber,
	), EncodeUint64(nftBidEntry.BidAmountNanos)); err != nil {

		return errors.Wrapf(err, "DbPutNFTBidEntryMappingsWithTxn: Problem "+
			"adding mapping to BidAmountNanos for bid entry: %v", nftBidEntry)
	}

	return nil
}

func DBPutNFTBidEntryMappings(handle *badger.DB, snap *Snapshot, nftEntry *NFTBidEntry) error {

	return handle.Update(func(txn *badger.Txn) error {
		return DBPutNFTBidEntryMappingsWithTxn(txn, snap, nftEntry)
	})
}

func DBGetNFTBidEntriesForPKID(handle *badger.DB, bidderPKID *PKID) (_nftBidEntries []*NFTBidEntry) {
	nftBidEntries := []*NFTBidEntry{}
	{
		prefix := append([]byte{}, Prefixes.PrefixBidderPKIDPostHashSerialNumberToBidNanos...)
		keyPrefix := append(prefix, bidderPKID[:]...)
		keysFound, valuesFound := _enumerateKeysForPrefix(handle, keyPrefix)
		bidderPKIDLength := len(bidderPKID[:])
		for ii, keyFound := range keysFound {

			postHashStartIdx := 1 + bidderPKIDLength           // The length of prefix + length of PKID
			postHashEndIdx := postHashStartIdx + HashSizeBytes // Add the length of the bid amount (uint64).

			// Cut the bid amount out of the key and decode.
			postHashBytes := keyFound[postHashStartIdx:postHashEndIdx]

			nftHash := &BlockHash{}
			copy(nftHash[:], postHashBytes)

			serialNumber := DecodeUint64(keyFound[postHashEndIdx:])

			bidAmountNanos := DecodeUint64(valuesFound[ii])

			currentEntry := &NFTBidEntry{
				NFTPostHash:    nftHash,
				SerialNumber:   serialNumber,
				BidderPKID:     bidderPKID,
				BidAmountNanos: bidAmountNanos,
			}
			nftBidEntries = append(nftBidEntries, currentEntry)
		}
	}
	return nftBidEntries
}

// Get NFT bid Entries *from the DB*. Does not include mempool txns.
func DBGetNFTBidEntries(handle *badger.DB, nftPostHash *BlockHash, serialNumber uint64,
) (_nftBidEntries []*NFTBidEntry) {
	nftBidEntries := []*NFTBidEntry{}
	{
		prefix := append([]byte{}, Prefixes.PrefixPostHashSerialNumberBidNanosBidderPKID...)
		keyPrefix := append(prefix, nftPostHash[:]...)
		keyPrefix = append(keyPrefix, EncodeUint64(serialNumber)...)
		keysFound, _ := _enumerateKeysForPrefix(handle, keyPrefix)
		for _, keyFound := range keysFound {
			bidAmountStartIdx := 1 + HashSizeBytes + 8 // The length of prefix + the post hash + the serial #.
			bidAmountEndIdx := bidAmountStartIdx + 8   // Add the length of the bid amount (uint64).

			// Cut the bid amount out of the key and decode.
			bidAmountBytes := keyFound[bidAmountStartIdx:bidAmountEndIdx]
			bidAmountNanos := DecodeUint64(bidAmountBytes)

			// Cut the pkid bytes out of the keys
			bidderPKIDBytes := keyFound[bidAmountEndIdx:]

			// Construct the bidder PKID.
			bidderPKID := PublicKeyToPKID(bidderPKIDBytes)

			currentEntry := &NFTBidEntry{
				NFTPostHash:    nftPostHash,
				SerialNumber:   serialNumber,
				BidderPKID:     bidderPKID,
				BidAmountNanos: bidAmountNanos,
			}
			nftBidEntries = append(nftBidEntries, currentEntry)
		}
	}
	return nftBidEntries
}

func DBGetNFTBidEntriesPaginated(
	handle *badger.DB,
	nftHash *BlockHash,
	serialNumber uint64,
	startEntry *NFTBidEntry,
	limit int,
	reverse bool,
) (_bidEntries []*NFTBidEntry) {
	seekKey := _dbSeekKeyForNFTBids(nftHash, serialNumber)
	startKey := seekKey
	if startEntry != nil {
		startKey = _dbKeyForNFTPostHashSerialNumberBidNanosBidderPKID(startEntry)
	}
	// The key length consists of: (1 prefix byte) + (BlockHash) + (2 x uint64) + (PKID)
	maxKeyLen := 1 + HashSizeBytes + 16 + btcec.PubKeyBytesLenCompressed
	keysBytes, _, _ := DBGetPaginatedKeysAndValuesForPrefix(
		handle,
		startKey,
		seekKey,
		maxKeyLen,
		limit,
		reverse,
		false)
	// TODO: We should probably handle the err case for this function.

	// Chop up the keyBytes into bid entries.
	var bidEntries []*NFTBidEntry
	for _, keyBytes := range keysBytes {
		serialNumStartIdx := 1 + HashSizeBytes
		bidAmountStartIdx := serialNumStartIdx + 8
		bidderPKIDStartIdx := bidAmountStartIdx + 8

		nftHashBytes := keyBytes[1:serialNumStartIdx]
		serialNumberBytes := keyBytes[serialNumStartIdx:bidAmountStartIdx]
		bidAmountBytes := keyBytes[bidAmountStartIdx:bidderPKIDStartIdx]
		bidderPKIDBytes := keyBytes[bidderPKIDStartIdx:]

		nftHash := &BlockHash{}
		copy(nftHash[:], nftHashBytes)
		serialNumber := DecodeUint64(serialNumberBytes)
		bidAmount := DecodeUint64(bidAmountBytes)
		bidderPKID := &PKID{}
		copy(bidderPKID[:], bidderPKIDBytes)

		bidEntry := &NFTBidEntry{
			NFTPostHash:    nftHash,
			SerialNumber:   serialNumber,
			BidAmountNanos: bidAmount,
			BidderPKID:     bidderPKID,
		}

		bidEntries = append(bidEntries, bidEntry)
	}

	return bidEntries
}

// ======================================================================================
// Authorize derived key functions
//  	<prefix_id, owner pub key [33]byte, derived pub key [33]byte> -> <DerivedKeyEntry>
// ======================================================================================

func _dbKeyForOwnerToDerivedKeyMapping(
	ownerPublicKey PublicKey, derivedPublicKey PublicKey) []byte {
	// Make a copy to avoid multiple calls to this function re-using the same slice.
	prefixCopy := append([]byte{}, Prefixes.PrefixAuthorizeDerivedKey...)
	key := append(prefixCopy, ownerPublicKey[:]...)
	key = append(key, derivedPublicKey[:]...)
	return key
}

func _dbSeekPrefixForDerivedKeyMappings(
	ownerPublicKey PublicKey) []byte {
	// Make a copy to avoid multiple calls to this function re-using the same slice.
	prefixCopy := append([]byte{}, Prefixes.PrefixAuthorizeDerivedKey...)
	key := append(prefixCopy, ownerPublicKey[:]...)
	return key
}

func DBPutDerivedKeyMappingWithTxn(txn *badger.Txn, snap *Snapshot, blockHeight uint64,
	ownerPublicKey PublicKey, derivedPublicKey PublicKey, derivedKeyEntry *DerivedKeyEntry) error {

	key := _dbKeyForOwnerToDerivedKeyMapping(ownerPublicKey, derivedPublicKey)

	return DBSetWithTxn(txn, snap, key, EncodeToBytes(blockHeight, derivedKeyEntry))
}

func DBPutDerivedKeyMapping(handle *badger.DB, snap *Snapshot, blockHeight uint64,
	ownerPublicKey PublicKey, derivedPublicKey PublicKey, derivedKeyEntry *DerivedKeyEntry) error {

	return handle.Update(func(txn *badger.Txn) error {
		return DBPutDerivedKeyMappingWithTxn(txn, snap, blockHeight, ownerPublicKey, derivedPublicKey, derivedKeyEntry)
	})
}

func DBGetOwnerToDerivedKeyMappingWithTxn(txn *badger.Txn, snap *Snapshot,
	ownerPublicKey PublicKey, derivedPublicKey PublicKey) *DerivedKeyEntry {

	key := _dbKeyForOwnerToDerivedKeyMapping(ownerPublicKey, derivedPublicKey)
	derivedKeyBytes, err := DBGetWithTxn(txn, snap, key)
	if err != nil {
		return nil
	}

	derivedKeyEntry := &DerivedKeyEntry{}
	rr := bytes.NewReader(derivedKeyBytes)
	DecodeFromBytes(derivedKeyEntry, rr)
	return derivedKeyEntry
}

func DBGetOwnerToDerivedKeyMapping(db *badger.DB, snap *Snapshot,
	ownerPublicKey PublicKey, derivedPublicKey PublicKey) *DerivedKeyEntry {

	var derivedKeyEntry *DerivedKeyEntry
	db.View(func(txn *badger.Txn) error {
		derivedKeyEntry = DBGetOwnerToDerivedKeyMappingWithTxn(txn, snap, ownerPublicKey, derivedPublicKey)
		return nil
	})
	return derivedKeyEntry
}

func DBDeleteDerivedKeyMappingWithTxn(txn *badger.Txn, snap *Snapshot,
	ownerPublicKey PublicKey, derivedPublicKey PublicKey) error {

	// When a mapping exists, delete it.
	if err := DBDeleteWithTxn(txn, snap, _dbKeyForOwnerToDerivedKeyMapping(ownerPublicKey, derivedPublicKey)); err != nil {
		return errors.Wrapf(err, "DBDeleteDerivedKeyMappingWithTxn: Deleting "+
			"ownerPublicKey %s and derivedPublicKey %s failed",
			PkToStringMainnet(ownerPublicKey[:]), PkToStringMainnet(derivedPublicKey[:]))
	}

	return nil
}

func DBDeleteDerivedKeyMapping(handle *badger.DB, snap *Snapshot,
	ownerPublicKey PublicKey, derivedPublicKey PublicKey) error {
	return handle.Update(func(txn *badger.Txn) error {
		return DBDeleteDerivedKeyMappingWithTxn(txn, snap, ownerPublicKey, derivedPublicKey)
	})
}

func DBGetAllOwnerToDerivedKeyMappings(handle *badger.DB, ownerPublicKey PublicKey) (
	_entries []*DerivedKeyEntry, _err error) {

	prefix := _dbSeekPrefixForDerivedKeyMappings(ownerPublicKey)
	_, valsFound := _enumerateKeysForPrefix(handle, prefix)

	var derivedEntries []*DerivedKeyEntry
	for _, keyBytes := range valsFound {
		derivedKeyEntry := &DerivedKeyEntry{}
		rr := bytes.NewReader(keyBytes)
		DecodeFromBytes(derivedKeyEntry, rr)
		derivedEntries = append(derivedEntries, derivedKeyEntry)
	}

	return derivedEntries, nil
}

// ======================================================================================
// Profile code
// ======================================================================================
func _dbKeyForPKIDToProfileEntry(pkid *PKID) []byte {
	prefixCopy := append([]byte{}, Prefixes.PrefixPKIDToProfileEntry...)
	key := append(prefixCopy, pkid[:]...)
	return key
}
func _dbKeyForProfileUsernameToPKID(nonLowercaseUsername []byte) []byte {
	// Make a copy to avoid multiple calls to this function re-using the same slice.
	key := append([]byte{}, Prefixes.PrefixProfileUsernameToPKID...)
	// Always lowercase the username when we use it as a key in our db. This allows
	// us to check uniqueness in a case-insensitive way.
	lowercaseUsername := []byte(strings.ToLower(string(nonLowercaseUsername)))
	key = append(key, lowercaseUsername...)
	return key
}

// This is the key we use to sort profiles by their amount of DeSo locked
func _dbKeyForCreatorDeSoLockedNanosCreatorPKID(desoLockedNanos uint64, pkid *PKID) []byte {
	key := append([]byte{}, Prefixes.PrefixCreatorDeSoLockedNanosCreatorPKID...)
	key = append(key, EncodeUint64(desoLockedNanos)...)
	key = append(key, pkid[:]...)
	return key
}

func DbPrefixForCreatorDeSoLockedNanosCreatorPKID() []byte {
	return append([]byte{}, Prefixes.PrefixCreatorDeSoLockedNanosCreatorPKID...)
}

func DBGetPKIDForUsernameWithTxn(txn *badger.Txn,
	snap *Snapshot, username []byte) *PKID {

	key := _dbKeyForProfileUsernameToPKID(username)
	profileBytes, err := DBGetWithTxn(txn, snap, key)
	if err != nil {
		return nil
	}

	return PublicKeyToPKID(profileBytes)
}

func DBGetPKIDForUsername(db *badger.DB, snap *Snapshot, username []byte) *PKID {
	var ret *PKID
	db.View(func(txn *badger.Txn) error {
		ret = DBGetPKIDForUsernameWithTxn(txn, snap, username)
		return nil
	})
	return ret
}

func DBGetProfileEntryForUsernameWithTxn(txn *badger.Txn,
	snap *Snapshot, username []byte) *ProfileEntry {

	pkid := DBGetPKIDForUsernameWithTxn(txn, snap, username)
	if pkid == nil {
		return nil
	}

	return DBGetProfileEntryForPKIDWithTxn(txn, snap, pkid)
}

func DBGetProfileEntryForUsername(db *badger.DB, snap *Snapshot, username []byte) *ProfileEntry {
	var ret *ProfileEntry
	db.View(func(txn *badger.Txn) error {
		ret = DBGetProfileEntryForUsernameWithTxn(txn, snap, username)
		return nil
	})
	return ret
}

func DBGetProfileEntryForPKIDWithTxn(txn *badger.Txn, snap *Snapshot,
	pkid *PKID) *ProfileEntry {

	key := _dbKeyForPKIDToProfileEntry(pkid)
	profileEntryBytes, err := DBGetWithTxn(txn, snap, key)
	if err != nil {
		return nil
	}

	profileEntryObj := &ProfileEntry{}
	rr := bytes.NewReader(profileEntryBytes)
	DecodeFromBytes(profileEntryObj, rr)
	return profileEntryObj
}

func DBGetProfileEntryForPKID(db *badger.DB, snap *Snapshot, pkid *PKID) *ProfileEntry {
	var ret *ProfileEntry
	db.View(func(txn *badger.Txn) error {
		ret = DBGetProfileEntryForPKIDWithTxn(txn, snap, pkid)
		return nil
	})
	return ret
}

func DBDeleteProfileEntryMappingsWithTxn(txn *badger.Txn, snap *Snapshot,
	pkid *PKID, params *DeSoParams) error {

	// First pull up the mapping that exists for the profile pub key passed in.
	// If one doesn't exist then there's nothing to do.
	profileEntry := DBGetProfileEntryForPKIDWithTxn(txn, snap, pkid)
	if profileEntry == nil {
		return nil
	}

	// When a profile exists, delete the pkid mapping for the profile.
	if err := DBDeleteWithTxn(txn, snap, _dbKeyForPKIDToProfileEntry(pkid)); err != nil {
		return errors.Wrapf(err, "DbDeleteProfileEntryMappingsWithTxn: Deleting "+
			"profile mapping for profile PKID: %v",
			PkToString(pkid[:], params))
	}

	if err := DBDeleteWithTxn(txn, snap,
		_dbKeyForProfileUsernameToPKID(profileEntry.Username)); err != nil {

		return errors.Wrapf(err, "DbDeleteProfileEntryMappingsWithTxn: Deleting "+
			"username mapping for profile username %v", string(profileEntry.Username))
	}

	// The coin deso mapping
	if err := DBDeleteWithTxn(txn, snap,
		_dbKeyForCreatorDeSoLockedNanosCreatorPKID(
			profileEntry.CreatorCoinEntry.DeSoLockedNanos, pkid)); err != nil {

		return errors.Wrapf(err, "DbDeleteProfileEntryMappingsWithTxn: Deleting "+
			"coin mapping for profile username %v", string(profileEntry.Username))
	}

	return nil
}

func DBPutProfileEntryMappingsWithTxn(txn *badger.Txn, snap *Snapshot, blockHeight uint64,
	profileEntry *ProfileEntry, pkid *PKID, params *DeSoParams) error {

	// Set the main PKID -> profile entry mapping.
	if err := DBSetWithTxn(txn, snap, _dbKeyForPKIDToProfileEntry(pkid),
		EncodeToBytes(blockHeight, profileEntry)); err != nil {

		return errors.Wrapf(err, "DbPutProfileEntryMappingsWithTxn: Problem "+
			"adding mapping for profile: %v", PkToString(pkid[:], params))
	}

	// Username
	if err := DBSetWithTxn(txn, snap,
		_dbKeyForProfileUsernameToPKID(profileEntry.Username),
		pkid[:]); err != nil {

		return errors.Wrapf(err, "DbPutProfileEntryMappingsWithTxn: Problem "+
			"adding mapping for profile with username: %v", string(profileEntry.Username))
	}

	// The coin deso mapping
	if err := DBSetWithTxn(txn, snap,
		_dbKeyForCreatorDeSoLockedNanosCreatorPKID(
			profileEntry.CreatorCoinEntry.DeSoLockedNanos, pkid), []byte{}); err != nil {

		return errors.Wrapf(err, "DbPutProfileEntryMappingsWithTxn: Problem "+
			"adding mapping for profile coin: ")
	}

	return nil
}

func DBPutProfileEntryMappings(handle *badger.DB, snap *Snapshot, blockHeight uint64,
	profileEntry *ProfileEntry, pkid *PKID, params *DeSoParams) error {

	return handle.Update(func(txn *badger.Txn) error {
		return DBPutProfileEntryMappingsWithTxn(txn, snap, blockHeight, profileEntry, pkid, params)
	})
}

// DBGetAllProfilesByCoinValue returns all the profiles in the db with the
// highest coin values first.
//
// TODO(performance): This currently fetches all profiles. We should implement
// some kind of pagination instead though.
func DBGetAllProfilesByCoinValue(handle *badger.DB, snap *Snapshot, fetchEntries bool) (
	_lockedDeSoNanos []uint64, _profilePKIDs []*PKID,
	_profileEntries []*ProfileEntry, _err error) {

	lockedDeSoNanosFetched := []uint64{}
	profilePublicKeysFetched := []*PKID{}
	profileEntriesFetched := []*ProfileEntry{}
	dbPrefixx := append([]byte{}, Prefixes.PrefixCreatorDeSoLockedNanosCreatorPKID...)

	err := handle.View(func(txn *badger.Txn) error {
		opts := badger.DefaultIteratorOptions

		opts.PrefetchValues = false

		// Go in reverse order since a larger count is better.
		opts.Reverse = true

		it := txn.NewIterator(opts)
		defer it.Close()
		// Since we iterate backwards, the prefix must be bigger than all possible
		// counts that could actually exist. We use eight bytes since the count is
		// encoded as a 64-bit big-endian byte slice, which will be eight bytes long.
		maxBigEndianUint64Bytes := []byte{0xFF, 0xFF, 0xFF, 0xFF, 0xFF, 0xFF, 0xFF, 0xFF}
		prefix := append(dbPrefixx, maxBigEndianUint64Bytes...)
		for it.Seek(prefix); it.ValidForPrefix(dbPrefixx); it.Next() {
			rawKey := it.Item().Key()

			// Strip the prefix off the key and check its length. If it contains
			// a big-endian uint64 then it should be at least eight bytes.
			lockedDeSoPubKeyConcatKey := rawKey[1:]
			uint64BytesLen := len(maxBigEndianUint64Bytes)
			expectedLength := uint64BytesLen + btcec.PubKeyBytesLenCompressed
			if len(lockedDeSoPubKeyConcatKey) != expectedLength {
				return fmt.Errorf("DBGetAllProfilesByLockedDeSo: Invalid key "+
					"length %d should be at least %d", len(lockedDeSoPubKeyConcatKey),
					expectedLength)
			}

			lockedDeSoNanos := DecodeUint64(lockedDeSoPubKeyConcatKey[:uint64BytesLen])

			// Appended to the stake should be the profile pub key so extract it here.
			profilePKID := make([]byte, btcec.PubKeyBytesLenCompressed)
			copy(profilePKID[:], lockedDeSoPubKeyConcatKey[uint64BytesLen:])

			lockedDeSoNanosFetched = append(lockedDeSoNanosFetched, lockedDeSoNanos)
			profilePublicKeysFetched = append(profilePublicKeysFetched, PublicKeyToPKID(profilePKID))
		}
		return nil
	})
	if err != nil {
		return nil, nil, nil, err
	}

	if !fetchEntries {
		return lockedDeSoNanosFetched, profilePublicKeysFetched, nil, nil
	}

	for _, profilePKID := range profilePublicKeysFetched {
		profileEntry := DBGetProfileEntryForPKID(handle, snap, profilePKID)
		if profileEntry == nil {
			return nil, nil, nil, fmt.Errorf("DBGetAllProfilesByLockedDeSo: "+
				"ProfilePubKey %v does not have corresponding entry",
				PkToStringBoth(profilePKID[:]))
		}
		profileEntriesFetched = append(profileEntriesFetched, profileEntry)
	}

	return lockedDeSoNanosFetched, profilePublicKeysFetched, profileEntriesFetched, nil
}

// =====================================================================================
//
//	Coin balance entry code - Supports both creator coins and DAO coins
//
// =====================================================================================
func _dbGetPrefixForHODLerPKIDCreatorPKIDToBalanceEntry(isDAOCoin bool) []byte {
	if isDAOCoin {
		return Prefixes.PrefixHODLerPKIDCreatorPKIDToDAOCoinBalanceEntry
	} else {
		return Prefixes.PrefixHODLerPKIDCreatorPKIDToBalanceEntry
	}
}

func _dbGetPrefixForCreatorPKIDHODLerPKIDToBalanceEntry(isDAOCoin bool) []byte {
	if isDAOCoin {
		return Prefixes.PrefixCreatorPKIDHODLerPKIDToDAOCoinBalanceEntry
	} else {
		return Prefixes.PrefixCreatorPKIDHODLerPKIDToBalanceEntry
	}
}

func _dbKeyForHODLerPKIDCreatorPKIDToBalanceEntry(hodlerPKID *PKID, creatorPKID *PKID, isDAOCoin bool) []byte {
	key := append([]byte{}, _dbGetPrefixForHODLerPKIDCreatorPKIDToBalanceEntry(isDAOCoin)...)
	key = append(key, hodlerPKID[:]...)
	key = append(key, creatorPKID[:]...)
	return key
}
func _dbKeyForCreatorPKIDHODLerPKIDToBalanceEntry(creatorPKID *PKID, hodlerPKID *PKID, isDAOCoin bool) []byte {
	key := append([]byte{}, _dbGetPrefixForCreatorPKIDHODLerPKIDToBalanceEntry(isDAOCoin)...)
	key = append(key, creatorPKID[:]...)
	key = append(key, hodlerPKID[:]...)
	return key
}

func DBGetBalanceEntryForHODLerAndCreatorPKIDsWithTxn(txn *badger.Txn, snap *Snapshot,
	hodlerPKID *PKID, creatorPKID *PKID, isDAOCoin bool) *BalanceEntry {

	key := _dbKeyForHODLerPKIDCreatorPKIDToBalanceEntry(hodlerPKID, creatorPKID, isDAOCoin)
	balanceEntryBytes, err := DBGetWithTxn(txn, snap, key)
	if err != nil {
		return &BalanceEntry{
			HODLerPKID:   hodlerPKID.NewPKID(),
			CreatorPKID:  creatorPKID.NewPKID(),
			BalanceNanos: *uint256.NewInt(),
		}
	}
	balanceEntryObj := &BalanceEntry{}
	rr := bytes.NewReader(balanceEntryBytes)
	DecodeFromBytes(balanceEntryObj, rr)
	return balanceEntryObj
}

func DBGetBalanceEntryForHODLerAndCreatorPKIDs(handle *badger.DB, snap *Snapshot,
	hodlerPKID *PKID, creatorPKID *PKID, isDAOCoin bool) *BalanceEntry {

	var ret *BalanceEntry
	handle.View(func(txn *badger.Txn) error {
		ret = DBGetBalanceEntryForHODLerAndCreatorPKIDsWithTxn(
			txn, snap, hodlerPKID, creatorPKID, isDAOCoin)
		return nil
	})
	return ret
}

func DBGetBalanceEntryForCreatorPKIDAndHODLerPubKeyWithTxn(txn *badger.Txn, snap *Snapshot,
	creatorPKID *PKID, hodlerPKID *PKID, isDAOCoin bool) *BalanceEntry {

	key := _dbKeyForCreatorPKIDHODLerPKIDToBalanceEntry(creatorPKID, hodlerPKID, isDAOCoin)
	balanceEntryBytes, err := DBGetWithTxn(txn, snap, key)
	if err != nil {
		return nil
	}
	balanceEntryObj := &BalanceEntry{}
	rr := bytes.NewReader(balanceEntryBytes)
	DecodeFromBytes(balanceEntryObj, rr)

	return balanceEntryObj
}

func DBDeleteBalanceEntryMappingsWithTxn(txn *badger.Txn, snap *Snapshot,
	hodlerPKID *PKID, creatorPKID *PKID, isDAOCoin bool) error {

	// First pull up the mappings that exists for the keys passed in.
	// If one doesn't exist then there's nothing to do.
	balanceEntry := DBGetBalanceEntryForHODLerAndCreatorPKIDsWithTxn(
		txn, snap, hodlerPKID, creatorPKID, isDAOCoin)
	if balanceEntry == nil {
		return nil
	}

	// When an entry exists, delete the mappings for it.
	if err := DBDeleteWithTxn(txn, snap, _dbKeyForHODLerPKIDCreatorPKIDToBalanceEntry(hodlerPKID, creatorPKID, isDAOCoin)); err != nil {
		return errors.Wrapf(err, "DBDeleteBalanceEntryMappingsWithTxn: Deleting "+
			"mappings with keys: %v %v",
			PkToStringBoth(hodlerPKID[:]), PkToStringBoth(creatorPKID[:]))
	}
	if err := DBDeleteWithTxn(txn, snap, _dbKeyForCreatorPKIDHODLerPKIDToBalanceEntry(creatorPKID, hodlerPKID, isDAOCoin)); err != nil {
		return errors.Wrapf(err, "DBDeleteBalanceEntryMappingsWithTxn: Deleting "+
			"mappings with keys: %v %v",
			PkToStringBoth(hodlerPKID[:]), PkToStringBoth(creatorPKID[:]))
	}

	// Note: We don't update the CreatorDeSoLockedNanosCreatorPubKeyIIndex
	// because we expect that the caller is keeping the individual holdings in
	// sync with the "total" coins stored in the profile.

	return nil
}

func DBDeleteBalanceEntryMappings(handle *badger.DB, snap *Snapshot,
	hodlerPKID *PKID, creatorPKID *PKID, isDAOCoin bool) error {

	return handle.Update(func(txn *badger.Txn) error {
		return DBDeleteBalanceEntryMappingsWithTxn(
			txn, snap, hodlerPKID, creatorPKID, isDAOCoin)
	})
}

func DBPutBalanceEntryMappingsWithTxn(txn *badger.Txn, snap *Snapshot, blockHeight uint64,
	balanceEntry *BalanceEntry, isDAOCoin bool) error {

	// If the balance is zero, then there is no point in storing this entry.
	// We already placeholder a "zero" balance entry in connect logic.
	if balanceEntry.BalanceNanos.Eq(uint256.NewInt()) && !balanceEntry.HasPurchased {
		return nil
	}

	balanceEntryBytes := EncodeToBytes(blockHeight, balanceEntry)
	// Set the forward direction for the HODLer
	if err := DBSetWithTxn(txn, snap, _dbKeyForHODLerPKIDCreatorPKIDToBalanceEntry(
		balanceEntry.HODLerPKID, balanceEntry.CreatorPKID, isDAOCoin),
		balanceEntryBytes); err != nil {

		return errors.Wrapf(err, "DBPutBalanceEntryMappingsWithTxn: Problem "+
			"adding forward mappings for pub keys: %v %v",
			PkToStringBoth(balanceEntry.HODLerPKID[:]),
			PkToStringBoth(balanceEntry.CreatorPKID[:]))
	}

	// Set the reverse direction for the creator
	if err := DBSetWithTxn(txn, snap, _dbKeyForCreatorPKIDHODLerPKIDToBalanceEntry(
		balanceEntry.CreatorPKID, balanceEntry.HODLerPKID, isDAOCoin),
		balanceEntryBytes); err != nil {

		return errors.Wrapf(err, "DBPutBalanceEntryMappingsWithTxn: Problem "+
			"adding reverse mappings for pub keys: %v %v",
			PkToStringBoth(balanceEntry.HODLerPKID[:]),
			PkToStringBoth(balanceEntry.CreatorPKID[:]))
	}

	return nil
}

func DBPutBalanceEntryMappings(handle *badger.DB, snap *Snapshot, blockHeight uint64,
	balanceEntry *BalanceEntry, isDAOCoin bool) error {

	return handle.Update(func(txn *badger.Txn) error {
		return DBPutBalanceEntryMappingsWithTxn(
			txn, snap, blockHeight, balanceEntry, isDAOCoin)
	})
}

// GetSingleBalanceEntryFromPublicKeys fetches a single balance entry of a holder's creator or DAO coin.
// Returns nil if the balance entry never existed.
// TODO: This is suboptimal, shouldn't be passing UtxoView
func GetSingleBalanceEntryFromPublicKeys(holder []byte, creator []byte, utxoView *UtxoView, isDAOCoin bool) (*BalanceEntry, error) {
	holderPKIDEntry := utxoView.GetPKIDForPublicKey(holder)
	if holderPKIDEntry == nil || holderPKIDEntry.isDeleted {
		return nil, fmt.Errorf("DbGetSingleBalanceEntryFromPublicKeys: holderPKID was nil or deleted; this should never happen")
	}
	holderPKID := holderPKIDEntry.PKID
	creatorPKIDEntry := utxoView.GetPKIDForPublicKey(creator)
	if creatorPKIDEntry == nil || creatorPKIDEntry.isDeleted {
		return nil, fmt.Errorf("DbGetSingleBalanceEntryFromPublicKeys: creatorPKID was nil or deleted; this should never happen")
	}
	creatorPKID := creatorPKIDEntry.PKID

	// Check if there's a balance entry in the view
	balanceEntryMapKey := MakeBalanceEntryKey(holderPKID, creatorPKID)
	balanceEntryFromView := utxoView.GetHODLerPKIDCreatorPKIDToBalanceEntryMap(isDAOCoin)[balanceEntryMapKey]
	if balanceEntryFromView != nil {
		return balanceEntryFromView, nil
	}

	// Check if there's a balance entry in the database
	balanceEntryFromDb := DbGetBalanceEntry(utxoView.Handle, utxoView.Snapshot, holderPKID, creatorPKID, isDAOCoin)
	return balanceEntryFromDb, nil
}

// DbGetBalanceEntry returns a balance entry from the database
func DbGetBalanceEntry(db *badger.DB, snap *Snapshot,
	holder *PKID, creator *PKID, isDAOCoin bool) *BalanceEntry {
	var ret *BalanceEntry
	db.View(func(txn *badger.Txn) error {
		ret = DbGetHolderPKIDCreatorPKIDToBalanceEntryWithTxn(txn, snap, holder, creator, isDAOCoin)
		return nil
	})
	return ret
}

func DbGetHolderPKIDCreatorPKIDToBalanceEntryWithTxn(txn *badger.Txn, snap *Snapshot,
	holder *PKID, creator *PKID, isDAOCoin bool) *BalanceEntry {

	key := _dbKeyForCreatorPKIDHODLerPKIDToBalanceEntry(creator, holder, isDAOCoin)
	balanceEntryBytes, err := DBGetWithTxn(txn, snap, key)
	if err != nil {
		return &BalanceEntry{
			HODLerPKID:   holder.NewPKID(),
			CreatorPKID:  creator.NewPKID(),
			BalanceNanos: *uint256.NewInt(),
		}
	}

	balanceEntryObj := &BalanceEntry{}
	rr := bytes.NewReader(balanceEntryBytes)
	DecodeFromBytes(balanceEntryObj, rr)
	return balanceEntryObj
}

// DbGetBalanceEntriesYouHold fetches the BalanceEntries that the passed in pkid holds.
func DbGetBalanceEntriesYouHold(db *badger.DB, snap *Snapshot, pkid *PKID, filterOutZeroBalances bool, isDAOCoin bool) ([]*BalanceEntry, error) {
	// Get the balance entries for the coins that *you hold*
	balanceEntriesYouHodl := []*BalanceEntry{}
	{
		prefix := _dbGetPrefixForHODLerPKIDCreatorPKIDToBalanceEntry(isDAOCoin)
		keyPrefix := append(prefix, pkid[:]...)
		_, entryByteStringsFound := _enumerateKeysForPrefix(db, keyPrefix)
		for _, byteString := range entryByteStringsFound {
			currentEntry := &BalanceEntry{}
			rr := bytes.NewReader(byteString)
			DecodeFromBytes(currentEntry, rr)
			if filterOutZeroBalances && currentEntry.BalanceNanos.IsZero() {
				continue
			}
			balanceEntriesYouHodl = append(balanceEntriesYouHodl, currentEntry)
		}
	}

	return balanceEntriesYouHodl, nil
}

// DbGetBalanceEntriesHodlingYou fetches the BalanceEntries that hold the pkid passed in.
func DbGetBalanceEntriesHodlingYou(db *badger.DB, snap *Snapshot, pkid *PKID, filterOutZeroBalances bool, isDAOCoin bool) ([]*BalanceEntry, error) {
	// Get the balance entries for the coins that *hold you*
	balanceEntriesThatHodlYou := []*BalanceEntry{}
	{
		prefix := _dbGetPrefixForCreatorPKIDHODLerPKIDToBalanceEntry(isDAOCoin)
		keyPrefix := append(prefix, pkid[:]...)
		_, entryByteStringsFound := _enumerateKeysForPrefix(db, keyPrefix)
		for _, byteString := range entryByteStringsFound {
			currentEntry := &BalanceEntry{}
			rr := bytes.NewReader(byteString)
			DecodeFromBytes(currentEntry, rr)
			if filterOutZeroBalances && currentEntry.BalanceNanos.IsZero() {
				continue
			}
			balanceEntriesThatHodlYou = append(balanceEntriesThatHodlYou, currentEntry)
		}
	}

	return balanceEntriesThatHodlYou, nil
}

// =====================================================================================
// End coin balance entry code
// =====================================================================================

// startPrefix specifies a point in the DB at which the iteration should start.
// It doesn't have to map to an exact key because badger will just binary search
// and start right before/after that location.
//
// validForPrefix helps determine when the iteration should stop. The iteration
// stops at the last entry that has this prefix. Setting it to
// an empty byte string would cause the iteration to seek to the beginning of the db,
// whereas setting it to one of the Prefix bytes would cause the iteration to stop
// at the last entry with that prefix.
//
// maxKeyLen is required so we can pad the key with FF in the case the user wants
// to seek backwards. This is required due to a quirk of badgerdb. It is ignored
// if reverse == false.
//
// numToFetch specifies the number of entries to fetch. If set to zero then it
// fetches all entries that match the validForPrefix passed in.
func DBGetPaginatedKeysAndValuesForPrefixWithTxn(
	txn *badger.Txn, startPrefix []byte, validForPrefix []byte,
	maxKeyLen int, numToFetch int, reverse bool, fetchValues bool) (

	_keysFound [][]byte, _valsFound [][]byte, _err error) {

	keysFound := [][]byte{}
	valsFound := [][]byte{}

	opts := badger.DefaultIteratorOptions

	opts.PrefetchValues = fetchValues

	// Optionally go in reverse order.
	opts.Reverse = reverse

	it := txn.NewIterator(opts)
	defer it.Close()
	prefix := startPrefix
	if reverse {
		// When we iterate backwards, the prefix must be bigger than all possible
		// keys that could actually exist with this prefix. We achieve this by
		// padding the end of the dbPrefixx passed in up to the key length.
		prefix = make([]byte, maxKeyLen)
		for ii := 0; ii < maxKeyLen; ii++ {
			if ii < len(startPrefix) {
				prefix[ii] = startPrefix[ii]
			} else {
				prefix[ii] = 0xFF
			}
		}
	}
	for it.Seek(prefix); it.ValidForPrefix(validForPrefix); it.Next() {
		keyCopy := it.Item().KeyCopy(nil)
		if maxKeyLen != 0 && len(keyCopy) != maxKeyLen {
			return nil, nil, fmt.Errorf(
				"DBGetPaginatedKeysAndValuesForPrefixWithTxn: Invalid key length %v != %v",
				len(keyCopy), maxKeyLen)
		}

		var valCopy []byte
		if fetchValues {
			var err error
			valCopy, err = it.Item().ValueCopy(nil)
			if err != nil {
				return nil, nil, fmt.Errorf("DBGetPaginatedKeysAndValuesForPrefixWithTxn: "+
					"Error fetching value: %v", err)
			}
		}

		keysFound = append(keysFound, keyCopy)
		valsFound = append(valsFound, valCopy)

		if numToFetch != 0 && len(keysFound) == numToFetch {
			break
		}
	}

	// Return whatever we found.
	return keysFound, valsFound, nil
}

func DBGetPaginatedKeysAndValuesForPrefix(
	db *badger.DB, startPrefix []byte, validForPrefix []byte,
	keyLen int, numToFetch int, reverse bool, fetchValues bool) (
	_keysFound [][]byte, _valsFound [][]byte, _err error) {

	keysFound := [][]byte{}
	valsFound := [][]byte{}

	dbErr := db.View(func(txn *badger.Txn) error {
		var err error
		keysFound, valsFound, err = DBGetPaginatedKeysAndValuesForPrefixWithTxn(
			txn, startPrefix, validForPrefix, keyLen,
			numToFetch, reverse, fetchValues)
		if err != nil {
			return fmt.Errorf("DBGetPaginatedKeysAndValuesForPrefix: %v", err)
		}
		return nil
	})
	if dbErr != nil {
		return nil, nil, dbErr
	}

	return keysFound, valsFound, nil
}

func DBGetPaginatedPostsOrderedByTime(
	db *badger.DB, snap *Snapshot, startPostTimestampNanos uint64,
	startPostHash *BlockHash, numToFetch int, fetchPostEntries bool, reverse bool) (
	_postHashes []*BlockHash, _tstampNanos []uint64, _postEntries []*PostEntry,
	_err error) {

	startPostPrefix := append([]byte{}, Prefixes.PrefixTstampNanosPostHash...)

	if startPostTimestampNanos > 0 {
		startTstampBytes := EncodeUint64(startPostTimestampNanos)
		startPostPrefix = append(startPostPrefix, startTstampBytes...)
	}

	if startPostHash != nil {
		startPostPrefix = append(startPostPrefix, startPostHash[:]...)
	}

	// We fetch in reverse to get the latest posts.
	maxUint64Tstamp := []byte{0xFF, 0xFF, 0xFF, 0xFF, 0xFF, 0xFF, 0xFF, 0xFF}
	postIndexKeys, _, err := DBGetPaginatedKeysAndValuesForPrefix(
		db, startPostPrefix, Prefixes.PrefixTstampNanosPostHash, /*validForPrefix*/
		len(Prefixes.PrefixTstampNanosPostHash)+len(maxUint64Tstamp)+HashSizeBytes, /*keyLen*/
		numToFetch, reverse /*reverse*/, false /*fetchValues*/)
	if err != nil {
		return nil, nil, nil, fmt.Errorf("DBGetPaginatedPostsOrderedByTime: %v", err)
	}

	// Cut the post hashes and timestamps out of the returned keys.
	postHashes := []*BlockHash{}
	tstamps := []uint64{}
	startTstampIndex := len(Prefixes.PrefixTstampNanosPostHash)
	hashStartIndex := len(Prefixes.PrefixTstampNanosPostHash) + len(maxUint64Tstamp)
	hashEndIndex := hashStartIndex + HashSizeBytes
	for _, postKeyBytes := range postIndexKeys {
		currentPostHash := &BlockHash{}
		copy(currentPostHash[:], postKeyBytes[hashStartIndex:hashEndIndex])
		postHashes = append(postHashes, currentPostHash)

		tstamps = append(tstamps, DecodeUint64(
			postKeyBytes[startTstampIndex:hashStartIndex]))
	}

	// Fetch the PostEntries if desired.
	var postEntries []*PostEntry
	if fetchPostEntries {
		for _, postHash := range postHashes {
			postEntry := DBGetPostEntryByPostHash(db, snap, postHash)
			if postEntry == nil {
				return nil, nil, nil, fmt.Errorf("DBGetPaginatedPostsOrderedByTime: "+
					"PostHash %v does not have corresponding entry", postHash)
			}
			postEntries = append(postEntries, postEntry)
		}
	}

	return postHashes, tstamps, postEntries, nil
}

func DBGetProfilesByUsernamePrefixAndDeSoLocked(db *badger.DB,
	snap *Snapshot, usernamePrefix string, utxoView *UtxoView) (
	_profileEntries []*ProfileEntry, _err error) {

	startPrefix := append([]byte{}, Prefixes.PrefixProfileUsernameToPKID...)
	lowercaseUsernamePrefixString := strings.ToLower(usernamePrefix)
	lowercaseUsernamePrefix := []byte(lowercaseUsernamePrefixString)
	startPrefix = append(startPrefix, lowercaseUsernamePrefix...)

	_, pkidsFound, err := DBGetPaginatedKeysAndValuesForPrefix(
		db /*db*/, startPrefix, /*startPrefix*/
		startPrefix /*validForPrefix*/, 0, /*keyLen (ignored when reverse == false)*/
		0 /*numToFetch (zero fetches all)*/, false, /*reverse*/
		true /*fetchValues*/)
	if err != nil {
		return nil, fmt.Errorf("DBGetProfilesByUsernamePrefixAndDeSoLocked: %v", err)
	}

	// Have to do this to convert the PKIDs back into public keys
	// TODO: We should clean things up around public keys vs PKIDs
	pubKeysMap := make(map[PkMapKey][]byte)
	for _, pkidBytesIter := range pkidsFound {
		pkidBytes := pkidBytesIter
		if len(pkidBytes) != btcec.PubKeyBytesLenCompressed {
			continue
		}
		pkid := &PKID{}
		copy(pkid[:], pkidBytes)
		pubKey := DBGetPublicKeyForPKID(db, snap, pkid)
		if len(pubKey) != 0 {
			pubKeysMap[MakePkMapKey(pubKey)] = pubKey
		}
	}

	for username, profileEntry := range utxoView.ProfileUsernameToProfileEntry {
		if strings.HasPrefix(string(username[:]), lowercaseUsernamePrefixString) {
			pkMapKey := MakePkMapKey(profileEntry.PublicKey)
			pubKeysMap[pkMapKey] = profileEntry.PublicKey
		}
	}

	// Sigh.. convert the public keys *back* into PKIDs...
	profilesFound := []*ProfileEntry{}
	for _, pkIter := range pubKeysMap {
		pk := pkIter
		pkid := utxoView.GetPKIDForPublicKey(pk).PKID
		profile := utxoView.GetProfileEntryForPKID(pkid)
		// Double-check that a username matches the prefix.
		// If a user had the handle "elon" and then changed to "jeff" and that transaction hadn't mined yet,
		// we would return the profile for "jeff" when we search for "elon" which is incorrect.
		if profile != nil && strings.HasPrefix(strings.ToLower(string(profile.Username[:])), lowercaseUsernamePrefixString) {
			profilesFound = append(profilesFound, profile)
		}
	}

	// If there is no error, sort and return numToFetch. Username searches are always
	// sorted by coin value.
	sort.Slice(profilesFound, func(ii, jj int) bool {
		return profilesFound[ii].CreatorCoinEntry.DeSoLockedNanos > profilesFound[jj].CreatorCoinEntry.DeSoLockedNanos
	})

	return profilesFound, nil
}

// DBGetPaginatedProfilesByDeSoLocked returns up to 'numToFetch' profiles from the db.
func DBGetPaginatedProfilesByDeSoLocked(
	db *badger.DB, snap *Snapshot, startDeSoLockedNanos uint64,
	startProfilePubKeyy []byte, numToFetch int, fetchProfileEntries bool) (
	_profilePublicKeys [][]byte, _profileEntries []*ProfileEntry, _err error) {

	// Convert the start public key to a PKID.
	pkidEntry := DBGetPKIDEntryForPublicKey(db, snap, startProfilePubKeyy)

	startProfilePrefix := append([]byte{}, Prefixes.PrefixCreatorDeSoLockedNanosCreatorPKID...)
	var startDeSoLockedBytes []byte
	if pkidEntry != nil {
		startDeSoLockedBytes = EncodeUint64(startDeSoLockedNanos)
		startProfilePrefix = append(startProfilePrefix, startDeSoLockedBytes...)
		startProfilePrefix = append(startProfilePrefix, pkidEntry.PKID[:]...)
	} else {
		// If no pub key is provided, we just max out deso locked and start at the top of the list.
		maxBigEndianUint64Bytes := []byte{0xFF, 0xFF, 0xFF, 0xFF, 0xFF, 0xFF, 0xFF, 0xFF}
		startDeSoLockedBytes = maxBigEndianUint64Bytes
		startProfilePrefix = append(startProfilePrefix, startDeSoLockedBytes...)
	}

	keyLen := len(Prefixes.PrefixCreatorDeSoLockedNanosCreatorPKID) + len(startDeSoLockedBytes) + btcec.PubKeyBytesLenCompressed
	// We fetch in reverse to get the profiles with the most DeSo locked.
	profileIndexKeys, _, err := DBGetPaginatedKeysAndValuesForPrefix(
		db, startProfilePrefix, Prefixes.PrefixCreatorDeSoLockedNanosCreatorPKID, /*validForPrefix*/
		keyLen /*keyLen*/, numToFetch,
		true /*reverse*/, false /*fetchValues*/)
	if err != nil {
		return nil, nil, fmt.Errorf("DBGetPaginatedProfilesByDeSoLocked: %v", err)
	}

	// Cut the pkids out of the returned keys.
	profilePKIDs := [][]byte{}
	startPKIDIndex := len(Prefixes.PrefixCreatorDeSoLockedNanosCreatorPKID) + len(startDeSoLockedBytes)
	endPKIDIndex := startPKIDIndex + btcec.PubKeyBytesLenCompressed
	for _, profileKeyBytes := range profileIndexKeys {
		currentPKID := make([]byte, btcec.PubKeyBytesLenCompressed)
		copy(currentPKID[:], profileKeyBytes[startPKIDIndex:endPKIDIndex][:])
		profilePKIDs = append(profilePKIDs, currentPKID)
	}

	profilePubKeys := [][]byte{}
	for _, pkidBytesIter := range profilePKIDs {
		pkidBytes := pkidBytesIter
		pkid := &PKID{}
		copy(pkid[:], pkidBytes)
		profilePubKeys = append(profilePubKeys, DBGetPublicKeyForPKID(db, snap, pkid))
	}

	if !fetchProfileEntries {
		return profilePubKeys, nil, nil
	}

	// Fetch the ProfileEntries if desired.
	var profileEntries []*ProfileEntry
	for _, profilePKID := range profilePKIDs {
		pkid := &PKID{}
		copy(pkid[:], profilePKID)
		profileEntry := DBGetProfileEntryForPKID(db, snap, pkid)
		if profileEntry == nil {
			return nil, nil, fmt.Errorf("DBGetAllProfilesByLockedDeSo: "+
				"ProfilePKID %v does not have corresponding entry",
				PkToStringBoth(profilePKID))
		}
		profileEntries = append(profileEntries, profileEntry)
	}

	return profilePubKeys, profileEntries, nil
}

// ---------------------------------------------
// DAO coin limit order
// ---------------------------------------------

func DBKeyForDAOCoinLimitOrder(order *DAOCoinLimitOrderEntry) []byte {
	key := DBPrefixKeyForDAOCoinLimitOrder(order)
	key = append(key, EncodeUint256(order.ScaledExchangeRateCoinsToSellPerCoinToBuy)...)
	// Store MaxUint32 - block height to guarantee FIFO
	// orders as we seek in reverse order.
	key = append(key, _EncodeUint32(math.MaxUint32-order.BlockHeight)...)
	key = append(key, order.OrderID.ToBytes()...)
	return key
}

func DBPrefixKeyForDAOCoinLimitOrder(order *DAOCoinLimitOrderEntry) []byte {
	key := append([]byte{}, Prefixes.PrefixDAOCoinLimitOrder...)
	key = append(key, order.BuyingDAOCoinCreatorPKID.ToBytes()...)
	key = append(key, order.SellingDAOCoinCreatorPKID.ToBytes()...)
	return key
}

func DBKeyForDAOCoinLimitOrderByTransactorPKID(order *DAOCoinLimitOrderEntry) []byte {
	key := append([]byte{}, Prefixes.PrefixDAOCoinLimitOrderByTransactorPKID...)
	key = append(key, order.TransactorPKID.ToBytes()...)
	key = append(key, order.BuyingDAOCoinCreatorPKID.ToBytes()...)
	key = append(key, order.SellingDAOCoinCreatorPKID.ToBytes()...)
	key = append(key, order.OrderID.ToBytes()...)
	return key
}

func DBKeyForDAOCoinLimitOrderByOrderID(order *DAOCoinLimitOrderEntry) []byte {
	key := append([]byte{}, Prefixes.PrefixDAOCoinLimitOrderByOrderID...)
	key = append(key, order.OrderID.ToBytes()...)
	return key
}

func DBGetDAOCoinLimitOrder(handle *badger.DB, snap *Snapshot, orderID *BlockHash) (
	*DAOCoinLimitOrderEntry, error) {

	var ret *DAOCoinLimitOrderEntry
	var err error

	handle.View(func(txn *badger.Txn) error {
		ret, err = DBGetDAOCoinLimitOrderWithTxn(txn, snap, orderID)
		return nil
	})

	return ret, err
}

func DBGetDAOCoinLimitOrderWithTxn(txn *badger.Txn, snap *Snapshot, orderID *BlockHash) (
	_order *DAOCoinLimitOrderEntry, _err error) {

	key := append([]byte{}, Prefixes.PrefixDAOCoinLimitOrderByOrderID...)
	key = append(key, orderID.ToBytes()...)
	orderBytes, err := DBGetWithTxn(txn, snap, key)
	if err != nil {
		// We don't want to error if the key isn't found.
		// Instead, we just want to return nil.
		if err == badger.ErrKeyNotFound {
			return nil, nil
		}

		return nil, errors.Wrapf(err, "DBGetDAOCoinLimitOrder: problem getting limit order")
	}

	order := &DAOCoinLimitOrderEntry{}
	rr := bytes.NewReader(orderBytes)
	if exist, err := DecodeFromBytes(order, rr); !exist || err != nil {
		return nil, errors.Wrapf(err, "DBGetDAOCoinLimitOrder: problem decoding limit order")
	}

	return order, nil
}

func DBGetMatchingDAOCoinLimitOrders(
	txn *badger.Txn, inputOrder *DAOCoinLimitOrderEntry, lastSeenOrder *DAOCoinLimitOrderEntry,
	orderEntriesInView map[DAOCoinLimitOrderMapKey]bool) ([]*DAOCoinLimitOrderEntry, error) {

	queryOrder := inputOrder.Copy()
	queryQuantityToFill := queryOrder.QuantityToFillInBaseUnits.Clone()

	// Convert the input BID order to the ASK order to query for.
	// Note that we seek in reverse for the best matching orders.
	//   * Swap BuyingDAOCoinCreatorPKID and SellingDAOCoinCreatorPKID.
	//   * Set ScaledExchangeRateCoinsToSellPerCoinToBuy to MaxUint256.
	//   * Set BlockHeight to 0 as this becomes math.MaxUint32 in the key.
	//   * Set OrderID to MaxBlockHash.
	queryOrder.BuyingDAOCoinCreatorPKID = inputOrder.SellingDAOCoinCreatorPKID
	queryOrder.SellingDAOCoinCreatorPKID = inputOrder.BuyingDAOCoinCreatorPKID
	queryOrder.ScaledExchangeRateCoinsToSellPerCoinToBuy = MaxUint256.Clone()
	queryOrder.BlockHeight = uint32(0)
	queryOrder.OrderID = maxHash.NewBlockHash()

	key := DBKeyForDAOCoinLimitOrder(queryOrder)
	prefixKey := DBPrefixKeyForDAOCoinLimitOrder(queryOrder)

	// If passed a last seen order, start seeking from there.
	var startKey []byte
	if lastSeenOrder != nil {
		startKey = DBKeyForDAOCoinLimitOrder(lastSeenOrder)
		key = startKey
	}

	// Go in reverse order to find the highest prices first.
	// We break once we hit the input order's inverted scaled
	// price or the input order's quantity is fulfilled.
	opts := badger.DefaultIteratorOptions
	opts.Reverse = true
	iterator := txn.NewIterator(opts)
	defer iterator.Close()

	// Seek first matching order.
	matchingOrders := []*DAOCoinLimitOrderEntry{}

	for iterator.Seek(key); iterator.ValidForPrefix(prefixKey) && queryQuantityToFill.GtUint64(0); iterator.Next() {
		// If picking up from where you left off, skip the first order which
		// has already been processed previously.
		if len(startKey) != 0 && bytes.Equal(key, startKey) {
			startKey = nil
			continue
		}

		matchingOrderBytes, err := iterator.Item().ValueCopy(nil)
		if err != nil {
			return nil, errors.Wrapf(err, "DBGetMatchingDAOCoinLimitOrders: problem getting limit order")
		}

		matchingOrder := &DAOCoinLimitOrderEntry{}
		rr := bytes.NewReader(matchingOrderBytes)
		if exist, err := DecodeFromBytes(matchingOrder, rr); !exist || err != nil {
			return nil, errors.Wrapf(err, "DBGetMatchingDAOCoinLimitOrders: problem decoding limit order")
		}

		// Skip if order is already in the view.
		if _, exists := orderEntriesInView[matchingOrder.ToMapKey()]; exists {
			continue
		}

		// Validate matching order's price.
		if !inputOrder.IsValidMatchingOrderPrice(matchingOrder) {
			break
		}

		// Calculate how the transactor's quantity to fill will change
		// after being matched with this order. If the transactor still
		// has quantity to fill, we loop.
		queryQuantityToFill, _, _, _, err = _calculateDAOCoinsTransferredInLimitOrderMatch(
			matchingOrder, queryOrder.OperationType, queryQuantityToFill)
		if err != nil {
			return nil, errors.Wrapf(err, "DBGetMatchingDAOCoinLimitOrders: ")
		}

		matchingOrders = append(matchingOrders, matchingOrder)
	}

	return matchingOrders, nil
}

func DBGetAllDAOCoinLimitOrders(handle *badger.DB) ([]*DAOCoinLimitOrderEntry, error) {
	// Get all DAO Coin limit orders.
	key := append([]byte{}, Prefixes.PrefixDAOCoinLimitOrder...)
	return _DBGetAllDAOCoinLimitOrdersByPrefix(handle, key)
}

func DBGetAllDAOCoinLimitOrdersForThisDAOCoinPair(
	handle *badger.DB,
	buyingDAOCoinCreatorPKID *PKID,
	sellingDAOCoinCreatorPKID *PKID) ([]*DAOCoinLimitOrderEntry, error) {

	// Get all DAO coin limit orders for this DAO coin pair.
	key := append([]byte{}, Prefixes.PrefixDAOCoinLimitOrder...)
	key = append(key, buyingDAOCoinCreatorPKID.ToBytes()...)
	key = append(key, sellingDAOCoinCreatorPKID.ToBytes()...)
	return _DBGetAllDAOCoinLimitOrdersByPrefix(handle, key)
}

func DBGetAllDAOCoinLimitOrdersForThisTransactor(handle *badger.DB, transactorPKID *PKID) ([]*DAOCoinLimitOrderEntry, error) {
	// Get all DAO coin limit orders for this transactor.
	key := append([]byte{}, Prefixes.PrefixDAOCoinLimitOrderByTransactorPKID...)
	key = append(key, transactorPKID[:]...)
	return _DBGetAllDAOCoinLimitOrdersByPrefix(handle, key)
}

func _DBGetAllDAOCoinLimitOrdersByPrefix(handle *badger.DB, prefixKey []byte) ([]*DAOCoinLimitOrderEntry, error) {
	// Get all DAO coin limit orders containing this prefix.
	_, valsFound := _enumerateKeysForPrefix(handle, prefixKey)
	orders := []*DAOCoinLimitOrderEntry{}

	// Cast resulting values from bytes to order entries.
	for _, valBytes := range valsFound {
		order := &DAOCoinLimitOrderEntry{}
		rr := bytes.NewReader(valBytes)
		if exist, err := DecodeFromBytes(order, rr); !exist || err != nil {
			return nil, errors.Wrapf(err, "DBGetAllDAOCoinLimitOrdersByPrefixKey: problem getting limit orders")
		}

		orders = append(orders, order)
	}

	return orders, nil
}

func DBPutDAOCoinLimitOrderWithTxn(txn *badger.Txn, snap *Snapshot, order *DAOCoinLimitOrderEntry, blockHeight uint64) error {
	if order == nil {
		return nil
	}

	orderBytes := EncodeToBytes(blockHeight, order)
	// Store in index: PrefixDAOCoinLimitOrderByTransactorPKID
	key := DBKeyForDAOCoinLimitOrder(order)

	if err := DBSetWithTxn(txn, snap, key, orderBytes); err != nil {
		return errors.Wrapf(err, "DBPutDAOCoinLimitOrderWithTxn: problem storing limit order")
	}

	// Store in index: PrefixDAOCoinLimitOrderByTransactorPKID
	key = DBKeyForDAOCoinLimitOrderByTransactorPKID(order)
	if err := DBSetWithTxn(txn, snap, key, orderBytes); err != nil {
		return errors.Wrapf(err, "DBPutDAOCoinLimitOrderWithTxn: problem storing limit order")
	}

	// Store in index: PrefixDAOCoinLimitOrderByOrderID
	key = DBKeyForDAOCoinLimitOrderByOrderID(order)
	if err := DBSetWithTxn(txn, snap, key, orderBytes); err != nil {
		return errors.Wrapf(err, "DBPutDAOCoinLimitOrderWithTxn: problem storing order in index PrefixDAOCoinLimitOrderByOrderID")
	}

	return nil
}

func DBDeleteDAOCoinLimitOrderWithTxn(txn *badger.Txn, snap *Snapshot, order *DAOCoinLimitOrderEntry) error {
	if order == nil {
		return nil
	}

	// Delete from index: PrefixDAOCoinLimitOrder
	key := DBKeyForDAOCoinLimitOrder(order)
	if err := DBDeleteWithTxn(txn, snap, key); err != nil {
		return errors.Wrapf(err, "DBDeleteDAOCoinLimitOrderWithTxn: problem deleting limit order")
	}

	// Delete from index: PrefixDAOCoinLimitOrderByTransactorPKID
	key = DBKeyForDAOCoinLimitOrderByTransactorPKID(order)
	if err := DBDeleteWithTxn(txn, snap, key); err != nil {
		return errors.Wrapf(err, "DBDeleteDAOCoinLimitOrderWithTxn: problem deleting limit order")
	}

	// Store in index: PrefixDAOCoinLimitOrderByOrderID
	key = DBKeyForDAOCoinLimitOrderByOrderID(order)
	if err := DBDeleteWithTxn(txn, snap, key); err != nil {
		return errors.Wrapf(err, "DBDeleteDAOCoinLimitOrderWithTxn: problem deleting order from index PrefixDAOCoinLimitOrderByOrderID")
	}

	return nil
}

// -------------------------------------------------------------------------------------
// Mempool Txn mapping funcions
// <prefix_id, txn hash BlockHash> -> <*MsgDeSoTxn>
// -------------------------------------------------------------------------------------

func _dbKeyForMempoolTxn(mempoolTx *MempoolTx) []byte {
	// Make a copy to avoid multiple calls to this function re-using the same slice.
	prefixCopy := append([]byte{}, Prefixes.PrefixMempoolTxnHashToMsgDeSoTxn...)
	timeAddedBytes := EncodeUint64(uint64(mempoolTx.Added.UnixNano()))
	key := append(prefixCopy, timeAddedBytes...)
	key = append(key, mempoolTx.Hash[:]...)

	return key
}

func DbPutMempoolTxnWithTxn(txn *badger.Txn, snap *Snapshot, blockHeight uint64, mempoolTx *MempoolTx) error {

	mempoolTxnBytes, err := mempoolTx.Tx.ToBytes(false /*preSignatureBool*/)
	if err != nil {
		return errors.Wrapf(err, "DbPutMempoolTxnWithTxn: Problem encoding mempoolTxn to bytes.")
	}

	if err := DBSetWithTxn(txn, snap, _dbKeyForMempoolTxn(mempoolTx), mempoolTxnBytes); err != nil {
		return errors.Wrapf(err, "DbPutMempoolTxnWithTxn: Problem putting mapping for txn hash: %s", mempoolTx.Hash.String())
	}

	return nil
}

func DbPutMempoolTxn(handle *badger.DB, snap *Snapshot, blockHeight uint64, mempoolTx *MempoolTx) error {

	return handle.Update(func(txn *badger.Txn) error {
		return DbPutMempoolTxnWithTxn(txn, snap, blockHeight, mempoolTx)
	})
}

func DbGetMempoolTxnWithTxn(txn *badger.Txn, snap *Snapshot, mempoolTx *MempoolTx) *MsgDeSoTxn {

	mempoolTxnObj := &MsgDeSoTxn{}
	mempoolTxnBytes, err := DBGetWithTxn(txn, snap, _dbKeyForMempoolTxn(mempoolTx))
	if err != nil {
		return nil
	}

	err = mempoolTxnObj.FromBytes(mempoolTxnBytes)
	if err != nil {
		return nil
	}
	return mempoolTxnObj
}

func DbGetMempoolTxn(db *badger.DB, snap *Snapshot, mempoolTx *MempoolTx) *MsgDeSoTxn {
	var ret *MsgDeSoTxn
	db.View(func(txn *badger.Txn) error {
		ret = DbGetMempoolTxnWithTxn(txn, snap, mempoolTx)
		return nil
	})
	return ret
}

func DbGetAllMempoolTxnsSortedByTimeAdded(handle *badger.DB) (_mempoolTxns []*MsgDeSoTxn, _error error) {
	_, valuesFound := _enumerateKeysForPrefix(handle, Prefixes.PrefixMempoolTxnHashToMsgDeSoTxn)

	mempoolTxns := []*MsgDeSoTxn{}
	for _, mempoolTxnBytes := range valuesFound {
		mempoolTxn := &MsgDeSoTxn{}
		err := mempoolTxn.FromBytes(mempoolTxnBytes)
		if err != nil {
			return nil, errors.Wrapf(err, "DbGetAllMempoolTxnsSortedByTimeAdded: failed to decode mempoolTxnBytes.")
		}
		mempoolTxns = append(mempoolTxns, mempoolTxn)
	}

	// We don't need to sort the transactions because the DB keys include the time added and
	// are therefore retrieved from badger in order.

	return mempoolTxns, nil
}

func DbDeleteAllMempoolTxnsWithTxn(txn *badger.Txn, snap *Snapshot) error {
	txnKeysFound, _, err := _enumerateKeysForPrefixWithTxn(txn, Prefixes.PrefixMempoolTxnHashToMsgDeSoTxn)
	if err != nil {
		return errors.Wrapf(err, "DbDeleteAllMempoolTxnsWithTxn: ")
	}

	for _, txnKey := range txnKeysFound {
		err := DbDeleteMempoolTxnKeyWithTxn(txn, snap, txnKey)
		if err != nil {
			return errors.Wrapf(err, "DbDeleteAllMempoolTxMappings: Deleting mempool txnKey failed.")
		}
	}

	return nil
}

func FlushMempoolToDbWithTxn(txn *badger.Txn, snap *Snapshot, blockHeight uint64, allTxns []*MempoolTx) error {
	for _, mempoolTx := range allTxns {
		err := DbPutMempoolTxnWithTxn(txn, snap, blockHeight, mempoolTx)
		if err != nil {
			return errors.Wrapf(err, "FlushMempoolToDb: Putting "+
				"mempool tx hash %s failed.", mempoolTx.Hash.String())
		}
	}

	return nil
}

func FlushMempoolToDb(handle *badger.DB, snap *Snapshot, blockHeight uint64, allTxns []*MempoolTx) error {
	err := handle.Update(func(txn *badger.Txn) error {
		return FlushMempoolToDbWithTxn(txn, snap, blockHeight, allTxns)
	})
	if err != nil {
		return err
	}

	return nil
}

func DbDeleteAllMempoolTxns(handle *badger.DB, snap *Snapshot) error {
	handle.Update(func(txn *badger.Txn) error {
		return DbDeleteAllMempoolTxnsWithTxn(txn, snap)
	})

	return nil
}

func DbDeleteMempoolTxnWithTxn(txn *badger.Txn, snap *Snapshot, mempoolTx *MempoolTx) error {

	// When a mapping exists, delete it.
	if err := DBDeleteWithTxn(txn, snap, _dbKeyForMempoolTxn(mempoolTx)); err != nil {
		return errors.Wrapf(err, "DbDeleteMempoolTxMappingWithTxn: Deleting "+
			"mempool tx key failed.")
	}

	return nil
}

func DbDeleteMempoolTxn(handle *badger.DB, snap *Snapshot, mempoolTx *MempoolTx) error {
	return handle.Update(func(txn *badger.Txn) error {
		return DbDeleteMempoolTxnWithTxn(txn, snap, mempoolTx)
	})
}

func DbDeleteMempoolTxnKey(handle *badger.DB, snap *Snapshot, txnKey []byte) error {
	return handle.Update(func(txn *badger.Txn) error {
		return DbDeleteMempoolTxnKeyWithTxn(txn, snap, txnKey)
	})
}

func DbDeleteMempoolTxnKeyWithTxn(txn *badger.Txn, snap *Snapshot, txnKey []byte) error {

	// When a mapping exists, delete it.
	if err := DBDeleteWithTxn(txn, snap, txnKey); err != nil {
		return errors.Wrapf(err, "DbDeleteMempoolTxMappingWithTxn: Deleting "+
			"mempool tx key failed.")
	}

	return nil
}

func LogDBSummarySnapshot(db *badger.DB) {
	keyCountMap := make(map[byte]int)
	for prefixByte := byte(0); prefixByte < byte(40); prefixByte++ {
		keysForPrefix, _ := EnumerateKeysForPrefix(db, []byte{prefixByte})
		keyCountMap[prefixByte] = len(keysForPrefix)
	}
	glog.Info(spew.Printf("LogDBSummarySnapshot: Current DB summary snapshot: %v", keyCountMap))
}

func StartDBSummarySnapshots(db *badger.DB) {
	// Periodically count the number of keys for each prefix in the DB and log.
	go func() {
		for {
			// Figure out how many keys there are for each prefix and log.
			glog.Info("StartDBSummarySnapshots: Counting DB keys...")
			LogDBSummarySnapshot(db)
			time.Sleep(30 * time.Second)
		}
	}()
}

const (
	// PerformanceMemTableSize is 3072 MB. Increases the maximum
	// amount of data we can commit in a single transaction.
	PerformanceMemTableSize = 3072 << 20

	// PerformanceLogValueSize is 256 MB.
	PerformanceLogValueSize = 256 << 20
)

// PerformanceBadgerOptions are performance geared
// BadgerDB options that use much more RAM than the
// default settings.
func PerformanceBadgerOptions(dir string) badger.Options {
	opts := badger.DefaultOptions(dir)

	// Use an extended table size for larger commits.
	opts.MemTableSize = PerformanceMemTableSize
	opts.ValueLogFileSize = PerformanceLogValueSize

	return opts
}<|MERGE_RESOLUTION|>--- conflicted
+++ resolved
@@ -331,6 +331,7 @@
 
 	// Prefix for storing message entry attributes:
 	// TODO
+	PrefixMessageEntryAttributesIndex []byte `prefix_id:"[67]" is_state:"true"`
 
 	// Prefix for Authorize Derived Key transactions:
 	// 		<prefix_id, OwnerPublicKey [33]byte, DerivedPublicKey [33]byte> -> <DerivedKeyEntry>
@@ -365,16 +366,12 @@
 	PrefixDAOCoinLimitOrder                 []byte `prefix_id:"[60]" is_state:"true"`
 	PrefixDAOCoinLimitOrderByTransactorPKID []byte `prefix_id:"[61]" is_state:"true"`
 	PrefixDAOCoinLimitOrderByOrderID        []byte `prefix_id:"[62]" is_state:"true"`
-<<<<<<< HEAD
-	// NEXT_TAG: 67
-=======
-
-	PrefixGroupChatMessagesIndex []byte `prefix_id:"[66]" is_state:"true"`
-	PrefixDmThreadIndex          []byte `prefix_id:"[67]" is_state:"true"`
-	PrefixDmMessageIndex         []byte `prefix_id:"[68]" is_state:"true"`
-
-	// NEXT_TAG: 68
->>>>>>> bf12867a
+
+	PrefixGroupChatMessagesIndex []byte `prefix_id:"[68]" is_state:"true"`
+	PrefixDmThreadIndex          []byte `prefix_id:"[69]" is_state:"true"`
+	PrefixDmMessageIndex         []byte `prefix_id:"[70]" is_state:"true"`
+
+	// NEXT_TAG: 71
 }
 
 // StatePrefixToDeSoEncoder maps each state prefix to a DeSoEncoder type that is stored under that prefix.
@@ -533,7 +530,6 @@
 		return true, &DAOCoinLimitOrderEntry{}
 	} else if bytes.Equal(prefix, Prefixes.PrefixGroupMembershipIndex) {
 		// prefix_id:"[63]"
-<<<<<<< HEAD
 		return true, &AccessGroupMember{}
 	} else if bytes.Equal(prefix, Prefixes.PrefixGroupMemberEnumerationIndex) {
 		// prefix_id:"[64]"
@@ -544,18 +540,18 @@
 	} else if bytes.Equal(prefix, Prefixes.PrefixGroupEntryAttributesIndex) {
 		// prefix_id:"[66]"
 		return false, nil
-=======
-		return true, &AccessGroupEntry{}
+	} else if bytes.Equal(prefix, Prefixes.PrefixMessageEntryAttributesIndex) {
+		// prefix_id:"[67]"
+		return false, nil
 	} else if bytes.Equal(prefix, Prefixes.PrefixGroupChatMessagesIndex) {
-		// prefix_id:"[66]"
+		// prefix_id:"[68]"
 		return true, &MessageEntry{}
 	} else if bytes.Equal(prefix, Prefixes.PrefixDmThreadIndex) {
-		// prefix_id:"[67]"
+		// prefix_id:"[69]"
 		return true, &MessageEntry{}
 	} else if bytes.Equal(prefix, Prefixes.PrefixDmMessageIndex) {
-		// prefix_id:"[68]"
+		// prefix_id:"[70]"
 		return true, &MessageEntry{}
->>>>>>> bf12867a
 	}
 
 	return true, nil
@@ -1340,17 +1336,10 @@
 	if err := IsByteArrayValidPublicKey(messageEntry.RecipientPublicKey[:]); err != nil {
 		return errors.Wrapf(err, "DBPutMessageEntryWithTxn: Problem validating recipient public key")
 	}
-<<<<<<< HEAD
 	if err := ValidateGroupPublicKeyAndName(messageEntry.SenderAccessPublicKey[:], messageEntry.SenderAccessGroupKeyName[:]); err != nil {
 		return errors.Wrapf(err, "DBPutMessageEntryWithTxn: Problem validating sender public key and key name")
 	}
 	if err := ValidateGroupPublicKeyAndName(messageEntry.RecipientAccessPublicKey[:], messageEntry.RecipientAccessGroupKeyName[:]); err != nil {
-=======
-	if err := ValidateGroupPublicKeyAndName(messageEntry.SenderMessagingPublicKey[:], messageEntry.SenderAccessGroupKeyName[:]); err != nil {
-		return errors.Wrapf(err, "DBPutMessageEntryWithTxn: Problem validating sender public key and key name")
-	}
-	if err := ValidateGroupPublicKeyAndName(messageEntry.RecipientMessagingPublicKey[:], messageEntry.RecipientAccessGroupKeyName[:]); err != nil {
->>>>>>> bf12867a
 		return errors.Wrapf(err, "DBPutMessageEntryWithTxn: Problem validating recipient public key and key name")
 	}
 
