--- conflicted
+++ resolved
@@ -209,7 +209,7 @@
 	_PrefixPKIDIsForSaleBidAmountNanosPostHashSerialNumberToNFTEntry = []byte{49}
 
 	// Prefixes for NFT bids:
-	//  <prefic, NFTPostHash [32]byte, SerialNumber uint64, BidNanos uint64, PKID [33]byte> -> <>
+	//  <prefix, NFTPostHash [32]byte, SerialNumber uint64, BidNanos uint64, PKID [33]byte> -> <>
 	_PrefixPostHashSerialNumberBidNanosBidderPKID = []byte{50}
 	//  <BidderPKID [33]byte, NFTPostHash [32]byte, SerialNumber uint64> -> <BidNanos uint64>
 	_PrefixBidderPKIDPostHashSerialNumberToBidNanos = []byte{51}
@@ -4042,11 +4042,7 @@
 	}
 
 	// When an nftEntry exists, delete the mapping.
-<<<<<<< HEAD
-	if err := txn.Delete(_dbKeyForPKIDIsForSaleBidAmountNanosNFTPostHashSerialNumber( nftEntry.OwnerPKID, nftEntry.IsForSale, nftEntry.MinBidAmountNanos, nftPostHash, serialNumber)); err != nil {
-=======
-	if err := txn.Delete(_dbKeyForPublicKeyIsForSaleBidAmountNanosNFTPostHashSerialNumber(nftEntry.OwnerPKID, nftEntry.IsForSale, nftEntry.MinBidAmountNanos, nftPostHash, serialNumber)); err != nil {
->>>>>>> d29c3761
+	if err := txn.Delete(_dbKeyForPKIDIsForSaleBidAmountNanosNFTPostHashSerialNumber(nftEntry.OwnerPKID, nftEntry.IsForSale, nftEntry.MinBidAmountNanos, nftPostHash, serialNumber)); err != nil {
 		return errors.Wrapf(err, "DbDeleteNFTMappingsWithTxn: Deleting "+
 			"nft mapping for pkid %v post hash %v serial number %d", nftEntry.OwnerPKID, nftPostHash, serialNumber)
 	}
