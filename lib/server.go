package lib

import (
	"bytes"
	"encoding/hex"
	"fmt"
	"net"
	"path/filepath"
	"reflect"
	"runtime"
	"strings"
	"sync/atomic"
	"time"

	"github.com/btcsuite/btcd/wire"
	"github.com/deso-protocol/core/collections"
	"github.com/deso-protocol/core/consensus"

	"github.com/decred/dcrd/lru"

	"github.com/DataDog/datadog-go/statsd"

	"github.com/btcsuite/btcd/addrmgr"
	chainlib "github.com/btcsuite/btcd/blockchain"
	"github.com/davecgh/go-spew/spew"
	"github.com/deso-protocol/go-deadlock"
	"github.com/dgraph-io/badger/v3"
	"github.com/golang/glog"
	"github.com/pkg/errors"
)

// ServerMessage is the core data structure processed by the Server in its main
// loop.
type ServerMessage struct {
	Peer      *Peer
	Msg       DeSoMessage
	ReplyChan chan *ServerReply
}

// GetDataRequestInfo is a data structure used to keep track of which transactions
// we've requested from a Peer.
type GetDataRequestInfo struct {
	PeerWhoSentInv *Peer
	TimeRequested  time.Time
}

// ServerReply is used to signal to outside programs that a particular ServerMessage
// they may have been waiting on has been processed.
type ServerReply struct {
}

// Server is the core of the DeSo node. It effectively runs a single-threaded
// main loop that processes transactions from other peers and responds to them
// accordingly. Probably the best place to start looking is the messageHandler
// function.
type Server struct {
	cmgr          *ConnectionManager
	blockchain    *Blockchain
	snapshot      *Snapshot
	forceChecksum bool
	mempool       *DeSoMempool
	posMempool    *PosMempool
	miner         *DeSoMiner
	blockProducer *DeSoBlockProducer
	eventManager  *EventManager
	TxIndex       *TXIndex
	params        *DeSoParams

	networkManager *NetworkManager

	fastHotStuffConsensus                    *FastHotStuffConsensus
	fastHotStuffConsensusTransitionCheckTime time.Time

	// All messages received from peers get sent from the ConnectionManager to the
	// Server through this channel.
	//
	// Generally, the
	// ConnectionManager is responsible for managing the connections to all the peers,
	// but when it receives a message from one of them, it forwards it to the Server
	// on this channel to actually process (acting as a router in that way).
	//
	// In addition to messages from peers, the ConnectionManager will also send control
	// messages to notify the Server e.g. when a Peer connects or disconnects so that
	// the Server can take action appropriately.
	incomingMessages chan *ServerMessage
	// inventoryBeingProcessed keeps track of the inventory (hashes of blocks and
	// transactions) that we've recently processed from peers. It is useful for
	// avoiding situations in which we re-fetch the same data from many peers.
	// For example, if we get the same Block inv message from multiple peers,
	// adding it to this map and checking this map before replying will make it
	// so that we only send a reply to the first peer that sent us the inv, which
	// is more efficient.
	inventoryBeingProcessed lru.Cache
	// hasRequestedSync indicates whether we've bootstrapped our mempool
	// by requesting all mempool transactions from a
	// peer. It's initially false
	// when the server boots up but gets set to true after we make a Mempool
	// request once we're fully synced.
	// The waitGroup is used to manage the cleanup of the Server.
	waitGroup deadlock.WaitGroup

	// During initial block download, we request headers and blocks from a single
	// peer. Note: These fields should only be accessed from the messageHandler thread.
	//
	// TODO: This could be much faster if we were to download blocks in parallel
	// rather than from a single peer but it won't be a problem until later, at which
	// point we can make the optimization.
	SyncPeer *Peer

	// When --connect-ips is set, we don't connect to anything from the addrmgr.
	connectIps []string

	// If we're syncing state using hypersync, we'll keep track of the progress using HyperSyncProgress.
	// It stores information about all the prefixes that we're fetching. The way that HyperSyncProgress
	// is organized allows for multi-peer state synchronization. In such case, we would assign prefixes
	// to different peers. Whenever we assign a prefix to a peer, we would append a SyncProgressPrefix
	// struct to the HyperSyncProgress.PrefixProgress array.
	HyperSyncProgress SyncProgress
	// How long we wait on a transaction we're fetching before giving
	// up on it. Note this doesn't apply to blocks because they have their own
	// process for retrying that differs from transactions, which are
	// more best-effort than blocks.
	requestTimeoutSeconds uint32

	// dataLock protects requestedTxns and requestedBlocks
	dataLock deadlock.Mutex

	// requestedTransactions contains hashes of transactions for which we have
	// requested data but have not yet received a response.
	requestedTransactionsMap map[BlockHash]*GetDataRequestInfo

	// addrsToBroadcast is a list of all the addresses we've received from valid addr
	// messages that we intend to broadcast to our peers. It is organized as:
	// <recipient address> -> <list of addresses we received from that recipient>.
	//
	// It is organized in this way so that we can limit the number of addresses we
	// are distributing for a single peer to avoid a DOS attack.
	addrsToBroadcastLock deadlock.RWMutex
	addrsToBroadcast     map[string][]*SingleAddr

	AddrMgr *addrmgr.AddrManager

	// When set to true, we disable the ConnectionManager
	DisableNetworking bool

	// When set to true, transactions created on this node will be ignored.
	ReadOnlyMode                 bool
	IgnoreInboundPeerInvMessages bool

	// Becomes true after the node has processed its first transaction bundle from
	// any peer. This is useful in a deployment setting because it makes it so that
	// a health check can wait until this value becomes true.
	hasProcessedFirstTransactionBundle bool

	statsdClient *statsd.Client

	Notifier *Notifier

	// nodeMessageChannel is used to restart the node that's currently running this server.
	// It is basically a backlink to the node that calls Stop() and Start().
	nodeMessageChannel chan NodeMessage

	shutdown int32
	// timer is a helper variable that allows timing events for development purposes.
	// It can be used to find computational bottlenecks.
	timer *Timer

	stateChangeSyncer *StateChangeSyncer
	// DbMutex protects the badger database from concurrent access when it's being closed & re-opened.
	// This is necessary because the database is closed & re-opened when the node finishes hypersyncing in order
	// to change the database options from Default options to Performance options.
	DbMutex deadlock.Mutex
}

func (srv *Server) HasProcessedFirstTransactionBundle() bool {
	return srv.hasProcessedFirstTransactionBundle
}

// ResetRequestQueues resets all the request queues.
func (srv *Server) ResetRequestQueues() {
	srv.dataLock.Lock()
	defer srv.dataLock.Unlock()

	glog.V(2).Infof("Server.ResetRequestQueues: Resetting request queues")

	srv.requestedTransactionsMap = make(map[BlockHash]*GetDataRequestInfo)
}

func (srv *Server) GetNetworkManager() *NetworkManager {
	return srv.networkManager
}

// dataLock must be acquired for writing before calling this function.
func (srv *Server) _removeRequest(hash *BlockHash) {
	// Just be lazy and remove the hash from everything indiscriminately to
	// make sure it's good and purged.
	delete(srv.requestedTransactionsMap, *hash)

	invVect := &InvVect{
		Type: InvTypeTx,
		Hash: *hash,
	}
	srv.inventoryBeingProcessed.Delete(*invVect)
}

// dataLock must be acquired for writing before calling this function.
func (srv *Server) _expireRequests() {
	// TODO: It could in theory get slow to do brute force iteration over everything
	// we've requested but not yet received, which is what we do below. But we'll
	// wait until we actually have an issue with it before optimizing it, since it
	// could also be fine. Just watch out for it.

	timeout := time.Duration(int64(srv.requestTimeoutSeconds) * int64(time.Second))
	for hashIter, requestInfo := range srv.requestedTransactionsMap {
		// Note that it's safe to use the hash iterator here because _removeRequest
		// doesn't take a reference to it.
		if requestInfo.TimeRequested.Add(timeout).After(time.Now()) {
			srv._removeRequest(&hashIter)
		}
	}
}

// ExpireRequests checks to see if any requests have expired and removes them if so.
func (srv *Server) ExpireRequests() {
	srv.dataLock.Lock()
	defer srv.dataLock.Unlock()

	srv._expireRequests()
}

// TODO: The hallmark of a messy non-law-of-demeter-following interface...
func (srv *Server) GetBlockchain() *Blockchain {
	return srv.blockchain
}

// TODO: The hallmark of a messy non-law-of-demeter-following interface...
func (srv *Server) GetMempool() Mempool {
	srv.blockchain.ChainLock.RLock()
	defer srv.blockchain.ChainLock.RUnlock()

	if srv.params.IsPoSBlockHeight(uint64(srv.blockchain.BlockTip().Height)) {
		return srv.posMempool
	}
	return srv.mempool
}

// TODO: The hallmark of a messy non-law-of-demeter-following interface...
func (srv *Server) GetBlockProducer() *DeSoBlockProducer {
	return srv.blockProducer
}

// TODO: The hallmark of a messy non-law-of-demeter-following interface...
func (srv *Server) GetConnectionManager() *ConnectionManager {
	return srv.cmgr
}

// TODO: The hallmark of a messy non-law-of-demeter-following interface...
func (srv *Server) GetMiner() *DeSoMiner {
	return srv.miner
}

func (srv *Server) BroadcastTransaction(txn *MsgDeSoTxn) ([]*MsgDeSoTxn, error) {
	// Use the backendServer to add the transaction to the mempool and
	// relay it to peers. When a transaction is created by the user there
	// is no need to consider a rateLimit and also no need to verifySignatures
	// because we generally will have done that already.
	mempoolTxs, err := srv._addNewTxn(nil /*peer*/, txn, false /*rateLimit*/, false /*verifySignatures*/)
	if err != nil {
		return nil, errors.Wrapf(err, "BroadcastTransaction: ")
	}

	// At this point, we know the transaction has been run through the mempool.
	// Now wait for an update of the ReadOnlyUtxoView so we don't break anything.
	srv.GetMempool().BlockUntilReadOnlyViewRegenerated()

	return mempoolTxs, nil
}

func (srv *Server) VerifyAndBroadcastTransaction(txn *MsgDeSoTxn) error {
	// Grab the block tip and use it as the height for validation.
	srv.blockchain.ChainLock.RLock()
	tipHeight := srv.blockchain.BlockTip().Height
	srv.blockchain.ChainLock.RUnlock()

	// Only add the txn to the PoW mempool if we are below the PoS cutover height.
	if srv.params.IsPoWBlockHeight(uint64(tipHeight)) {
		err := srv.blockchain.ValidateTransaction(
			txn,
			// blockHeight is set to the next block since that's where this
			// transaction will be mined at the earliest.
			tipHeight+1,
			true,
			srv.mempool)
		if err != nil {
			return fmt.Errorf("VerifyAndBroadcastTransaction: Problem validating txn: %v", err)
		}
	}

	if _, err := srv.BroadcastTransaction(txn); err != nil {
		return fmt.Errorf("VerifyAndBroadcastTransaction: Problem broadcasting txn: %v", err)
	}

	return nil
}

type NodeSyncType string

const (
	// Note that "any" forces the node to be archival in order to remain
	// backwards-compatible with the rest of the network. This may change
	// in the future.
	NodeSyncTypeAny               = "any"
	NodeSyncTypeBlockSync         = "blocksync"
	NodeSyncTypeHyperSyncArchival = "hypersync-archival"
	NodeSyncTypeHyperSync         = "hypersync"
)

func IsNodeArchival(syncType NodeSyncType) bool {
	return syncType == NodeSyncTypeAny ||
		syncType == NodeSyncTypeHyperSyncArchival ||
		syncType == NodeSyncTypeBlockSync
}

func NodeCanHypersyncState(syncType NodeSyncType) bool {
	// We can hypersync state from another node in all cases except
	// where block sync is required.
	return syncType != NodeSyncTypeBlockSync
}

func ValidateHyperSyncFlags(isHypersync bool, syncType NodeSyncType) {
	if syncType != NodeSyncTypeAny &&
		syncType != NodeSyncTypeBlockSync &&
		syncType != NodeSyncTypeHyperSyncArchival &&
		syncType != NodeSyncTypeHyperSync {
		glog.Fatalf("Unrecognized --sync-type flag %v", syncType)
	}
	if !isHypersync &&
		syncType == NodeSyncTypeHyperSync {
		glog.Fatal("Cannot set --sync-type=hypersync without also setting --hypersync=true")
	}
	if !isHypersync &&
		syncType == NodeSyncTypeHyperSyncArchival {
		glog.Fatal("Cannot set --sync-type=hypersync-archival without also setting --hypersync=true")
	}
}

// NewServer initializes all of the internal data structures. Right now this basically
// looks as follows:
//   - ConnectionManager starts and keeps track of peers.
//   - When messages are received from peers, they get forwarded on a channel to
//     the Server to handle them. In that sense the ConnectionManager is basically
//     just acting as a router.
//   - When the Server receives a message from a peer, it can do any of the following:
//   - Take no action.
//   - Use the Blockchain data structure to validate the transaction or update the
//     Blockchain data structure.
//   - Send a new message. This can be a message directed back to that actually sent this
//     message or it can be a message to another peer for whatever reason. When a message
//     is sent in this way it can also have a deadline on it that the peer needs to
//     respond by or else it will be disconnected.
//   - Disconnect the peer. In this case the ConnectionManager gets notified about the
//     disconnection and may opt to replace the now-disconnected peer with a new peer.
//     This happens for example when an outbound peer is disconnected in order to
//     maintain TargetOutboundPeers.
//   - The server could also receive a control message that a peer has been disconnected.
//     This can be useful to the server if, for example, it was expecting a response from
//     a particular peer, which could be the case in initial block download where a single
//     sync peer is used.
//
// TODO: Refactor all these arguments into a config object or something.
func NewServer(
	_params *DeSoParams,
	_listeners []net.Listener,
	_desoAddrMgr *addrmgr.AddrManager,
	_connectIps []string,
	_db *badger.DB,
	postgres *Postgres,
	_targetOutboundPeers uint32,
	_maxInboundPeers uint32,
	_minerPublicKeys []string,
	_numMiningThreads uint64,
	_limitOneInboundConnectionPerIP bool,
	_hyperSync bool,
	_syncType NodeSyncType,
	_maxSyncBlockHeight uint32,
	_disableEncoderMigrations bool,
	_rateLimitFeerateNanosPerKB uint64,
	_minFeeRateNanosPerKB uint64,
	_stallTimeoutSeconds uint64,
	_maxBlockTemplatesToCache uint64,
	_minBlockUpdateIntervalSeconds uint64,
	_blockCypherAPIKey string,
	_runReadOnlyUtxoViewUpdater bool,
	_snapshotBlockHeightPeriod uint64,
	_dataDir string,
	_mempoolDumpDir string,
	_disableNetworking bool,
	_readOnlyMode bool,
	_ignoreInboundPeerInvMessages bool,
	statsd *statsd.Client,
	_blockProducerSeed string,
	_trustedBlockProducerPublicKeys []string,
	_trustedBlockProducerStartHeight uint64,
	eventManager *EventManager,
	_nodeMessageChan chan NodeMessage,
	_forceChecksum bool,
	_stateChangeDir string,
	_hypersyncMaxQueueSize uint32,
	_blsKeystore *BLSKeystore,
	_maxMempoolPosSizeBytes uint64,
	_mempoolBackupIntervalMillis uint64,
	_mempoolFeeEstimatorNumMempoolBlocks uint64,
	_mempoolFeeEstimatorNumPastBlocks uint64,
	_augmentedBlockViewRefreshIntervalMillis uint64,
	_posBlockProductionIntervalMilliseconds uint64,
	_posTimeoutBaseDurationMilliseconds uint64,
	_stateSyncerMempoolTxnSyncLimit uint64,
) (
	_srv *Server,
	_err error,
	_shouldRestart bool,
) {

	var err error

	// Only initialize state change syncer if the directories are defined.
	var stateChangeSyncer *StateChangeSyncer
	if _stateChangeDir != "" {
		// Create the state change syncer to handle syncing state changes to disk, and assign some of its methods
		// to the event manager.
		stateChangeSyncer = NewStateChangeSyncer(_stateChangeDir, _syncType, _stateSyncerMempoolTxnSyncLimit)
		eventManager.OnStateSyncerOperation(stateChangeSyncer._handleStateSyncerOperation)
		eventManager.OnStateSyncerFlushed(stateChangeSyncer._handleStateSyncerFlush)
	}

	// Setup snapshot
	var _snapshot *Snapshot
	shouldRestart := false
	archivalMode := false
	if _hyperSync {
		_snapshot, err, shouldRestart = NewSnapshot(_db, _dataDir, _snapshotBlockHeightPeriod,
			false, false, _params, _disableEncoderMigrations, _hypersyncMaxQueueSize, eventManager)
		if err != nil {
			panic(err)
		}
	}

	// We only set archival mode true if we're a hypersync node.
	if IsNodeArchival(_syncType) {
		archivalMode = true
	}

	// Create an empty Server object here so we can pass a reference to it to the
	// ConnectionManager.
	srv := &Server{
		DisableNetworking:            _disableNetworking,
		ReadOnlyMode:                 _readOnlyMode,
		IgnoreInboundPeerInvMessages: _ignoreInboundPeerInvMessages,
		snapshot:                     _snapshot,
		nodeMessageChannel:           _nodeMessageChan,
		forceChecksum:                _forceChecksum,
		AddrMgr:                      _desoAddrMgr,
		params:                       _params,
		connectIps:                   _connectIps,
	}

	if stateChangeSyncer != nil {
		srv.stateChangeSyncer = stateChangeSyncer
	}

	// The same timesource is used in the chain data structure and in the connection
	// manager. It just takes and keeps track of the median time among our peers so
	// we can keep a consistent clock.
	timesource := chainlib.NewMedianTime()

	// Create a new connection manager but note that it won't be initialized until Start().
	_incomingMessages := make(chan *ServerMessage, _params.ServerMessageChannelSize+(_targetOutboundPeers+_maxInboundPeers)*3)
	_cmgr := NewConnectionManager(
		_params, _listeners, _hyperSync, _syncType, _stallTimeoutSeconds,
		_minFeeRateNanosPerKB, _incomingMessages, srv)

	// Set up the blockchain data structure. This is responsible for accepting new
	// blocks, keeping track of the best chain, and keeping all of that state up
	// to date on disk.
	//
	// If this is the first time this data structure is being initialized, it will
	// contain only the genesis block. Otherwise it loads all of the block headers
	// (actually BlockNode's) from the db into memory, which is a somewhat heavy-weight
	// operation.
	//
	// TODO: Would be nice if this heavier-weight operation were moved to Start() to
	// keep this constructor fast.
	srv.eventManager = eventManager
	eventManager.OnBlockConnected(srv._handleBlockMainChainConnectedd)
	eventManager.OnBlockAccepted(srv._handleBlockAccepted)
	eventManager.OnBlockDisconnected(srv._handleBlockMainChainDisconnectedd)

	_chain, err := NewBlockchain(
		_trustedBlockProducerPublicKeys, _trustedBlockProducerStartHeight, _maxSyncBlockHeight,
		_params, timesource, _db, postgres, eventManager, _snapshot, archivalMode)
	if err != nil {
		return nil, errors.Wrapf(err, "NewServer: Problem initializing blockchain"), true
	}

	headerCumWorkStr := "<nil>"
	headerCumWork := BigintToHash(_chain.headerTip().CumWork)
	if headerCumWork != nil {
		headerCumWorkStr = hex.EncodeToString(headerCumWork[:])
	}
	blockCumWorkStr := "<nil>"
	blockCumWork := BigintToHash(_chain.blockTip().CumWork)
	if blockCumWork != nil {
		blockCumWorkStr = hex.EncodeToString(blockCumWork[:])
	}
	glog.V(1).Infof("Initialized chain: Best Header Height: %d, Header Hash: %s, Header CumWork: %s, Best Block Height: %d, Block Hash: %s, Block CumWork: %s",
		_chain.headerTip().Height,
		hex.EncodeToString(_chain.headerTip().Hash[:]),
		headerCumWorkStr,
		_chain.blockTip().Height,
		hex.EncodeToString(_chain.blockTip().Hash[:]),
		blockCumWorkStr)

	nodeServices := SFFullNodeDeprecated
	if _hyperSync {
		nodeServices |= SFHyperSync
	}
	if archivalMode {
		nodeServices |= SFArchivalNode
	}
	if _blsKeystore != nil {
		nodeServices |= SFPosValidator
	}
	srv.networkManager = NewNetworkManager(_params, srv, _chain, _cmgr, _blsKeystore, _desoAddrMgr,
		_connectIps, _targetOutboundPeers, _maxInboundPeers, _limitOneInboundConnectionPerIP,
		_minFeeRateNanosPerKB, nodeServices)

	if srv.stateChangeSyncer != nil {
		srv.stateChangeSyncer.BlockHeight = uint64(_chain.headerTip().Height)
	}

	// Create a mempool to store transactions until they're ready to be mined into
	// blocks.
	_mempool := NewDeSoMempool(_chain, _rateLimitFeerateNanosPerKB,
		_minFeeRateNanosPerKB, _blockCypherAPIKey, _runReadOnlyUtxoViewUpdater, _dataDir,
		_mempoolDumpDir, false)

<<<<<<< HEAD
	// Initialize the PoS mempool. We need to initialize a best-effort UtxoView based on the current
	// known state of the chain. This will all be overwritten as we process blocks later on.
	currentUtxoView, err := _chain.GetUncommittedTipView()
	if err != nil {
		return nil, errors.Wrapf(err, "NewServer: Problem initializing latest UtxoView"), true
	}
	currentGlobalParamsEntry := currentUtxoView.GetCurrentGlobalParamsEntry()
	latestBlockHash := _chain.blockTip().Hash
	latestBlock := _chain.GetBlock(latestBlockHash)
	if latestBlock == nil {
		return nil, errors.New("NewServer: Problem getting latest block from chain"), true
	}
	_posMempool := NewPosMempool()
	err = _posMempool.Init(
		_params,
		currentGlobalParamsEntry,
		currentUtxoView,
		uint64(_chain.blockTip().Height),
		_mempoolDumpDir,
		_mempoolDumpDir == "", // If no mempool dump dir is set, then the mempool will be in memory only
		_maxMempoolPosSizeBytes,
		_mempoolBackupIntervalMillis,
		_mempoolFeeEstimatorNumMempoolBlocks,
		[]*MsgDeSoBlock{latestBlock},
		_mempoolFeeEstimatorNumPastBlocks,
		_augmentedBlockViewRefreshIntervalMillis,
	)
	if err != nil {
		return nil, errors.Wrapf(err, "NewServer: Problem initializing PoS mempool"), true
=======
	// Initialize state syncer mempool job, if needed.
	if srv.stateChangeSyncer != nil {
		srv.stateChangeSyncer.StartMempoolSyncRoutine(srv)
>>>>>>> f4e24679
	}

	// Useful for debugging. Every second, it outputs the contents of the mempool
	// and the contents of the addrmanager.
	/*
		go func() {
			time.Sleep(3 * time.Second)
			for {
				glog.V(2).Infof("Current mempool txns: ")
				counter := 0
				for kk, mempoolTx := range _mempool.poolMap {
					kkCopy := kk
					glog.V(2).Infof("\t%d: < %v: %v >", counter, &kkCopy, mempoolTx)
					counter++
				}
				glog.V(2).Infof("Current addrs: ")
				for ii, na := range srv.cmgr.AddrMgr.GetAllAddrs() {
					glog.V(2).Infof("Addr %d: <%s:%d>", ii, na.IP.String(), na.Port)
				}
				time.Sleep(1 * time.Second)
			}
		}()
	*/

	// Initialize the BlockProducer
	// TODO(miner): Should figure out a way to get this into main.
	var _blockProducer *DeSoBlockProducer
	if _maxBlockTemplatesToCache > 0 {
		_blockProducer, err = NewDeSoBlockProducer(
			_minBlockUpdateIntervalSeconds, _maxBlockTemplatesToCache,
			_blockProducerSeed,
			_mempool, _chain,
			_params, postgres)
		if err != nil {
			panic(err)
		}
		go func() {
			_blockProducer.Start()
		}()
	}

	// TODO(miner): Make the miner its own binary and pull it out of here.
	// Don't start the miner unless miner public keys are set.
	if _numMiningThreads <= 0 {
		_numMiningThreads = uint64(runtime.NumCPU())
	}
	_miner, err := NewDeSoMiner(_minerPublicKeys, uint32(_numMiningThreads), _blockProducer, _params)
	if err != nil {
		return nil, errors.Wrapf(err, "NewServer: "), true
	}
	// If we only want to sync to a specific block height, we would disable the miner.
	// _maxSyncBlockHeight is used for development.
	if _maxSyncBlockHeight > 0 {
		_miner = nil
	}

	// Only initialize the FastHotStuffConsensus if the node is a validator with a BLS keystore
	if _blsKeystore != nil {
		srv.fastHotStuffConsensus = NewFastHotStuffConsensus(
			_params,
			srv.networkManager,
			_chain,
			_posMempool,
			_blsKeystore.GetSigner(),
			_posBlockProductionIntervalMilliseconds,
			_posTimeoutBaseDurationMilliseconds,
		)
		// On testnet, if the node is configured to be a PoW block producer, and it is configured
		// to be also a PoS validator, then we attach block mined listeners to the miner to kick
		// off the PoS consensus once the miner is done.
		if _params.NetworkType == NetworkType_TESTNET && _miner != nil && _blockProducer != nil {
			_miner.AddBlockMinedListener(srv.submitRegtestValidatorRegistrationTxns)
		}
	}

	// Set all the fields on the Server object.
	srv.cmgr = _cmgr
	srv.blockchain = _chain
	srv.mempool = _mempool
	srv.posMempool = _posMempool
	srv.miner = _miner
	srv.blockProducer = _blockProducer
	srv.incomingMessages = _incomingMessages
	// Make this hold a multiple of what we hold for individual peers.
	srv.inventoryBeingProcessed = lru.NewCache(maxKnownInventory)
	srv.requestTimeoutSeconds = 10

	srv.statsdClient = statsd

	// TODO: Make this configurable
	//srv.Notifier = NewNotifier(_chain, postgres)
	//srv.Notifier.Start()

	// Start statsd reporter
	if srv.statsdClient != nil {
		srv.StartStatsdReporter()
	}

	// Initialize the addrs to broadcast map.
	srv.addrsToBroadcast = make(map[string][]*SingleAddr)

	// This will initialize the request queues.
	srv.ResetRequestQueues()

	// Initialize the timer struct.
	timer := &Timer{}
	timer.Initialize()
	srv.timer = timer

	if srv.stateChangeSyncer != nil {
		srv.stateChangeSyncer.StartMempoolSyncRoutine(srv)
	}

	// If shouldRestart is true, it means that the state checksum is likely corrupted, and we need to enter a recovery mode.
	// This can happen if the node was terminated mid-operation last time it was running. The recovery process rolls back
	// blocks to the beginning of the current snapshot epoch and resets to the state checksum to the epoch checksum.
	if shouldRestart {
		if stateChangeSyncer != nil {
			stateChangeSyncer.Reset()
		}
		glog.Errorf(CLog(Red, "NewServer: Forcing a rollback to the last snapshot epoch because node was not closed "+
			"properly last time"))
		if err := _snapshot.ForceResetToLastSnapshot(_chain); err != nil {
			return nil, errors.Wrapf(err, "NewServer: Problem in ForceResetToLastSnapshot"), true
		}
	}

	return srv, nil, shouldRestart
}

func (srv *Server) _handleGetHeaders(pp *Peer, msg *MsgDeSoGetHeaders) {
	glog.V(1).Infof("Server._handleGetHeadersMessage: called with locator: (%v), "+
		"stopHash: (%v) from Peer %v", msg.BlockLocator, msg.StopHash, pp)

	// Ignore GetHeaders requests we're still syncing.
	if srv.blockchain.isSyncing() {
		chainState := srv.blockchain.chainState()
		glog.V(1).Infof("Server._handleGetHeadersMessage: Ignoring GetHeaders from Peer %v"+
			"because node is syncing with ChainState (%v)", pp, chainState)
		return
	}

	// Find the most recent known block in the best block chain based
	// on the block locator and fetch all of the headers after it until either
	// MaxHeadersPerMsg have been fetched or the provided stop
	// hash is encountered. Note that the headers we return are based on
	// our best *block* chain not our best *header* chain. The reason for
	// this is that the peer will likely follow up this request by asking
	// us for the blocks corresponding to the headers and we need to be
	// able to deliver them in this case.
	//
	// Use the block after the genesis block if no other blocks in the
	// provided locator are known. This does mean the client will start
	// over with the genesis block if unknown block locators are provided.
	headers := srv.blockchain.LocateBestBlockChainHeaders(msg.BlockLocator, msg.StopHash)

	// Send found headers to the requesting peer.
	blockTip := srv.blockchain.blockTip()
	pp.AddDeSoMessage(&MsgDeSoHeaderBundle{
		Headers:   headers,
		TipHash:   blockTip.Hash,
		TipHeight: blockTip.Height,
	}, false)
	glog.V(2).Infof("Server._handleGetHeadersMessage: Replied to GetHeaders request "+
		"with response headers: (%v), tip hash (%v), tip height (%d) from Peer %v",
		headers, blockTip.Hash, blockTip.Height, pp)
}

// GetSnapshot is used for sending MsgDeSoGetSnapshot messages to peers. We will
// check if the passed peer has been assigned to an in-progress prefix and if so,
// we will request a snapshot data chunk from them. Otherwise, we will assign a
// new prefix to that peer.
func (srv *Server) GetSnapshot(pp *Peer) {

	// Start the timer to measure how much time passes from a GetSnapshot msg to
	// a SnapshotData message.
	srv.timer.Start("Get Snapshot")

	var prefix []byte
	var lastReceivedKey []byte

	// We will try to determine if the provided peer has been assigned a prefix.
	// Iterate over all incomplete prefixes in the HyperSyncProgress and see if
	// any of them has been assigned to the peer.
	syncingPrefix := false
	for _, prefixProgress := range srv.HyperSyncProgress.PrefixProgress {
		if prefixProgress.Completed {
			continue
		}
		prefix = prefixProgress.Prefix
		lastReceivedKey = prefixProgress.LastReceivedKey
		syncingPrefix = true
		if prefixProgress.PrefixSyncPeer.ID == pp.ID {
			prefix = prefixProgress.Prefix
			lastReceivedKey = prefixProgress.LastReceivedKey
			syncingPrefix = true
			break
		} else {
			glog.V(1).Infof("GetSnapshot: switching peers on prefix (%v), previous peer ID (%v) "+
				"current peer ID (%v)", prefixProgress.Prefix, prefixProgress.PrefixSyncPeer.ID, pp.ID)
			// TODO: Should disable the previous sync peer here somehow

			prefixProgress.PrefixSyncPeer.ID = pp.ID
		}
	}

	// If peer isn't assigned to any prefix, we will assign him now.
	if !syncingPrefix {
		// We will assign the peer to a non-existent prefix.
		for _, prefix = range StatePrefixes.StatePrefixesList {
			exists := false
			for _, prefixProgress := range srv.HyperSyncProgress.PrefixProgress {
				if reflect.DeepEqual(prefix, prefixProgress.Prefix) {
					exists = true
					break
				}
			}
			// If prefix doesn't exist in our prefix progress struct, append new progress tracker
			// and assign it to the current peer.
			if !exists {
				srv.HyperSyncProgress.PrefixProgress = append(srv.HyperSyncProgress.PrefixProgress, &SyncPrefixProgress{
					PrefixSyncPeer:  pp,
					Prefix:          prefix,
					LastReceivedKey: prefix,
					Completed:       false,
				})
				lastReceivedKey = prefix
				syncingPrefix = true
				break
			}
		}
		// If no prefix was found, we error and return because the state is already synced.
		if !syncingPrefix {
			glog.Errorf("Server.GetSnapshot: Error selecting a prefix for peer %v "+
				"all prefixes are synced", pp)
			return
		}
	}
	// As a pace-setting mechanism, we enqueue to the operationQueueSemaphore in a go routine. The request will be blocked
	// if there are too many requests in memory.
	go func() {
		srv.snapshot.operationQueueSemaphore <- struct{}{}
		// Now send a message to the peer to fetch the snapshot chunk.
		glog.V(2).Infof("Server.GetSnapshot: Sending a GetSnapshot message to peer (%v) "+
			"with Prefix (%v) and SnapshotStartEntry (%v)", pp, prefix, lastReceivedKey)
		pp.AddDeSoMessage(&MsgDeSoGetSnapshot{
			SnapshotStartKey: lastReceivedKey,
		}, false)
	}()
}

// GetBlocksToStore is part of the archival mode, which makes the node download all historical blocks after completing
// hypersync. We will go through all blocks corresponding to the snapshot and download the blocks.
func (srv *Server) GetBlocksToStore(pp *Peer) {
	glog.V(2).Infof("GetBlocksToStore: Calling for peer (%v)", pp)

	if srv.blockchain.ChainState() != SyncStateSyncingHistoricalBlocks {
		glog.Errorf("GetBlocksToStore: Called even though all blocks have already been downloaded. This " +
			"shouldn't happen.")
		return
	}

	// Go through the block nodes in the blockchain and download the blocks if they're not stored.
	for _, blockNode := range srv.blockchain.bestChain {
		// We find the first block that's not stored and get ready to download blocks starting from this block onwards.
		if blockNode.Status&StatusBlockStored == 0 {
			numBlocksToFetch := MaxBlocksInFlight - len(pp.requestedBlocks)
			currentHeight := int(blockNode.Height)
			blockNodesToFetch := []*BlockNode{}
			// In case there are blocks at tip that are already stored (which shouldn't really happen), we'll not download them.
			var heightLimit int
			for heightLimit = len(srv.blockchain.bestChain) - 1; heightLimit >= 0; heightLimit-- {
				if !srv.blockchain.bestChain[heightLimit].Status.IsFullyProcessed() {
					break
				}
			}

			// Find the blocks that we should download.
			for currentHeight <= heightLimit &&
				len(blockNodesToFetch) < numBlocksToFetch {

				// Get the current hash and increment the height. Genesis has height 0, so currentHeight corresponds to
				// the array index.
				currentNode := srv.blockchain.bestChain[currentHeight]
				currentHeight++

				// If we've already requested this block then we don't request it again.
				if _, exists := pp.requestedBlocks[*currentNode.Hash]; exists {
					continue
				}

				blockNodesToFetch = append(blockNodesToFetch, currentNode)
			}

			var hashList []*BlockHash
			for _, node := range blockNodesToFetch {
				hashList = append(hashList, node.Hash)
				pp.requestedBlocks[*node.Hash] = true
			}
			pp.AddDeSoMessage(&MsgDeSoGetBlocks{
				HashList: hashList,
			}, false)

			glog.V(1).Infof("GetBlocksToStore: Downloading blocks to store for header %v from peer %v",
				blockNode.Header, pp)
			return
		}
	}

	// If we get here then it means that we've downloaded all blocks so we can update
	srv.blockchain.downloadingHistoricalBlocks = false
}

// GetBlocks computes what blocks we need to fetch and asks for them from the
// corresponding peer. It is typically called after we have exited
// SyncStateSyncingHeaders.
func (srv *Server) GetBlocks(pp *Peer, maxHeight int) {
	// Fetch as many blocks as we can from this peer.
	numBlocksToFetch := MaxBlocksInFlight - len(pp.requestedBlocks)
	blockNodesToFetch := srv.blockchain.GetBlockNodesToFetch(
		numBlocksToFetch, maxHeight, pp.requestedBlocks)
	if len(blockNodesToFetch) == 0 {
		// This can happen if, for example, we're already requesting the maximum
		// number of blocks we can. Just return in this case.
		return
	}

	// If we're here then we have some blocks to fetch so fetch them.
	hashList := []*BlockHash{}
	for _, node := range blockNodesToFetch {
		hashList = append(hashList, node.Hash)

		pp.requestedBlocks[*node.Hash] = true
	}
	pp.AddDeSoMessage(&MsgDeSoGetBlocks{
		HashList: hashList,
	}, false)

	glog.V(1).Infof("GetBlocks: Downloading %d blocks from header %v to header %v from peer %v",
		len(blockNodesToFetch),
		blockNodesToFetch[0].Header,
		blockNodesToFetch[len(blockNodesToFetch)-1].Header,
		pp)
}

func (srv *Server) _handleHeaderBundle(pp *Peer, msg *MsgDeSoHeaderBundle) {
	printHeight := pp.StartingBlockHeight()
	if uint64(srv.blockchain.headerTip().Height) > printHeight {
		printHeight = uint64(srv.blockchain.headerTip().Height)
	}
	glog.Infof(CLog(Yellow, fmt.Sprintf("Received header bundle with %v headers "+
		"in state %s from peer %v. Downloaded ( %v / %v ) total headers. Current Chain State: %v",
		len(msg.Headers), srv.blockchain.chainState(), pp,
		srv.blockchain.headerTip().Header.Height, printHeight, srv.blockchain.ChainState())))

	// If we get here, it means that the node is not currently running a Fast-HotStuff
	// validator or that the node is syncing. In either case, we sync headers according
	// to the blocksync rules.

	// Start by processing all of the headers given to us. They should start
	// right after the tip of our header chain ideally. While going through them
	// tally up the number that we actually process.
	numNewHeaders := 0
	for _, headerReceived := range msg.Headers {
		// If we've set a maximum height for node sync and we've reached it,
		// then we will not process any more headers.
		if srv.blockchain.isTipMaxed(srv.blockchain.headerTip()) {
			break
		}

		// If we encounter a duplicate header while we're still syncing then
		// the peer is misbehaving. Disconnect so we can find one that won't
		// have this issue. Hitting duplicates after we're done syncing is
		// fine and can happen in certain cases.
		headerHash, _ := headerReceived.Hash()
		if srv.blockchain.HasHeader(headerHash) {
			if srv.blockchain.isSyncing() {

				glog.Warningf("Server._handleHeaderBundle: Duplicate header %v received from peer %v "+
					"in state %s. Local header tip height %d "+
					"hash %s with duplicate %v",
					headerHash,
					pp, srv.blockchain.chainState(), srv.blockchain.headerTip().Height,
					hex.EncodeToString(srv.blockchain.headerTip().Hash[:]), headerHash)

				// TODO: This logic should really be commented back in, but there was a bug that
				// arises when a program is killed forcefully whereby a partial write leads to this
				// logic causing the sync to stall. As such, it's more trouble than it's worth
				// at the moment but we should consider being more strict about it in the future.
				/*
					pp.Disconnect()
					return
				*/
			}

			// Don't process duplicate headers.
			continue
		}

		// If we get here then we have a header we haven't seen before.
		// TODO: Delete? This is redundant.
		numNewHeaders++

		// Process the header, as we haven't seen it before, set verifySignatures to false
		// if we're in the process of syncing.
		_, isOrphan, err := srv.blockchain.ProcessHeader(headerReceived, headerHash, !srv.blockchain.isSyncing())

		// If this header is an orphan or we encountered an error for any reason,
		// disconnect from the peer. Because every header is sent in response to
		// a GetHeaders request, the peer should know enough to never send us
		// unconnectedTxns unless it's misbehaving.
		if err != nil || isOrphan {
			glog.Errorf("Server._handleHeaderBundle: Disconnecting from peer %v in state %s "+
				"because error occurred processing header: %v, isOrphan: %v",
				pp, srv.blockchain.chainState(), err, isOrphan)

			pp.Disconnect()
			return
		}
	}

	// After processing all the headers this will check to see if we are fully current
	// and send a request to our Peer to start a Mempool sync if so.
	//
	// This statement makes it so that if we boot up our node such that
	// its initial state is fully current we'll always bootstrap our mempools with a
	// mempool request. The alternative is that our state is not fully current
	// when we boot up, and we cover this second case in the _handleBlock function.
	srv._maybeRequestSync(pp)

	// At this point we should have processed all the headers. Now we will
	// make a decision on whether to request more headers from this peer based
	// on how many headers we received in this message. Since every HeaderBundle
	// is a response to a GetHeaders request from us with a HeaderLocator embedded in it, receiving
	// anything less than MaxHeadersPerMsg headers from a peer is sufficient to
	// make us think that the peer doesn't have any more interesting headers for us.
	// On the other hand, if the request contains MaxHeadersPerMsg, it is highly
	// likely we have not hit the tip of our peer's chain, and so requesting more
	// headers from the peer would likely be useful.
	if uint32(len(msg.Headers)) < MaxHeadersPerMsg || srv.blockchain.isTipMaxed(srv.blockchain.headerTip()) {
		// If we have exhausted the peer's headers but our header chain still isn't
		// current it means the peer we chose isn't current either. So disconnect
		// from her and try to sync with someone else.
		if srv.blockchain.chainState() == SyncStateSyncingHeaders {
			glog.V(1).Infof("Server._handleHeaderBundle: Disconnecting from peer %v because "+
				"we have exhausted their headers but our tip is still only "+
				"at time=%v height=%d", pp,
				time.Unix(int64(srv.blockchain.headerTip().Header.GetTstampSecs()), 0),
				srv.blockchain.headerTip().Header.Height)
			pp.Disconnect()
			return
		}

		// If we get here it means that we've just finished syncing headers and we will proceed to
		// syncing state either through hyper sync or block sync. First let's check if the peer
		// supports hypersync and if our block tip is old enough so that it makes sense to sync state.
		if NodeCanHypersyncState(srv.cmgr.SyncType) && srv.blockchain.isHyperSyncCondition() {
			// If hypersync conditions are satisfied, we will be syncing state. This assignment results
			// in srv.blockchain.chainState() to be equal to SyncStateSyncingSnapshot
			srv.blockchain.syncingState = true
		}

		if srv.blockchain.chainState() == SyncStateSyncingSnapshot {
			glog.V(1).Infof("Server._handleHeaderBundle: *Syncing* state starting at "+
				"height %v from peer %v", srv.blockchain.headerTip().Header.Height, pp)

			// If node is a hyper sync node and we haven't finished syncing state yet, we will kick off state sync.
			if srv.cmgr.HyperSync {
				bestHeaderHeight := uint64(srv.blockchain.headerTip().Height)
				expectedSnapshotHeight := bestHeaderHeight - (bestHeaderHeight % srv.snapshot.SnapshotBlockHeightPeriod)
				srv.blockchain.snapshot.Migrations.CleanupMigrations(expectedSnapshotHeight)

				if len(srv.HyperSyncProgress.PrefixProgress) != 0 {
					srv.GetSnapshot(pp)
					return
				}
				glog.Infof(CLog(Magenta, fmt.Sprintf("Initiating HyperSync after finishing downloading headers. Node "+
					"will quickly download a snapshot of the blockchain taken at height (%v). HyperSync will sync each "+
					"prefix of the node's KV database. Connected peer (%v). Note: State sync is a new feature and hence "+
					"might contain some unexpected behavior. If you see an issue, please report it in DeSo Github "+
					"https://github.com/deso-protocol/core.", expectedSnapshotHeight, pp)))

				// Clean all the state prefixes from the node db so that we can populate it with snapshot entries.
				// When we start a node, it first loads a bunch of seed transactions in the genesis block. We want to
				// remove these entries from the db because we will receive them during state sync.
				glog.Infof(CLog(Magenta, "HyperSync: deleting all state records. This can take a while."))
				shouldErase, err := DBDeleteAllStateRecords(srv.blockchain.db)
				if err != nil {
					glog.Errorf(CLog(Red, fmt.Sprintf("Server._handleHeaderBundle: problem while deleting state "+
						"records, error: %v", err)))
				}
				if shouldErase {
					if srv.nodeMessageChannel != nil {
						srv.nodeMessageChannel <- NodeErase
					}
					glog.Errorf(CLog(Red, fmt.Sprintf("Server._handleHeaderBundle: Records were found in the node "+
						"directory, while trying to resync. Now erasing the node directory and restarting the node. "+
						"That's faster than manually expunging all records from the database.")))
					return
				}

				// We set the expected height and hash of the snapshot from our header chain. The snapshots should be
				// taken on a regular basis every SnapshotBlockHeightPeriod number of blocks. This means we can calculate the
				// expected height at which the snapshot should be taking place. We do this to make sure that the
				// snapshot we receive from the peer is up-to-date.
				// TODO: error handle if the hash doesn't exist for some reason.
				srv.HyperSyncProgress.SnapshotMetadata = &SnapshotEpochMetadata{
					SnapshotBlockHeight:       expectedSnapshotHeight,
					FirstSnapshotBlockHeight:  expectedSnapshotHeight,
					CurrentEpochChecksumBytes: []byte{},
					CurrentEpochBlockHash:     srv.blockchain.bestHeaderChain[expectedSnapshotHeight].Hash,
				}
				srv.HyperSyncProgress.PrefixProgress = []*SyncPrefixProgress{}
				srv.HyperSyncProgress.Completed = false
				go srv.HyperSyncProgress.PrintLoop()

				// Initialize the snapshot checksum so that it's reset. It got modified during chain initialization
				// when processing seed transaction from the genesis block. So we need to clear it.
				srv.snapshot.Checksum.ResetChecksum()
				if err := srv.snapshot.Checksum.SaveChecksum(); err != nil {
					glog.Errorf("Server._handleHeaderBundle: Problem saving snapshot to database, error (%v)", err)
				}
				// Reset the migrations along with the main checksum.
				srv.snapshot.Migrations.ResetChecksums()
				if err := srv.snapshot.Migrations.SaveMigrations(); err != nil {
					glog.Errorf("Server._handleHeaderBundle: Problem saving migration checksums to database, error (%v)", err)
				}

				// Start a timer for hyper sync. This keeps track of how long hyper sync takes in total.
				srv.timer.Start("HyperSync")

				// Now proceed to start fetching snapshot data from the peer.
				srv.GetSnapshot(pp)
				return
			}
		}

		// If we have finished syncing peer's headers, but previously we have bootstrapped the blockchain through
		// hypersync and the node has the archival mode turned on, we might need to download historical blocks.
		// We'll check if there are any outstanding historical blocks to download.
		if srv.blockchain.checkArchivalMode() {
			glog.V(1).Infof("Server._handleHeaderBundle: Syncing historical blocks because node is in " +
				"archival mode.")
			srv.blockchain.downloadingHistoricalBlocks = true
			srv.GetBlocksToStore(pp)
			if srv.blockchain.downloadingHistoricalBlocks {
				return
			}
		}

		// If we have exhausted the peer's headers but our blocks aren't current,
		// send a GetBlocks message to the peer for as many blocks as we can get.
		if srv.blockchain.chainState() == SyncStateSyncingBlocks {
			// A maxHeight of -1 tells GetBlocks to fetch as many blocks as we can
			// from this peer without worrying about how many blocks the peer actually
			// has. We can do that in this case since this usually happens during sync
			// before we've made any GetBlocks requests to the peer.
			blockTip := srv.blockchain.blockTip()
			glog.V(1).Infof("Server._handleHeaderBundle: *Syncing* blocks starting at "+
				"height %d out of %d from peer %v",
				blockTip.Header.Height+1, msg.TipHeight, pp)
			maxHeight := -1
			srv.GetBlocks(pp, maxHeight)
			return
		}

		// If we have exhausted the peer's headers and our blocks are current but
		// we still need a few more blocks to line our block chain up with
		// our header chain, send the peer a GetBlocks message for blocks we're
		// positive she has.
		if srv.blockchain.chainState() == SyncStateNeedBlocksss ||
			*(srv.blockchain.blockTip().Hash) != *(srv.blockchain.headerTip().Hash) {
			// If the peer's tip is not in our blockchain then we don't request
			// any blocks from them because they're on some kind of fork that
			// we're either not aware of or that we don't think is the best chain.
			// Doing things this way makes it so that when we request blocks we
			// are 100% positive the peer has them.
			if !srv.blockchain.HasHeader(msg.TipHash) {
				glog.V(1).Infof("Server._handleHeaderBundle: Peer's tip is not in our "+
					"blockchain so not requesting anything else from them. Our block "+
					"tip %v, their tip %v:%d, peer: %v",
					srv.blockchain.blockTip().Header, msg.TipHash, msg.TipHeight, pp)
				return
			}

			// At this point, we have verified that the peer's tip is in our main
			// header chain. This implies that any blocks we would request from
			// them should be available as long as they don't exceed the peer's
			// tip height.
			blockTip := srv.blockchain.blockTip()
			glog.V(1).Infof("Server._handleHeaderBundle: *Downloading* blocks starting at "+
				"block tip %v out of %d from peer %v",
				blockTip.Header, msg.TipHeight, pp)
			srv.GetBlocks(pp, int(msg.TipHeight))
			return
		}

		// If we get here it means we have all the headers and blocks we need
		// so there's nothing more to do.
		glog.V(1).Infof("Server._handleHeaderBundle: Tip is up-to-date so no "+
			"need to send anything. Our block tip: %v, their tip: %v:%d, Peer: %v",
			srv.blockchain.blockTip().Header, msg.TipHash, msg.TipHeight, pp)
		return
	}

	// If we get here it means the peer sent us a full header bundle where at
	// least one of the headers contained in the bundle was new to us. When
	// this happens it means the peer likely has more headers for us to process
	// so follow up with another GetHeaders request. Set the block locator for
	// this request using the node corresponding to the last header in this
	// message. Not doing this and using our header tip instead, for example,
	// would result in us not being able to switch away from our current chain
	// even if the peer has a long fork with more work than our current header
	// chain.
	lastHash, _ := msg.Headers[len(msg.Headers)-1].Hash()
	locator, err := srv.blockchain.HeaderLocatorWithNodeHash(lastHash)
	if err != nil {
		glog.Warningf("Server._handleHeaderBundle: Disconnecting peer %v because "+
			"she indicated that she has more headers but the last hash %v in "+
			"the header bundle does not correspond to a block in our index.",
			pp, lastHash)
		pp.Disconnect()
		return
	}
	pp.AddDeSoMessage(&MsgDeSoGetHeaders{
		StopHash:     &BlockHash{},
		BlockLocator: locator,
	}, false)
	headerTip := srv.blockchain.headerTip()
	glog.V(1).Infof("Server._handleHeaderBundle: *Syncing* headers for blocks starting at "+
		"header tip %v out of %d from peer %v",
		headerTip.Header, msg.TipHeight, pp)
}

func (srv *Server) _handleGetBlocks(pp *Peer, msg *MsgDeSoGetBlocks) {
	glog.V(1).Infof("srv._handleGetBlocks: Called with message %v from Peer %v", msg, pp)

	// Let the peer handle this
	pp.AddDeSoMessage(msg, true /*inbound*/)
}

// _handleGetSnapshot gets called whenever we receive a GetSnapshot message from a peer. This means
// a peer is asking us to send him some data from our most recent snapshot. To respond to the peer we
// will retrieve the chunk from our main and ancestral records db and attach it to the response message.
func (srv *Server) _handleGetSnapshot(pp *Peer, msg *MsgDeSoGetSnapshot) {
	glog.V(1).Infof("srv._handleGetSnapshot: Called with message %v from Peer %v", msg, pp)

	// Let the peer handle this. We will delegate this message to the peer's queue of inbound messages, because
	// fetching a snapshot chunk is an expensive operation.
	pp.AddDeSoMessage(msg, true /*inbound*/)
}

// _handleSnapshot gets called when we receive a SnapshotData message from a peer. The message contains
// a snapshot chunk, which is a sorted list of <key, value> pairs representing a section of the database
// at current snapshot epoch. We will set these entries in our node's database as well as update the checksum.
func (srv *Server) _handleSnapshot(pp *Peer, msg *MsgDeSoSnapshotData) {
	srv.timer.End("Get Snapshot")

	srv.timer.Start("Server._handleSnapshot Main")
	// If there are no db entries in the msg, we should also disconnect the peer. There should always be
	// at least one entry sent, which is either the empty entry or the last key we've requested.
	if srv.snapshot == nil {
		glog.Errorf("srv._handleSnapshot: Received a snapshot message from a peer but srv.snapshot is nil. " +
			"This peer shouldn't send us snapshot messages because we didn't pass the SFHyperSync flag.")
		pp.Disconnect()
		return
	}

	// If we're not syncing then we don't need the snapshot chunk so
	if srv.blockchain.ChainState() != SyncStateSyncingSnapshot {
		glog.Errorf("srv._handleSnapshot: Received a snapshot message from peer but chain is not currently syncing from "+
			"snapshot. This means peer is most likely misbehaving so we'll disconnect them. Peer: (%v)", pp)
		pp.Disconnect()
		return
	}

	if len(msg.SnapshotChunk) == 0 {
		// We should disconnect the peer because he is misbehaving or doesn't have the snapshot.
		glog.Errorf("srv._handleSnapshot: Received a snapshot messages with empty snapshot chunk "+
			"disconnecting misbehaving peer (%v)", pp)
		pp.Disconnect()
		return
	}

	glog.V(1).Infof(CLog(Yellow, fmt.Sprintf("Received a snapshot message with entry keys (First entry: "+
		"<%v>, Last entry: <%v>), (number of entries: %v), metadata (%v), and isEmpty (%v), from Peer %v",
		msg.SnapshotChunk[0].Key, msg.SnapshotChunk[len(msg.SnapshotChunk)-1].Key, len(msg.SnapshotChunk),
		msg.SnapshotMetadata, msg.SnapshotChunk[0].IsEmpty(), pp)))
	// Free up a slot in the operationQueueSemaphore, now that a chunk has been processed.
	srv.snapshot.FreeOperationQueueSemaphore()

	// There is a possibility that during hypersync the network entered a new snapshot epoch. We handle this case by
	// restarting the node and starting hypersync from scratch.
	if msg.SnapshotMetadata.SnapshotBlockHeight > srv.HyperSyncProgress.SnapshotMetadata.SnapshotBlockHeight &&
		uint64(srv.blockchain.HeaderTip().Height) >= msg.SnapshotMetadata.SnapshotBlockHeight {

		// TODO: Figure out how to handle header not reaching us, yet peer is telling us that the new epoch has started.
		if srv.nodeMessageChannel != nil {
			srv.nodeMessageChannel <- NodeRestart
			glog.Infof(CLog(Yellow, fmt.Sprintf("srv._handleSnapshot: Received a snapshot metadata with height (%v) "+
				"which is greater than the hypersync progress height (%v). This can happen when the network entered "+
				"a new snapshot epoch while we were syncing. The node will be restarted to retry hypersync with new epoch.",
				msg.SnapshotMetadata.SnapshotBlockHeight, srv.HyperSyncProgress.SnapshotMetadata.SnapshotBlockHeight)))
			return
		} else {
			glog.Errorf(CLog(Red, "srv._handleSnapshot: Trying to restart the node but nodeMessageChannel is empty, "+
				"this should never happen."))
		}
	}

	// Make sure that the expected snapshot height and blockhash match the ones in received message.
	if msg.SnapshotMetadata.SnapshotBlockHeight != srv.HyperSyncProgress.SnapshotMetadata.SnapshotBlockHeight ||
		!bytes.Equal(msg.SnapshotMetadata.CurrentEpochBlockHash[:], srv.HyperSyncProgress.SnapshotMetadata.CurrentEpochBlockHash[:]) {

		glog.Errorf("srv._handleSnapshot: blockheight (%v) and blockhash (%v) in msg do not match the expected "+
			"hyper sync height (%v) and hash (%v)",
			msg.SnapshotMetadata.SnapshotBlockHeight, msg.SnapshotMetadata.CurrentEpochBlockHash,
			srv.HyperSyncProgress.SnapshotMetadata.SnapshotBlockHeight, srv.HyperSyncProgress.SnapshotMetadata.CurrentEpochBlockHash)
		pp.Disconnect()
		return
	}

	// First find the hyper sync progress struct that matches the received message.
	var syncPrefixProgress *SyncPrefixProgress
	for _, syncProgress := range srv.HyperSyncProgress.PrefixProgress {
		if bytes.Equal(msg.Prefix, syncProgress.Prefix) {
			syncPrefixProgress = syncProgress
			break
		}
	}
	// If peer sent a message with an incorrect prefix, we should disconnect them.
	if syncPrefixProgress == nil {
		// We should disconnect the peer because he is misbehaving
		glog.Errorf("srv._handleSnapshot: Problem finding appropriate sync prefix progress "+
			"disconnecting misbehaving peer (%v)", pp)
		pp.Disconnect()
		return
	}

	// If we haven't yet set the epoch checksum bytes in the hyper sync progress, we'll do it now.
	// If we did set the checksum bytes, we will verify that they match the one that peer has sent us.
	prevChecksumBytes := make([]byte, len(srv.HyperSyncProgress.SnapshotMetadata.CurrentEpochChecksumBytes))
	copy(prevChecksumBytes, srv.HyperSyncProgress.SnapshotMetadata.CurrentEpochChecksumBytes[:])
	if len(srv.HyperSyncProgress.SnapshotMetadata.CurrentEpochChecksumBytes) == 0 {
		srv.HyperSyncProgress.SnapshotMetadata.CurrentEpochChecksumBytes = msg.SnapshotMetadata.CurrentEpochChecksumBytes
	} else if !reflect.DeepEqual(srv.HyperSyncProgress.SnapshotMetadata.CurrentEpochChecksumBytes, msg.SnapshotMetadata.CurrentEpochChecksumBytes) {
		// We should disconnect the peer because he is misbehaving
		glog.Errorf("srv._handleSnapshot: HyperSyncProgress epoch checksum bytes does not match that received from peer, "+
			"disconnecting misbehaving peer (%v)", pp)
		pp.Disconnect()
		return
	}

	// dbChunk will have the entries that we will add to the database. Usually the first entry in the chunk will
	// be the same as the lastKey that we've put in the GetSnapshot request. However, if we've asked for a prefix
	// for the first time, the lastKey can be different from the first chunk entry. Also, if the prefix is empty or
	// we've exhausted all entries for a prefix, the first snapshot chunk entry can be empty.
	var dbChunk []*DBEntry
	chunkEmpty := false
	if msg.SnapshotChunk[0].IsEmpty() {
		// We send the empty DB entry whenever we've exhausted the prefix. It can only be the first entry in the
		// chunk. We set chunkEmpty to true.
		glog.Infof("srv._handleSnapshot: First snapshot chunk is empty")
		chunkEmpty = true
	} else if bytes.Equal(syncPrefixProgress.LastReceivedKey, syncPrefixProgress.Prefix) {
		// If this is the first message that we're receiving for this sync progress, the first entry in the chunk
		// is going to be equal to the prefix.
		if !bytes.HasPrefix(msg.SnapshotChunk[0].Key, msg.Prefix) {
			// We should disconnect the peer because he is misbehaving.
			glog.Errorf("srv._handleSnapshot: Snapshot chunk DBEntry key has mismatched prefix "+
				"disconnecting misbehaving peer (%v)", pp)
			srv.HyperSyncProgress.SnapshotMetadata.CurrentEpochChecksumBytes = prevChecksumBytes
			pp.Disconnect()
			return
		}
		dbChunk = append(dbChunk, msg.SnapshotChunk[0])
	} else {
		// If this is not the first message that we're receiving for this sync prefix, then the LastKeyReceived
		// should be identical to the first key in snapshot chunk. If it is not, then the peer either re-sent
		// the same payload twice, a message was dropped by the network, or he is misbehaving.
		if !bytes.Equal(syncPrefixProgress.LastReceivedKey, msg.SnapshotChunk[0].Key) {
			glog.Errorf("srv._handleSnapshot: Received a snapshot chunk that's not in-line with the sync progress "+
				"disconnecting misbehaving peer (%v)", pp)
			srv.HyperSyncProgress.SnapshotMetadata.CurrentEpochChecksumBytes = prevChecksumBytes
			pp.Disconnect()
			return
		}
	}
	// Now add the remaining snapshot entries to the list of dbEntries we want to set in the DB.
	dbChunk = append(dbChunk, msg.SnapshotChunk[1:]...)

	if !chunkEmpty {
		// Check that all entries in the chunk contain the prefix, and that they are sorted. We skip the first element,
		// because we already validated it contains the prefix and we will refer to ii-1 when verifying ordering.
		for ii := 1; ii < len(dbChunk); ii++ {
			// Make sure that all dbChunk entries have the same prefix as in the message.
			if !bytes.HasPrefix(dbChunk[ii].Key, msg.Prefix) {
				// We should disconnect the peer because he is misbehaving
				glog.Errorf("srv._handleSnapshot: DBEntry key has mismatched prefix "+
					"disconnecting misbehaving peer (%v)", pp)
				srv.HyperSyncProgress.SnapshotMetadata.CurrentEpochChecksumBytes = prevChecksumBytes
				pp.Disconnect()
				return
			}
			// Make sure that the dbChunk is sorted increasingly.
			if bytes.Compare(dbChunk[ii-1].Key, dbChunk[ii].Key) != -1 {
				// We should disconnect the peer because he is misbehaving
				glog.Errorf("srv._handleSnapshot: dbChunk entries are not sorted: first entry at index (%v) with "+
					"value (%v) and second entry with index (%v) and value (%v) disconnecting misbehaving peer (%v)",
					ii-1, dbChunk[ii-1].Key, ii, dbChunk[ii].Key, pp)
				srv.HyperSyncProgress.SnapshotMetadata.CurrentEpochChecksumBytes = prevChecksumBytes
				pp.Disconnect()
				return
			}
		}

		// Process the DBEntries from the msg and add them to the db.
		srv.timer.Start("Server._handleSnapshot Process Snapshot")
		srv.snapshot.ProcessSnapshotChunk(srv.blockchain.db, &srv.blockchain.ChainLock, dbChunk,
			srv.HyperSyncProgress.SnapshotMetadata.SnapshotBlockHeight)
		srv.timer.End("Server._handleSnapshot Process Snapshot")
	}

	// We will update the hyper sync progress tracker struct to reflect the newly added snapshot chunk.
	// In particular, we want to update the last received key to the last key in the received chunk.
	for ii := 0; ii < len(srv.HyperSyncProgress.PrefixProgress); ii++ {
		if reflect.DeepEqual(srv.HyperSyncProgress.PrefixProgress[ii].Prefix, msg.Prefix) {
			// We found the hyper sync progress corresponding to this snapshot chunk so update the key.
			lastKey := msg.SnapshotChunk[len(msg.SnapshotChunk)-1].Key
			srv.HyperSyncProgress.PrefixProgress[ii].LastReceivedKey = lastKey

			// If the snapshot chunk is not full, it means that we've completed this prefix. In such case,
			// there is a possibility we've finished hyper sync altogether. We will break out of the loop
			// and try to determine if we're done in the next loop.
			// TODO: verify that the prefix checksum matches the checksum provided by the peer / header checksum.
			//		We'll do this when we want to implement multi-peer sync.
			if !msg.SnapshotChunkFull {
				srv.HyperSyncProgress.PrefixProgress[ii].Completed = true
				break
			} else {
				// If chunk is full it means there's more work to do, so we will resume snapshot sync.
				srv.GetSnapshot(pp)
				return
			}
		}
	}
	srv.timer.End("Server._handleSnapshot Main")

	// If we get here, it means we've finished syncing the prefix, so now we will go through all state prefixes
	// and see what's left to do.

	var completedPrefixes [][]byte
	for _, prefix := range StatePrefixes.StatePrefixesList {
		completed := false
		// Check if the prefix has been completed.
		for _, prefixProgress := range srv.HyperSyncProgress.PrefixProgress {
			if reflect.DeepEqual(prefix, prefixProgress.Prefix) {
				completed = prefixProgress.Completed
				break
			}
		}
		if !completed {
			srv.GetSnapshot(pp)
			return
		}
		completedPrefixes = append(completedPrefixes, prefix)
	}

	srv.HyperSyncProgress.printChannel <- struct{}{}
	// Wait for the snapshot thread to process all operations and print the checksum.
	srv.snapshot.WaitForAllOperationsToFinish()

	// If we get to this point it means we synced all db prefixes, therefore finishing hyper sync.
	// Do some logging.
	srv.timer.End("HyperSync")
	srv.timer.Print("Get Snapshot")
	srv.timer.Print("Server._handleSnapshot Process Snapshot")
	srv.timer.Print("Server._handleSnapshot Checksum")
	srv.timer.Print("Server._handleSnapshot prefix progress")
	srv.timer.Print("Server._handleSnapshot Main")
	srv.timer.Print("HyperSync")
	srv.snapshot.PrintChecksum("Finished hyper sync. Checksum is:")
	glog.Infof(CLog(Magenta, fmt.Sprintf("Metadata checksum: (%v)",
		srv.HyperSyncProgress.SnapshotMetadata.CurrentEpochChecksumBytes)))

	glog.Infof(CLog(Yellow, fmt.Sprintf("Best header chain %v best block chain %v",
		srv.blockchain.bestHeaderChain[msg.SnapshotMetadata.SnapshotBlockHeight], srv.blockchain.bestChain)))

	// Verify that the state checksum matches the one in HyperSyncProgress snapshot metadata.
	// If the checksums don't match, it means that we've been interacting with a peer that was misbehaving.
	checksumBytes, err := srv.snapshot.Checksum.ToBytes()
	if err != nil {
		glog.Errorf("Server._handleSnapshot: Problem getting checksum bytes, error (%v)", err)
	}
	if reflect.DeepEqual(checksumBytes, srv.HyperSyncProgress.SnapshotMetadata.CurrentEpochChecksumBytes) {
		glog.Infof(CLog(Green, fmt.Sprintf("Server._handleSnapshot: State checksum matched "+
			"what was expected!")))
	} else {
		// Checksums didn't match
		glog.Errorf(CLog(Red, fmt.Sprintf("Server._handleSnapshot: The final db checksum doesn't match the "+
			"checksum received from the peer. It is likely that HyperSync encountered some unexpected error earlier. "+
			"You should report this as an issue on DeSo github https://github.com/deso-protocol/core. It is also possible "+
			"that the peer is misbehaving and sent invalid snapshot chunks. In either way, we'll restart the node and "+
			"attempt to HyperSync from the beginning. Local db checksum %v; peer's snapshot checksum %v",
			checksumBytes, srv.HyperSyncProgress.SnapshotMetadata.CurrentEpochChecksumBytes)))
		if srv.forceChecksum {
			// If forceChecksum is true we signal an erasure of the state and return here,
			// which will cut off the sync.
			if srv.nodeMessageChannel != nil {
				srv.nodeMessageChannel <- NodeErase
			}
			return
		} else {
			// Otherwise, if forceChecksum is false, we error but then keep going.
			glog.Errorf(CLog(Yellow, fmt.Sprintf("Server._handleSnapshot: Ignoring checksum mismatch because "+
				"--force-checksum is set to false.")))
		}
	}

	// Reset the badger DB options to the performance options. This is done by closing the current DB instance
	// and re-opening it with the new options.
	// This is necessary because the blocksync process syncs indexes with records that are too large for the default
	// badger options. The large records overflow the default setting value log size and cause the DB to crash.
	dbDir := GetBadgerDbPath(srv.snapshot.mainDbDirectory)
	opts := PerformanceBadgerOptions(dbDir)
	opts.ValueDir = dbDir
	srv.dirtyHackUpdateDbOpts(opts)

	// After syncing state from a snapshot, we will sync remaining blocks. To do so, we will
	// start downloading blocks from the snapshot height up to the blockchain tip. Since we
	// already synced all the state corresponding to the sub-blockchain ending at the snapshot
	// height, we will now mark all these blocks as processed. To do so, we will iterate through
	// the blockNodes in the header chain and set them in the blockchain data structures.
	err = srv.blockchain.db.Update(func(txn *badger.Txn) error {
		for ii := uint64(1); ii <= srv.HyperSyncProgress.SnapshotMetadata.SnapshotBlockHeight; ii++ {
			currentNode := srv.blockchain.bestHeaderChain[ii]
			// Do not set the StatusBlockStored flag, because we still need to download the past blocks.
			currentNode.Status |= StatusBlockProcessed
			currentNode.Status |= StatusBlockValidated
			srv.blockchain.addNewBlockNodeToBlockIndex(currentNode)
			srv.blockchain.bestChainMap[*currentNode.Hash] = currentNode
			srv.blockchain.bestChain = append(srv.blockchain.bestChain, currentNode)
			err = PutHeightHashToNodeInfoWithTxn(txn, srv.snapshot, currentNode, false /*bitcoinNodes*/, srv.eventManager)
			if err != nil {
				return err
			}
		}
		// We will also set the hash of the block at snapshot height as the best chain hash.
		err = PutBestHashWithTxn(txn, srv.snapshot, msg.SnapshotMetadata.CurrentEpochBlockHash, ChainTypeDeSoBlock, srv.eventManager)
		return err
	})

	if err != nil {
		glog.Errorf("Server._handleSnapshot: Problem updating snapshot blocknodes, error: (%v)", err)
	}
	// We also reset the in-memory snapshot cache, because it is populated with stale records after
	// we've initialized the chain with seed transactions.
	srv.snapshot.DatabaseCache = lru.NewKVCache(DatabaseCacheSize)

	// If we got here then we finished the snapshot sync so set appropriate flags.
	srv.blockchain.syncingState = false
	srv.blockchain.snapshot.CurrentEpochSnapshotMetadata = srv.HyperSyncProgress.SnapshotMetadata

	// Update the snapshot epoch metadata in the snapshot DB.
	for ii := 0; ii < MetadataRetryCount; ii++ {
		srv.snapshot.SnapshotDbMutex.Lock()
		err = srv.snapshot.SnapshotDb.Update(func(txn *badger.Txn) error {
			return txn.Set(_prefixLastEpochMetadata, srv.snapshot.CurrentEpochSnapshotMetadata.ToBytes())
		})
		srv.snapshot.SnapshotDbMutex.Unlock()
		if err != nil {
			glog.Errorf("server._handleSnapshot: Problem setting snapshot epoch metadata in snapshot db, error (%v)", err)
			time.Sleep(1 * time.Second)
			continue
		}
		break
	}

	// Update the snapshot status in the DB.
	srv.snapshot.Status.CurrentBlockHeight = msg.SnapshotMetadata.SnapshotBlockHeight
	srv.snapshot.Status.SaveStatus()

	glog.Infof("server._handleSnapshot: FINAL snapshot checksum is (%v) (%v)",
		srv.snapshot.CurrentEpochSnapshotMetadata.CurrentEpochChecksumBytes,
		hex.EncodeToString(srv.snapshot.CurrentEpochSnapshotMetadata.CurrentEpochChecksumBytes))

	// Take care of any callbacks that need to run once the snapshot is completed.
	srv.eventManager.snapshotCompleted()

	// Now sync the remaining blocks.
	if srv.blockchain.archivalMode {
		srv.blockchain.downloadingHistoricalBlocks = true
		srv.GetBlocksToStore(pp)
		return
	}

	headerTip := srv.blockchain.headerTip()
	srv.GetBlocks(pp, int(headerTip.Height))
}

// dirtyHackUpdateDbOpts closes the current badger DB instance and re-opens it with the provided options.
//
// FIXME: This is a dirty hack that we did in order to decrease memory usage. The reason why we needed it is
// as follows:
//   - When we run a node with --hypersync or --hypersync-archival, using PerformanceOptions the whole way
//     through causes it to use too much memory.
//   - The problem is that if we use DefaultOptions, then the block sync after HyperSync is complete will fail
//     because it writes really big entries in a single transaction to the PrefixBlockHashToUtxoOperations
//     index.
//   - So, in order to keep memory usage reasonable, we need to use DefaultOptions during the HyperSync portion
//     and then *switch over* to PerformanceOptions once the HyperSync is complete. That is what this function
//     is used for.
//   - Running a node with --blocksync requires that we use PerformanceOptions the whole way through, but we
//     are moving away from syncing nodes that way, so we don't need to worry too much about that case right now.
//
// The long-term solution is to break the writing of the PrefixBlockHashToUtxoOperations index into chunks,
// or to remove it entirely. We don't want to do that work right now, but we want to reduce the memory usage
// for the "common" case, which is why we're doing this dirty hack for now.
func (srv *Server) dirtyHackUpdateDbOpts(opts badger.Options) {
	// Make sure that a mempool process doesn't try to access the DB while we're closing and re-opening it.
	srv.mempool.mtx.Lock()
	defer srv.mempool.mtx.Unlock()
	// Make sure that the pos mempool process doesn't try to access the DB while we're closing and re-opening it.
	srv.posMempool.Lock()
	defer srv.posMempool.Unlock()
	srv.posMempool.augmentedReadOnlyLatestBlockViewMutex.Lock()
	defer srv.posMempool.augmentedReadOnlyLatestBlockViewMutex.Unlock()
	// Make sure that a server process doesn't try to access the DB while we're closing and re-opening it.
	srv.DbMutex.Lock()
	defer srv.DbMutex.Unlock()
	srv.blockchain.db.Close()
	db, err := badger.Open(opts)
	if err != nil {
		// If we can't open the DB with the new options, we need to exit the process.
		glog.Fatalf("Server._handleSnapshot: Problem switching badger db to performance opts, error: (%v)", err)
	}
	srv.blockchain.db = db
	srv.snapshot.mainDb = srv.blockchain.db
	srv.mempool.bc.db = srv.blockchain.db
	srv.mempool.backupUniversalUtxoView.Handle = srv.blockchain.db
	srv.mempool.universalUtxoView.Handle = srv.blockchain.db
	srv.posMempool.db = srv.blockchain.db
	if srv.posMempool.readOnlyLatestBlockView != nil {
		srv.posMempool.readOnlyLatestBlockView.Handle = srv.blockchain.db
	}
	if srv.posMempool.augmentedReadOnlyLatestBlockView != nil {
		srv.posMempool.augmentedReadOnlyLatestBlockView.Handle = srv.blockchain.db
	}

	// Save the new options to the DB so that we know what to use if the node restarts.
	isPerformanceOptions := DbOptsArePerformance(&opts)
	err = SaveBoolToFile(GetDbPerformanceOptionsFilePath(filepath.Dir(opts.ValueDir)), isPerformanceOptions)
	if err != nil {
		glog.Errorf("Server._handleSnapshot: Problem saving performance options to file, error: (%v)", err)
	}
}

func (srv *Server) _startSync() {
	// Return now if we're already syncing.
	if srv.SyncPeer != nil {
		glog.V(2).Infof("Server._startSync: Not running because SyncPeer != nil")
		return
	}
	glog.V(1).Infof("Server._startSync: Attempting to start sync")

	// Set our tip to be the best header tip rather than the best block tip. Using
	// the block tip instead might cause us to select a peer who is missing blocks
	// for the headers we've downloaded.
	bestHeight := srv.blockchain.headerTip().Height

	// Find a peer with StartingHeight bigger than our best header tip.
	var bestPeer *Peer
	for _, peer := range srv.cmgr.GetAllPeers() {
		// If connectIps is set, only sync from persistent peers.
		if len(srv.connectIps) > 0 && !peer.IsPersistent() {
			glog.Infof("Server._startSync: Connect-ips is set, so non-persistent peer is not a "+
				"sync candidate %v", peer)
			continue
		}

		if !peer.IsSyncCandidate() {
			glog.Infof("Peer is not sync candidate: %v (isOutbound: %v)", peer, peer.isOutbound)
			continue
		}

		// Choose the peer with the best height out of everyone who's a
		// valid sync candidate.
		if peer.StartingBlockHeight() < uint64(bestHeight) {
			continue
		}

		// TODO: Choose best peers based on ping time and/or the highest
		// starting block height. For now, keeping it simple and just choosing
		// the last one we iterate over with a block height larger than our best.
		bestPeer = peer
	}

	if bestPeer == nil {
		glog.V(1).Infof("Server._startSync: No sync peer candidates available")
		return
	}

	// Note we don't need to reset requestedBlocks when the SyncPeer changes
	// since we update requestedBlocks when a Peer disconnects to remove any
	// blocks that are currently being requested. This means that either a
	// still-connected Peer will eventually deliver the blocks OR we'll eventually
	// disconnect from that Peer, removing the blocks we requested from her from
	// requestedBlocks, which will cause us to re-download them again after.

	// Regardless of what our SyncState is, always start by sending a GetHeaders
	// message to our SyncPeer. This ensures that our header chains are in-sync
	// before we start requesting blocks. If we were to go directly to fetching
	// blocks from our SyncPeer without doing this first, we wouldn't be 100%
	// sure that she has them.
	glog.V(1).Infof("Server._startSync: Syncing headers to height %d from peer %v",
		bestPeer.StartingBlockHeight(), bestPeer)

	// Send a GetHeaders message to the Peer to start the headers sync.
	// Note that we include an empty BlockHash as the stopHash to indicate we want as
	// many headers as the Peer can give us.
	locator := srv.blockchain.LatestHeaderLocator()
	bestPeer.AddDeSoMessage(&MsgDeSoGetHeaders{
		StopHash:     &BlockHash{},
		BlockLocator: locator,
	}, false)
	glog.V(1).Infof("Server._startSync: Downloading headers for blocks starting at "+
		"header tip height %v from peer %v", bestHeight, bestPeer)

	srv.SyncPeer = bestPeer
}

<<<<<<< HEAD
func (srv *Server) HandleAcceptedPeer(rn *RemoteNode) {
	if rn == nil || rn.GetPeer() == nil {
		return
	}
	pp := rn.GetPeer()
	pp.SetServiceFlag(rn.GetServiceFlag())
	pp.SetLatestBlockHeight(rn.GetLatestBlockHeight())

=======
func (srv *Server) _handleNewPeer(pp *Peer) {
>>>>>>> f4e24679
	isSyncCandidate := pp.IsSyncCandidate()
	isSyncing := srv.blockchain.isSyncing()
	chainState := srv.blockchain.chainState()
	glog.V(1).Infof("Server.HandleAcceptedPeer: Processing NewPeer: (%v); IsSyncCandidate(%v), "+
		"syncPeerIsNil=(%v), IsSyncing=(%v), ChainState=(%v)",
		pp, isSyncCandidate, (srv.SyncPeer == nil), isSyncing, chainState)

	// Request a sync if we're ready
	srv._maybeRequestSync(pp)

	// Start syncing by choosing the best candidate.
	if isSyncCandidate && srv.SyncPeer == nil {
		srv._startSync()
	}
	if !isSyncCandidate {
		glog.Infof("Peer is not sync candidate: %v (isOutbound: %v)", pp, pp.isOutbound)
	}
}

func (srv *Server) maybeRequestAddresses(remoteNode *RemoteNode) {
	if remoteNode == nil {
		return
	}
	// If the address manager needs more addresses, then send a GetAddr message
	// to the peer. This is best-effort.
	if !srv.AddrMgr.NeedMoreAddresses() {
		return
	}

	if err := remoteNode.SendMessage(&MsgDeSoGetAddr{}); err != nil {
		glog.Errorf("Server.maybeRequestAddresses: Problem sending GetAddr message to "+
			"remoteNode (id= %v); err: %v", remoteNode, err)
	}
}

func (srv *Server) _cleanupDonePeerState(pp *Peer) {
	// Grab the dataLock since we'll be modifying requestedBlocks
	srv.dataLock.Lock()
	defer srv.dataLock.Unlock()

	// Choose a new Peer to switch our queued and in-flight requests to. If no Peer is
	// found, just remove any requests queued or in-flight for the disconnecting Peer
	// and return.
	//
	// If we find a newPeer, reassign in-flight and queued requests to this Peer and
	// re-request them if we have room in our in-flight list.

	// If the newPeer exists but doesn't have these transactions, they will
	// simply reply with an empty TransactionBundle
	// for each GetTransactions we send them. This will result in the
	// requests eventually expiring, which will cause us to remove them from
	// inventoryProcessed and potentially get the data from another Peer in the future.
	//
	// TODO: Sending a sync/mempool message to a random Peer periodically seems like it would
	// be a good way to fill any gaps.
	newPeer := srv.cmgr.RandomPeer()
	if newPeer == nil {
		// If we don't have a new Peer, remove everything that was destined for
		// this Peer. Note we don't need to copy the iterator because everything
		// below doesn't take a reference to it.
		for hashIter, requestInfo := range srv.requestedTransactionsMap {
			hash := hashIter
			if requestInfo.PeerWhoSentInv.ID == pp.ID {
				srv._removeRequest(&hash)
			}
		}
		return
	}

	// If we get here then we know we have a valid newPeer so re-assign all the
	// queued requests to newPeer.

	// Now deal with transactions. They don't have a queue and so all we need to do
	// is reassign the requests that were in-flight to the old Peer and then make
	// the requests to the newPeer.
	txnHashesReassigned := []*BlockHash{}
	for hashIter, requestInfo := range srv.requestedTransactionsMap {
		// Don't do anything if the requests are not meant for the Peer
		// we're disconnecting to the new Peer.
		if requestInfo.PeerWhoSentInv.ID != pp.ID {
			continue
		}
		// Make a copy of the hash so we can take a pointer to it.
		hashCopy := &BlockHash{}
		copy(hashCopy[:], hashIter[:])

		// We will be sending this request to the new peer so update the info
		// to reflect that.
		requestInfo.PeerWhoSentInv = newPeer
		requestInfo.TimeRequested = time.Now()
		txnHashesReassigned = append(txnHashesReassigned, hashCopy)
	}
	// Request any hashes we might have reassigned in a goroutine to keep things
	// moving.
	newPeer.AddDeSoMessage(&MsgDeSoGetTransactions{
		HashList: txnHashesReassigned,
	}, false)
}

func (srv *Server) _handleDisconnectedPeerMessage(pp *Peer) {
	glog.V(1).Infof("Server._handleDisconnectedPeerMessage: Processing DonePeer: %v", pp)

	srv._cleanupDonePeerState(pp)

	// Attempt to find a new peer to sync from if the quitting peer is the
	// sync peer and if our blockchain isn't current.
	if srv.SyncPeer == pp && srv.blockchain.isSyncing() {

		srv.SyncPeer = nil
		srv._startSync()
	}
}

func (srv *Server) _relayTransactions() {
	// For each peer, compute the transactions they're missing from the mempool and
	// send them an inv.
	allPeers := srv.cmgr.GetAllPeers()

	// Get the current mempool. This can be the PoW or PoS mempool depending on the
	// current block height.
	mempool := srv.GetMempool()

	glog.V(1).Infof("Server._relayTransactions: Waiting for mempool readOnlyView to regenerate")
	mempool.BlockUntilReadOnlyViewRegenerated()
	glog.V(1).Infof("Server._relayTransactions: Mempool view has regenerated")

	// We pull the transactions from either the PoW mempool or the PoS mempool depending
	// on the current block height.
	txnList := mempool.GetTransactions()

	for _, pp := range allPeers {
		if !pp.canReceiveInvMessagess {
			glog.V(1).Infof("Skipping invs for peer %v because not ready "+
				"yet: %v", pp, pp.canReceiveInvMessagess)
			continue
		}
		// For each peer construct an inventory message that excludes transactions
		// for which the minimum fee is below what the Peer will allow.
		invMsg := &MsgDeSoInv{}
		for _, newTxn := range txnList {
			invVect := &InvVect{
				Type: InvTypeTx,
				Hash: *newTxn.Hash(),
			}

			// If the peer has this txn already then skip it.
			if pp.knownInventory.Contains(*invVect) {
				continue
			}

			// Add the transaction to the peer's known inventory. We do
			// it here when we enqueue the message to the peers outgoing
			// message queue so that we don't have remember to do it later.
			pp.knownInventory.Add(*invVect)
			invMsg.InvList = append(invMsg.InvList, invVect)
		}
		if len(invMsg.InvList) > 0 {
			pp.AddDeSoMessage(invMsg, false)
		}
	}

	glog.V(1).Infof("Server._relayTransactions: Relay to all peers is complete!")
}

func (srv *Server) _addNewTxn(
	pp *Peer, txn *MsgDeSoTxn, rateLimit bool, verifySignatures bool) ([]*MsgDeSoTxn, error) {

	if srv.ReadOnlyMode {
		err := fmt.Errorf("Server._addNewTxnAndRelay: Not processing txn from peer %v "+
			"because peer is in read-only mode: %v", pp, srv.ReadOnlyMode)
		glog.V(1).Infof(err.Error())
		return nil, err
	}

	if srv.blockchain.chainState() != SyncStateFullyCurrent {

		err := fmt.Errorf("Server._addNewTxnAndRelay: Cannot process txn "+
			"from peer %v while syncing: %v %v", pp, srv.blockchain.chainState(), txn.Hash())
		glog.Error(err)
		return nil, err
	}

	glog.V(1).Infof("Server._addNewTxnAndRelay: txn: %v, peer: %v", txn, pp)

	// Try and add the transaction to the mempool.
	peerID := uint64(0)
	if pp != nil {
		peerID = pp.ID
	}

	srv.blockchain.ChainLock.RLock()
	tipHeight := uint64(srv.blockchain.BlockTip().Height)
	srv.blockchain.ChainLock.RUnlock()

	// Only attempt to add the transaction to the PoW mempool if we're on the
	// PoW protocol. If we're on the PoW protocol, then we use the PoW mempool's,
	// txn validity checks to signal whether the txn has been added or not. The PoW
	// mempool has stricter txn validity checks than the PoW mempool, so this works
	// out conveniently, as it allows us to always add a txn to the PoS mempool.
	if srv.params.IsPoWBlockHeight(tipHeight) {
		_, err := srv.mempool.ProcessTransaction(
			txn, true /*allowUnconnectedTxn*/, rateLimit, peerID, verifySignatures)
		if err != nil {
			return nil, errors.Wrapf(err, "Server._addNewTxn: Problem adding transaction to mempool: ")
		}

		glog.V(1).Infof("Server._addNewTxn: newly accepted txn: %v, Peer: %v", txn, pp)
	}

	// Always add the txn to the PoS mempool. This should always succeed if the txn
	// addition into the PoW mempool succeeded above.
	mempoolTxn := NewMempoolTransaction(txn, time.Now())
	if err := srv.posMempool.AddTransaction(mempoolTxn, true /*verifySignatures*/); err != nil {
		return nil, errors.Wrapf(err, "Server._addNewTxn: problem adding txn to pos mempool")
	}

	return []*MsgDeSoTxn{txn}, nil
}

// It's assumed that the caller will hold the ChainLock for reading so
// that the mempool transactions don't shift under our feet.
func (srv *Server) _handleBlockMainChainConnectedd(event *BlockEvent) {
	blk := event.Block

	// Don't do anything mempool-related until our best block chain is done
	// syncing.
	//
	// We add a second check as an edge-case to protect against when
	// this function is called with an uninitialized blockchain object. This
	// can happen during initChain() for example.
	if srv.blockchain == nil || !srv.blockchain.isInitialized || srv.blockchain.isSyncing() {
		return
	}

	// If we're current, update the mempool to remove the transactions
	// in this block from it. We can't do this in a goroutine because we
	// need each mempool update to happen in the same order as that in which
	// we connected the blocks and this wouldn't be guaranteed if we kicked
	// off a goroutine for each update.
	srv.mempool.UpdateAfterConnectBlock(blk)
	srv.posMempool.OnBlockConnected(blk)

	if err := srv._updatePosMempoolAfterTipChange(); err != nil {
		glog.Errorf("Server._handleBlockMainChainDisconnected: Problem updating pos mempool after tip change: %v", err)
	}

	blockHash, _ := blk.Header.Hash()
	glog.V(1).Infof("_handleBlockMainChainConnected: Block %s height %d connected to "+
		"main chain and chain is current.", hex.EncodeToString(blockHash[:]), blk.Header.Height)
}

// It's assumed that the caller will hold the ChainLock for reading so
// that the mempool transactions don't shift under our feet.
func (srv *Server) _handleBlockMainChainDisconnectedd(event *BlockEvent) {
	blk := event.Block

	// Don't do anything mempool-related until our best block chain is done
	// syncing.
	if srv.blockchain.isSyncing() {
		return
	}

	// If we're current, update the mempool to add back the transactions
	// in this block. We can't do this in a goroutine because we
	// need each mempool update to happen in the same order as that in which
	// we connected the blocks and this wouldn't be guaranteed if we kicked
	// off a goroutine for each update.
	srv.mempool.UpdateAfterDisconnectBlock(blk)
	srv.posMempool.OnBlockDisconnected(blk)

	if err := srv._updatePosMempoolAfterTipChange(); err != nil {
		glog.Errorf("Server._handleBlockMainChainDisconnected: Problem updating pos mempool after tip change: %v", err)
	}

	blockHash, _ := blk.Header.Hash()
	glog.V(1).Infof("_handleBlockMainChainDisconnect: Block %s height %d disconnected from "+
		"main chain and chain is current.", hex.EncodeToString(blockHash[:]), blk.Header.Height)
}

// _updatePosMempoolAfterTipChange updates the PoS mempool's latest UtxoView, block height, and
// global params.
func (srv *Server) _updatePosMempoolAfterTipChange() error {
	// Update the PoS mempool's global params
	currentBlockHeight := srv.blockchain.BlockTip().Height
	currentUtxoView, err := srv.blockchain.GetUncommittedTipView()
	if err != nil {
		return err
	}
	currentGlobalParams := currentUtxoView.GetCurrentGlobalParamsEntry()
	srv.posMempool.UpdateLatestBlock(currentUtxoView, uint64(currentBlockHeight))
	srv.posMempool.UpdateGlobalParams(currentGlobalParams)
	return nil
}

func (srv *Server) _maybeRequestSync(pp *Peer) {
	// Send the mempool message if DeSo and Bitcoin are fully current
	if srv.blockchain.chainState() == SyncStateFullyCurrent {
		// If peer is not nil and we haven't set a max sync blockheight, we will
		if pp != nil && srv.blockchain.MaxSyncBlockHeight == 0 {
			glog.V(1).Infof("Server._maybeRequestSync: Sending mempool message: %v", pp)
			pp.AddDeSoMessage(&MsgDeSoMempool{}, false)
		} else {
			glog.V(1).Infof("Server._maybeRequestSync: NOT sending mempool message because peer is nil: %v", pp)
		}
	} else {
		glog.V(1).Infof("Server._maybeRequestSync: NOT sending mempool message because not current: %v, %v",
			srv.blockchain.chainState(),
			pp)
	}
}

func (srv *Server) _handleBlockAccepted(event *BlockEvent) {
	blk := event.Block

	// Don't relay blocks until our best block chain is done syncing.
	if srv.blockchain.isSyncing() || srv.blockchain.MaxSyncBlockHeight > 0 {
		return
	}

	// Construct an inventory vector to relay to peers.
	blockHash, _ := blk.Header.Hash()
	invVect := &InvVect{
		Type: InvTypeBlock,
		Hash: *blockHash,
	}

	// Iterate through all non-validator peers and relay the InvVect to them.
	// This will only actually be relayed if it's not already in the peer's knownInventory.
	allNonValidators := srv.networkManager.GetAllNonValidators()
	for _, remoteNode := range allNonValidators {
		remoteNode.sendMessage(&MsgDeSoInv{
			InvList: []*InvVect{invVect},
		})
	}
}

func (srv *Server) _logAndDisconnectPeer(pp *Peer, blockMsg *MsgDeSoBlock, suffix string) {
	// Disconnect the Peer. Generally-speaking, disconnecting from the peer will cause its
	// requested blocks and txns to be removed from the global maps and cause it to be
	// replaced by another peer. Furthermore,
	// if we're in the process of syncing our node, the startSync process will also
	// be restarted as a resul. If we're not syncing our peer and have instead reached
	// the steady-state, then the next interesting inv message should cause us to
	// fetch headers, blocks, etc. So we'll be back.
	glog.Errorf("Server._handleBlock: Encountered an error processing "+
		"block %v. Disconnecting from peer %v: %s", blockMsg, pp, suffix)
	pp.Disconnect()
}

func (srv *Server) _handleBlock(pp *Peer, blk *MsgDeSoBlock) {
	glog.Infof(CLog(Cyan, fmt.Sprintf("Server._handleBlock: Received block ( %v / %v ) from Peer %v",
		blk.Header.Height, srv.blockchain.headerTip().Height, pp)))

	srv.timer.Start("Server._handleBlock: General")

	// Pull out the header for easy access.
	blockHeader := blk.Header
	if blockHeader == nil {
		// Should never happen but check it nevertheless.
		srv._logAndDisconnectPeer(pp, blk, "Header was nil")
		return
	}

	// If we've set a maximum sync height and we've reached that height, then we will
	// stop accepting new blocks.
	blockTip := srv.blockchain.blockTip()
	if srv.blockchain.isTipMaxed(blockTip) && blockHeader.Height > uint64(blockTip.Height) {
		glog.Infof("Server._handleBlock: Exiting because block tip is maxed out")
		return
	}

	// Compute the hash of the block. If the hash computation fails, then we log an error and
	// disconnect from the peer. The block is obviously bad.
	blockHash, err := blk.Header.Hash()
	if err != nil {
		srv._logAndDisconnectPeer(pp, blk, "Problem computing block hash")
		return
	}

	// Unless we're running a PoS validator, we should not expect to see a block that we did not request. If
	// we see such a block, then we log an error and disconnect from the peer.
	_, isRequestedBlock := pp.requestedBlocks[*blockHash]
	if srv.fastHotStuffConsensus == nil && !isRequestedBlock {
		srv._logAndDisconnectPeer(pp, blk, "Getting a block that we haven't requested before")
		return
	}

	// Delete the block from the requested blocks map. We do this whether the block was requested or not.
	delete(pp.requestedBlocks, *blockHash)

	// Check that the mempool has not received a transaction that would forbid this block's signature pubkey.
	// This is a minimal check, a more thorough check is made in the ProcessBlock function. This check is
	// necessary because the ProcessBlock function only has access to mined transactions. Therefore, if an
	// attacker were to prevent a "forbid X pubkey" transaction from mining, they could force nodes to continue
	// processing their blocks.
	if len(srv.blockchain.trustedBlockProducerPublicKeys) > 0 && blockHeader.Height >= srv.blockchain.trustedBlockProducerStartHeight {
		if blk.BlockProducerInfo != nil {
			_, entryExists := srv.mempool.readOnlyUtxoView.ForbiddenPubKeyToForbiddenPubKeyEntry[MakePkMapKey(
				blk.BlockProducerInfo.PublicKey)]
			if entryExists {
				srv._logAndDisconnectPeer(pp, blk, "Got forbidden block signature public key.")
				return
			}
		}
	}
	srv.timer.End("Server._handleBlock: General")
	srv.timer.Start("Server._handleBlock: Process Block")

	// Only verify signatures for recent blocks.
	var isOrphan bool
	if srv.fastHotStuffConsensus != nil && srv.fastHotStuffConsensus.IsRunning() {
		// If the FastHotStuffConsensus has been initialized, then we pass the block to the new consensus
		// which will validate the block, try to apply it, and handle the orphan case by requesting missing
		// parents.
		isOrphan, err = srv.fastHotStuffConsensus.HandleBlock(pp, blk)
	} else if srv.blockchain.isSyncing() {
		glog.V(1).Infof(CLog(Cyan, fmt.Sprintf("Server._handleBlock: Processing block %v WITHOUT "+
			"signature checking because SyncState=%v for peer %v",
			blk, srv.blockchain.chainState(), pp)))
		_, isOrphan, _, err = srv.blockchain.ProcessBlock(blk, false)
	} else {
		// TODO: Signature checking slows things down because it acquires the ChainLock.
		// The optimal solution is to check signatures in a way that doesn't acquire the
		// ChainLock, which is what Bitcoin Core does.
		glog.V(1).Infof(CLog(Cyan, fmt.Sprintf("Server._handleBlock: Processing block %v WITH "+
			"signature checking because SyncState=%v for peer %v",
			blk, srv.blockchain.chainState(), pp)))
		_, isOrphan, _, err = srv.blockchain.ProcessBlock(blk, true)
	}

	// If we hit an error then abort mission entirely. We should generally never
	// see an error with a block from a peer.
	if err != nil {
		if strings.Contains(err.Error(), "RuleErrorDuplicateBlock") {
			// Just warn on duplicate blocks but don't disconnect the peer.
			// TODO: This assuages a bug similar to the one referenced in the duplicate
			// headers comment above but in the future we should probably try and figure
			// out a way to be more strict about things.
			glog.Warningf("Got duplicate block %v from peer %v", blk, pp)
		} else if strings.Contains(err.Error(), RuleErrorFailedSpamPreventionsCheck.Error()) {
			// If the block fails the spam prevention check, then it must be signed by the
			// bad block proposer signature or it has a bad QC. In either case, we should
			// disconnect the peer.
			srv._logAndDisconnectPeer(pp, blk, errors.Wrapf(err, "Error while processing block at height %v: ", blk.Header.Height).Error())
			return
		} else {
			// For any other error, we log the error and continue.
			glog.Errorf("Server._handleBlock: Error while processing block at height %v: %v", blk.Header.Height, err)
			return
		}
	}

	if isOrphan {
		// It's possible to receive an orphan block if we're connected directly to the
		// block producer, and they are broadcasting blocks in the steady state. We log
		// a warning in this case and move on.
		glog.Warningf("ERROR: Received orphan block with hash %v height %v.", blockHash, blk.Header.Height)
		return
	}

	srv.timer.End("Server._handleBlock: Process Block")

	srv.timer.Print("Server._handleBlock: General")
	srv.timer.Print("Server._handleBlock: Process Block")

	// We shouldn't be receiving blocks while syncing headers.
	if srv.blockchain.chainState() == SyncStateSyncingHeaders {
		glog.Warningf("Server._handleBlock: Received block while syncing headers: %v", blk)
		return
	}

	if srv.blockchain.chainState() == SyncStateSyncingHistoricalBlocks {
		srv.GetBlocksToStore(pp)
		if srv.blockchain.downloadingHistoricalBlocks {
			return
		}
	}

	// If we're syncing blocks, call GetBlocks and try to get as many blocks
	// from our peer as we can. This allows the initial block download to be
	// more incremental since every time we're able to accept a block (or
	// group of blocks) we indicate this to our peer so they can send us more.
	if srv.blockchain.chainState() == SyncStateSyncingBlocks {
		// Setting maxHeight = -1 gets us as many blocks as we can get from our
		// peer, which is OK because we can assume the peer has all of them when
		// we're syncing.
		maxHeight := -1
		srv.GetBlocks(pp, maxHeight)
		return
	}

	if srv.blockchain.chainState() == SyncStateNeedBlocksss {
		// If we don't have any blocks to wait for anymore, hit the peer with
		// a GetHeaders request to see if there are any more headers we should
		// be aware of. This will generally happen in two cases:
		// - With our sync peer after we’re almost at the end of syncing blocks.
		//   In this case, calling GetHeaders once the requestedblocks is almost
		//   gone will result in us getting all of the remaining blocks right up
		//   to the tip and then stopping, which is exactly what we want.
		// - With a peer that sent us an inv. In this case, the peer could have
		//   more blocks for us or it could not. Either way, it’s good to check
		//   and worst case the peer will return an empty header bundle that will
		//   result in us not sending anything back because there won’t be any new
		//   blocks to request.
		locator := srv.blockchain.LatestHeaderLocator()
		pp.AddDeSoMessage(&MsgDeSoGetHeaders{
			StopHash:     &BlockHash{},
			BlockLocator: locator,
		}, false)
		return
	}

	// If we get here, it means we're in SyncStateFullyCurrent, which is great.
	// In this case we shoot a MEMPOOL message over to the peer to bootstrap the mempool.
	srv._maybeRequestSync(pp)

	// Exit early if the chain isn't SyncStateFullyCurrent.
	if srv.blockchain.chainState() != SyncStateFullyCurrent {
		return
	}

	// If the chain is current, then try to transition to the FastHotStuff consensus.
	srv.tryTransitionToFastHotStuffConsensus()
}

func (srv *Server) _handleInv(peer *Peer, msg *MsgDeSoInv) {
	if !peer.isOutbound && srv.IgnoreInboundPeerInvMessages {
		glog.Infof("_handleInv: Ignoring inv message from inbound peer because "+
			"ignore_outbound_peer_inv_messages=true: %v", peer)
		return
	}
	// If we've set a maximum sync height and we've reached that height, then we will
	// stop accepting inv messages.
	if srv.blockchain.isTipMaxed(srv.blockchain.blockTip()) {
		return
	}
	peer.AddDeSoMessage(msg, true /*inbound*/)
}

func (srv *Server) _handleGetTransactions(pp *Peer, msg *MsgDeSoGetTransactions) {
	glog.V(1).Infof("Server._handleGetTransactions: Received GetTransactions "+
		"message %v from Peer %v", msg, pp)

	pp.AddDeSoMessage(msg, true /*inbound*/)
}

func (srv *Server) ProcessSingleTxnWithChainLock(pp *Peer, txn *MsgDeSoTxn) ([]*MsgDeSoTxn, error) {
	// Lock the chain for reading so that transactions don't shift under our feet
	// when processing this bundle. Not doing this could cause us to miss transactions
	// erroneously.
	//
	// TODO(performance): We should probably do this less frequently.
	srv.blockchain.ChainLock.RLock()
	defer srv.blockchain.ChainLock.RUnlock()

	// Note we set rateLimit=false because we have a global minimum txn fee that should
	// prevent spam on its own.

	// Only attempt to add the transaction to the PoW mempool if we're on the
	// PoW protocol. If we're on the PoW protocol, then we use the PoW mempool's
	// txn validity checks to signal whether the txn has been added or not. The PoW
	// mempool has stricter txn validity checks than the PoS mempool, so this works
	// out conveniently, as it allows us to always add a txn to the PoS mempool.
	tipHeight := uint64(srv.blockchain.blockTip().Height)
	if srv.params.IsPoWBlockHeight(tipHeight) {
		_, err := srv.mempool.ProcessTransaction(
			txn,
			true,  /*allowUnconnectedTxn*/
			false, /*rateLimit*/
			pp.ID,
			true, /*verifySignatures*/
		)

		// If we're on the PoW chain, and the txn doesn't pass the PoW mempool's validity checks, then
		// it's an invalid txn.
		if err != nil {
			return nil, errors.Wrapf(err, "Server.ProcessSingleTxnWithChainLock: Problem adding transaction to PoW mempool: ")
		}
	}

	// Regardless of the consensus protocol we're running (PoW or PoS), we use the PoS mempool's to house all
	// mempool txns. If a txn can't make it into the PoS mempool, which uses a looser unspent balance check for
	// the the transactor, then it must be invalid.
	if err := srv.posMempool.AddTransaction(NewMempoolTransaction(txn, time.Now()), true); err != nil {
		return nil, errors.Wrapf(err, "Server.ProcessSingleTxnWithChainLock: Problem adding transaction to PoS mempool: ")
	}

	// Happy path, the txn was successfully added to the PoS (and optionally PoW) mempool.
	return []*MsgDeSoTxn{txn}, nil
}

func (srv *Server) _processTransactions(pp *Peer, transactions []*MsgDeSoTxn) []*MsgDeSoTxn {
	// Try and add all the transactions to our mempool in the order we received
	// them. If any fail to get added, just log an error.
	//
	// TODO: It would be nice if we did something fancy here like if we kept
	// track of rejected transactions and retried them every time we connected
	// a block. Doing something like this would make it so that if a transaction
	// was initially rejected due to us not having its dependencies, then we
	// will eventually add it as opposed to just forgetting about it.
	glog.V(2).Infof("Server._processTransactions: Processing %d transactions from "+
		"peer %v", len(transactions), pp)
	transactionsToRelay := []*MsgDeSoTxn{}
	for _, txn := range transactions {
		// Process the transaction with rate-limiting while allowing unconnectedTxns and
		// verifying signatures.
		newlyAcceptedTxns, err := srv.ProcessSingleTxnWithChainLock(pp, txn)
		if err != nil {
			glog.Errorf(fmt.Sprintf("Server._handleTransactionBundle: Rejected "+
				"transaction %v from peer %v from mempool: %v", txn, pp, err))
			// A peer should know better than to send us a transaction that's below
			// our min feerate, which they see when we send them a version message.
			if err == TxErrorInsufficientFeeMinFee {
				glog.Errorf(fmt.Sprintf("Server._handleTransactionBundle: Disconnecting "+
					"Peer %v for sending us a transaction %v with fee below the minimum fee %d",
					pp, txn, srv.mempool.minFeeRateNanosPerKB))
				pp.Disconnect()
			}

			// Don't do anything else if we got an error.
			continue
		}
		if len(newlyAcceptedTxns) == 0 {
			glog.Infof(fmt.Sprintf("Server._handleTransactionBundle: "+
				"Transaction %v from peer %v was added as an ORPHAN", spew.Sdump(txn), pp))
		}

		// If we get here then the transaction was accepted into our mempool.
		// Queue the transactions that were accepted them for relay to all of the peers
		// who don't yet have them.
		transactionsToRelay = append(transactionsToRelay, newlyAcceptedTxns...)
	}

	return transactionsToRelay
}

func (srv *Server) _handleTransactionBundle(pp *Peer, msg *MsgDeSoTransactionBundle) {
	glog.V(1).Infof("Server._handleTransactionBundle: Received TransactionBundle "+
		"message of size %v from Peer %v", len(msg.Transactions), pp)

	pp.AddDeSoMessage(msg, true /*inbound*/)
}

func (srv *Server) _handleTransactionBundleV2(pp *Peer, msg *MsgDeSoTransactionBundleV2) {
	glog.V(1).Infof("Server._handleTransactionBundleV2: Received TransactionBundle "+
		"message of size %v from Peer %v", len(msg.Transactions), pp)

	pp.AddDeSoMessage(msg, true /*inbound*/)
}

func (srv *Server) _handleMempool(pp *Peer, msg *MsgDeSoMempool) {
	glog.V(1).Infof("Server._handleMempool: Received Mempool message from Peer %v", pp)

	pp.canReceiveInvMessagess = true
}

func (srv *Server) StartStatsdReporter() {
	go func() {
	out:
		for {
			select {
			case <-time.After(5 * time.Second):
				tags := []string{}

				// Report mempool size
				mempoolTotal := len(srv.mempool.readOnlyUniversalTransactionList)
				srv.statsdClient.Gauge("MEMPOOL.COUNT", float64(mempoolTotal), tags, 1)

				// Report PoS Mempool size
				posMempoolTotal := srv.posMempool.txnRegister.Count()
				srv.statsdClient.Gauge("POS_MEMPOOL.COUNT", float64(posMempoolTotal), tags, 1)

				// Report block + headers height
				blocksHeight := srv.blockchain.BlockTip().Height
				srv.statsdClient.Gauge("BLOCKS.HEIGHT", float64(blocksHeight), tags, 1)

				headersHeight := srv.blockchain.HeaderTip().Height
				srv.statsdClient.Gauge("HEADERS.HEIGHT", float64(headersHeight), tags, 1)

			case <-srv.mempool.quit:
				break out
			}
		}
	}()
}

func (srv *Server) _handleAddrMessage(pp *Peer, desoMsg DeSoMessage) {
	if desoMsg.GetMsgType() != MsgTypeAddr {
		return
	}

	id := NewRemoteNodeId(pp.ID)
	var msg *MsgDeSoAddr
	var ok bool
	if msg, ok = desoMsg.(*MsgDeSoAddr); !ok {
		glog.Errorf("Server._handleAddrMessage: Problem decoding MsgDeSoAddr: %v", spew.Sdump(desoMsg))
		srv.networkManager.DisconnectById(id)
		return
	}

	srv.addrsToBroadcastLock.Lock()
	defer srv.addrsToBroadcastLock.Unlock()

	glog.V(1).Infof("Server._handleAddrMessage: Received Addr from peer id=%v with addrs %v", pp.ID, spew.Sdump(msg.AddrList))

	// If this addr message contains more than the maximum allowed number of addresses
	// then disconnect this peer.
	if len(msg.AddrList) > MaxAddrsPerAddrMsg {
		glog.Errorf(fmt.Sprintf("Server._handleAddrMessage: Disconnecting "+
			"Peer id=%v for sending us an addr message with %d transactions, which exceeds "+
			"the max allowed %d",
			pp.ID, len(msg.AddrList), MaxAddrsPerAddrMsg))
		srv.networkManager.DisconnectById(id)
		return
	}

	// Add all the addresses we received to the addrmgr.
	netAddrsReceived := []*wire.NetAddress{}
	for _, addr := range msg.AddrList {
		addrAsNetAddr := wire.NewNetAddressIPPort(addr.IP, addr.Port, (wire.ServiceFlag)(addr.Services))
		if !addrmgr.IsRoutable(addrAsNetAddr) {
			glog.V(1).Infof("Server._handleAddrMessage: Dropping address %v from peer %v because it is not routable", addr, pp)
			continue
		}

		netAddrsReceived = append(
			netAddrsReceived, addrAsNetAddr)
	}
	srv.AddrMgr.AddAddresses(netAddrsReceived, pp.netAddr)

	// If the message had <= 10 addrs in it, then queue all the addresses for relaying on the next cycle.
	if len(msg.AddrList) <= 10 {
		glog.V(1).Infof("Server._handleAddrMessage: Queueing %d addrs for forwarding from "+
			"peer %v", len(msg.AddrList), pp)
		sourceAddr := &SingleAddr{
			Timestamp: time.Now(),
			IP:        pp.netAddr.IP,
			Port:      pp.netAddr.Port,
			Services:  pp.serviceFlags,
		}
		listToAddTo, hasSeenSource := srv.addrsToBroadcast[sourceAddr.StringWithPort(false /*includePort*/)]
		if !hasSeenSource {
			listToAddTo = []*SingleAddr{}
		}
		// If this peer has been sending us a lot of little crap, evict a lot of their
		// stuff but don't disconnect.
		if len(listToAddTo) > MaxAddrsPerAddrMsg {
			listToAddTo = listToAddTo[:MaxAddrsPerAddrMsg/2]
		}
		listToAddTo = append(listToAddTo, msg.AddrList...)
		srv.addrsToBroadcast[sourceAddr.StringWithPort(false /*includePort*/)] = listToAddTo
	}
}

func (srv *Server) _handleGetAddrMessage(pp *Peer, desoMsg DeSoMessage) {
	if desoMsg.GetMsgType() != MsgTypeGetAddr {
		return
	}

	id := NewRemoteNodeId(pp.ID)
	if _, ok := desoMsg.(*MsgDeSoGetAddr); !ok {
		glog.Errorf("Server._handleAddrMessage: Problem decoding "+
			"MsgDeSoAddr: %v", spew.Sdump(desoMsg))
		srv.networkManager.DisconnectById(id)
		return
	}

	glog.V(1).Infof("Server._handleGetAddrMessage: Received GetAddr from peer %v", pp)
	// When we get a GetAddr message, choose MaxAddrsPerMsg from the AddrMgr
	// and send them back to the peer.
	netAddrsFound := srv.AddrMgr.AddressCache()
	if len(netAddrsFound) == 0 {
		return
	}
	if len(netAddrsFound) > MaxAddrsPerAddrMsg {
		netAddrsFound = netAddrsFound[:MaxAddrsPerAddrMsg]
	}

	// Convert the list to a SingleAddr list.
	res := &MsgDeSoAddr{}
	for _, netAddr := range netAddrsFound {
		singleAddr := &SingleAddr{
			Timestamp: time.Now(),
			IP:        netAddr.IP,
			Port:      netAddr.Port,
			Services:  (ServiceFlag)(netAddr.Services),
		}
		res.AddrList = append(res.AddrList, singleAddr)
	}
	rn := srv.networkManager.GetRemoteNodeById(id)
	if err := srv.networkManager.SendMessage(rn, res); err != nil {
		glog.Errorf("Server._handleGetAddrMessage: Problem sending addr message to peer %v: %v", pp, err)
		srv.networkManager.DisconnectById(id)
		return
	}
}

func (srv *Server) _handleControlMessages(serverMessage *ServerMessage) (_shouldQuit bool) {
	switch serverMessage.Msg.(type) {
	// Control messages used internally to signal to the server.
	case *MsgDeSoDisconnectedPeer:
		srv._handleDisconnectedPeerMessage(serverMessage.Peer)
		srv.networkManager._handleDisconnectedPeerMessage(serverMessage.Peer, serverMessage.Msg)
	case *MsgDeSoNewConnection:
		srv.networkManager._handleNewConnectionMessage(serverMessage.Peer, serverMessage.Msg)
	case *MsgDeSoQuit:
		return true
	}

	return false
}

func (srv *Server) _handlePeerMessages(serverMessage *ServerMessage) {
	// Handle all non-control message types from our Peers.
	switch msg := serverMessage.Msg.(type) {
	// Messages sent among peers.
	case *MsgDeSoAddr:
		srv._handleAddrMessage(serverMessage.Peer, serverMessage.Msg)
	case *MsgDeSoGetAddr:
		srv._handleGetAddrMessage(serverMessage.Peer, serverMessage.Msg)
	case *MsgDeSoGetHeaders:
		srv._handleGetHeaders(serverMessage.Peer, msg)
	case *MsgDeSoHeaderBundle:
		srv._handleHeaderBundle(serverMessage.Peer, msg)
	case *MsgDeSoGetBlocks:
		srv._handleGetBlocks(serverMessage.Peer, msg)
	case *MsgDeSoBlock:
		srv._handleBlock(serverMessage.Peer, msg)
	case *MsgDeSoGetSnapshot:
		srv._handleGetSnapshot(serverMessage.Peer, msg)
	case *MsgDeSoSnapshotData:
		srv._handleSnapshot(serverMessage.Peer, msg)
	case *MsgDeSoGetTransactions:
		srv._handleGetTransactions(serverMessage.Peer, msg)
	case *MsgDeSoTransactionBundle:
		srv._handleTransactionBundle(serverMessage.Peer, msg)
	case *MsgDeSoTransactionBundleV2:
		srv._handleTransactionBundleV2(serverMessage.Peer, msg)
	case *MsgDeSoMempool:
		srv._handleMempool(serverMessage.Peer, msg)
	case *MsgDeSoInv:
		srv._handleInv(serverMessage.Peer, msg)
	case *MsgDeSoVersion:
		srv.networkManager._handleVersionMessage(serverMessage.Peer, serverMessage.Msg)
	case *MsgDeSoVerack:
		srv.networkManager._handleVerackMessage(serverMessage.Peer, serverMessage.Msg)
	case *MsgDeSoValidatorVote:
		srv._handleValidatorVote(serverMessage.Peer, msg)
	case *MsgDeSoValidatorTimeout:
		srv._handleValidatorTimeout(serverMessage.Peer, msg)
	}
}

func (srv *Server) _handleFastHostStuffConsensusEvent(event *consensus.FastHotStuffEvent) {
	// This should never happen. If the consensus message handler isn't defined, then something went
	// wrong during the node initialization. We log it and return early to avoid panicking.
	if srv.fastHotStuffConsensus == nil {
		glog.Errorf("Server._handleFastHostStuffConsensusEvent: Consensus controller is nil")
		return
	}

	switch event.EventType {
	case consensus.FastHotStuffEventTypeVote:
		srv.fastHotStuffConsensus.HandleLocalVoteEvent(event)
	case consensus.FastHotStuffEventTypeTimeout:
		srv.fastHotStuffConsensus.HandleLocalTimeoutEvent(event)
	case consensus.FastHotStuffEventTypeConstructVoteQC:
		srv.fastHotStuffConsensus.HandleLocalBlockProposalEvent(event)
	case consensus.FastHotStuffEventTypeConstructTimeoutQC:
		srv.fastHotStuffConsensus.HandleLocalTimeoutBlockProposalEvent(event)
	}
}

func (srv *Server) _handleValidatorVote(pp *Peer, msg *MsgDeSoValidatorVote) {
	// It's possible that the consensus controller hasn't been initialized. If so,
	// we log an error and move on.
	if srv.fastHotStuffConsensus == nil {
		glog.Errorf("Server._handleValidatorVote: Consensus controller is nil")
		return
	}

	if err := srv.fastHotStuffConsensus.HandleValidatorVote(pp, msg); err != nil {
		glog.Errorf("Server._handleValidatorVote: Error handling vote message from peer: %v", err)
	}
}

func (srv *Server) _handleValidatorTimeout(pp *Peer, msg *MsgDeSoValidatorTimeout) {
	// It's possible that the consensus controller hasn't been initialized. If so,
	// we log an error and move on.
	if srv.fastHotStuffConsensus == nil {
		glog.Errorf("Server._handleValidatorTimeout: Consensus controller is nil")
		return
	}

	if err := srv.fastHotStuffConsensus.HandleValidatorTimeout(pp, msg); err != nil {
		glog.Errorf("Server._handleValidatorTimeout: Error handling timeout message from peer: %v", err)
	}
}

// _startConsensusEventLoop contains the top-level event loop to run both the PoW and PoS consensus. It is
// single-threaded to ensure that concurrent event do not conflict with each other. It's role is to guarantee
// single threaded processing and act as an entry point for consensus events. It does minimal validation on its
// own.
//
// For the PoW consensus:
// - It listens to all peer messages from the network and handles them as they come in. This includes
// control messages from peer, proposed blocks from peers, votes/timeouts, block requests, mempool
// requests from syncing peers
//
// For the PoS consensus:
// - It listens to all peer messages from the network and handles them as they come in. This includes
// control messages from peer, proposed blocks from peers, votes/timeouts, block requests, mempool
// requests from syncing peers
// - It listens to consensus events from the Fast HostStuff consensus engine. The consensus signals when
// it's ready to vote, timeout, propose a block, or propose an empty block with a timeout QC.
func (srv *Server) _startConsensus() {
	// Initialize the FastHotStuffConsensus transition check time.
	srv.resetFastHotStuffConsensusTransitionCheckTime()

	for {
		// This is used instead of the shouldQuit control message exist mechanism below. shouldQuit will be true only
		// when all incoming messages have been processed, on the other hand this shutdown will quit immediately.
		if atomic.LoadInt32(&srv.shutdown) >= 1 {
			break
		}

		select {
		case <-srv.getFastHotStuffTransitionCheckTime():
			{
				glog.V(2).Info("Server._startConsensus: Checking if FastHotStuffConsensus is ready to start")
				srv.tryTransitionToFastHotStuffConsensus()
			}

		case consensusEvent := <-srv.getFastHotStuffConsensusEventChannel():
			{
				glog.V(2).Infof("Server._startConsensus: Received consensus event: %s", consensusEvent.ToString())
				srv._handleFastHostStuffConsensusEvent(consensusEvent)
			}

		case serverMessage := <-srv.incomingMessages:
			{
				// There is an incoming network message from a peer.

				glog.V(2).Infof("Server._startConsensus: Handling message of type %v from Peer %v",
					serverMessage.Msg.GetMsgType(), serverMessage.Peer)
				srv._handlePeerMessages(serverMessage)

				// Always check for and handle control messages regardless of whether the
				// BitcoinManager is synced. Note that we filter control messages out in a
				// Peer's inHandler so any control message we get at this point should be bona fide.
				shouldQuit := srv._handleControlMessages(serverMessage)
				if shouldQuit {
					break
				}
			}

		}
	}

	// If we broke out of the select statement then it's time to allow things to
	// clean up.
	srv.waitGroup.Done()
	glog.V(2).Info("Server.Start: Server done")
}

func (srv *Server) getAddrsToBroadcast() []*SingleAddr {
	srv.addrsToBroadcastLock.Lock()
	defer srv.addrsToBroadcastLock.Unlock()

	// If there's nothing in the map, return.
	if len(srv.addrsToBroadcast) == 0 {
		return []*SingleAddr{}
	}

	// If we get here then we have some addresses to broadcast.
	addrsToBroadcast := []*SingleAddr{}
	for uint32(len(addrsToBroadcast)) < srv.params.MaxAddressesToBroadcast &&
		len(srv.addrsToBroadcast) > 0 {
		// Choose a key at random. This works because map iteration is random in golang.
		bucket := ""
		for kk := range srv.addrsToBroadcast {
			bucket = kk
			break
		}

		// Remove the last element from the slice for the given bucket.
		currentAddrList := srv.addrsToBroadcast[bucket]
		if len(currentAddrList) > 0 {
			lastIndex := len(currentAddrList) - 1
			currentAddr := currentAddrList[lastIndex]
			currentAddrList = currentAddrList[:lastIndex]
			if len(currentAddrList) == 0 {
				delete(srv.addrsToBroadcast, bucket)
			} else {
				srv.addrsToBroadcast[bucket] = currentAddrList
			}

			addrsToBroadcast = append(addrsToBroadcast, currentAddr)
		}
	}

	return addrsToBroadcast
}

// Must be run inside a goroutine. Relays addresses to peers at regular intervals
// and relays our own address to peers once every 24 hours.
func (srv *Server) _startAddressRelayer() {
	for numMinutesPassed := 0; ; numMinutesPassed++ {
		if atomic.LoadInt32(&srv.shutdown) >= 1 {
			break
		}
		// For the first ten minutes after the connection controller starts, relay our address to all
		// peers. After the first ten minutes, do it once every 24 hours.
		glog.V(1).Infof("Server.startAddressRelayer: Relaying our own addr to peers")
		remoteNodes := srv.networkManager.GetAllRemoteNodes().GetAll()
		if numMinutesPassed < 10 || numMinutesPassed%(RebroadcastNodeAddrIntervalMinutes) == 0 {
			for _, rn := range remoteNodes {
				if !rn.IsHandshakeCompleted() {
					continue
				}
				netAddr := rn.GetNetAddress()
				if netAddr == nil {
					continue
				}
				bestAddress := srv.AddrMgr.GetBestLocalAddress(netAddr)
				if bestAddress != nil {
					glog.V(2).Infof("Server.startAddressRelayer: Relaying address %v to "+
						"RemoteNode (id= %v)", bestAddress.IP.String(), rn.GetId())
					addrMsg := &MsgDeSoAddr{
						AddrList: []*SingleAddr{
							{
								Timestamp: time.Now(),
								IP:        bestAddress.IP,
								Port:      bestAddress.Port,
								Services:  (ServiceFlag)(bestAddress.Services),
							},
						},
					}
					if err := rn.SendMessage(addrMsg); err != nil {
						glog.Errorf("Server.startAddressRelayer: Problem sending "+
							"MsgDeSoAddr to RemoteNode (id= %v): %v", rn.GetId(), err)
					}
				}
			}
		}

		glog.V(2).Infof("Server.startAddressRelayer: Seeing if there are addrs to relay...")
		// Broadcast the addrs we have to all of our peers.
		addrsToBroadcast := srv.getAddrsToBroadcast()
		if len(addrsToBroadcast) == 0 {
			glog.V(2).Infof("Server.startAddressRelayer: No addrs to relay.")
			time.Sleep(AddrRelayIntervalSeconds * time.Second)
			continue
		}

		glog.V(2).Infof("Server.startAddressRelayer: Found %d addrs to "+
			"relay: %v", len(addrsToBroadcast), spew.Sdump(addrsToBroadcast))
		// Iterate over all our peers and broadcast the addrs to all of them.
		for _, rn := range remoteNodes {
			if !rn.IsHandshakeCompleted() {
				continue
			}
			addrMsg := &MsgDeSoAddr{
				AddrList: addrsToBroadcast,
			}
			if err := rn.SendMessage(addrMsg); err != nil {
				glog.Errorf("Server.startAddressRelayer: Problem sending "+
					"MsgDeSoAddr to RemoteNode (id= %v): %v", rn.GetId(), err)
			}
		}
		time.Sleep(AddrRelayIntervalSeconds * time.Second)
		continue
	}
}

func (srv *Server) getFastHotStuffConsensusEventChannel() chan *consensus.FastHotStuffEvent {
	if srv.fastHotStuffConsensus == nil {
		return nil
	}
	return srv.fastHotStuffConsensus.fastHotStuffEventLoop.GetEvents()
}

func (srv *Server) resetFastHotStuffConsensusTransitionCheckTime() {
	// Check once every 30 seconds if the FastHotStuffConsensus is ready to start.
	srv.fastHotStuffConsensusTransitionCheckTime = time.Now().Add(30 * time.Second)
}

func (srv *Server) getFastHotStuffTransitionCheckTime() <-chan time.Time {
	// If the FastHotStuffConsensus does not exist, or is already running, then
	// we don't need this timer. We can exit early.
	if srv.fastHotStuffConsensus == nil || srv.fastHotStuffConsensus.IsRunning() {
		return nil
	}
	return time.After(time.Until(srv.fastHotStuffConsensusTransitionCheckTime))
}

func (srv *Server) tryTransitionToFastHotStuffConsensus() {
	// Reset the transition check timer when this function exits.
	defer srv.resetFastHotStuffConsensusTransitionCheckTime()

	// If the FastHotStuffConsensus does not exist, or is already running, then
	// there is nothing left to do. We can exit early.
	if srv.fastHotStuffConsensus == nil || srv.fastHotStuffConsensus.IsRunning() {
		return
	}

	// Get the tip height, header tip height, and sync state of the blockchain. We'll use them
	// in a heuristic here to determine if we are ready to transition to the FastHotStuffConsensus,
	// or should continue to try to sync.
	srv.blockchain.ChainLock.RLock()
	tipHeight := uint64(srv.blockchain.blockTip().Height)
	headerTipHeight := uint64(srv.blockchain.headerTip().Height)
	syncState := srv.blockchain.chainState()
	srv.blockchain.ChainLock.RUnlock()

	// Exit early if the current tip height is below the final PoW block's height. We are ready to
	// enable the FastHotStuffConsensus once we reach the final block of the PoW protocol. The
	// FastHotStuffConsensus can only be enabled once it's at or past the final block height of
	// the PoW protocol.
	if tipHeight < srv.params.GetFinalPoWBlockHeight() {
		return
	}

	// If the header's tip is not at the same height as the block tip, then we are still syncing
	// and we should not transition to the FastHotStuffConsensus.
	if headerTipHeight != tipHeight {
		return
	}

	// If we are still syncing, then we should not transition to the FastHotStuffConsensus.
	// We intentionally exclude the SyncStateSyncingHeaders to account for the case where we
	// do not have a sync peer and are stuck in the SyncStateSyncingHeaders state.
	skippedSyncStates := []SyncState{
		SyncStateSyncingSnapshot, SyncStateSyncingBlocks, SyncStateNeedBlocksss, SyncStateSyncingHistoricalBlocks,
	}
	if collections.Contains(skippedSyncStates, syncState) {
		return
	}

	// If we have a sync peer and have not reached the sync peer's starting block height, then
	// we should sync all remaining blocks from the sync peer before transitioning to the
	// FastHotStuffConsensus.
	if srv.SyncPeer != nil && srv.SyncPeer.StartingBlockHeight() > tipHeight {
		return
	}

	// At this point, we know that we have synced to the sync peer's tip or we don't have a sync
	// peer. The header tip and the chain tip are also at the same height. We are ready to transition
	// to the FastHotStuffConsensus.

	srv.fastHotStuffConsensus.Start()
}

func (srv *Server) _startTransactionRelayer() {
	// If we've set a maximum sync height, we will not relay transactions.
	if srv.blockchain.MaxSyncBlockHeight > 0 {
		return
	}

	for {
		// Just continuously relay transactions to peers that don't have them.
		srv._relayTransactions()
	}
}

func (srv *Server) Stop() {
	glog.Info("Server.Stop: Gracefully shutting down Server")

	// Iterate through all the peers and flush their logs before we quit.
	glog.Info("Server.Stop: Flushing logs for all peers")
	atomic.AddInt32(&srv.shutdown, 1)

	// Stop the ConnectionManager
	srv.cmgr.Stop()
	glog.Infof(CLog(Yellow, "Server.Stop: Closed the ConnectionManger"))

	srv.networkManager.Stop()
	glog.Infof(CLog(Yellow, "Server.Stop: Closed the NetworkManager"))

	// Stop the miner if we have one running.
	if srv.miner != nil {
		srv.miner.Stop()
		glog.Infof(CLog(Yellow, "Server.Stop: Closed the Miner"))
	}

	// Stop the PoS validator consensus if one is running
	if srv.fastHotStuffConsensus != nil {
		srv.fastHotStuffConsensus.Stop()
	}

	// Stop the PoS block proposer if we have one running.
	if srv.fastHotStuffConsensus != nil {
		srv.fastHotStuffConsensus.fastHotStuffEventLoop.Stop()
		glog.Infof(CLog(Yellow, "Server.Stop: Closed the fastHotStuffEventLoop"))
	}

	// TODO: Stop the PoS mempool if we have one running.

	if srv.mempool != nil {
		// Before the node shuts down, write all the mempool txns to disk
		// if the flag is set.
		if srv.mempool.mempoolDir != "" {
			glog.Info("Doing final mempool dump...")
			srv.mempool.DumpTxnsToDB()
			glog.Info("Final mempool dump complete!")
		}

		if !srv.mempool.stopped {
			srv.mempool.Stop()
		}
		glog.Infof(CLog(Yellow, "Server.Stop: Closed Mempool"))
	}

	glog.Infof(CLog(Yellow, "Server.Stop: Closed PosMempool"))
	srv.posMempool.Stop()

	// Stop the block producer
	if srv.blockProducer != nil {
		if srv.blockchain.MaxSyncBlockHeight == 0 {
			srv.blockProducer.Stop()
		}
		glog.Infof(CLog(Yellow, "Server.Stop: Closed BlockProducer"))
	}

	// This will signal any goroutines to quit. Note that enqueing this after stopping
	// the ConnectionManager seems like it should cause the Server to process any remaining
	// messages before calling waitGroup.Done(), which seems like a good thing.
	go func() {
		srv.incomingMessages <- &ServerMessage{
			// Peer is ignored for MsgDeSoQuit.
			Peer: nil,
			Msg:  &MsgDeSoQuit{},
		}
	}()

	// Wait for the server to fully shut down.
	// TODO: shouldn't we wait for all modules to shutdown?
	srv.waitGroup.Wait()
	glog.Info("Server.Stop: Successfully shut down Server")
}

func (srv *Server) GetStatsdClient() *statsd.Client {
	return srv.statsdClient
}

// Start actually kicks off all of the management processes. Among other things, it causes
// the ConnectionManager to actually start connecting to peers and receiving messages. If
// requested, it also starts the miner.
func (srv *Server) Start() {
	// Start the Server so that it will be ready to process messages once the ConnectionManager
	// finds some Peers.
	glog.Info("Server.Start: Starting Server")
	srv.waitGroup.Add(1)

	go srv._startConsensus()

	go srv._startAddressRelayer()

	go srv._startTransactionRelayer()

	srv.posMempool.Start()

	// Once the ConnectionManager is started, peers will be found and connected to and
	// messages will begin to flow in to be processed.
	if !srv.DisableNetworking {
		go srv.cmgr.Start()
	}

	if srv.miner != nil && len(srv.miner.PublicKeys) > 0 {
		go srv.miner.Start()
	}

	// Initialize state syncer mempool job, if needed.
	if srv.stateChangeSyncer != nil {
		srv.stateChangeSyncer.StartMempoolSyncRoutine(srv)
	}

	// Start the network manager's internal event loop to open and close connections to peers.
	srv.networkManager.Start()
}

// SyncPrefixProgress keeps track of sync progress on an individual prefix. It is used in
// hyper sync to determine which peer to query about each prefix and also what was the last
// db key that we've received from that peer. Peers will send us state by chunks. But first we
// need to tell the peer the starting key for the chunk we want to retrieve.
type SyncPrefixProgress struct {
	// Peer assigned for retrieving this particular prefix.
	PrefixSyncPeer *Peer
	// DB prefix corresponding to this particular sync progress.
	Prefix []byte
	// LastReceivedKey is the last key that we've received from this peer.
	LastReceivedKey []byte

	// Completed indicates whether we've finished syncing this prefix.
	Completed bool
}

// SyncProgress is used to keep track of hyper sync progress. It stores a list of SyncPrefixProgress
// structs which are used to track progress on each individual prefix. It also has the snapshot block
// height and block hash of the current snapshot epoch.
type SyncProgress struct {
	// PrefixProgress includes a list of SyncPrefixProgress objects, each of which represents a state prefix.
	PrefixProgress []*SyncPrefixProgress

	// SnapshotMetadata is the information about the snapshot we're downloading.
	SnapshotMetadata *SnapshotEpochMetadata

	// Completed indicates whether we've finished syncing state.
	Completed bool

	printChannel chan struct{}
}

func (progress *SyncProgress) PrintLoop() {
	progress.printChannel = make(chan struct{})
	ticker := time.NewTicker(60 * time.Second)
	defer ticker.Stop()

	for {
		select {
		case <-progress.printChannel:
			return
		case <-ticker.C:
			var completedPrefixes [][]byte
			var incompletePrefixes [][]byte
			var currentPrefix []byte

			for _, prefix := range StatePrefixes.StatePrefixesList {
				// Check if the prefix has been completed.
				foundPrefix := false
				for _, prefixProgress := range progress.PrefixProgress {
					if reflect.DeepEqual(prefix, prefixProgress.Prefix) {
						foundPrefix = true
						if prefixProgress.Completed {
							completedPrefixes = append(completedPrefixes, prefix)
							break
						} else {
							currentPrefix = prefix
						}
						break
					}
				}
				if !foundPrefix {
					incompletePrefixes = append(incompletePrefixes, prefix)
				}
			}
			if len(completedPrefixes) > 0 {
				glog.Infof(CLog(Green, fmt.Sprintf("HyperSync: finished downloading prefixes (%v)", completedPrefixes)))
			}
			if len(currentPrefix) > 0 {
				glog.Infof(CLog(Magenta, fmt.Sprintf("HyperSync: currently syncing prefix: (%v)", currentPrefix)))
			}
			if len(incompletePrefixes) > 0 {
				glog.Infof("Remaining prefixes (%v)", incompletePrefixes)
			}
		}
	}
}<|MERGE_RESOLUTION|>--- conflicted
+++ resolved
@@ -544,7 +544,11 @@
 		_minFeeRateNanosPerKB, _blockCypherAPIKey, _runReadOnlyUtxoViewUpdater, _dataDir,
 		_mempoolDumpDir, false)
 
-<<<<<<< HEAD
+	// Initialize state syncer mempool job, if needed.
+	if srv.stateChangeSyncer != nil {
+		srv.stateChangeSyncer.StartMempoolSyncRoutine(srv)
+	}
+
 	// Initialize the PoS mempool. We need to initialize a best-effort UtxoView based on the current
 	// known state of the chain. This will all be overwritten as we process blocks later on.
 	currentUtxoView, err := _chain.GetUncommittedTipView()
@@ -574,11 +578,6 @@
 	)
 	if err != nil {
 		return nil, errors.Wrapf(err, "NewServer: Problem initializing PoS mempool"), true
-=======
-	// Initialize state syncer mempool job, if needed.
-	if srv.stateChangeSyncer != nil {
-		srv.stateChangeSyncer.StartMempoolSyncRoutine(srv)
->>>>>>> f4e24679
 	}
 
 	// Useful for debugging. Every second, it outputs the contents of the mempool
@@ -1710,7 +1709,6 @@
 	srv.SyncPeer = bestPeer
 }
 
-<<<<<<< HEAD
 func (srv *Server) HandleAcceptedPeer(rn *RemoteNode) {
 	if rn == nil || rn.GetPeer() == nil {
 		return
@@ -1719,9 +1717,6 @@
 	pp.SetServiceFlag(rn.GetServiceFlag())
 	pp.SetLatestBlockHeight(rn.GetLatestBlockHeight())
 
-=======
-func (srv *Server) _handleNewPeer(pp *Peer) {
->>>>>>> f4e24679
 	isSyncCandidate := pp.IsSyncCandidate()
 	isSyncing := srv.blockchain.isSyncing()
 	chainState := srv.blockchain.chainState()
