--- conflicted
+++ resolved
@@ -61,11 +61,7 @@
 	eventManager  *EventManager
 	TxIndex       *TXIndex
 
-<<<<<<< HEAD
 	consensusController *ConsensusController
-=======
-	fastHotStuffEventLoop consensus.FastHotStuffEventLoop
->>>>>>> cd079f67
 	// posMempool *PosMemPool TODO: Add the mempool later
 
 	// All messages received from peers get sent from the ConnectionManager to the
@@ -2265,11 +2261,7 @@
 		}
 
 		select {
-<<<<<<< HEAD
-		case consensusEvent := <-srv.consensusController.fastHotStuffEventLoop.Events:
-=======
-		case consensusEvent := <-srv.fastHotStuffEventLoop.GetEvents():
->>>>>>> cd079f67
+		case consensusEvent := <-srv.consensusController.fastHotStuffEventLoop.GetEvents():
 			{
 				glog.Infof("Server._startConsensus: Received consensus event for block height: %v", consensusEvent.TipBlockHeight)
 				srv._handleFastHostStuffConsensusEvent(consensusEvent)
