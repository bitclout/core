--- conflicted
+++ resolved
@@ -62,11 +62,7 @@
 	eventManager  *EventManager
 	TxIndex       *TXIndex
 
-<<<<<<< HEAD
-	FastHotStuffConsensus *FastHotStuffConsensus
-=======
 	// fastHotStuffEventLoop consensus.FastHotStuffEventLoop
->>>>>>> 882e94b0
 	// posMempool *PosMemPool TODO: Add the mempool later
 
 	// All messages received from peers get sent from the ConnectionManager to the
@@ -2336,19 +2332,11 @@
 		}
 
 		select {
-<<<<<<< HEAD
-		case consensusEvent := <-srv.FastHotStuffConsensus.fastHotStuffEventLoop.GetEvents():
-			{
-				glog.Infof("Server._startConsensus: Received consensus event for block height: %v", consensusEvent.TipBlockHeight)
-				srv._handleFastHostStuffConsensusEvent(consensusEvent)
-			}
-=======
 		// case consensusEvent := <-srv.fastHotStuffEventLoop.GetEvents():
 		// 	{
 		// 		glog.Infof("Server._startConsensus: Received consensus event for block height: %v", consensusEvent.TipBlockHeight)
 		// 		srv._handleFastHostStuffConsensusEvent(consensusEvent)
 		// 	}
->>>>>>> 882e94b0
 
 		case serverMessage := <-srv.incomingMessages:
 			{
@@ -2509,19 +2497,11 @@
 		glog.Infof(CLog(Yellow, "Server.Stop: Closed the Miner"))
 	}
 
-<<<<<<< HEAD
-	// Stop the PoS block proposer if we have one running.
-	if srv.FastHotStuffConsensus != nil {
-		srv.FastHotStuffConsensus.fastHotStuffEventLoop.Stop()
-		glog.Infof(CLog(Yellow, "Server.Stop: Closed the fastHotStuffEventLoop"))
-	}
-=======
 	// // Stop the PoS block proposer if we have one running.
 	// if srv.fastHotStuffEventLoop != nil {
 	// 	srv.fastHotStuffEventLoop.Stop()
 	// 	glog.Infof(CLog(Yellow, "Server.Stop: Closed the fastHotStuffEventLoop"))
 	// }
->>>>>>> 882e94b0
 
 	// TODO: Stop the PoS mempool if we have one running.
 
