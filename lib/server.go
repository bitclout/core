--- conflicted
+++ resolved
@@ -13,30 +13,14 @@
 	"sync/atomic"
 	"time"
 
-<<<<<<< HEAD
 	"github.com/DataDog/datadog-go/v5/statsd"
-=======
-	"github.com/btcsuite/btcd/wire"
-	"github.com/deso-protocol/core/collections"
-	"github.com/deso-protocol/core/consensus"
-
-	"github.com/decred/dcrd/container/lru"
-
-	"github.com/DataDog/datadog-go/v5/statsd"
-
->>>>>>> ed2bbe7d
 	"github.com/btcsuite/btcd/addrmgr"
 	chainlib "github.com/btcsuite/btcd/blockchain"
 	"github.com/btcsuite/btcd/wire"
 	"github.com/davecgh/go-spew/spew"
-<<<<<<< HEAD
 	"github.com/deso-protocol/core/collections"
 	"github.com/deso-protocol/core/consensus"
-	"github.com/deso-protocol/go-deadlock"
-	"github.com/dgraph-io/badger/v3"
-=======
 	"github.com/dgraph-io/badger/v4"
->>>>>>> ed2bbe7d
 	"github.com/golang/glog"
 	"github.com/hashicorp/golang-lru/v2"
 	"github.com/pkg/errors"
@@ -104,11 +88,8 @@
 	// adding it to this map and checking this map before replying will make it
 	// so that we only send a reply to the first peer that sent us the inv, which
 	// is more efficient.
-<<<<<<< HEAD
 	inventoryBeingProcessed *lru.Cache[InvVect, struct{}]
-=======
-	inventoryBeingProcessed lru.Set[InvVect]
->>>>>>> ed2bbe7d
+
 	// hasRequestedSync indicates whether we've bootstrapped our mempool
 	// by requesting all mempool transactions from a
 	// peer. It's initially false
@@ -474,8 +455,6 @@
 	_err error,
 	_shouldRestart bool,
 ) {
-<<<<<<< HEAD
-=======
 	// We set the deadlock timeout to 10 minutes.
 	// We used to have a vendored version of the library, but it caused
 	// issues when upgrading to go 1.23 and the forked version was not
@@ -483,7 +462,6 @@
 	// the only significant change we made in the forked version here.
 	deadlock.Opts.DeadlockTimeout = 10 * time.Minute
 
->>>>>>> ed2bbe7d
 	var err error
 
 	// Only initialize state change syncer if the directories are defined.
@@ -731,11 +709,8 @@
 	srv.blockProducer = _blockProducer
 	srv.incomingMessages = _incomingMessages
 	// Make this hold a multiple of what we hold for individual peers.
-<<<<<<< HEAD
 	srv.inventoryBeingProcessed, _ = lru.New[InvVect, struct{}](maxKnownInventory)
-=======
-	srv.inventoryBeingProcessed = *lru.NewSet[InvVect](maxKnownInventory)
->>>>>>> ed2bbe7d
+
 	srv.requestTimeoutSeconds = 10
 
 	srv.statsdClient = statsd
@@ -1814,11 +1789,7 @@
 	}
 	// We also reset the in-memory snapshot cache, because it is populated with stale records after
 	// we've initialized the chain with seed transactions.
-<<<<<<< HEAD
 	srv.snapshot.DatabaseCache, _ = lru.New[string, []byte](int(DatabaseCacheSize))
-=======
-	srv.snapshot.DatabaseCache = *lru.NewMap[string, []byte](DatabaseCacheSize)
->>>>>>> ed2bbe7d
 
 	// If we got here then we finished the snapshot sync so set appropriate flags.
 	srv.blockchain.syncingState = false
@@ -2104,13 +2075,9 @@
 
 			// Add the transaction to the peer's known inventory. We do
 			// it here when we enqueue the message to the peers outgoing
-<<<<<<< HEAD
 			// message queue so that we don't have to remember to do it later.
 			pp.knownInventory.Add(*invVect, struct{}{})
-=======
-			// message queue so that we don't have remember to do it later.
-			pp.knownInventory.Put(*invVect)
->>>>>>> ed2bbe7d
+
 			invMsg.InvList = append(invMsg.InvList, invVect)
 		}
 		if len(invMsg.InvList) > 0 {
