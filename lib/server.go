package lib

import (
	"encoding/hex"
	"fmt"
	"net"
	"runtime"
	"strings"
	"time"

	"github.com/decred/dcrd/lru"

	"github.com/DataDog/datadog-go/statsd"

	"github.com/btcsuite/btcd/addrmgr"
	chainlib "github.com/btcsuite/btcd/blockchain"
	"github.com/btcsuite/btcd/wire"
	"github.com/davecgh/go-spew/spew"
	"github.com/dgraph-io/badger/v3"
	"github.com/golang/glog"
	"github.com/pkg/errors"
	"github.com/sasha-s/go-deadlock"
)

// ServerMessage is the core data structure processed by the Server in its main
// loop.
type ServerMessage struct {
	Peer      *Peer
	Msg       DeSoMessage
	ReplyChan chan *ServerReply
}

// GetDataRequestInfo is a data structure used to keep track of which transactions
// we've requested from a Peer.
type GetDataRequestInfo struct {
	PeerWhoSentInv *Peer
	TimeRequested  time.Time
}

// ServerReply is used to signal to outside programs that a particuler ServerMessage
// they may have been waiting on has been processed.
type ServerReply struct {
}

// Server is the core of the DeSo node. It effectively runs a single-threaded
// main loop that processes transactions from other peers and responds to them
// accordingly. Probably the best place to start looking is the messageHandler
// function.
type Server struct {
	cmgr          *ConnectionManager
	blockchain    *Blockchain
	mempool       *DeSoMempool
	miner         *DeSoMiner
	blockProducer *DeSoBlockProducer
	eventManager  *EventManager

	// All messages received from peers get sent from the ConnectionManager to the
	// Server through this channel.
	//
	// Generally, the
	// ConnectionManager is responsible for managing the connections to all the peers,
	// but when it receives a message from one of them, it forwards it to the Server
	// on this channel to actually process (acting as a router in that way).
	//
	// In addition to messages from peers, the ConnectionManager will also send control
	// messages to notify the Server e.g. when a Peer connects or disconnects so that
	// the Server can take action appropriately.
	incomingMessages chan *ServerMessage
	// inventoryBeingProcessed keeps track of the inventory (hashes of blocks and
	// transactions) that we've recently processed from peers. It is useful for
	// avoiding situations in which we re-fetch the same data from many peers.
	// For example, if we get the same Block inv message from multiple peers,
	// adding it to this map and checking this map before replying will make it
	// so that we only send a reply to the first peer that sent us the inv, which
	// is more efficient.
	inventoryBeingProcessed lru.Cache
	// hasRequestedSync indicates whether we've bootstrapped our mempool
	// by requesting all mempool transactions from a
	// peer. It's initially false
	// when the server boots up but gets set to true after we make a Mempool
	// request once we're fully synced.
	// The waitGroup is used to manage the cleanup of the Server.
	waitGroup deadlock.WaitGroup

	// During initial block download, we request headers and blocks from a single
	// peer. Note: These fields should only be accessed from the messageHandler thread.
	//
	// TODO: This could be much faster if we were to download blocks in parallel
	// rather than from a single peer but it won't be a problem until later, at which
	// point we can make the optimization.
	SyncPeer *Peer
	// How long we wait on a transaction we're fetching before giving
	// up on it. Note this doesn't apply to blocks because they have their own
	// process for retrying that differs from transactions, which are
	// more best-effort than blocks.
	requestTimeoutSeconds uint32

	// dataLock protects requestedTxns and requestedBlocks
	dataLock deadlock.Mutex

	// requestedTransactions contains hashes of transactions for which we have
	// requested data but have not yet received a response.
	requestedTransactionsMap map[BlockHash]*GetDataRequestInfo

	// addrsToBroadcast is a list of all the addresses we've received from valid addr
	// messages that we intend to broadcast to our peers. It is organized as:
	// <recipient address> -> <list of addresses we received from that recipient>.
	//
	// It is organized in this way so that we can limit the number of addresses we
	// are distributing for a single peer to avoid a DOS attack.
	addrsToBroadcastLock deadlock.RWMutex
	addrsToBroadcastt    map[string][]*SingleAddr

	// When set to true, we disable the ConnectionManager
	disableNetworking bool

	// When set to true, transactions created on this node will be ignored.
	readOnlyMode                 bool
	ignoreInboundPeerInvMessages bool

	// Becomes true after the node has processed its first transaction bundle from
	// any peer. This is useful in a deployment setting because it makes it so that
	// a health check can wait until this value becomes true.
	hasProcessedFirstTransactionBundle bool

	statsdClient *statsd.Client

	Notifier *Notifier
}

func (srv *Server) HasProcessedFirstTransactionBundle() bool {
	return srv.hasProcessedFirstTransactionBundle
}

// ResetRequestQueues resets all the request queues.
func (srv *Server) ResetRequestQueues() {
	srv.dataLock.Lock()
	defer srv.dataLock.Unlock()

	glog.Tracef("Server.ResetRequestQueues: Resetting request queues")

	srv.requestedTransactionsMap = make(map[BlockHash]*GetDataRequestInfo)
}

// dataLock must be acquired for writing before calling this function.
func (srv *Server) _removeRequest(hash *BlockHash) {
	// Just be lazy and remove the hash from everything indiscriminantly to
	// make sure it's good and purged.
	delete(srv.requestedTransactionsMap, *hash)

	invVect := &InvVect{
		Type: InvTypeTx,
		Hash: *hash,
	}
	srv.inventoryBeingProcessed.Delete(*invVect)
}

// dataLock must be acquired for writing before calling this function.
func (srv *Server) _expireRequests() {
	// TODO: It could in theory get slow to do brute force iteration over everything
	// we've requested but not yet received, which is what we do below. But we'll
	// wait until we actually have an issue with it before optimizing it, since it
	// could also be fine. Just watch out for it.

	timeout := time.Duration(int64(srv.requestTimeoutSeconds) * int64(time.Second))
	for hashIter, requestInfo := range srv.requestedTransactionsMap {
		// Note that it's safe to use the hash iterator here because _removeRequest
		// doesn't take a reference to it.
		if requestInfo.TimeRequested.Add(timeout).After(time.Now()) {
			srv._removeRequest(&hashIter)
		}
	}
}

// ExpireRequests checks to see if any requests have expired and removes them if so.
func (srv *Server) ExpireRequests() {
	srv.dataLock.Lock()
	defer srv.dataLock.Unlock()

	srv._expireRequests()
}

// TODO: The hallmark of a messy non-law-of-demeter-following interface...
func (srv *Server) GetBlockchain() *Blockchain {
	return srv.blockchain
}

// TODO: The hallmark of a messy non-law-of-demeter-following interface...
func (srv *Server) GetMempool() *DeSoMempool {
	return srv.mempool
}

// TODO: The hallmark of a messy non-law-of-demeter-following interface...
func (srv *Server) GetBlockProducer() *DeSoBlockProducer {
	return srv.blockProducer
}

// TODO: The hallmark of a messy non-law-of-demeter-following interface...
func (srv *Server) GetConnectionManager() *ConnectionManager {
	return srv.cmgr
}

// TODO: The hallmark of a messy non-law-of-demeter-following interface...
func (srv *Server) GetMiner() *DeSoMiner {
	return srv.miner
}

func (srv *Server) BroadcastTransaction(txn *MsgDeSoTxn) ([]*MempoolTx, error) {
	// Use the backendServer to add the transaction to the mempool and
	// relay it to peers. When a transaction is created by the user there
	// is no need to consider a rateLimit and also no need to verifySignatures
	// because we generally will have done that already.
	mempoolTxs, err := srv._addNewTxn(nil /*peer*/, txn, false /*rateLimit*/, false /*verifySignatures*/)
	if err != nil {
		return nil, errors.Wrapf(err, "BroadcastTransaction: ")
	}

	// At this point, we know the transaction has been run through the mempool.
	// Now wait for an update of the ReadOnlyUtxoView so we don't break anything.
	srv.mempool.BlockUntilReadOnlyViewRegenerated()

	return mempoolTxs, nil
}

func (srv *Server) VerifyAndBroadcastTransaction(txn *MsgDeSoTxn) error {
	// Grab the block tip and use it as the height for validation.
	blockHeight := srv.blockchain.BlockTip().Height
	err := srv.blockchain.ValidateTransaction(
		txn,
		// blockHeight is set to the next block since that's where this
		// transaction will be mined at the earliest.
		blockHeight+1,
		true,
		srv.mempool)
	if err != nil {
		return fmt.Errorf("VerifyAndBroadcastTransaction: Problem validating txn: %v", err)
	}

	if _, err := srv.BroadcastTransaction(txn); err != nil {
		return fmt.Errorf("VerifyAndBroadcastTransaction: Problem broadcasting txn: %v", err)
	}

	return nil
}

// NewServer initializes all of the internal data structures. Right now this basically
// looks as follows:
// - ConnectionManager starts and keeps track of peers.
// - When messages are received from peers, they get forwarded on a channel to
//   the Server to handle them. In that sense the ConnectionManager is basically
//   just acting as a router.
// - When the Server receives a message from a peer, it can do any of the following:
//   * Take no action.
//   * Use the Blockchain data structure to validate the transaction or update the.
//     Blockchain data structure.
//   * Send a new message. This can be a message directed back to that actually sent this
//     message or it can be a message to another peer for whatever reason. When a message
//     is sent in this way it can also have a deadline on it that the peer needs to
//     respond by or else it will be disconnected.
//   * Disconnect the peer. In this case the ConnectionManager gets notified about the
//     disconnection and may opt to replace the now-disconnected peer with a  new peer.
//     This happens for example when an outbound peer is disconnected in order to
//     maintain TargetOutboundPeers.
// - The server could also receive a control message that a peer has been disconnected.
//   This can be useful to the server if, for example, it was expecting a response from
//   a particular peer, which could be the case in initial block download where a single
//   sync peer is used.
//
// TODO: Refactor all these arguments into a config object or something.
func NewServer(
	_params *DeSoParams,
	_listeners []net.Listener,
	_desoAddrMgr *addrmgr.AddrManager,
	_connectIps []string,
	_db *badger.DB,
	postgres *Postgres,
	sqsQueue *SQSQueue,
	_targetOutboundPeers uint32,
	_maxInboundPeers uint32,
	_minerPublicKeys []string,
	_numMiningThreads uint64,
	_limitOneInboundConnectionPerIP bool,
	_rateLimitFeerateNanosPerKB uint64,
	_minFeeRateNanosPerKB uint64,
	_stallTimeoutSeconds uint64,
	_maxBlockTemplatesToCache uint64,
	_minBlockUpdateIntervalSeconds uint64,
	_blockCypherAPIKey string,
	_runReadOnlyUtxoViewUpdater bool,
	_dataDir string,
	_mempoolDumpDir string,
	_disableNetworking bool,
	_readOnlyMode bool,
	_ignoreInboundPeerInvMessages bool,
	statsd *statsd.Client,
	_blockProducerSeed string,
	_trustedBlockProducerPublicKeys []string,
	_trustedBlockProducerStartHeight uint64,
	eventManager *EventManager,
) (*Server, error) {

	// Create an empty Server object here so we can pass a reference to it to the
	// ConnectionManager.
	srv := &Server{
		disableNetworking:            _disableNetworking,
		readOnlyMode:                 _readOnlyMode,
		ignoreInboundPeerInvMessages: _ignoreInboundPeerInvMessages,
	}

	// The same timesource is used in the chain data structure and in the connection
	// manager. It just takes and keeps track of the median time among our peers so
	// we can keep a consistent clock.
	timesource := chainlib.NewMedianTime()

	// Create a new connection manager but note that it won't be initialized until Start().
	_incomingMessages := make(chan *ServerMessage, (_targetOutboundPeers+_maxInboundPeers)*3)
	_cmgr := NewConnectionManager(
		_params, _desoAddrMgr, _listeners, _connectIps, timesource,
		_targetOutboundPeers, _maxInboundPeers, _limitOneInboundConnectionPerIP,
		_stallTimeoutSeconds, _minFeeRateNanosPerKB,
		_incomingMessages, srv)

	// Set up the blockchain data structure. This is responsible for accepting new
	// blocks, keeping track of the best chain, and keeping all of that state up
	// to date on disk.
	//
	// If this is the first time this data structure is being initialized, it will
	// contain only the genesis block. Otherwise it loads all of the block headers
	// (actually BlockNode's) from the db into memory, which is a somewhat heavy-weight
	// operation.
	//
	// TODO: Would be nice if this heavier-weight operation were moved to Start() to
	// keep this constructor fast.
	eventManager.OnBlockConnected(srv._handleBlockMainChainConnectedd)
	eventManager.OnBlockAccepted(srv._handleBlockAccepted)
	eventManager.OnBlockDisconnected(srv._handleBlockMainChainDisconnectedd)

	_chain, err := NewBlockchain(
		_trustedBlockProducerPublicKeys,
		_trustedBlockProducerStartHeight,
<<<<<<< HEAD
		_params, timesource, _db, postgres, sqsQueue, srv)
=======
		_params, timesource, _db, postgres, eventManager)
>>>>>>> bd1ebf17
	if err != nil {
		return nil, errors.Wrapf(err, "NewServer: Problem initializing blockchain")
	}

	glog.Debugf("Initialized chain: Best Header Height: %d, Header Hash: %s, Header CumWork: %s, Best Block Height: %d, Block Hash: %s, Block CumWork: %s",
		_chain.headerTip().Height,
		hex.EncodeToString(_chain.headerTip().Hash[:]),
		hex.EncodeToString(BigintToHash(_chain.headerTip().CumWork)[:]),
		_chain.blockTip().Height,
		hex.EncodeToString(_chain.blockTip().Hash[:]),
		hex.EncodeToString(BigintToHash(_chain.blockTip().CumWork)[:]))

	// Create a mempool to store transactions until they're ready to be mined into
	// blocks.
	_mempool := NewDeSoMempool(_chain, _rateLimitFeerateNanosPerKB,
		_minFeeRateNanosPerKB, _blockCypherAPIKey, _runReadOnlyUtxoViewUpdater, _dataDir,
		_mempoolDumpDir)

	// Useful for debugging. Every second, it outputs the contents of the mempool
	// and the contents of the addrmanager.
	/*
		go func() {
			time.Sleep(3 * time.Second)
			for {
				glog.Tracef("Current mempool txns: ")
				counter := 0
				for kk, mempoolTx := range _mempool.poolMap {
					kkCopy := kk
					glog.Tracef("\t%d: < %v: %v >", counter, &kkCopy, mempoolTx)
					counter++
				}
				glog.Tracef("Current addrs: ")
				for ii, na := range srv.cmgr.addrMgr.GetAllAddrs() {
					glog.Tracef("Addr %d: <%s:%d>", ii, na.IP.String(), na.Port)
				}
				time.Sleep(1 * time.Second)
			}
		}()
	*/

	// Initialize the BlockProducer
	// TODO(miner): Should figure out a way to get this into main.
	var _blockProducer *DeSoBlockProducer
	if _maxBlockTemplatesToCache > 0 {
		_blockProducer, err = NewDeSoBlockProducer(
			_minBlockUpdateIntervalSeconds, _maxBlockTemplatesToCache,
			_blockProducerSeed,
			_mempool, _chain,
			_params, postgres)
		if err != nil {
			panic(err)
		}
		go func() {
			_blockProducer.Start()
		}()
	}

	// TODO(miner): Make the miner its own binary and pull it out of here.
	// Don't start the miner unless miner public keys are set.
	if _numMiningThreads <= 0 {
		_numMiningThreads = uint64(runtime.NumCPU())
	}
	_miner, err := NewDeSoMiner(_minerPublicKeys, uint32(_numMiningThreads), _blockProducer, _params)
	if err != nil {
		return nil, errors.Wrapf(err, "NewServer: ")
	}

	// Set all the fields on the Server object.
	srv.cmgr = _cmgr
	srv.blockchain = _chain
	srv.mempool = _mempool
	srv.miner = _miner
	srv.blockProducer = _blockProducer
	srv.incomingMessages = _incomingMessages
	// Make this hold a multiple of what we hold for individual peers.
	srv.inventoryBeingProcessed = lru.NewCache(maxKnownInventory)
	srv.requestTimeoutSeconds = 10

	srv.statsdClient = statsd

	// TODO: Make this configurable
	//srv.Notifier = NewNotifier(_chain, postgres)
	//srv.Notifier.Start()

	// Start statsd reporter
	if srv.statsdClient != nil {
		srv.StartStatsdReporter()
	}

	// Initialize the addrs to broadcast map.
	srv.addrsToBroadcastt = make(map[string][]*SingleAddr)

	// This will initialize the request queues.
	srv.ResetRequestQueues()

	return srv, nil
}

func (srv *Server) _handleGetHeaders(pp *Peer, msg *MsgDeSoGetHeaders) {
	glog.Debugf("Server._handleGetHeadersMessage: called with locator: (%v), "+
		"stopHash: (%v) from Peer %v", msg.BlockLocator, msg.StopHash, pp)

	// Ignore GetHeaders requests we're still syncing.
	if srv.blockchain.isSyncing() {
		chainState := srv.blockchain.chainState()
		glog.Debugf("Server._handleGetHeadersMessage: Ignoring GetHeaders from Peer %v"+
			"because node is syncing with ChainState (%v)", pp, chainState)
		return
	}

	// Find the most recent known block in the best block chain based
	// on the block locator and fetch all of the headers after it until either
	// MaxHeadersPerMsg have been fetched or the provided stop
	// hash is encountered. Note that the headers we return are based on
	// our best *block* chain not our best *header* chain. The reaason for
	// this is that the peer will likely follow up this request by asking
	// us for the blocks corresponding to the headers and we need to be
	// able to deliver them in this case.
	//
	// Use the block after the genesis block if no other blocks in the
	// provided locator are known. This does mean the client will start
	// over with the genesis block if unknown block locators are provided.
	headers := srv.blockchain.LocateBestBlockChainHeaders(msg.BlockLocator, msg.StopHash)

	// Send found headers to the requesting peer.
	blockTip := srv.blockchain.blockTip()
	pp.AddDeSoMessage(&MsgDeSoHeaderBundle{
		Headers:   headers,
		TipHash:   blockTip.Hash,
		TipHeight: blockTip.Height,
	}, false)
	glog.Tracef("Server._handleGetHeadersMessage: Replied to GetHeaders request "+
		"with response headers: (%v), tip hash (%v), tip height (%d) from Peer %v",
		headers, blockTip.Hash, blockTip.Height, pp)
}

// GetBlocks computes what blocks we need to fetch and asks for them from the
// corresponding peer. It is typically called after we have exited
// SyncStateSyncingHeaders.
func (srv *Server) GetBlocks(pp *Peer, maxHeight int) {
	// Fetch as many blocks as we can from this peer.
	numBlocksToFetch := MaxBlocksInFlight - len(pp.requestedBlocks)
	blockNodesToFetch := srv.blockchain.GetBlockNodesToFetch(
		numBlocksToFetch, maxHeight, pp.requestedBlocks)
	if len(blockNodesToFetch) == 0 {
		// This can happen if, for example, we're already requesting the maximum
		// number of blocks we can. Just return in this case.
		return
	}

	// If we're here then we have some blocks to fetch so fetch them.
	hashList := []*BlockHash{}
	for _, node := range blockNodesToFetch {
		hashList = append(hashList, node.Hash)

		pp.requestedBlocks[*node.Hash] = true
	}
	pp.AddDeSoMessage(&MsgDeSoGetBlocks{
		HashList: hashList,
	}, false)

	glog.Debugf("GetBlocks: Downloading %d blocks from header %v to header %v from peer %v",
		len(blockNodesToFetch),
		blockNodesToFetch[0].Header,
		blockNodesToFetch[len(blockNodesToFetch)-1].Header,
		pp)
}

func (srv *Server) _handleHeaderBundle(pp *Peer, msg *MsgDeSoHeaderBundle) {
	glog.Infof("Received header bundle with %v headers "+
		"in state %s from peer %v. Downloaded ( %v / %v ) total headers",
		len(msg.Headers), srv.blockchain.chainState(), pp,
		srv.blockchain.headerTip().Header.Height, pp.StartingBlockHeight())

	// Start by processing all of the headers given to us. They should start
	// right after the tip of our header chain ideally. While going through them
	// tally up the number that we actually process.
	numNewHeaders := 0
	for _, headerReceived := range msg.Headers {
		// If we encounter a duplicate header while we're still syncing then
		// the peer is misbehaving. Disconnect so we can find one that won't
		// have this issue. Hitting duplicates after we're done syncing is
		// fine and can happen in certain cases.
		headerHash, _ := headerReceived.Hash()
		if srv.blockchain.HasHeader(headerHash) {
			if srv.blockchain.isSyncing() {

				glog.Warningf("Server._handleHeaderBundle: Duplicate header %v received from peer %v "+
					"in state %s. Local header tip height %d "+
					"hash %s with duplicate %v",
					headerHash,
					pp, srv.blockchain.chainState(), srv.blockchain.headerTip().Height,
					hex.EncodeToString(srv.blockchain.headerTip().Hash[:]), headerHash)

				// TODO: This logic should really be commented back in, but there was a bug that
				// arises when a program is killed forcefully whereby a partial write leads to this
				// logic causing the sync to stall. As such, it's more trouble than it's worth
				// at the moment but we should consider being more strict about it in the future.
				/*
					pp.Disconnect()
					return
				*/
			}

			// Don't process duplicate headers.
			continue
		}

		// If we get here then we have a header we haven't seen before.
		numNewHeaders++

		// Process the header, as we haven't seen it before.
		_, isOrphan, err := srv.blockchain.ProcessHeader(headerReceived, headerHash)

		// If this header is an orphan or we encoutnered an error for any reason,
		// disconnect from the peer. Because every header is sent in response to
		// a GetHeaders request, the peer should know enough to never send us
		// unconnectedTxns unless it's misbehaving.
		if err != nil || isOrphan {
			glog.Errorf("Server._handleHeaderBundle: Disconnecting from peer %v in state %s "+
				"because error occurred processing header: %v, isOrphan: %v",
				pp, srv.blockchain.chainState(), err, isOrphan)

			pp.Disconnect()
			return
		}
	}

	// After processing all the headers this will check to see if we are fully current
	// and send a request to our Peer to start a Mempool sync if so.
	//
	// This statement makes it so that if we boot up our node such that
	// its initial state is fully current we'll always bootstrap our mempools with a
	// mempool request. The alternative is that our state is not fully current
	// when we boot up, and we cover this second case in the _handleBlock function.
	srv._maybeRequestSync(pp)

	// At this point we should have processed all the headers. Now we will
	// make a decision on whether to request more headers from this peer based
	// on how many headers we received in this message. Since every HeaderBundle
	// is a response to a GetHeaders request from us with a HeaderLocator embedded in it, receiving
	// anything less than MaxHeadersPerMsg headers from a peer is sufficient to
	// make us think that the peer doesn't have any more interesting headers for us.
	// On the other hand, if the request contains MaxHeadersPerMsg, it is highly
	// likely we have not hit the tip of our peer's chain, and so requesting more
	// headers from the peer would likely be useful.
	if uint32(len(msg.Headers)) < MaxHeadersPerMsg {
		// If we have exhausted the peer's headers but our header chain still isn't
		// current it means the peer we chose isn't current either. So disconnect
		// from her and try to sync with someone else.
		if srv.blockchain.chainState() == SyncStateSyncingHeaders {
			glog.Debugf("Server._handleHeaderBundle: Disconnecting from peer %v because "+
				"we have exhausted their headers but our tip is still only "+
				"at time=%v height=%d", pp,
				time.Unix(int64(srv.blockchain.headerTip().Header.TstampSecs), 0),
				srv.blockchain.headerTip().Header.Height)
			pp.Disconnect()
			return
		}

		// If we have exhausted the peer's headers but our blocks aren't current,
		// send a GetBlocks message to the peer for as many blocks as we can get.
		if srv.blockchain.chainState() == SyncStateSyncingBlocks {
			// A maxHeight of -1 tells GetBlocks to fetch as many blocks as we can
			// from this peer without worrying about how many blocks the peer actually
			// has. We can do that in this case since this usually happens dring sync
			// before we've made any GetBlocks requests to the peer.
			blockTip := srv.blockchain.blockTip()
			glog.Debugf("Server._handleHeaderBundle: *Syncing* blocks starting at "+
				"height %d out of %d from peer %v",
				blockTip.Header.Height+1, msg.TipHeight, pp)
			maxHeight := -1
			srv.GetBlocks(pp, maxHeight)
			return
		}

		// If we have exhausted the peer's headers and our blocks are current but
		// we still need a few more blocks to line our block chain up with
		// our header chain, send the peer a GetBlocks message for blocks we're
		// positive she has.
		if srv.blockchain.chainState() == SyncStateNeedBlocksss ||
			*(srv.blockchain.blockTip().Hash) != *(srv.blockchain.headerTip().Hash) {
			// If the peer's tip is not in our blockchain then we don't request
			// any blocks from them because they're on some kind of fork that
			// we're either not aware of or that we don't think is the best chain.
			// Doing things this way makes it so that when we request blocks we
			// are 100% positive the peer has them.
			if !srv.blockchain.HasHeader(msg.TipHash) {
				glog.Debugf("Server._handleHeaderBundle: Peer's tip is not in our "+
					"blockchain so not requesting anything else from them. Our block "+
					"tip %v, their tip %v:%d, peer: %v",
					srv.blockchain.blockTip().Header, msg.TipHash, msg.TipHeight, pp)
				return
			}

			// At this point, we have verified that the peer's tip is in our main
			// header chain. This implies that any blocks we would request from
			// them should be available as long as they don't exceed the peer's
			// tip height.
			blockTip := srv.blockchain.blockTip()
			glog.Debugf("Server._handleHeaderBundle: *Downloading* blocks starting at "+
				"block tip %v out of %d from peer %v",
				blockTip.Header, msg.TipHeight, pp)
			srv.GetBlocks(pp, int(msg.TipHeight))
			return
		}

		// If we get here it means we have all the headers and blocks we need
		// so there's nothing more to do.
		glog.Debugf("Server._handleHeaderBundle: Tip is up-to-date so no "+
			"need to send anything. Our block tip: %v, their tip: %v:%d, Peer: %v",
			srv.blockchain.blockTip().Header, msg.TipHash, msg.TipHeight, pp)
		return
	}

	// If we get here it means the peer sent us a full header bundle where at
	// least one of the headers contained in the bundle was new to us. When
	// this happens it means the peer likely has more headers for us to process
	// so follow up with another GetHeaders request. Set the block locator for
	// this request using the node corresponding to the last header in this
	// message. Not doing this and using our header tip instead, for example,
	// would result in us not being able to switch away from our current chain
	// even if the peer has a long fork with more work than our current header
	// chain.
	lastHash, _ := msg.Headers[len(msg.Headers)-1].Hash()
	locator, err := srv.blockchain.HeaderLocatorWithNodeHash(lastHash)
	if err != nil {
		glog.Warningf("Server._handleHeaderBundle: Disconnecting peer %v because "+
			"she indicated that she has more headers but the last hash %v in "+
			"the header bundle does not correspond to a block in our index.",
			pp, lastHash)
		pp.Disconnect()
		return
	}
	pp.AddDeSoMessage(&MsgDeSoGetHeaders{
		StopHash:     &BlockHash{},
		BlockLocator: locator,
	}, false)
	headerTip := srv.blockchain.headerTip()
	glog.Debugf("Server._handleHeaderBundle: *Syncing* headers for blocks starting at "+
		"header tip %v out of %d from peer %v",
		headerTip.Header, msg.TipHeight, pp)
}

func (srv *Server) _handleGetBlocks(pp *Peer, msg *MsgDeSoGetBlocks) {
	glog.Debugf("srv._handleGetBlocks: Called with message %v from Peer %v", msg, pp)

	// Let the peer handle this
	pp.AddDeSoMessage(msg, true /*inbound*/)
}

func (srv *Server) _startSync() {
	// Return now if we're already syncing.
	if srv.SyncPeer != nil {
		glog.Tracef("Server._startSync: Not running because SyncPeer != nil")
		return
	}
	glog.Debugf("Server._startSync: Attempting to start sync")

	// Set our tip to be the best header tip rather than the best block tip. Using
	// the block tip instead might cause us to select a peer who is missing blocks
	// for the headers we've downloaded.
	bestHeight := srv.blockchain.headerTip().Height

	// Find a peer with StartingHeight bigger than our best header tip.
	var bestPeer *Peer
	for _, peer := range srv.cmgr.GetAllPeers() {
		if !peer.IsSyncCandidate() {
			continue
		}

		// Choose the peer with the best height out of everyone who's a
		// valid sync candidate.
		if peer.StartingBlockHeight() < bestHeight {
			continue
		}

		// TODO: Choose best peers based on ping time and/or the highest
		// starting block height. For now, keeping it simple and just choosing
		// the last one we iterate over with a block height larger than our best.
		bestPeer = peer
	}

	if bestPeer == nil {
		glog.Debugf("Server._startSync: No sync peer candidates available")
		return
	}

	// Note we don't need to reset requestedBlocks when the SyncPeer changes
	// since we update requestedBLocks when a Peer disconnects to remove any
	// blocks that are currently being requested. This means that either a
	// still-connected Peer will eventually deliver the blocks OR we'll eventually
	// disconnect from that Peer, removing the blocks we requested from her from
	// requestedBlocks, which will cause us to re-download them again after.

	// Regardless of what our SyncState is, always start by sending a GetHeaders
	// message to our SyncPeer. This ensures that our header chains are in-sync
	// before we start requesting blocks. If we were to go directly to fetching
	// blocks from our SyncPeer without doing this first, we wouldn't be 100%
	// sure that she has them.
	glog.Debugf("Server._startSync: Syncing headers to height %d from peer %v",
		bestPeer.StartingBlockHeight(), bestPeer)

	// Send a GetHeaders message to the Peer to start the headers sync.
	// Note that we include an empty BlockHash as the stopHash to indicate we want as
	// many headers as the Peer can give us.
	locator := srv.blockchain.LatestHeaderLocator()
	bestPeer.AddDeSoMessage(&MsgDeSoGetHeaders{
		StopHash:     &BlockHash{},
		BlockLocator: locator,
	}, false)
	glog.Debugf("Server._startSync: Downloading headers for blocks starting at "+
		"header tip height %v from peer %v", bestHeight, bestPeer)

	srv.SyncPeer = bestPeer
}

func (srv *Server) _handleNewPeer(pp *Peer) {
	isSyncCandidate := pp.IsSyncCandidate()
	isSyncing := srv.blockchain.isSyncing()
	chainState := srv.blockchain.chainState()
	glog.Debugf("Server._handleNewPeer: Processing NewPeer: (%v); IsSyncCandidate(%v), syncPeerIsNil=(%v), IsSyncing=(%v), ChainState=(%v)",
		pp, isSyncCandidate, (srv.SyncPeer == nil), isSyncing, chainState)

	// Request a sync if we're ready
	srv._maybeRequestSync(pp)

	// Start syncing by choosing the best candidate.
	if isSyncCandidate && srv.SyncPeer == nil {
		srv._startSync()
	}
}

func (srv *Server) _cleanupDonePeerPeerState(pp *Peer) {
	// Grab the dataLock since we'll be modifying requestedBlocks
	srv.dataLock.Lock()
	defer srv.dataLock.Unlock()

	// Choose a new Peer to switch our queued and in-flight requests to. If no Peer is
	// found, just remove any requests queued or in-flight for the disconnecting Peer
	// and return.
	//
	// If we find a newPeer, reassign in-flight and queued requests to this Peer and
	// re-request them if we have room in our in-flight list.

	// If the newPeer exists but doesn't have these transactions, they will
	// simply reply with an empty TransactionBundle
	// for each GetTransactions we send them. This will result in the
	// requests eventually expiring, which will cause us to remove them from
	// inventoryProcessed and potentially get the data from another Peer in the future.
	//
	// TODO: Sending a sync/mempool message to a random Peer periodically seems like it would
	// be a good way to fill any gaps.
	newPeer := srv.cmgr.RandomPeer()
	if newPeer == nil {
		// If we don't have a new Peer, remove everything that was destined for
		// this Peer. Note we don't need to copy the iterator because everything
		// below doesn't take a reference to it.
		for hash, requestInfo := range srv.requestedTransactionsMap {
			if requestInfo.PeerWhoSentInv.ID == pp.ID {
				srv._removeRequest(&hash)
			}
		}
		return
	}

	// If we get here then we know we have a valid newPeer so re-assign all the
	// queued requests to newPeer.

	// Now deal with transactions. They don't have a queue and so all we need to do
	// is reassign the requests that were in-flight to the old Peer and then make
	// the requests to the newPeer.
	txnHashesReassigned := []*BlockHash{}
	for hashIter, requestInfo := range srv.requestedTransactionsMap {
		// Don't do anything if the requests are not meant for the Peer
		// we're disconnecting to the new Peer.
		if requestInfo.PeerWhoSentInv.ID != pp.ID {
			continue
		}
		// Make a copy of the hash so we can take a pointer to it.
		hashCopy := &BlockHash{}
		copy(hashCopy[:], hashIter[:])

		// We will be sending this request to the new peer so update the info
		// to reflect that.
		requestInfo.PeerWhoSentInv = newPeer
		requestInfo.TimeRequested = time.Now()
		txnHashesReassigned = append(txnHashesReassigned, hashCopy)
	}
	// Request any hashes we might have reassigned in a goroutine to keep things
	// moving.
	newPeer.AddDeSoMessage(&MsgDeSoGetTransactions{
		HashList: txnHashesReassigned,
	}, false)
}

func (srv *Server) _handleBitcoinManagerUpdate(bmUpdate *MsgDeSoBitcoinManagerUpdate) {
	glog.Debugf("Server._handleBitcoinManagerUpdate: Being called")

	// Regardless of whether the DeSo chain is in-sync, consider adding any BitcoinExchange
	// transactions we've found to our mempool. We do this to minimize the chances that the
	// network ever loses track of someone's BitcoinExchange.
	if len(bmUpdate.TransactionsFound) > 0 {
		go func() {
			glog.Tracef("Server._handleBitcoinManagerUpdate: BitcoinManager "+
				"found %d BitcoinExchange transactions for us to consider",
				len(bmUpdate.TransactionsFound))

			// Put all the transactions through some validation to see if they're
			// worth our time. This saves us from getting spammed by _addNewTxnAndRelay
			// when processing stale blocks.
			//
			// Note that we pass a nil mempool in order to avoid considering transactions
			// that are in the mempool but lacking a merkle proof. If transactions are
			// invalid then a separate mempool check later will catch them.
			validTransactions := []*MsgDeSoTxn{}
			for _, burnTxn := range bmUpdate.TransactionsFound {
				err := srv.blockchain.ValidateTransaction(
					burnTxn, srv.blockchain.blockTip().Height+1, true, /*verifySignatures*/
					nil /*mempool*/)
				if err == nil {
					validTransactions = append(validTransactions, burnTxn)
				} else {
					glog.Debugf("Server._handleBitcoinManagerUpdate: Problem adding Bitcoin "+
						"burn transaction: %v", err)
				}
			}

			glog.Tracef("Server._handleBitcoinManagerUpdate: Processing %d out of %d "+
				"transactions that were actually valid", len(validTransactions),
				len(bmUpdate.TransactionsFound))

			totalAdded := 0
			for _, validTx := range validTransactions {
				// This shouldn't care about the min burn work because it tries to add to
				// the mempool directly. We should never get an error here because we've already
				// validated all of the transactions.
				//
				// Note we set rateLimit=false because we have a global minimum txn fee that should
				// prevent spam on its own.
				mempoolTxs, err := srv._addNewTxn(
					nil, validTx, false /*rateLimit*/, true /*verifySignatures*/)
				totalAdded += len(mempoolTxs)

				if err != nil {
					glog.Debugf("Server._handleBitcoinManagerUpdate: Problem adding Bitcoin "+
						"burn transaction during _addNewTxnAndRelay: %v", err)
				}
			}

			// If we're fully current after accepting all the BitcoinExchange txns then let the
			// peer start sending us INV messages
			srv._maybeRequestSync(nil)

			glog.Tracef("Server._handleBitcoinManagerUpdate: Successfully added %d out of %d "+
				"transactions", totalAdded, len(bmUpdate.TransactionsFound))
		}()
	}

	// If we don't have a SyncPeer right now, kick off a sync if we can. No need to
	// check if we're syncing or not since all this does is send a getheaders to a
	// Peer who's available.
	if srv.SyncPeer == nil {
		glog.Debugf("Server._handleBitcoinManagerUpdate: SyncPeer is nil; calling startSync")
		srv._startSync()
		return
	}

	if !srv.blockchain.isSyncing() {

		//glog.Debugf("Server._handleBitcoinManagerUpdate: SyncPeer is NOT nil and " +
		//	"BitcoinManager is time-current; sending " +
		//	"DeSo getheaders for good measure")
		glog.Debugf("Server._handleBitcoinManagerUpdate: SyncPeer is NOT nil; sending " +
			"DeSo getheaders for good measure")
		locator := srv.blockchain.LatestHeaderLocator()
		srv.SyncPeer.AddDeSoMessage(&MsgDeSoGetHeaders{
			StopHash:     &BlockHash{},
			BlockLocator: locator,
		}, false)
	}

	// Note there is an edge case where we may be stuck in state SyncingBlocks. Calilng
	// GetBlocks when we're in this state fixes the edge case and doesn't have any
	// negative side-effects otherwise.
	if srv.blockchain.chainState() == SyncStateSyncingBlocks ||
		srv.blockchain.chainState() == SyncStateNeedBlocksss {

		glog.Debugf("Server._handleBitcoinManagerUpdate: SyncPeer is NOT nil and " +
			"BitcoinManager is time-current; node is in SyncStateSyncingBlocks. Calling " +
			"GetBlocks for good measure.")
		// Setting maxHeight = -1 gets us as many blocks as we can get from our
		// peer, which is OK because we can assume the peer has all of them when
		// we're syncing.
		maxHeight := -1
		srv.GetBlocks(srv.SyncPeer, maxHeight)
		return
	}
}

func (srv *Server) _handleDonePeer(pp *Peer) {
	glog.Debugf("Server._handleDonePeer: Processing DonePeer: %v", pp)

	srv._cleanupDonePeerPeerState(pp)

	// Attempt to find a new peer to sync from if the quitting peer is the
	// sync peer and if our blockchain isn't current.
	if srv.SyncPeer == pp && srv.blockchain.isSyncing() {

		srv.SyncPeer = nil
		srv._startSync()
	}
}

func (srv *Server) _relayTransactions() {
	glog.Debugf("Server._relayTransactions: Waiting for mempool readOnlyView to regenerate")
	srv.mempool.BlockUntilReadOnlyViewRegenerated()
	glog.Debugf("Server._relayTransactions: Mempool view has regenerated")

	// For each peer, compute the transactions they're missing from the mempool and
	// send them an inv.
	allPeers := srv.cmgr.GetAllPeers()
	txnList := srv.mempool.readOnlyUniversalTransactionList
	for _, pp := range allPeers {
		if !pp.canReceiveInvMessagess {
			glog.Debugf("Skipping invs for peer %v because not ready "+
				"yet: %v", pp, pp.canReceiveInvMessagess)
			continue
		}
		// For each peer construct an inventory message that excludes transactions
		// for which the minimum fee is below what the Peer will allow.
		invMsg := &MsgDeSoInv{}
		for _, newTxn := range txnList {
			invVect := &InvVect{
				Type: InvTypeTx,
				Hash: *newTxn.Hash,
			}

			// If the peer has this txn already then skip it.
			if pp.knownInventory.Contains(*invVect) {
				continue
			}

			invMsg.InvList = append(invMsg.InvList, invVect)
		}
		if len(invMsg.InvList) > 0 {
			pp.AddDeSoMessage(invMsg, false)
		}
	}

	glog.Debugf("Server._relayTransactions: Relay to all peers is complete!")
}

func (srv *Server) _addNewTxn(
	pp *Peer, txn *MsgDeSoTxn, rateLimit bool, verifySignatures bool) ([]*MempoolTx, error) {

	if srv.readOnlyMode {
		err := fmt.Errorf("Server._addNewTxnAndRelay: Not processing txn from peer %v "+
			"because peer is in read-only mode: %v", pp, srv.readOnlyMode)
		glog.Debugf(err.Error())
		return nil, err
	}

	if srv.blockchain.chainState() != SyncStateFullyCurrent {

		err := fmt.Errorf("Server._addNewTxnAndRelay: Cannot process txn "+
			"from peer %v while syncing: %v %v", pp, srv.blockchain.chainState(), txn.Hash())
		glog.Error(err)
		return nil, err
	}

	glog.Debugf("Server._addNewTxnAndRelay: txn: %v, peer: %v", txn, pp)

	// Try and add the transaction to the mempool.
	peerID := uint64(0)
	if pp != nil {
		peerID = pp.ID
	}

	srv.blockchain.ChainLock.RLock()
	newlyAcceptedTxns, err := srv.mempool.ProcessTransaction(
		txn, true /*allowUnconnectedTxn*/, rateLimit, peerID, verifySignatures)
	srv.blockchain.ChainLock.RUnlock()
	if err != nil {
		return nil, errors.Wrapf(err, "Server._handleTransaction: Problem adding transaction to mempool: ")
	}

	glog.Debugf("Server._addNewTxnAndRelay: newlyAcceptedTxns: %v, Peer: %v", newlyAcceptedTxns, pp)

	return newlyAcceptedTxns, nil
}

// It's assumed that the caller will hold the ChainLock for reading so
// that the mempool transactions don't shift under our feet.
func (srv *Server) _handleBlockMainChainConnectedd(event *BlockEvent) {
	blk := event.Block

	// Don't do anything mempool-related until our best block chain is done
	// syncing.
	//
	// We add a second check as an edge-case to protect against when
	// this function is called with an uninitialized blockchain object. This
	// can happen during initChain() for example.
	if srv.blockchain == nil || !srv.blockchain.isInitialized || srv.blockchain.isSyncing() {
		return
	}

	// If we're current, update the mempool to remove the transactions
	// in this block from it. We can't do this in a goroutine because we
	// need each mempool update to happen in the same order as that in which
	// we connected the blocks and this wouldn't be guaranteed if we kicked
	// off a goroutine for each update.
	newlyAcceptedTxns := srv.mempool.UpdateAfterConnectBlock(blk)
	_ = newlyAcceptedTxns

	blockHash, _ := blk.Header.Hash()
	glog.Debugf("_handleBlockMainChainConnected: Block %s height %d connected to "+
		"main chain and chain is current.", hex.EncodeToString(blockHash[:]), blk.Header.Height)
}

// It's assumed that the caller will hold the ChainLock for reading so
// that the mempool transactions don't shift under our feet.
func (srv *Server) _handleBlockMainChainDisconnectedd(event *BlockEvent) {
	blk := event.Block

	// Don't do anything mempool-related until our best block chain is done
	// syncing.
	if srv.blockchain.isSyncing() {
		return
	}

	// If we're current, update the mempool to add back the transactions
	// in this block. We can't do this in a goroutine because we
	// need each mempool update to happen in the same order as that in which
	// we connected the blocks and this wouldn't be guaranteed if we kicked
	// off a goroutine for each update.
	srv.mempool.UpdateAfterDisconnectBlock(blk)

	blockHash, _ := blk.Header.Hash()
	glog.Debugf("_handleBlockMainChainDisconnect: Block %s height %d disconnected from "+
		"main chain and chain is current.", hex.EncodeToString(blockHash[:]), blk.Header.Height)
}

func (srv *Server) _maybeRequestSync(pp *Peer) {
	// Send the mempool message if DeSo and Bitcoin are fully current
	if srv.blockchain.chainState() == SyncStateFullyCurrent {
		if pp != nil {
			glog.Debugf("Server._maybeRequestSync: Sending mempool message: %v", pp)
			pp.AddDeSoMessage(&MsgDeSoMempool{}, false)
		} else {
			glog.Debugf("Server._maybeRequestSync: NOT sending mempool message because peer is nil: %v", pp)
		}
	} else {
		glog.Debugf("Server._maybeRequestSync: NOT sending mempool message because not current: %v, %v",
			srv.blockchain.chainState(),
			pp)
	}
}

func (srv *Server) _handleBlockAccepted(event *BlockEvent) {
	blk := event.Block

	// Don't relay blocks until our best block chain is done syncing.
	if srv.blockchain.isSyncing() {
		return
	}

	// If we're fully current after accepting all the blocks but we have not
	// yet requested all of the mempool transactions from one of our peers, do
	// that now. This covers the case where our node is behind when it boots
	// up, making it so that right at the end of the node's initial sync, after
	// everything has been connected, we then bootstrap our mempool.
	srv._maybeRequestSync(nil)

	// Construct an inventory vector to relay to peers.
	blockHash, _ := blk.Header.Hash()
	invVect := &InvVect{
		Type: InvTypeBlock,
		Hash: *blockHash,
	}

	// Iterate through all the peers and relay the InvVect to them. This will only
	// actually be relayed if it's not already in the peer's knownInventory.
	allPeers := srv.cmgr.GetAllPeers()
	for _, pp := range allPeers {
		pp.AddDeSoMessage(&MsgDeSoInv{
			InvList: []*InvVect{invVect},
		}, false)
	}
}

func (srv *Server) _logAndDisconnectPeer(pp *Peer, blockMsg *MsgDeSoBlock, suffix string) {
	// Disconnect the Peer. Generally-speaking, disconnecting from the peer will cause its
	// requested blocks and txns to be removed from the global maps and cause it to be
	// replaced by another peer. Furthermore,
	// if we're in the process of syncing our node, the startSync process will also
	// be restarted as a resul. If we're not syncing our peer and have instead reached
	// the steady-state, then the next interesting inv message should cause us to
	// fetch headers, blocks, etc. So we'll be back.
	glog.Errorf("Server._handleBlock: Encountered an error processing "+
		"block %v. Disconnecting from peer %v: %s", blockMsg, pp, suffix)
	pp.Disconnect()
}

func (srv *Server) _handleBlock(pp *Peer, blk *MsgDeSoBlock) {
	glog.Infof("Server._handleBlock: Received block ( %v / %v ) from Peer %v",
		blk.Header.Height, srv.blockchain.headerTip().Height, pp)

	// Pull out the header for easy access.
	blockHeader := blk.Header
	if blockHeader == nil {
		// Should never happen but check it nevertheless.
		srv._logAndDisconnectPeer(pp, blk, "Header was nil")
		return
	}
	// Compute the hash of the block.
	blockHash, err := blk.Header.Hash()
	if err != nil {
		// This should never happen if we got this far but log the error, clear the
		// requestedBlocks, disconnect from the peer and return just in case.
		srv._logAndDisconnectPeer(
			pp, blk, "Problem computing block hash")
		return
	}

	if pp != nil {
		delete(pp.requestedBlocks, *blockHash)
	}

	// Check that the mempool has not received a transaction that would forbid this block's signature pubkey.
	// This is a minimal check, a more thorough check is made in the ProcessBlock function. This check is
	// necessary because the ProcessBlock function only has access to mined transactions. Therefore, if an
	// attacker were to prevent a "forbid X pubkey" transaction from mining, they could force nodes to continue
	// processing their blocks.
	if len(srv.blockchain.trustedBlockProducerPublicKeys) > 0 && blockHeader.Height >= srv.blockchain.trustedBlockProducerStartHeight {
		if blk.BlockProducerInfo != nil {
			_, entryExists := srv.mempool.readOnlyUtxoView.ForbiddenPubKeyToForbiddenPubKeyEntry[MakePkMapKey(
				blk.BlockProducerInfo.PublicKey)]
			if entryExists {
				srv._logAndDisconnectPeer(pp, blk, "Got forbidden block signature public key.")
				return
			}
		}
	}

	// Only verify signatures for recent blocks.
	var isOrphan bool
	if srv.blockchain.isSyncing() {
		glog.Debugf("Server._handleBlock: Processing block %v WITHOUT "+
			"signature checking because SyncState=%v for peer %v",
			blk, srv.blockchain.chainState(), pp)
		_, isOrphan, err = srv.blockchain.ProcessBlock(blk, false)

	} else {
		// TODO: Signature checking slows things down because it acquires the ChainLock.
		// The optimal solution is to check signatures in a way that doesn't acquire the
		// ChainLock, which is what Bitcoin Core does.
		glog.Debugf("Server._handleBlock: Processing block %v WITH "+
			"signature checking because SyncState=%v for peer %v",
			blk, srv.blockchain.chainState(), pp)
		_, isOrphan, err = srv.blockchain.ProcessBlock(blk, true)
	}

	// If we hit an error then abort mission entirely. We should generally never
	// see an error with a block from a peer.
	if err != nil {
		if strings.Contains(err.Error(), "RuleErrorDuplicateBlock") {
			// Just warn on duplicate blocks but don't disconnect the peer.
			// TODO: This assuages a bug similar to the one referenced in the duplicate
			// headers comment above but in the future we should probably try and figure
			// out a way to be more strict about things.
			glog.Warningf("Got duplicate block %v from peer %v", blk, pp)
		} else {
			srv._logAndDisconnectPeer(
				pp, blk,
				errors.Wrapf(err, "Error while processing block: ").Error())
			return
		}
	}
	if isOrphan {
		// We should generally never receive orphan blocks. It indicates something
		// went wrong in our headers syncing.
		glog.Errorf("ERROR: Received orphan block with hash %v height %v. "+
			"This should never happen", blockHash, blk.Header.Height)
		return
	}

	// We shouldn't be receiving blocks while syncing headers.
	if srv.blockchain.chainState() == SyncStateSyncingHeaders {
		srv._logAndDisconnectPeer(
			pp, blk,
			"We should never get blocks when we're syncing headers")
		return
	}

	// If we're syncing blocks, call GetBlocks and try to get as many blocks
	// from our peer as we can. This allows the initial block download to be
	// more incremental since every time we're able to accept a block (or
	// group of blocks) we indicate this to our peer so they can send us more.
	if srv.blockchain.chainState() == SyncStateSyncingBlocks {
		// Setting maxHeight = -1 gets us as many blocks as we can get from our
		// peer, which is OK because we can assume the peer has all of them when
		// we're syncing.
		maxHeight := -1
		srv.GetBlocks(pp, maxHeight)
		return
	}

	if srv.blockchain.chainState() == SyncStateNeedBlocksss {
		// If we don't have any blocks to wait for anymore, hit the peer with
		// a GetHeaders request to see if there are any more headers we should
		// be aware of. This will generally happen in two cases:
		// - With our sync peer after we’re almost at the end of syncing blocks.
		//   In this case, calling GetHeaders once the requestedblocks is almost
		//   gone will result in us getting all of the remaining blocks right up
		//   to the tip and then stopping, which is exactly what we want.
		// - With a peer that sent us an inv. In this case, the peer could have
		//   more blocks for us or it could not. Either way, it’s good to check
		//   and worst case the peer will return an empty header bundle that will
		//   result in us not sending anything back because there won’t be any new
		//   blocks to request.
		locator := srv.blockchain.LatestHeaderLocator()
		pp.AddDeSoMessage(&MsgDeSoGetHeaders{
			StopHash:     &BlockHash{},
			BlockLocator: locator,
		}, false)
		return
	}

	// If we get here, it means we're in SyncStateFullySynced, which is great.
	// In this case we shoot a MEMPOOL message over to the peer to bootstrap the mempool.
	srv._maybeRequestSync(pp)
}

func (srv *Server) _handleInv(peer *Peer, msg *MsgDeSoInv) {
	if !peer.isOutbound && srv.ignoreInboundPeerInvMessages {
		glog.Infof("_handleInv: Ignoring inv message from inbound peer because "+
			"ignore_outbound_peer_inv_messages=true: %v", peer)
		return
	}
	peer.AddDeSoMessage(msg, true /*inbound*/)
}

func (srv *Server) _handleGetTransactions(pp *Peer, msg *MsgDeSoGetTransactions) {
	glog.Debugf("Server._handleGetTransactions: Received GetTransactions "+
		"message %v from Peer %v", msg, pp)

	pp.AddDeSoMessage(msg, true /*inbound*/)
}

func (srv *Server) ProcessSingleTxnWithChainLock(
	pp *Peer, txn *MsgDeSoTxn) ([]*MempoolTx, error) {
	// Lock the chain for reading so that transactions don't shift under our feet
	// when processing this bundle. Not doing this could cause us to miss transactions
	// erroneously.
	//
	// TODO(performance): We should probably do this less frequently.
	srv.blockchain.ChainLock.RLock()
	defer func() {
		srv.blockchain.ChainLock.RUnlock()
	}()
	// Note we set rateLimit=false because we have a global minimum txn fee that should
	// prevent spam on its own.
	return srv.mempool.ProcessTransaction(
		txn, true /*allowUnconnectedTxn*/, false, /*rateLimit*/
		pp.ID, true /*verifySignatures*/)
}

func (srv *Server) _processTransactions(pp *Peer, msg *MsgDeSoTransactionBundle) []*MempoolTx {
	// Try and add all the transactions to our mempool in the order we received
	// them. If any fail to get added, just log an error.
	//
	// TODO: It would be nice if we did something fancy here like if we kept
	// track of rejected transactions and retried them every time we connected
	// a block. Doing something like this would make it so that if a transaction
	// was initially rejected due to us not having its dependencies, then we
	// will eventually add it as opposed to just forgetting about it.
	glog.Tracef("Server._handleTransactionBundle: Processing message %v from "+
		"peer %v", msg, pp)
	transactionsToRelay := []*MempoolTx{}
	for _, txn := range msg.Transactions {
		// Process the transaction with rate-limiting while allowing unconnectedTxns and
		// verifying signatures.
		newlyAcceptedTxns, err := srv.ProcessSingleTxnWithChainLock(pp, txn)
		if err != nil {
			glog.Errorf(fmt.Sprintf("Server._handleTransactionBundle: Rejected "+
				"transaction %v from peer %v from mempool: %v", txn, pp, err))
			// A peer should know better than to send us a transaction that's below
			// our min feerate, which they see when we send them a version message.
			if err == TxErrorInsufficientFeeMinFee {
				glog.Errorf(fmt.Sprintf("Server._handleTransactionBundle: Disconnecting "+
					"Peer %v for sending us a transaction %v with fee below the minimum fee %d",
					pp, txn, srv.mempool.minFeeRateNanosPerKB))
				pp.Disconnect()
			}

			// Don't do anything else if we got an error.
			continue
		}
		if len(newlyAcceptedTxns) == 0 {
			glog.Infof(fmt.Sprintf("Server._handleTransactionBundle: "+
				"Transaction %v from peer %v was added as an ORPHAN", spew.Sdump(txn), pp))
		}

		// If we get here then the transaction was accepted into our mempool.
		// Queue the transactions that were accepted them for relay to all of the peers
		// who don't yet have them.
		transactionsToRelay = append(transactionsToRelay, newlyAcceptedTxns...)
	}

	return transactionsToRelay
}

func (srv *Server) _handleTransactionBundle(pp *Peer, msg *MsgDeSoTransactionBundle) {
	glog.Debugf("Server._handleTransactionBundle: Received TransactionBundle "+
		"message of size %v from Peer %v", len(msg.Transactions), pp)

	pp.AddDeSoMessage(msg, true /*inbound*/)
}

func (srv *Server) _handleMempool(pp *Peer, msg *MsgDeSoMempool) {
	glog.Debugf("Server._handleMempool: Received Mempool message from Peer %v", pp)

	pp.canReceiveInvMessagess = true
}

func (srv *Server) StartStatsdReporter() {
	go func() {
	out:
		for {
			select {
			case <-time.After(5 * time.Second):
				tags := []string{}

				// Report mempool size
				mempoolTotal := len(srv.mempool.readOnlyUniversalTransactionList)
				srv.statsdClient.Gauge("MEMPOOL.COUNT", float64(mempoolTotal), tags, 1)

				// Report block + headers height
				blocksHeight := srv.blockchain.BlockTip().Height
				srv.statsdClient.Gauge("BLOCKS.HEIGHT", float64(blocksHeight), tags, 1)

				headersHeight := srv.blockchain.HeaderTip().Height
				srv.statsdClient.Gauge("HEADERS.HEIGHT", float64(headersHeight), tags, 1)

			case <-srv.mempool.quit:
				break out
			}
		}
	}()
}

func (srv *Server) _handleAddrMessage(pp *Peer, msg *MsgDeSoAddr) {
	srv.addrsToBroadcastLock.Lock()
	defer srv.addrsToBroadcastLock.Unlock()

	glog.Debugf("Server._handleAddrMessage: Received Addr from peer %v with addrs %v", pp, spew.Sdump(msg.AddrList))

	// If this addr message contains more than the maximum allowed number of addresses
	// then disconnect this peer.
	if len(msg.AddrList) > MaxAddrsPerAddrMsg {
		glog.Errorf(fmt.Sprintf("Server._handleAddrMessage: Disconnecting "+
			"Peer %v for sending us an addr message with %d transactions, which exceeds "+
			"the max allowed %d",
			pp, len(msg.AddrList), MaxAddrsPerAddrMsg))
		pp.Disconnect()
		return
	}

	// Add all the addresses we received to the addrmgr.
	netAddrsReceived := []*wire.NetAddress{}
	for _, addr := range msg.AddrList {
		addrAsNetAddr := wire.NewNetAddressIPPort(addr.IP, addr.Port, (wire.ServiceFlag)(addr.Services))
		if !addrmgr.IsRoutable(addrAsNetAddr) {
			glog.Debugf("Dropping address %v from peer %v because it is not routable", addr, pp)
			continue
		}

		netAddrsReceived = append(
			netAddrsReceived, addrAsNetAddr)
	}
	srv.cmgr.addrMgr.AddAddresses(netAddrsReceived, pp.netAddr)

	// If the message had <= 10 addrs in it, then queue all the addresses for relaying
	// on the next cycle.
	if len(msg.AddrList) <= 10 {
		glog.Debugf("Server._handleAddrMessage: Queueing %d addrs for forwarding from "+
			"peer %v", len(msg.AddrList), pp)
		sourceAddr := &SingleAddr{
			Timestamp: time.Now(),
			IP:        pp.netAddr.IP,
			Port:      pp.netAddr.Port,
			Services:  pp.serviceFlags,
		}
		listToAddTo, hasSeenSource := srv.addrsToBroadcastt[sourceAddr.StringWithPort(false /*includePort*/)]
		if !hasSeenSource {
			listToAddTo = []*SingleAddr{}
		}
		// If this peer has been sending us a lot of little crap, evict a lot of their
		// stuff but don't disconnect.
		if len(listToAddTo) > MaxAddrsPerAddrMsg {
			listToAddTo = listToAddTo[:MaxAddrsPerAddrMsg/2]
		}
		listToAddTo = append(listToAddTo, msg.AddrList...)
		srv.addrsToBroadcastt[sourceAddr.StringWithPort(false /*includePort*/)] = listToAddTo
	}
}

func (srv *Server) _handleGetAddrMessage(pp *Peer, msg *MsgDeSoGetAddr) {
	glog.Debugf("Server._handleGetAddrMessage: Received GetAddr from peer %v", pp)
	// When we get a GetAddr message, choose MaxAddrsPerMsg from the AddrMgr
	// and send them back to the peer.
	netAddrsFound := srv.cmgr.addrMgr.AddressCache()
	if len(netAddrsFound) > MaxAddrsPerAddrMsg {
		netAddrsFound = netAddrsFound[:MaxAddrsPerAddrMsg]
	}

	// Convert the list to a SingleAddr list.
	res := &MsgDeSoAddr{}
	for _, netAddr := range netAddrsFound {
		singleAddr := &SingleAddr{
			Timestamp: time.Now(),
			IP:        netAddr.IP,
			Port:      netAddr.Port,
			Services:  (ServiceFlag)(netAddr.Services),
		}
		res.AddrList = append(res.AddrList, singleAddr)
	}
	pp.AddDeSoMessage(res, false)
}

func (srv *Server) _handleControlMessages(serverMessage *ServerMessage) (_shouldQuit bool) {
	switch msg := serverMessage.Msg.(type) {
	// Control messages used internally to signal to the server.
	case *MsgDeSoNewPeer:
		srv._handleNewPeer(serverMessage.Peer)
	case *MsgDeSoDonePeer:
		srv._handleDonePeer(serverMessage.Peer)
	case *MsgDeSoBitcoinManagerUpdate:
		srv._handleBitcoinManagerUpdate(msg)
	case *MsgDeSoQuit:
		return true
	}

	return false
}

func (srv *Server) _handlePeerMessages(serverMessage *ServerMessage) {
	// Handle all non-control message types from our Peers.
	switch msg := serverMessage.Msg.(type) {
	// Messages sent among peers.
	case *MsgDeSoBlock:
		srv._handleBlock(serverMessage.Peer, msg)
	case *MsgDeSoGetHeaders:
		srv._handleGetHeaders(serverMessage.Peer, msg)
	case *MsgDeSoHeaderBundle:
		srv._handleHeaderBundle(serverMessage.Peer, msg)
	case *MsgDeSoGetBlocks:
		srv._handleGetBlocks(serverMessage.Peer, msg)
	case *MsgDeSoGetTransactions:
		srv._handleGetTransactions(serverMessage.Peer, msg)
	case *MsgDeSoTransactionBundle:
		srv._handleTransactionBundle(serverMessage.Peer, msg)
	case *MsgDeSoMempool:
		srv._handleMempool(serverMessage.Peer, msg)
	case *MsgDeSoInv:
		srv._handleInv(serverMessage.Peer, msg)
	}
}

// Note that messageHandler is single-threaded and so all of the handle* functions
// it calls can assume they can access the Server's variables without concurrency
// issues.
func (srv *Server) messageHandler() {
	for {
		serverMessage := <-srv.incomingMessages
		glog.Tracef("Server.messageHandler: Handling message of type %v from Peer %v",
			serverMessage.Msg.GetMsgType(), serverMessage.Peer)

		// If the message is an addr message we handle it independent of whether or
		// not the BitcoinManager is synced.
		if serverMessage.Msg.GetMsgType() == MsgTypeAddr {
			srv._handleAddrMessage(serverMessage.Peer, serverMessage.Msg.(*MsgDeSoAddr))
			continue
		}
		// If the message is a GetAddr message we handle it independent of whether or
		// not the BitcoinManager is synced.
		if serverMessage.Msg.GetMsgType() == MsgTypeGetAddr {
			srv._handleGetAddrMessage(serverMessage.Peer, serverMessage.Msg.(*MsgDeSoGetAddr))
			continue
		}

		srv._handlePeerMessages(serverMessage)

		// Always check for and handle control messages regardless of whether the
		// BitcoinManager is synced. Note that we filter control messages out in a
		// Peer's inHander so any control message we get at this point should be bona fide.
		shouldQuit := srv._handleControlMessages(serverMessage)
		if shouldQuit {
			break
		}

		// Signal to whatever sent us this message that we're done processing
		// the block.
		if serverMessage.ReplyChan != nil {
			serverMessage.ReplyChan <- &ServerReply{}
		}
	}

	// If we broke out of the select statement then it's time to allow things to
	// clean up.
	srv.waitGroup.Done()
	glog.Trace("Server.Start: Server done")
}

func (srv *Server) _getAddrsToBroadcast() []*SingleAddr {
	srv.addrsToBroadcastLock.Lock()
	defer srv.addrsToBroadcastLock.Unlock()

	// If there's nothing in the map, return.
	if len(srv.addrsToBroadcastt) == 0 {
		return []*SingleAddr{}
	}

	// If we get here then we have some addresses to broadcast.
	addrsToBroadcast := []*SingleAddr{}
	for len(addrsToBroadcast) < 10 && len(srv.addrsToBroadcastt) > 0 {
		// Choose a key at random. This works because map iteration is random in golang.
		bucket := ""
		for kk := range srv.addrsToBroadcastt {
			bucket = kk
			break
		}

		// Remove the last element from the slice for the given bucket.
		currentAddrList := srv.addrsToBroadcastt[bucket]
		if len(currentAddrList) > 0 {
			lastIndex := len(currentAddrList) - 1
			currentAddr := currentAddrList[lastIndex]
			currentAddrList = currentAddrList[:lastIndex]
			if len(currentAddrList) == 0 {
				delete(srv.addrsToBroadcastt, bucket)
			} else {
				srv.addrsToBroadcastt[bucket] = currentAddrList
			}

			addrsToBroadcast = append(addrsToBroadcast, currentAddr)
		}
	}

	return addrsToBroadcast
}

// Must be run inside a goroutine. Relays addresses to peers at regular intervals
// and relays our own address to peers once every 24 hours.
func (srv *Server) _startAddressRelayer() {
	for numMinutesPassed := 0; ; numMinutesPassed++ {
		// For the first ten minutes after the server starts, relay our address to all
		// peers. After the first ten minutes, do it once every 24 hours.
		glog.Debugf("Server.Start._startAddressRelayer: Relaying our own addr to peers")
		if numMinutesPassed < 10 || numMinutesPassed%(RebroadcastNodeAddrIntervalMinutes) == 0 {
			for _, pp := range srv.cmgr.GetAllPeers() {
				bestAddress := srv.cmgr.addrMgr.GetBestLocalAddress(pp.netAddr)
				if bestAddress != nil {
					glog.Tracef("Server.Start._startAddressRelayer: Relaying address %v to "+
						"peer %v", bestAddress.IP.String(), pp)
					pp.AddDeSoMessage(&MsgDeSoAddr{
						AddrList: []*SingleAddr{
							&SingleAddr{
								Timestamp: time.Now(),
								IP:        bestAddress.IP,
								Port:      bestAddress.Port,
								Services:  (ServiceFlag)(bestAddress.Services),
							},
						},
					}, false)
				}
			}
		}

		glog.Tracef("Server.Start._startAddressRelayer: Seeing if there are addrs to relay...")
		// Broadcast the addrs we have to all of our peers.
		addrsToBroadcast := srv._getAddrsToBroadcast()
		if len(addrsToBroadcast) == 0 {
			glog.Tracef("Server.Start._startAddressRelayer: No addrs to relay.")
			time.Sleep(AddrRelayIntervalSeconds * time.Second)
			continue
		}

		glog.Tracef("Server.Start._startAddressRelayer: Found %d addrs to "+
			"relay: %v", len(addrsToBroadcast), spew.Sdump(addrsToBroadcast))
		// Iterate over all our peers and broadcast the addrs to all of them.
		for _, pp := range srv.cmgr.GetAllPeers() {
			pp.AddDeSoMessage(&MsgDeSoAddr{
				AddrList: addrsToBroadcast,
			}, false)
		}
		time.Sleep(AddrRelayIntervalSeconds * time.Second)
		continue
	}
}

func (srv *Server) _startTransactionRelayer() {
	for {
		// Just continuously relay transactions to peers that don't have them.
		srv._relayTransactions()
	}
}

func (srv *Server) Stop() {
	glog.Info("Server.Stop: Gracefully shutting down Server")

	// Iterate through all the peers and flush their logs before we quit.
	glog.Info("Server.Stop: Flushing logs for all peers")

	// Stop the ConnectionManager
	srv.cmgr.Stop()

	// Stop the miner if we have one running.
	if srv.miner != nil {
		srv.miner.Stop()
	}

	if srv.mempool != nil {
		// Before the node shuts down, write all the mempool txns to disk
		// if the flag is set.
		if srv.mempool.mempoolDir != "" {
			glog.Info("Doing final mempool dump...")
			srv.mempool.DumpTxnsToDB()
			glog.Info("Final mempool dump complete!")
		}

		srv.mempool.Stop()
	}

	// Stop the block producer
	if srv.blockProducer != nil {
		srv.blockProducer.Stop()
	}

	// This will signal any goroutines to quit. Note that enqueing this after stopping
	// the ConnectionManager seems like it should cause the Server to process any remaining
	// messages before calling waitGroup.Done(), which seems like a good thing.
	go func() {
		srv.incomingMessages <- &ServerMessage{
			// Peer is ignored for MsgDeSoQuit.
			Peer: nil,
			Msg:  &MsgDeSoQuit{},
		}
	}()

	// Wait for the server to fully shut down.
	srv.waitGroup.Wait()
	glog.Info("Server.Stop: Successfully shut down Server")
}

func (srv *Server) GetStatsdClient() *statsd.Client {
	return srv.statsdClient
}

// Start actually kicks off all of the management processes. Among other things, it causes
// the ConnectionManager to actually start connecting to peers and receiving messages. If
// requested, it also starts the miner.
func (srv *Server) Start() {
	// Start the Server so that it will be ready to process messages once the ConnectionManager
	// finds some Peers.
	glog.Info("Server.Start: Starting Server")
	srv.waitGroup.Add(1)
	go srv.messageHandler()

	go srv._startAddressRelayer()

	go srv._startTransactionRelayer()

	// Once the ConnectionManager is started, peers will be found and connected to and
	// messages will begin to flow in to be processed.
	if !srv.disableNetworking {
		go srv.cmgr.Start()
	}

	if srv.miner != nil && len(srv.miner.PublicKeys) > 0 {
		go srv.miner.Start()
	}
}<|MERGE_RESOLUTION|>--- conflicted
+++ resolved
@@ -338,11 +338,7 @@
 	_chain, err := NewBlockchain(
 		_trustedBlockProducerPublicKeys,
 		_trustedBlockProducerStartHeight,
-<<<<<<< HEAD
-		_params, timesource, _db, postgres, sqsQueue, srv)
-=======
-		_params, timesource, _db, postgres, eventManager)
->>>>>>> bd1ebf17
+		_params, timesource, _db, postgres, sqsQueue, eventManager)
 	if err != nil {
 		return nil, errors.Wrapf(err, "NewServer: Problem initializing blockchain")
 	}
