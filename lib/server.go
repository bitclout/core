package lib

import (
	"bytes"
	"encoding/hex"
	"fmt"
	"net"
	"path/filepath"
	"reflect"
	"runtime"
	"strings"
	"sync/atomic"
	"time"

	"github.com/btcsuite/btcd/wire"
<<<<<<< HEAD
=======
	"github.com/deso-protocol/core/collections"
>>>>>>> 250a7bb6
	"github.com/deso-protocol/core/consensus"

	"github.com/decred/dcrd/lru"

	"github.com/DataDog/datadog-go/statsd"

	"github.com/btcsuite/btcd/addrmgr"
	chainlib "github.com/btcsuite/btcd/blockchain"
	"github.com/davecgh/go-spew/spew"
	"github.com/deso-protocol/go-deadlock"
	"github.com/dgraph-io/badger/v3"
	"github.com/golang/glog"
	"github.com/pkg/errors"
)

// ServerMessage is the core data structure processed by the Server in its main
// loop.
type ServerMessage struct {
	Peer      *Peer
	Msg       DeSoMessage
	ReplyChan chan *ServerReply
}

// GetDataRequestInfo is a data structure used to keep track of which transactions
// we've requested from a Peer.
type GetDataRequestInfo struct {
	PeerWhoSentInv *Peer
	TimeRequested  time.Time
}

// ServerReply is used to signal to outside programs that a particular ServerMessage
// they may have been waiting on has been processed.
type ServerReply struct {
}

// Server is the core of the DeSo node. It effectively runs a single-threaded
// main loop that processes transactions from other peers and responds to them
// accordingly. Probably the best place to start looking is the messageHandler
// function.
type Server struct {
	cmgr          *ConnectionManager
	blockchain    *Blockchain
	snapshot      *Snapshot
	forceChecksum bool
	mempool       *DeSoMempool
	posMempool    *PosMempool
	miner         *DeSoMiner
	blockProducer *DeSoBlockProducer
	eventManager  *EventManager
	TxIndex       *TXIndex
	params        *DeSoParams

<<<<<<< HEAD
	// fastHotStuffEventLoop consensus.FastHotStuffEventLoop
	networkManager *NetworkManager
	// posMempool *PosMemPool TODO: Add the mempool later
	fastHotStuffConsensus *FastHotStuffConsensus
=======
	networkManager *NetworkManager

	fastHotStuffConsensus                    *FastHotStuffConsensus
	fastHotStuffConsensusTransitionCheckTime time.Time
>>>>>>> 250a7bb6

	// All messages received from peers get sent from the ConnectionManager to the
	// Server through this channel.
	//
	// Generally, the
	// ConnectionManager is responsible for managing the connections to all the peers,
	// but when it receives a message from one of them, it forwards it to the Server
	// on this channel to actually process (acting as a router in that way).
	//
	// In addition to messages from peers, the ConnectionManager will also send control
	// messages to notify the Server e.g. when a Peer connects or disconnects so that
	// the Server can take action appropriately.
	incomingMessages chan *ServerMessage
	// inventoryBeingProcessed keeps track of the inventory (hashes of blocks and
	// transactions) that we've recently processed from peers. It is useful for
	// avoiding situations in which we re-fetch the same data from many peers.
	// For example, if we get the same Block inv message from multiple peers,
	// adding it to this map and checking this map before replying will make it
	// so that we only send a reply to the first peer that sent us the inv, which
	// is more efficient.
	inventoryBeingProcessed lru.Cache
	// hasRequestedSync indicates whether we've bootstrapped our mempool
	// by requesting all mempool transactions from a
	// peer. It's initially false
	// when the server boots up but gets set to true after we make a Mempool
	// request once we're fully synced.
	// The waitGroup is used to manage the cleanup of the Server.
	waitGroup deadlock.WaitGroup

	// During initial block download, we request headers and blocks from a single
	// peer. Note: These fields should only be accessed from the messageHandler thread.
	//
	// TODO: This could be much faster if we were to download blocks in parallel
	// rather than from a single peer but it won't be a problem until later, at which
	// point we can make the optimization.
	SyncPeer *Peer

	// When --connect-ips is set, we don't connect to anything from the addrmgr.
	connectIps []string

	// If we're syncing state using hypersync, we'll keep track of the progress using HyperSyncProgress.
	// It stores information about all the prefixes that we're fetching. The way that HyperSyncProgress
	// is organized allows for multi-peer state synchronization. In such case, we would assign prefixes
	// to different peers. Whenever we assign a prefix to a peer, we would append a SyncProgressPrefix
	// struct to the HyperSyncProgress.PrefixProgress array.
	HyperSyncProgress SyncProgress
	// How long we wait on a transaction we're fetching before giving
	// up on it. Note this doesn't apply to blocks because they have their own
	// process for retrying that differs from transactions, which are
	// more best-effort than blocks.
	requestTimeoutSeconds uint32

	// dataLock protects requestedTxns and requestedBlocks
	dataLock deadlock.Mutex

	// requestedTransactions contains hashes of transactions for which we have
	// requested data but have not yet received a response.
	requestedTransactionsMap map[BlockHash]*GetDataRequestInfo

	// addrsToBroadcast is a list of all the addresses we've received from valid addr
	// messages that we intend to broadcast to our peers. It is organized as:
	// <recipient address> -> <list of addresses we received from that recipient>.
	//
	// It is organized in this way so that we can limit the number of addresses we
	// are distributing for a single peer to avoid a DOS attack.
	addrsToBroadcastLock deadlock.RWMutex
	addrsToBroadcast     map[string][]*SingleAddr

	AddrMgr *addrmgr.AddrManager

	// When set to true, we disable the ConnectionManager
	DisableNetworking bool

	// When set to true, transactions created on this node will be ignored.
	ReadOnlyMode                 bool
	IgnoreInboundPeerInvMessages bool

	// Becomes true after the node has processed its first transaction bundle from
	// any peer. This is useful in a deployment setting because it makes it so that
	// a health check can wait until this value becomes true.
	hasProcessedFirstTransactionBundle bool

	statsdClient *statsd.Client

	Notifier *Notifier

	// nodeMessageChannel is used to restart the node that's currently running this server.
	// It is basically a backlink to the node that calls Stop() and Start().
	nodeMessageChannel chan NodeMessage

	shutdown int32
	// timer is a helper variable that allows timing events for development purposes.
	// It can be used to find computational bottlenecks.
	timer *Timer

	stateChangeSyncer *StateChangeSyncer
	// DbMutex protects the badger database from concurrent access when it's being closed & re-opened.
	// This is necessary because the database is closed & re-opened when the node finishes hypersyncing in order
	// to change the database options from Default options to Performance options.
	DbMutex deadlock.Mutex
}

func (srv *Server) HasProcessedFirstTransactionBundle() bool {
	return srv.hasProcessedFirstTransactionBundle
}

// ResetRequestQueues resets all the request queues.
func (srv *Server) ResetRequestQueues() {
	srv.dataLock.Lock()
	defer srv.dataLock.Unlock()

	glog.V(2).Infof("Server.ResetRequestQueues: Resetting request queues")

	srv.requestedTransactionsMap = make(map[BlockHash]*GetDataRequestInfo)
}

func (srv *Server) GetNetworkManager() *NetworkManager {
	return srv.networkManager
}

// dataLock must be acquired for writing before calling this function.
func (srv *Server) _removeRequest(hash *BlockHash) {
	// Just be lazy and remove the hash from everything indiscriminately to
	// make sure it's good and purged.
	delete(srv.requestedTransactionsMap, *hash)

	invVect := &InvVect{
		Type: InvTypeTx,
		Hash: *hash,
	}
	srv.inventoryBeingProcessed.Delete(*invVect)
}

// dataLock must be acquired for writing before calling this function.
func (srv *Server) _expireRequests() {
	// TODO: It could in theory get slow to do brute force iteration over everything
	// we've requested but not yet received, which is what we do below. But we'll
	// wait until we actually have an issue with it before optimizing it, since it
	// could also be fine. Just watch out for it.

	timeout := time.Duration(int64(srv.requestTimeoutSeconds) * int64(time.Second))
	for hashIter, requestInfo := range srv.requestedTransactionsMap {
		// Note that it's safe to use the hash iterator here because _removeRequest
		// doesn't take a reference to it.
		if requestInfo.TimeRequested.Add(timeout).After(time.Now()) {
			srv._removeRequest(&hashIter)
		}
	}
}

// ExpireRequests checks to see if any requests have expired and removes them if so.
func (srv *Server) ExpireRequests() {
	srv.dataLock.Lock()
	defer srv.dataLock.Unlock()

	srv._expireRequests()
}

// TODO: The hallmark of a messy non-law-of-demeter-following interface...
func (srv *Server) GetBlockchain() *Blockchain {
	return srv.blockchain
}

// TODO: The hallmark of a messy non-law-of-demeter-following interface...
func (srv *Server) GetMempool() Mempool {
	srv.blockchain.ChainLock.RLock()
	defer srv.blockchain.ChainLock.RUnlock()

	if srv.params.IsPoSBlockHeight(uint64(srv.blockchain.BlockTip().Height)) {
		return srv.posMempool
	}
	return srv.mempool
}

// TODO: The hallmark of a messy non-law-of-demeter-following interface...
func (srv *Server) GetBlockProducer() *DeSoBlockProducer {
	return srv.blockProducer
}

func (srv *Server) GetConnectionManager() *ConnectionManager {
	return srv.cmgr
}

// TODO: The hallmark of a messy non-law-of-demeter-following interface...
func (srv *Server) GetMiner() *DeSoMiner {
	return srv.miner
}

func (srv *Server) BroadcastTransaction(txn *MsgDeSoTxn) ([]*MsgDeSoTxn, error) {
	// Use the backendServer to add the transaction to the mempool and
	// relay it to peers. When a transaction is created by the user there
	// is no need to consider a rateLimit and also no need to verifySignatures
	// because we generally will have done that already.
	mempoolTxs, err := srv._addNewTxn(nil /*peer*/, txn, false /*rateLimit*/, false /*verifySignatures*/)
	if err != nil {
		return nil, errors.Wrapf(err, "BroadcastTransaction: ")
	}

	// At this point, we know the transaction has been run through the mempool.
	// Now wait for an update of the ReadOnlyUtxoView so we don't break anything.
	srv.GetMempool().BlockUntilReadOnlyViewRegenerated()

	return mempoolTxs, nil
}

func (srv *Server) VerifyAndBroadcastTransaction(txn *MsgDeSoTxn) error {
	// Grab the block tip and use it as the height for validation.
	srv.blockchain.ChainLock.RLock()
	tipHeight := srv.blockchain.BlockTip().Height
	srv.blockchain.ChainLock.RUnlock()

	// Only add the txn to the PoW mempool if we are below the PoS cutover height.
	if srv.params.IsPoWBlockHeight(uint64(tipHeight)) {
		err := srv.blockchain.ValidateTransaction(
			txn,
			// blockHeight is set to the next block since that's where this
			// transaction will be mined at the earliest.
			tipHeight+1,
			true,
			srv.mempool)
		if err != nil {
			return fmt.Errorf("VerifyAndBroadcastTransaction: Problem validating txn: %v", err)
		}
	}

	if _, err := srv.BroadcastTransaction(txn); err != nil {
		return fmt.Errorf("VerifyAndBroadcastTransaction: Problem broadcasting txn: %v", err)
	}

	return nil
}

type NodeSyncType string

const (
	// Note that "any" forces the node to be archival in order to remain
	// backwards-compatible with the rest of the network. This may change
	// in the future.
	NodeSyncTypeAny               = "any"
	NodeSyncTypeBlockSync         = "blocksync"
	NodeSyncTypeHyperSyncArchival = "hypersync-archival"
	NodeSyncTypeHyperSync         = "hypersync"
)

func IsNodeArchival(syncType NodeSyncType) bool {
	return syncType == NodeSyncTypeAny ||
		syncType == NodeSyncTypeHyperSyncArchival ||
		syncType == NodeSyncTypeBlockSync
}

func NodeCanHypersyncState(syncType NodeSyncType) bool {
	// We can hypersync state from another node in all cases except
	// where block sync is required.
	return syncType != NodeSyncTypeBlockSync
}

func ValidateHyperSyncFlags(isHypersync bool, syncType NodeSyncType) {
	if syncType != NodeSyncTypeAny &&
		syncType != NodeSyncTypeBlockSync &&
		syncType != NodeSyncTypeHyperSyncArchival &&
		syncType != NodeSyncTypeHyperSync {
		glog.Fatalf("Unrecognized --sync-type flag %v", syncType)
	}
	if !isHypersync &&
		syncType == NodeSyncTypeHyperSync {
		glog.Fatal("Cannot set --sync-type=hypersync without also setting --hypersync=true")
	}
	if !isHypersync &&
		syncType == NodeSyncTypeHyperSyncArchival {
		glog.Fatal("Cannot set --sync-type=hypersync-archival without also setting --hypersync=true")
	}
}

// NewServer initializes all of the internal data structures. Right now this basically
// looks as follows:
//   - ConnectionManager starts and keeps track of peers.
//   - When messages are received from peers, they get forwarded on a channel to
//     the Server to handle them. In that sense the ConnectionManager is basically
//     just acting as a router.
//   - When the Server receives a message from a peer, it can do any of the following:
//   - Take no action.
//   - Use the Blockchain data structure to validate the transaction or update the
//     Blockchain data structure.
//   - Send a new message. This can be a message directed back to that actually sent this
//     message or it can be a message to another peer for whatever reason. When a message
//     is sent in this way it can also have a deadline on it that the peer needs to
//     respond by or else it will be disconnected.
//   - Disconnect the peer. In this case the ConnectionManager gets notified about the
//     disconnection and may opt to replace the now-disconnected peer with a new peer.
//     This happens for example when an outbound peer is disconnected in order to
//     maintain TargetOutboundPeers.
//   - The server could also receive a control message that a peer has been disconnected.
//     This can be useful to the server if, for example, it was expecting a response from
//     a particular peer, which could be the case in initial block download where a single
//     sync peer is used.
//
// TODO: Refactor all these arguments into a config object or something.
func NewServer(
	_params *DeSoParams,
	_listeners []net.Listener,
	_desoAddrMgr *addrmgr.AddrManager,
	_connectIps []string,
	_db *badger.DB,
	postgres *Postgres,
	_targetOutboundPeers uint32,
	_maxInboundPeers uint32,
	_minerPublicKeys []string,
	_numMiningThreads uint64,
	_limitOneInboundConnectionPerIP bool,
	_hyperSync bool,
	_syncType NodeSyncType,
	_maxSyncBlockHeight uint32,
	_disableEncoderMigrations bool,
	_rateLimitFeerateNanosPerKB uint64,
	_minFeeRateNanosPerKB uint64,
	_stallTimeoutSeconds uint64,
	_maxBlockTemplatesToCache uint64,
	_minBlockUpdateIntervalSeconds uint64,
	_blockCypherAPIKey string,
	_runReadOnlyUtxoViewUpdater bool,
	_snapshotBlockHeightPeriod uint64,
	_dataDir string,
	_mempoolDumpDir string,
	_disableNetworking bool,
	_readOnlyMode bool,
	_ignoreInboundPeerInvMessages bool,
	statsd *statsd.Client,
	_blockProducerSeed string,
	_trustedBlockProducerPublicKeys []string,
	_trustedBlockProducerStartHeight uint64,
	eventManager *EventManager,
	_nodeMessageChan chan NodeMessage,
	_forceChecksum bool,
	_stateChangeDir string,
	_hypersyncMaxQueueSize uint32,
	_blsKeystore *BLSKeystore,
	_maxMempoolPosSizeBytes uint64,
	_mempoolBackupIntervalMillis uint64,
	_mempoolFeeEstimatorNumMempoolBlocks uint64,
	_mempoolFeeEstimatorNumPastBlocks uint64,
	_mempoolMaxValidationViewConnects uint64,
	_transactionValidationRefreshIntervalMillis uint64,
	_augmentedBlockViewRefreshIntervalMillis uint64,
	_posBlockProductionIntervalMilliseconds uint64,
	_posTimeoutBaseDurationMilliseconds uint64,
	_stateSyncerMempoolTxnSyncLimit uint64,
) (
	_srv *Server,
	_err error,
	_shouldRestart bool,
) {

	var err error

	// Only initialize state change syncer if the directories are defined.
	var stateChangeSyncer *StateChangeSyncer
	if _stateChangeDir != "" {
		// Create the state change syncer to handle syncing state changes to disk, and assign some of its methods
		// to the event manager.
		stateChangeSyncer = NewStateChangeSyncer(_stateChangeDir, _syncType, _stateSyncerMempoolTxnSyncLimit)
		eventManager.OnStateSyncerOperation(stateChangeSyncer._handleStateSyncerOperation)
		eventManager.OnStateSyncerFlushed(stateChangeSyncer._handleStateSyncerFlush)
	}

	// Setup snapshot
	var _snapshot *Snapshot
	shouldRestart := false
	archivalMode := false
	if _hyperSync {
		_snapshot, err, shouldRestart = NewSnapshot(_db, _dataDir, _snapshotBlockHeightPeriod,
			false, false, _params, _disableEncoderMigrations, _hypersyncMaxQueueSize, eventManager)
		if err != nil {
			panic(err)
		}
	}

	// We only set archival mode true if we're a hypersync node.
	if IsNodeArchival(_syncType) {
		archivalMode = true
	}

	// Create an empty Server object here so we can pass a reference to it to the
	// ConnectionManager.
	srv := &Server{
		DisableNetworking:            _disableNetworking,
		ReadOnlyMode:                 _readOnlyMode,
		IgnoreInboundPeerInvMessages: _ignoreInboundPeerInvMessages,
		snapshot:                     _snapshot,
		nodeMessageChannel:           _nodeMessageChan,
		forceChecksum:                _forceChecksum,
		AddrMgr:                      _desoAddrMgr,
		params:                       _params,
		connectIps:                   _connectIps,
	}

	if stateChangeSyncer != nil {
		srv.stateChangeSyncer = stateChangeSyncer
	}

	// The same timesource is used in the chain data structure and in the connection
	// manager. It just takes and keeps track of the median time among our peers so
	// we can keep a consistent clock.
	timesource := chainlib.NewMedianTime()

	// Create a new connection manager but note that it won't be initialized until Start().
<<<<<<< HEAD
	_incomingMessages := make(chan *ServerMessage, 100+(_targetOutboundPeers+_maxInboundPeers)*3)
	_cmgr := NewConnectionManager(
		_params, _listeners, _connectIps, timesource,
		_hyperSync, _syncType, _stallTimeoutSeconds, _minFeeRateNanosPerKB,
		_incomingMessages, srv)
=======
	_incomingMessages := make(chan *ServerMessage, _params.ServerMessageChannelSize+(_targetOutboundPeers+_maxInboundPeers)*3)
	_cmgr := NewConnectionManager(
		_params, _listeners, _hyperSync, _syncType, _stallTimeoutSeconds,
		_minFeeRateNanosPerKB, _incomingMessages, srv)
>>>>>>> 250a7bb6

	// Set up the blockchain data structure. This is responsible for accepting new
	// blocks, keeping track of the best chain, and keeping all of that state up
	// to date on disk.
	//
	// If this is the first time this data structure is being initialized, it will
	// contain only the genesis block. Otherwise it loads all of the block headers
	// (actually BlockNode's) from the db into memory, which is a somewhat heavy-weight
	// operation.
	//
	// TODO: Would be nice if this heavier-weight operation were moved to Start() to
	// keep this constructor fast.
	srv.eventManager = eventManager
	eventManager.OnBlockConnected(srv._handleBlockMainChainConnectedd)
	eventManager.OnBlockAccepted(srv._handleBlockAccepted)
	eventManager.OnBlockDisconnected(srv._handleBlockMainChainDisconnectedd)

	_chain, err := NewBlockchain(
		_trustedBlockProducerPublicKeys, _trustedBlockProducerStartHeight, _maxSyncBlockHeight,
		_params, timesource, _db, postgres, eventManager, _snapshot, archivalMode)
	if err != nil {
		return nil, errors.Wrapf(err, "NewServer: Problem initializing blockchain"), true
	}

	headerCumWorkStr := "<nil>"
	headerCumWork := BigintToHash(_chain.headerTip().CumWork)
	if headerCumWork != nil {
		headerCumWorkStr = hex.EncodeToString(headerCumWork[:])
	}
	blockCumWorkStr := "<nil>"
	blockCumWork := BigintToHash(_chain.blockTip().CumWork)
	if blockCumWork != nil {
		blockCumWorkStr = hex.EncodeToString(blockCumWork[:])
	}
	glog.V(1).Infof("Initialized chain: Best Header Height: %d, Header Hash: %s, Header CumWork: %s, Best Block Height: %d, Block Hash: %s, Block CumWork: %s",
		_chain.headerTip().Height,
		hex.EncodeToString(_chain.headerTip().Hash[:]),
		headerCumWorkStr,
		_chain.blockTip().Height,
		hex.EncodeToString(_chain.blockTip().Hash[:]),
		blockCumWorkStr)

	nodeServices := SFFullNodeDeprecated
	if _hyperSync {
		nodeServices |= SFHyperSync
	}
	if archivalMode {
		nodeServices |= SFArchivalNode
	}
	if _blsKeystore != nil {
		nodeServices |= SFPosValidator
	}
	srv.networkManager = NewNetworkManager(_params, srv, _chain, _cmgr, _blsKeystore, _desoAddrMgr,
		_connectIps, _targetOutboundPeers, _maxInboundPeers, _limitOneInboundConnectionPerIP,
		_minFeeRateNanosPerKB, nodeServices)

	if srv.stateChangeSyncer != nil {
		srv.stateChangeSyncer.BlockHeight = uint64(_chain.headerTip().Height)
	}

	// Create a mempool to store transactions until they're ready to be mined into
	// blocks.
	_mempool := NewDeSoMempool(_chain, _rateLimitFeerateNanosPerKB,
		_minFeeRateNanosPerKB, _blockCypherAPIKey, _runReadOnlyUtxoViewUpdater, _dataDir,
		_mempoolDumpDir, false)

	// Initialize the PoS mempool. We need to initialize a best-effort UtxoView based on the current
	// known state of the chain. This will all be overwritten as we process blocks later on.
	currentUtxoView, err := _chain.GetUncommittedTipView()
	if err != nil {
		return nil, errors.Wrapf(err, "NewServer: Problem initializing latest UtxoView"), true
	}
	currentGlobalParamsEntry := currentUtxoView.GetCurrentGlobalParamsEntry()
	latestBlockHash := _chain.blockTip().Hash
	latestBlock := _chain.GetBlock(latestBlockHash)
	if latestBlock == nil {
		return nil, errors.New("NewServer: Problem getting latest block from chain"), true
	}
	_posMempool := NewPosMempool()
	err = _posMempool.Init(
		_params,
		currentGlobalParamsEntry,
		currentUtxoView,
		uint64(_chain.blockTip().Height),
		_mempoolDumpDir,
		_mempoolDumpDir == "", // If no mempool dump dir is set, then the mempool will be in memory only
		_maxMempoolPosSizeBytes,
		_mempoolBackupIntervalMillis,
		_mempoolFeeEstimatorNumMempoolBlocks,
		[]*MsgDeSoBlock{latestBlock},
		_mempoolFeeEstimatorNumPastBlocks,
		_mempoolMaxValidationViewConnects,
		_transactionValidationRefreshIntervalMillis,
		_augmentedBlockViewRefreshIntervalMillis,
	)
	if err != nil {
		return nil, errors.Wrapf(err, "NewServer: Problem initializing PoS mempool"), true
	}

	// Useful for debugging. Every second, it outputs the contents of the mempool
	// and the contents of the addrmanager.
	/*
		go func() {
			time.Sleep(3 * time.Second)
			for {
				glog.V(2).Infof("Current mempool txns: ")
				counter := 0
				for kk, mempoolTx := range _mempool.poolMap {
					kkCopy := kk
					glog.V(2).Infof("\t%d: < %v: %v >", counter, &kkCopy, mempoolTx)
					counter++
				}
				glog.V(2).Infof("Current addrs: ")
				for ii, na := range srv.cmgr.AddrMgr.GetAllAddrs() {
					glog.V(2).Infof("Addr %d: <%s:%d>", ii, na.IP.String(), na.Port)
				}
				time.Sleep(1 * time.Second)
			}
		}()
	*/

	// Initialize the BlockProducer
	// TODO(miner): Should figure out a way to get this into main.
	var _blockProducer *DeSoBlockProducer
	if _maxBlockTemplatesToCache > 0 {
		_blockProducer, err = NewDeSoBlockProducer(
			_minBlockUpdateIntervalSeconds, _maxBlockTemplatesToCache,
			_blockProducerSeed,
			_mempool, _chain,
			_params, postgres)
		if err != nil {
			panic(err)
		}
		go func() {
			_blockProducer.Start()
		}()
	}

	// TODO(miner): Make the miner its own binary and pull it out of here.
	// Don't start the miner unless miner public keys are set.
	if _numMiningThreads <= 0 {
		_numMiningThreads = uint64(runtime.NumCPU())
	}
	_miner, err := NewDeSoMiner(_minerPublicKeys, uint32(_numMiningThreads), _blockProducer, _params)
	if err != nil {
		return nil, errors.Wrapf(err, "NewServer: "), true
	}
	// If we only want to sync to a specific block height, we would disable the miner.
	// _maxSyncBlockHeight is used for development.
	if _maxSyncBlockHeight > 0 {
		_miner = nil
	}

	// Only initialize the FastHotStuffConsensus if the node is a validator with a BLS keystore
	if _blsKeystore != nil {
		srv.fastHotStuffConsensus = NewFastHotStuffConsensus(
			_params,
			srv.networkManager,
			_chain,
			_posMempool,
			_blsKeystore.GetSigner(),
			_posBlockProductionIntervalMilliseconds,
			_posTimeoutBaseDurationMilliseconds,
		)
		// On testnet, if the node is configured to be a PoW block producer, and it is configured
		// to be also a PoS validator, then we attach block mined listeners to the miner to kick
		// off the PoS consensus once the miner is done.
		if _params.NetworkType == NetworkType_TESTNET && _miner != nil && _blockProducer != nil {
			_miner.AddBlockMinedListener(srv.submitRegtestValidatorRegistrationTxns)
		}
	}

	// Set all the fields on the Server object.
	srv.cmgr = _cmgr
	srv.blockchain = _chain
	srv.mempool = _mempool
	srv.posMempool = _posMempool
	srv.miner = _miner
	srv.blockProducer = _blockProducer
	srv.incomingMessages = _incomingMessages
	// Make this hold a multiple of what we hold for individual peers.
	srv.inventoryBeingProcessed = lru.NewCache(maxKnownInventory)
	srv.requestTimeoutSeconds = 10

	srv.statsdClient = statsd

	// TODO: Make this configurable
	//srv.Notifier = NewNotifier(_chain, postgres)
	//srv.Notifier.Start()

	// Start statsd reporter
	if srv.statsdClient != nil {
		srv.StartStatsdReporter()
	}

	// Initialize the addrs to broadcast map.
	srv.addrsToBroadcast = make(map[string][]*SingleAddr)

	// This will initialize the request queues.
	srv.ResetRequestQueues()

	// Initialize the timer struct.
	timer := &Timer{}
	timer.Initialize()
	srv.timer = timer

	if srv.stateChangeSyncer != nil {
		srv.stateChangeSyncer.StartMempoolSyncRoutine(srv)
	}

	// If shouldRestart is true, it means that the state checksum is likely corrupted, and we need to enter a recovery mode.
	// This can happen if the node was terminated mid-operation last time it was running. The recovery process rolls back
	// blocks to the beginning of the current snapshot epoch and resets to the state checksum to the epoch checksum.
	if shouldRestart {
		if stateChangeSyncer != nil {
			stateChangeSyncer.Reset()
		}
		glog.Errorf(CLog(Red, "NewServer: Forcing a rollback to the last snapshot epoch because node was not closed "+
			"properly last time"))
		if err := _snapshot.ForceResetToLastSnapshot(_chain); err != nil {
			return nil, errors.Wrapf(err, "NewServer: Problem in ForceResetToLastSnapshot"), true
		}
	}

	return srv, nil, shouldRestart
}

func (srv *Server) _handleGetHeaders(pp *Peer, msg *MsgDeSoGetHeaders) {
	glog.V(1).Infof("Server._handleGetHeadersMessage: called with locator: (%v), "+
		"stopHash: (%v) from Peer %v", msg.BlockLocator, msg.StopHash, pp)

	// Ignore GetHeaders requests we're still syncing.
	if srv.blockchain.isSyncing() {
		chainState := srv.blockchain.chainState()
		glog.V(1).Infof("Server._handleGetHeadersMessage: Ignoring GetHeaders from Peer %v"+
			"because node is syncing with ChainState (%v)", pp, chainState)
		return
	}

	// Find the most recent known block in the best block chain based
	// on the block locator and fetch all of the headers after it until either
	// MaxHeadersPerMsg have been fetched or the provided stop
	// hash is encountered. Note that the headers we return are based on
	// our best *block* chain not our best *header* chain. The reason for
	// this is that the peer will likely follow up this request by asking
	// us for the blocks corresponding to the headers and we need to be
	// able to deliver them in this case.
	//
	// Use the block after the genesis block if no other blocks in the
	// provided locator are known. This does mean the client will start
	// over with the genesis block if unknown block locators are provided.
	headers := srv.blockchain.LocateBestBlockChainHeaders(msg.BlockLocator, msg.StopHash)

	// Send found headers to the requesting peer.
	blockTip := srv.blockchain.blockTip()
	pp.AddDeSoMessage(&MsgDeSoHeaderBundle{
		Headers:   headers,
		TipHash:   blockTip.Hash,
		TipHeight: blockTip.Height,
	}, false)
	glog.V(2).Infof("Server._handleGetHeadersMessage: Replied to GetHeaders request "+
		"with response headers: (%v), tip hash (%v), tip height (%d) from Peer %v",
		headers, blockTip.Hash, blockTip.Height, pp)
}

// GetSnapshot is used for sending MsgDeSoGetSnapshot messages to peers. We will
// check if the passed peer has been assigned to an in-progress prefix and if so,
// we will request a snapshot data chunk from them. Otherwise, we will assign a
// new prefix to that peer.
func (srv *Server) GetSnapshot(pp *Peer) {

	// Start the timer to measure how much time passes from a GetSnapshot msg to
	// a SnapshotData message.
	srv.timer.Start("Get Snapshot")

	var prefix []byte
	var lastReceivedKey []byte

	// We will try to determine if the provided peer has been assigned a prefix.
	// Iterate over all incomplete prefixes in the HyperSyncProgress and see if
	// any of them has been assigned to the peer.
	syncingPrefix := false
	for _, prefixProgress := range srv.HyperSyncProgress.PrefixProgress {
		if prefixProgress.Completed {
			continue
		}
		prefix = prefixProgress.Prefix
		lastReceivedKey = prefixProgress.LastReceivedKey
		syncingPrefix = true
		if prefixProgress.PrefixSyncPeer.ID == pp.ID {
			prefix = prefixProgress.Prefix
			lastReceivedKey = prefixProgress.LastReceivedKey
			syncingPrefix = true
			break
		} else {
			glog.V(1).Infof("GetSnapshot: switching peers on prefix (%v), previous peer ID (%v) "+
				"current peer ID (%v)", prefixProgress.Prefix, prefixProgress.PrefixSyncPeer.ID, pp.ID)
			// TODO: Should disable the previous sync peer here somehow

			prefixProgress.PrefixSyncPeer.ID = pp.ID
		}
	}

	// If peer isn't assigned to any prefix, we will assign him now.
	if !syncingPrefix {
		// We will assign the peer to a non-existent prefix.
		for _, prefix = range StatePrefixes.StatePrefixesList {
			exists := false
			for _, prefixProgress := range srv.HyperSyncProgress.PrefixProgress {
				if reflect.DeepEqual(prefix, prefixProgress.Prefix) {
					exists = true
					break
				}
			}
			// If prefix doesn't exist in our prefix progress struct, append new progress tracker
			// and assign it to the current peer.
			if !exists {
				srv.HyperSyncProgress.PrefixProgress = append(srv.HyperSyncProgress.PrefixProgress, &SyncPrefixProgress{
					PrefixSyncPeer:  pp,
					Prefix:          prefix,
					LastReceivedKey: prefix,
					Completed:       false,
				})
				lastReceivedKey = prefix
				syncingPrefix = true
				break
			}
		}
		// If no prefix was found, we error and return because the state is already synced.
		if !syncingPrefix {
			glog.Errorf("Server.GetSnapshot: Error selecting a prefix for peer %v "+
				"all prefixes are synced", pp)
			return
		}
	}
<<<<<<< HEAD
	// If operationQueueSemaphore is full, we are already storing too many chunks in memory. Block the thread while
	// we wait for the queue to clear up.
	go func() {
		srv.snapshot.operationQueueSemaphore <- struct{}{}
		// Now send a message to the peer to fetch the snapshot chunk.
=======
	// As a pace-setting mechanism, we enqueue to the operationQueueSemaphore in a go routine. The request will be blocked
	// if there are too many requests in memory.
	go func() {
		srv.snapshot.operationQueueSemaphore <- struct{}{}
		// Now send a message to the peer to fetch the snapshot chunk.
		glog.V(2).Infof("Server.GetSnapshot: Sending a GetSnapshot message to peer (%v) "+
			"with Prefix (%v) and SnapshotStartEntry (%v)", pp, prefix, lastReceivedKey)
>>>>>>> 250a7bb6
		pp.AddDeSoMessage(&MsgDeSoGetSnapshot{
			SnapshotStartKey: lastReceivedKey,
		}, false)
	}()
<<<<<<< HEAD

	glog.V(2).Infof("Server.GetSnapshot: Sending a GetSnapshot message to peer (%v) "+
		"with Prefix (%v) and SnapshotStartEntry (%v)", pp, prefix, lastReceivedKey)
=======
>>>>>>> 250a7bb6
}

// GetBlocksToStore is part of the archival mode, which makes the node download all historical blocks after completing
// hypersync. We will go through all blocks corresponding to the snapshot and download the blocks.
func (srv *Server) GetBlocksToStore(pp *Peer) {
	glog.V(2).Infof("GetBlocksToStore: Calling for peer (%v)", pp)

	if srv.blockchain.ChainState() != SyncStateSyncingHistoricalBlocks {
		glog.Errorf("GetBlocksToStore: Called even though all blocks have already been downloaded. This " +
			"shouldn't happen.")
		return
	}

	// Go through the block nodes in the blockchain and download the blocks if they're not stored.
	for _, blockNode := range srv.blockchain.bestChain {
		// We find the first block that's not stored and get ready to download blocks starting from this block onwards.
		if blockNode.Status&StatusBlockStored == 0 {
			numBlocksToFetch := MaxBlocksInFlight - len(pp.requestedBlocks)
			currentHeight := int(blockNode.Height)
			blockNodesToFetch := []*BlockNode{}
			// In case there are blocks at tip that are already stored (which shouldn't really happen), we'll not download them.
			var heightLimit int
			for heightLimit = len(srv.blockchain.bestChain) - 1; heightLimit >= 0; heightLimit-- {
				if !srv.blockchain.bestChain[heightLimit].Status.IsFullyProcessed() {
					break
				}
			}

			// Find the blocks that we should download.
			for currentHeight <= heightLimit &&
				len(blockNodesToFetch) < numBlocksToFetch {

				// Get the current hash and increment the height. Genesis has height 0, so currentHeight corresponds to
				// the array index.
				currentNode := srv.blockchain.bestChain[currentHeight]
				currentHeight++

				// If we've already requested this block then we don't request it again.
				if _, exists := pp.requestedBlocks[*currentNode.Hash]; exists {
					continue
				}

				blockNodesToFetch = append(blockNodesToFetch, currentNode)
			}

			var hashList []*BlockHash
			for _, node := range blockNodesToFetch {
				hashList = append(hashList, node.Hash)
				pp.requestedBlocks[*node.Hash] = true
			}
			pp.AddDeSoMessage(&MsgDeSoGetBlocks{
				HashList: hashList,
			}, false)

			glog.V(1).Infof("GetBlocksToStore: Downloading blocks to store for header %v from peer %v",
				blockNode.Header, pp)
			return
		}
	}

	// If we get here then it means that we've downloaded all blocks so we can update
	srv.blockchain.downloadingHistoricalBlocks = false
}

// GetBlocks computes what blocks we need to fetch and asks for them from the
// corresponding peer. It is typically called after we have exited
// SyncStateSyncingHeaders.
func (srv *Server) GetBlocks(pp *Peer, maxHeight int) {
	// Fetch as many blocks as we can from this peer.
	numBlocksToFetch := MaxBlocksInFlight - len(pp.requestedBlocks)
	blockNodesToFetch := srv.blockchain.GetBlockNodesToFetch(
		numBlocksToFetch, maxHeight, pp.requestedBlocks)
	if len(blockNodesToFetch) == 0 {
		// This can happen if, for example, we're already requesting the maximum
		// number of blocks we can. Just return in this case.
		return
	}

	// If we're here then we have some blocks to fetch so fetch them.
	hashList := []*BlockHash{}
	for _, node := range blockNodesToFetch {
		hashList = append(hashList, node.Hash)

		pp.requestedBlocks[*node.Hash] = true
	}
	pp.AddDeSoMessage(&MsgDeSoGetBlocks{
		HashList: hashList,
	}, false)

	glog.V(1).Infof("GetBlocks: Downloading %d blocks from header %v to header %v from peer %v",
		len(blockNodesToFetch),
		blockNodesToFetch[0].Header,
		blockNodesToFetch[len(blockNodesToFetch)-1].Header,
		pp)
}

func (srv *Server) _handleHeaderBundle(pp *Peer, msg *MsgDeSoHeaderBundle) {
	printHeight := pp.StartingBlockHeight()
	if uint64(srv.blockchain.headerTip().Height) > printHeight {
		printHeight = uint64(srv.blockchain.headerTip().Height)
	}
	glog.Infof(CLog(Yellow, fmt.Sprintf("Received header bundle with %v headers "+
		"in state %s from peer %v. Downloaded ( %v / %v ) total headers. Current Chain State: %v",
		len(msg.Headers), srv.blockchain.chainState(), pp,
		srv.blockchain.headerTip().Header.Height, printHeight, srv.blockchain.ChainState())))

	// If we get here, it means that the node is not currently running a Fast-HotStuff
	// validator or that the node is syncing. In either case, we sync headers according
	// to the blocksync rules.

	// Start by processing all of the headers given to us. They should start
	// right after the tip of our header chain ideally. While going through them
	// tally up the number that we actually process.
	numNewHeaders := 0
	for _, headerReceived := range msg.Headers {
		// If we've set a maximum height for node sync and we've reached it,
		// then we will not process any more headers.
		if srv.blockchain.isTipMaxed(srv.blockchain.headerTip()) {
			break
		}

		// If we encounter a duplicate header while we're still syncing then
		// the peer is misbehaving. Disconnect so we can find one that won't
		// have this issue. Hitting duplicates after we're done syncing is
		// fine and can happen in certain cases.
		headerHash, _ := headerReceived.Hash()
		if srv.blockchain.HasHeader(headerHash) {
			if srv.blockchain.isSyncing() {

				glog.Warningf("Server._handleHeaderBundle: Duplicate header %v received from peer %v "+
					"in state %s. Local header tip height %d "+
					"hash %s with duplicate %v",
					headerHash,
					pp, srv.blockchain.chainState(), srv.blockchain.headerTip().Height,
					hex.EncodeToString(srv.blockchain.headerTip().Hash[:]), headerHash)

				// TODO: This logic should really be commented back in, but there was a bug that
				// arises when a program is killed forcefully whereby a partial write leads to this
				// logic causing the sync to stall. As such, it's more trouble than it's worth
				// at the moment but we should consider being more strict about it in the future.
				/*
					pp.Disconnect()
					return
				*/
			}

			// Don't process duplicate headers.
			continue
		}

		// If we get here then we have a header we haven't seen before.
		// TODO: Delete? This is redundant.
		numNewHeaders++

		// Process the header, as we haven't seen it before, set verifySignatures to false
		// if we're in the process of syncing.
		_, isOrphan, err := srv.blockchain.ProcessHeader(headerReceived, headerHash, !srv.blockchain.isSyncing())

		// If this header is an orphan or we encountered an error for any reason,
		// disconnect from the peer. Because every header is sent in response to
		// a GetHeaders request, the peer should know enough to never send us
		// unconnectedTxns unless it's misbehaving.
		if err != nil || isOrphan {
			glog.Errorf("Server._handleHeaderBundle: Disconnecting from peer %v in state %s "+
				"because error occurred processing header: %v, isOrphan: %v",
				pp, srv.blockchain.chainState(), err, isOrphan)

			pp.Disconnect()
			return
		}
	}

	// After processing all the headers this will check to see if we are fully current
	// and send a request to our Peer to start a Mempool sync if so.
	//
	// This statement makes it so that if we boot up our node such that
	// its initial state is fully current we'll always bootstrap our mempools with a
	// mempool request. The alternative is that our state is not fully current
	// when we boot up, and we cover this second case in the _handleBlock function.
	srv._maybeRequestSync(pp)

	// At this point we should have processed all the headers. Now we will
	// make a decision on whether to request more headers from this peer based
	// on how many headers we received in this message. Since every HeaderBundle
	// is a response to a GetHeaders request from us with a HeaderLocator embedded in it, receiving
	// anything less than MaxHeadersPerMsg headers from a peer is sufficient to
	// make us think that the peer doesn't have any more interesting headers for us.
	// On the other hand, if the request contains MaxHeadersPerMsg, it is highly
	// likely we have not hit the tip of our peer's chain, and so requesting more
	// headers from the peer would likely be useful.
	if uint32(len(msg.Headers)) < MaxHeadersPerMsg || srv.blockchain.isTipMaxed(srv.blockchain.headerTip()) {
		// If we have exhausted the peer's headers but our header chain still isn't
		// current it means the peer we chose isn't current either. So disconnect
		// from her and try to sync with someone else.
		if srv.blockchain.chainState() == SyncStateSyncingHeaders {
			glog.V(1).Infof("Server._handleHeaderBundle: Disconnecting from peer %v because "+
				"we have exhausted their headers but our tip is still only "+
				"at time=%v height=%d", pp,
				time.Unix(int64(srv.blockchain.headerTip().Header.GetTstampSecs()), 0),
				srv.blockchain.headerTip().Header.Height)
			pp.Disconnect()
			return
		}

		// If we get here it means that we've just finished syncing headers and we will proceed to
		// syncing state either through hyper sync or block sync. First let's check if the peer
		// supports hypersync and if our block tip is old enough so that it makes sense to sync state.
		if NodeCanHypersyncState(srv.cmgr.SyncType) && srv.blockchain.isHyperSyncCondition() {
			// If hypersync conditions are satisfied, we will be syncing state. This assignment results
			// in srv.blockchain.chainState() to be equal to SyncStateSyncingSnapshot
			srv.blockchain.syncingState = true
		}

		if srv.blockchain.chainState() == SyncStateSyncingSnapshot {
			glog.V(1).Infof("Server._handleHeaderBundle: *Syncing* state starting at "+
				"height %v from peer %v", srv.blockchain.headerTip().Header.Height, pp)

			// If node is a hyper sync node and we haven't finished syncing state yet, we will kick off state sync.
			if srv.cmgr.HyperSync {
				bestHeaderHeight := uint64(srv.blockchain.headerTip().Height)
				expectedSnapshotHeight := bestHeaderHeight - (bestHeaderHeight % srv.snapshot.SnapshotBlockHeightPeriod)
				srv.blockchain.snapshot.Migrations.CleanupMigrations(expectedSnapshotHeight)

				if len(srv.HyperSyncProgress.PrefixProgress) != 0 {
					srv.GetSnapshot(pp)
					return
				}
				glog.Infof(CLog(Magenta, fmt.Sprintf("Initiating HyperSync after finishing downloading headers. Node "+
					"will quickly download a snapshot of the blockchain taken at height (%v). HyperSync will sync each "+
					"prefix of the node's KV database. Connected peer (%v). Note: State sync is a new feature and hence "+
					"might contain some unexpected behavior. If you see an issue, please report it in DeSo Github "+
					"https://github.com/deso-protocol/core.", expectedSnapshotHeight, pp)))

				// Clean all the state prefixes from the node db so that we can populate it with snapshot entries.
				// When we start a node, it first loads a bunch of seed transactions in the genesis block. We want to
				// remove these entries from the db because we will receive them during state sync.
				glog.Infof(CLog(Magenta, "HyperSync: deleting all state records. This can take a while."))
				shouldErase, err := DBDeleteAllStateRecords(srv.blockchain.db)
				if err != nil {
					glog.Errorf(CLog(Red, fmt.Sprintf("Server._handleHeaderBundle: problem while deleting state "+
						"records, error: %v", err)))
				}
				if shouldErase {
					if srv.nodeMessageChannel != nil {
						srv.nodeMessageChannel <- NodeErase
					}
					glog.Errorf(CLog(Red, fmt.Sprintf("Server._handleHeaderBundle: Records were found in the node "+
						"directory, while trying to resync. Now erasing the node directory and restarting the node. "+
						"That's faster than manually expunging all records from the database.")))
					return
				}

				// We set the expected height and hash of the snapshot from our header chain. The snapshots should be
				// taken on a regular basis every SnapshotBlockHeightPeriod number of blocks. This means we can calculate the
				// expected height at which the snapshot should be taking place. We do this to make sure that the
				// snapshot we receive from the peer is up-to-date.
				// TODO: error handle if the hash doesn't exist for some reason.
				srv.HyperSyncProgress.SnapshotMetadata = &SnapshotEpochMetadata{
					SnapshotBlockHeight:       expectedSnapshotHeight,
					FirstSnapshotBlockHeight:  expectedSnapshotHeight,
					CurrentEpochChecksumBytes: []byte{},
					CurrentEpochBlockHash:     srv.blockchain.bestHeaderChain[expectedSnapshotHeight].Hash,
				}
				srv.HyperSyncProgress.PrefixProgress = []*SyncPrefixProgress{}
				srv.HyperSyncProgress.Completed = false
				go srv.HyperSyncProgress.PrintLoop()

				// Initialize the snapshot checksum so that it's reset. It got modified during chain initialization
				// when processing seed transaction from the genesis block. So we need to clear it.
				srv.snapshot.Checksum.ResetChecksum()
				if err := srv.snapshot.Checksum.SaveChecksum(); err != nil {
					glog.Errorf("Server._handleHeaderBundle: Problem saving snapshot to database, error (%v)", err)
				}
				// Reset the migrations along with the main checksum.
				srv.snapshot.Migrations.ResetChecksums()
				if err := srv.snapshot.Migrations.SaveMigrations(); err != nil {
					glog.Errorf("Server._handleHeaderBundle: Problem saving migration checksums to database, error (%v)", err)
				}

				// Start a timer for hyper sync. This keeps track of how long hyper sync takes in total.
				srv.timer.Start("HyperSync")

				// Now proceed to start fetching snapshot data from the peer.
				srv.GetSnapshot(pp)
				return
			}
		}

		// If we have finished syncing peer's headers, but previously we have bootstrapped the blockchain through
		// hypersync and the node has the archival mode turned on, we might need to download historical blocks.
		// We'll check if there are any outstanding historical blocks to download.
		if srv.blockchain.checkArchivalMode() {
			glog.V(1).Infof("Server._handleHeaderBundle: Syncing historical blocks because node is in " +
				"archival mode.")
			srv.blockchain.downloadingHistoricalBlocks = true
			srv.GetBlocksToStore(pp)
			if srv.blockchain.downloadingHistoricalBlocks {
				return
			}
		}

		// If we have exhausted the peer's headers but our blocks aren't current,
		// send a GetBlocks message to the peer for as many blocks as we can get.
		if srv.blockchain.chainState() == SyncStateSyncingBlocks {
			// A maxHeight of -1 tells GetBlocks to fetch as many blocks as we can
			// from this peer without worrying about how many blocks the peer actually
			// has. We can do that in this case since this usually happens during sync
			// before we've made any GetBlocks requests to the peer.
			blockTip := srv.blockchain.blockTip()
			glog.V(1).Infof("Server._handleHeaderBundle: *Syncing* blocks starting at "+
				"height %d out of %d from peer %v",
				blockTip.Header.Height+1, msg.TipHeight, pp)
			maxHeight := -1
			srv.GetBlocks(pp, maxHeight)
			return
		}

		// If we have exhausted the peer's headers and our blocks are current but
		// we still need a few more blocks to line our block chain up with
		// our header chain, send the peer a GetBlocks message for blocks we're
		// positive she has.
		if srv.blockchain.chainState() == SyncStateNeedBlocksss ||
			*(srv.blockchain.blockTip().Hash) != *(srv.blockchain.headerTip().Hash) {
			// If the peer's tip is not in our blockchain then we don't request
			// any blocks from them because they're on some kind of fork that
			// we're either not aware of or that we don't think is the best chain.
			// Doing things this way makes it so that when we request blocks we
			// are 100% positive the peer has them.
			if !srv.blockchain.HasHeader(msg.TipHash) {
				glog.V(1).Infof("Server._handleHeaderBundle: Peer's tip is not in our "+
					"blockchain so not requesting anything else from them. Our block "+
					"tip %v, their tip %v:%d, peer: %v",
					srv.blockchain.blockTip().Header, msg.TipHash, msg.TipHeight, pp)
				return
			}

			// At this point, we have verified that the peer's tip is in our main
			// header chain. This implies that any blocks we would request from
			// them should be available as long as they don't exceed the peer's
			// tip height.
			blockTip := srv.blockchain.blockTip()
			glog.V(1).Infof("Server._handleHeaderBundle: *Downloading* blocks starting at "+
				"block tip %v out of %d from peer %v",
				blockTip.Header, msg.TipHeight, pp)
			srv.GetBlocks(pp, int(msg.TipHeight))
			return
		}

		// If we get here it means we have all the headers and blocks we need
		// so there's nothing more to do.
		glog.V(1).Infof("Server._handleHeaderBundle: Tip is up-to-date so no "+
			"need to send anything. Our block tip: %v, their tip: %v:%d, Peer: %v",
			srv.blockchain.blockTip().Header, msg.TipHash, msg.TipHeight, pp)
		return
	}

	// If we get here it means the peer sent us a full header bundle where at
	// least one of the headers contained in the bundle was new to us. When
	// this happens it means the peer likely has more headers for us to process
	// so follow up with another GetHeaders request. Set the block locator for
	// this request using the node corresponding to the last header in this
	// message. Not doing this and using our header tip instead, for example,
	// would result in us not being able to switch away from our current chain
	// even if the peer has a long fork with more work than our current header
	// chain.
	lastHash, _ := msg.Headers[len(msg.Headers)-1].Hash()
	locator, err := srv.blockchain.HeaderLocatorWithNodeHash(lastHash)
	if err != nil {
		glog.Warningf("Server._handleHeaderBundle: Disconnecting peer %v because "+
			"she indicated that she has more headers but the last hash %v in "+
			"the header bundle does not correspond to a block in our index.",
			pp, lastHash)
		pp.Disconnect()
		return
	}
	pp.AddDeSoMessage(&MsgDeSoGetHeaders{
		StopHash:     &BlockHash{},
		BlockLocator: locator,
	}, false)
	headerTip := srv.blockchain.headerTip()
	glog.V(1).Infof("Server._handleHeaderBundle: *Syncing* headers for blocks starting at "+
		"header tip %v out of %d from peer %v",
		headerTip.Header, msg.TipHeight, pp)
}

func (srv *Server) _handleGetBlocks(pp *Peer, msg *MsgDeSoGetBlocks) {
	glog.V(1).Infof("srv._handleGetBlocks: Called with message %v from Peer %v", msg, pp)

	// Let the peer handle this
	pp.AddDeSoMessage(msg, true /*inbound*/)
}

// _handleGetSnapshot gets called whenever we receive a GetSnapshot message from a peer. This means
// a peer is asking us to send him some data from our most recent snapshot. To respond to the peer we
// will retrieve the chunk from our main and ancestral records db and attach it to the response message.
func (srv *Server) _handleGetSnapshot(pp *Peer, msg *MsgDeSoGetSnapshot) {
	glog.V(1).Infof("srv._handleGetSnapshot: Called with message %v from Peer %v", msg, pp)

	// Let the peer handle this. We will delegate this message to the peer's queue of inbound messages, because
	// fetching a snapshot chunk is an expensive operation.
	pp.AddDeSoMessage(msg, true /*inbound*/)
}

// _handleSnapshot gets called when we receive a SnapshotData message from a peer. The message contains
// a snapshot chunk, which is a sorted list of <key, value> pairs representing a section of the database
// at current snapshot epoch. We will set these entries in our node's database as well as update the checksum.
func (srv *Server) _handleSnapshot(pp *Peer, msg *MsgDeSoSnapshotData) {
	srv.timer.End("Get Snapshot")

	srv.timer.Start("Server._handleSnapshot Main")
	// If there are no db entries in the msg, we should also disconnect the peer. There should always be
	// at least one entry sent, which is either the empty entry or the last key we've requested.
	if srv.snapshot == nil {
		glog.Errorf("srv._handleSnapshot: Received a snapshot message from a peer but srv.snapshot is nil. " +
			"This peer shouldn't send us snapshot messages because we didn't pass the SFHyperSync flag.")
		pp.Disconnect()
		return
	}

	// If we're not syncing then we don't need the snapshot chunk so
	if srv.blockchain.ChainState() != SyncStateSyncingSnapshot {
		glog.Errorf("srv._handleSnapshot: Received a snapshot message from peer but chain is not currently syncing from "+
			"snapshot. This means peer is most likely misbehaving so we'll disconnect them. Peer: (%v)", pp)
		pp.Disconnect()
		return
	}

	if len(msg.SnapshotChunk) == 0 {
		// We should disconnect the peer because he is misbehaving or doesn't have the snapshot.
		glog.Errorf("srv._handleSnapshot: Received a snapshot messages with empty snapshot chunk "+
			"disconnecting misbehaving peer (%v)", pp)
		pp.Disconnect()
		return
	}

	glog.V(1).Infof(CLog(Yellow, fmt.Sprintf("Received a snapshot message with entry keys (First entry: "+
		"<%v>, Last entry: <%v>), (number of entries: %v), metadata (%v), and isEmpty (%v), from Peer %v",
		msg.SnapshotChunk[0].Key, msg.SnapshotChunk[len(msg.SnapshotChunk)-1].Key, len(msg.SnapshotChunk),
		msg.SnapshotMetadata, msg.SnapshotChunk[0].IsEmpty(), pp)))
	// Free up a slot in the operationQueueSemaphore, now that a chunk has been processed.
	srv.snapshot.FreeOperationQueueSemaphore()

	// There is a possibility that during hypersync the network entered a new snapshot epoch. We handle this case by
	// restarting the node and starting hypersync from scratch.
	if msg.SnapshotMetadata.SnapshotBlockHeight > srv.HyperSyncProgress.SnapshotMetadata.SnapshotBlockHeight &&
		uint64(srv.blockchain.HeaderTip().Height) >= msg.SnapshotMetadata.SnapshotBlockHeight {

		// TODO: Figure out how to handle header not reaching us, yet peer is telling us that the new epoch has started.
		if srv.nodeMessageChannel != nil {
			srv.nodeMessageChannel <- NodeRestart
			glog.Infof(CLog(Yellow, fmt.Sprintf("srv._handleSnapshot: Received a snapshot metadata with height (%v) "+
				"which is greater than the hypersync progress height (%v). This can happen when the network entered "+
				"a new snapshot epoch while we were syncing. The node will be restarted to retry hypersync with new epoch.",
				msg.SnapshotMetadata.SnapshotBlockHeight, srv.HyperSyncProgress.SnapshotMetadata.SnapshotBlockHeight)))
			return
		} else {
			glog.Errorf(CLog(Red, "srv._handleSnapshot: Trying to restart the node but nodeMessageChannel is empty, "+
				"this should never happen."))
		}
	}

	// Make sure that the expected snapshot height and blockhash match the ones in received message.
	if msg.SnapshotMetadata.SnapshotBlockHeight != srv.HyperSyncProgress.SnapshotMetadata.SnapshotBlockHeight ||
		!bytes.Equal(msg.SnapshotMetadata.CurrentEpochBlockHash[:], srv.HyperSyncProgress.SnapshotMetadata.CurrentEpochBlockHash[:]) {

		glog.Errorf("srv._handleSnapshot: blockheight (%v) and blockhash (%v) in msg do not match the expected "+
			"hyper sync height (%v) and hash (%v)",
			msg.SnapshotMetadata.SnapshotBlockHeight, msg.SnapshotMetadata.CurrentEpochBlockHash,
			srv.HyperSyncProgress.SnapshotMetadata.SnapshotBlockHeight, srv.HyperSyncProgress.SnapshotMetadata.CurrentEpochBlockHash)
		pp.Disconnect()
		return
	}

	// First find the hyper sync progress struct that matches the received message.
	var syncPrefixProgress *SyncPrefixProgress
	for _, syncProgress := range srv.HyperSyncProgress.PrefixProgress {
		if bytes.Equal(msg.Prefix, syncProgress.Prefix) {
			syncPrefixProgress = syncProgress
			break
		}
	}
	// If peer sent a message with an incorrect prefix, we should disconnect them.
	if syncPrefixProgress == nil {
		// We should disconnect the peer because he is misbehaving
		glog.Errorf("srv._handleSnapshot: Problem finding appropriate sync prefix progress "+
			"disconnecting misbehaving peer (%v)", pp)
		pp.Disconnect()
		return
	}

	// If we haven't yet set the epoch checksum bytes in the hyper sync progress, we'll do it now.
	// If we did set the checksum bytes, we will verify that they match the one that peer has sent us.
	prevChecksumBytes := make([]byte, len(srv.HyperSyncProgress.SnapshotMetadata.CurrentEpochChecksumBytes))
	copy(prevChecksumBytes, srv.HyperSyncProgress.SnapshotMetadata.CurrentEpochChecksumBytes[:])
	if len(srv.HyperSyncProgress.SnapshotMetadata.CurrentEpochChecksumBytes) == 0 {
		srv.HyperSyncProgress.SnapshotMetadata.CurrentEpochChecksumBytes = msg.SnapshotMetadata.CurrentEpochChecksumBytes
	} else if !reflect.DeepEqual(srv.HyperSyncProgress.SnapshotMetadata.CurrentEpochChecksumBytes, msg.SnapshotMetadata.CurrentEpochChecksumBytes) {
		// We should disconnect the peer because he is misbehaving
		glog.Errorf("srv._handleSnapshot: HyperSyncProgress epoch checksum bytes does not match that received from peer, "+
			"disconnecting misbehaving peer (%v)", pp)
		pp.Disconnect()
		return
	}

	// dbChunk will have the entries that we will add to the database. Usually the first entry in the chunk will
	// be the same as the lastKey that we've put in the GetSnapshot request. However, if we've asked for a prefix
	// for the first time, the lastKey can be different from the first chunk entry. Also, if the prefix is empty or
	// we've exhausted all entries for a prefix, the first snapshot chunk entry can be empty.
	var dbChunk []*DBEntry
	chunkEmpty := false
	if msg.SnapshotChunk[0].IsEmpty() {
		// We send the empty DB entry whenever we've exhausted the prefix. It can only be the first entry in the
		// chunk. We set chunkEmpty to true.
		glog.Infof("srv._handleSnapshot: First snapshot chunk is empty")
		chunkEmpty = true
	} else if bytes.Equal(syncPrefixProgress.LastReceivedKey, syncPrefixProgress.Prefix) {
		// If this is the first message that we're receiving for this sync progress, the first entry in the chunk
		// is going to be equal to the prefix.
		if !bytes.HasPrefix(msg.SnapshotChunk[0].Key, msg.Prefix) {
			// We should disconnect the peer because he is misbehaving.
			glog.Errorf("srv._handleSnapshot: Snapshot chunk DBEntry key has mismatched prefix "+
				"disconnecting misbehaving peer (%v)", pp)
			srv.HyperSyncProgress.SnapshotMetadata.CurrentEpochChecksumBytes = prevChecksumBytes
			pp.Disconnect()
			return
		}
		dbChunk = append(dbChunk, msg.SnapshotChunk[0])
	} else {
		// If this is not the first message that we're receiving for this sync prefix, then the LastKeyReceived
		// should be identical to the first key in snapshot chunk. If it is not, then the peer either re-sent
		// the same payload twice, a message was dropped by the network, or he is misbehaving.
		if !bytes.Equal(syncPrefixProgress.LastReceivedKey, msg.SnapshotChunk[0].Key) {
			glog.Errorf("srv._handleSnapshot: Received a snapshot chunk that's not in-line with the sync progress "+
				"disconnecting misbehaving peer (%v)", pp)
			srv.HyperSyncProgress.SnapshotMetadata.CurrentEpochChecksumBytes = prevChecksumBytes
			pp.Disconnect()
			return
		}
	}
	// Now add the remaining snapshot entries to the list of dbEntries we want to set in the DB.
	dbChunk = append(dbChunk, msg.SnapshotChunk[1:]...)

	if !chunkEmpty {
		// Check that all entries in the chunk contain the prefix, and that they are sorted. We skip the first element,
		// because we already validated it contains the prefix and we will refer to ii-1 when verifying ordering.
		for ii := 1; ii < len(dbChunk); ii++ {
			// Make sure that all dbChunk entries have the same prefix as in the message.
			if !bytes.HasPrefix(dbChunk[ii].Key, msg.Prefix) {
				// We should disconnect the peer because he is misbehaving
				glog.Errorf("srv._handleSnapshot: DBEntry key has mismatched prefix "+
					"disconnecting misbehaving peer (%v)", pp)
				srv.HyperSyncProgress.SnapshotMetadata.CurrentEpochChecksumBytes = prevChecksumBytes
				pp.Disconnect()
				return
			}
			// Make sure that the dbChunk is sorted increasingly.
			if bytes.Compare(dbChunk[ii-1].Key, dbChunk[ii].Key) != -1 {
				// We should disconnect the peer because he is misbehaving
				glog.Errorf("srv._handleSnapshot: dbChunk entries are not sorted: first entry at index (%v) with "+
					"value (%v) and second entry with index (%v) and value (%v) disconnecting misbehaving peer (%v)",
					ii-1, dbChunk[ii-1].Key, ii, dbChunk[ii].Key, pp)
				srv.HyperSyncProgress.SnapshotMetadata.CurrentEpochChecksumBytes = prevChecksumBytes
				pp.Disconnect()
				return
			}
		}

		// Process the DBEntries from the msg and add them to the db.
		srv.timer.Start("Server._handleSnapshot Process Snapshot")
		srv.snapshot.ProcessSnapshotChunk(srv.blockchain.db, &srv.blockchain.ChainLock, dbChunk,
			srv.HyperSyncProgress.SnapshotMetadata.SnapshotBlockHeight)
		srv.timer.End("Server._handleSnapshot Process Snapshot")
	}

	// We will update the hyper sync progress tracker struct to reflect the newly added snapshot chunk.
	// In particular, we want to update the last received key to the last key in the received chunk.
	for ii := 0; ii < len(srv.HyperSyncProgress.PrefixProgress); ii++ {
		if reflect.DeepEqual(srv.HyperSyncProgress.PrefixProgress[ii].Prefix, msg.Prefix) {
			// We found the hyper sync progress corresponding to this snapshot chunk so update the key.
			lastKey := msg.SnapshotChunk[len(msg.SnapshotChunk)-1].Key
			srv.HyperSyncProgress.PrefixProgress[ii].LastReceivedKey = lastKey

			// If the snapshot chunk is not full, it means that we've completed this prefix. In such case,
			// there is a possibility we've finished hyper sync altogether. We will break out of the loop
			// and try to determine if we're done in the next loop.
			// TODO: verify that the prefix checksum matches the checksum provided by the peer / header checksum.
			//		We'll do this when we want to implement multi-peer sync.
			if !msg.SnapshotChunkFull {
				srv.HyperSyncProgress.PrefixProgress[ii].Completed = true
				break
			} else {
				// If chunk is full it means there's more work to do, so we will resume snapshot sync.
				srv.GetSnapshot(pp)
				return
			}
		}
	}
	srv.timer.End("Server._handleSnapshot Main")

	// If we get here, it means we've finished syncing the prefix, so now we will go through all state prefixes
	// and see what's left to do.

	var completedPrefixes [][]byte
	for _, prefix := range StatePrefixes.StatePrefixesList {
		completed := false
		// Check if the prefix has been completed.
		for _, prefixProgress := range srv.HyperSyncProgress.PrefixProgress {
			if reflect.DeepEqual(prefix, prefixProgress.Prefix) {
				completed = prefixProgress.Completed
				break
			}
		}
		if !completed {
			srv.GetSnapshot(pp)
			return
		}
		completedPrefixes = append(completedPrefixes, prefix)
	}

	srv.HyperSyncProgress.printChannel <- struct{}{}
	// Wait for the snapshot thread to process all operations and print the checksum.
	srv.snapshot.WaitForAllOperationsToFinish()

	// If we get to this point it means we synced all db prefixes, therefore finishing hyper sync.
	// Do some logging.
	srv.timer.End("HyperSync")
	srv.timer.Print("Get Snapshot")
	srv.timer.Print("Server._handleSnapshot Process Snapshot")
	srv.timer.Print("Server._handleSnapshot Checksum")
	srv.timer.Print("Server._handleSnapshot prefix progress")
	srv.timer.Print("Server._handleSnapshot Main")
	srv.timer.Print("HyperSync")
	srv.snapshot.PrintChecksum("Finished hyper sync. Checksum is:")
	glog.Infof(CLog(Magenta, fmt.Sprintf("Metadata checksum: (%v)",
		srv.HyperSyncProgress.SnapshotMetadata.CurrentEpochChecksumBytes)))

	glog.Infof(CLog(Yellow, fmt.Sprintf("Best header chain %v best block chain %v",
		srv.blockchain.bestHeaderChain[msg.SnapshotMetadata.SnapshotBlockHeight], srv.blockchain.bestChain)))

	// Verify that the state checksum matches the one in HyperSyncProgress snapshot metadata.
	// If the checksums don't match, it means that we've been interacting with a peer that was misbehaving.
	checksumBytes, err := srv.snapshot.Checksum.ToBytes()
	if err != nil {
		glog.Errorf("Server._handleSnapshot: Problem getting checksum bytes, error (%v)", err)
	}
	if reflect.DeepEqual(checksumBytes, srv.HyperSyncProgress.SnapshotMetadata.CurrentEpochChecksumBytes) {
		glog.Infof(CLog(Green, fmt.Sprintf("Server._handleSnapshot: State checksum matched "+
			"what was expected!")))
	} else {
		// Checksums didn't match
		glog.Errorf(CLog(Red, fmt.Sprintf("Server._handleSnapshot: The final db checksum doesn't match the "+
			"checksum received from the peer. It is likely that HyperSync encountered some unexpected error earlier. "+
			"You should report this as an issue on DeSo github https://github.com/deso-protocol/core. It is also possible "+
			"that the peer is misbehaving and sent invalid snapshot chunks. In either way, we'll restart the node and "+
			"attempt to HyperSync from the beginning. Local db checksum %v; peer's snapshot checksum %v",
			checksumBytes, srv.HyperSyncProgress.SnapshotMetadata.CurrentEpochChecksumBytes)))
		if srv.forceChecksum {
			// If forceChecksum is true we signal an erasure of the state and return here,
			// which will cut off the sync.
			if srv.nodeMessageChannel != nil {
				srv.nodeMessageChannel <- NodeErase
			}
			return
		} else {
			// Otherwise, if forceChecksum is false, we error but then keep going.
			glog.Errorf(CLog(Yellow, fmt.Sprintf("Server._handleSnapshot: Ignoring checksum mismatch because "+
				"--force-checksum is set to false.")))
		}
	}

	// Reset the badger DB options to the performance options. This is done by closing the current DB instance
	// and re-opening it with the new options.
	// This is necessary because the blocksync process syncs indexes with records that are too large for the default
	// badger options. The large records overflow the default setting value log size and cause the DB to crash.
	dbDir := GetBadgerDbPath(srv.snapshot.mainDbDirectory)
	opts := PerformanceBadgerOptions(dbDir)
	opts.ValueDir = dbDir
	srv.dirtyHackUpdateDbOpts(opts)

	// After syncing state from a snapshot, we will sync remaining blocks. To do so, we will
	// start downloading blocks from the snapshot height up to the blockchain tip. Since we
	// already synced all the state corresponding to the sub-blockchain ending at the snapshot
	// height, we will now mark all these blocks as processed. To do so, we will iterate through
	// the blockNodes in the header chain and set them in the blockchain data structures.
	err = srv.blockchain.db.Update(func(txn *badger.Txn) error {
		for ii := uint64(1); ii <= srv.HyperSyncProgress.SnapshotMetadata.SnapshotBlockHeight; ii++ {
			currentNode := srv.blockchain.bestHeaderChain[ii]
			// Do not set the StatusBlockStored flag, because we still need to download the past blocks.
			currentNode.Status |= StatusBlockProcessed
			currentNode.Status |= StatusBlockValidated
			srv.blockchain.addNewBlockNodeToBlockIndex(currentNode)
			srv.blockchain.bestChainMap[*currentNode.Hash] = currentNode
			srv.blockchain.bestChain = append(srv.blockchain.bestChain, currentNode)
			err = PutHeightHashToNodeInfoWithTxn(txn, srv.snapshot, currentNode, false /*bitcoinNodes*/, srv.eventManager)
			if err != nil {
				return err
			}
		}
		// We will also set the hash of the block at snapshot height as the best chain hash.
		err = PutBestHashWithTxn(txn, srv.snapshot, msg.SnapshotMetadata.CurrentEpochBlockHash, ChainTypeDeSoBlock, srv.eventManager)
		return err
	})

	if err != nil {
		glog.Errorf("Server._handleSnapshot: Problem updating snapshot blocknodes, error: (%v)", err)
	}
	// We also reset the in-memory snapshot cache, because it is populated with stale records after
	// we've initialized the chain with seed transactions.
	srv.snapshot.DatabaseCache = lru.NewKVCache(DatabaseCacheSize)

	// If we got here then we finished the snapshot sync so set appropriate flags.
	srv.blockchain.syncingState = false
	srv.blockchain.snapshot.CurrentEpochSnapshotMetadata = srv.HyperSyncProgress.SnapshotMetadata

	// Update the snapshot epoch metadata in the snapshot DB.
	for ii := 0; ii < MetadataRetryCount; ii++ {
		srv.snapshot.SnapshotDbMutex.Lock()
		err = srv.snapshot.SnapshotDb.Update(func(txn *badger.Txn) error {
			return txn.Set(_prefixLastEpochMetadata, srv.snapshot.CurrentEpochSnapshotMetadata.ToBytes())
		})
		srv.snapshot.SnapshotDbMutex.Unlock()
		if err != nil {
			glog.Errorf("server._handleSnapshot: Problem setting snapshot epoch metadata in snapshot db, error (%v)", err)
			time.Sleep(1 * time.Second)
			continue
		}
		break
	}

	// Update the snapshot status in the DB.
	srv.snapshot.Status.CurrentBlockHeight = msg.SnapshotMetadata.SnapshotBlockHeight
	srv.snapshot.Status.SaveStatus()

	glog.Infof("server._handleSnapshot: FINAL snapshot checksum is (%v) (%v)",
		srv.snapshot.CurrentEpochSnapshotMetadata.CurrentEpochChecksumBytes,
		hex.EncodeToString(srv.snapshot.CurrentEpochSnapshotMetadata.CurrentEpochChecksumBytes))

	// Take care of any callbacks that need to run once the snapshot is completed.
	srv.eventManager.snapshotCompleted()

	// Now sync the remaining blocks.
	if srv.blockchain.archivalMode {
		srv.blockchain.downloadingHistoricalBlocks = true
		srv.GetBlocksToStore(pp)
		return
	}

	headerTip := srv.blockchain.headerTip()
	srv.GetBlocks(pp, int(headerTip.Height))
}

// dirtyHackUpdateDbOpts closes the current badger DB instance and re-opens it with the provided options.
//
// FIXME: This is a dirty hack that we did in order to decrease memory usage. The reason why we needed it is
// as follows:
//   - When we run a node with --hypersync or --hypersync-archival, using PerformanceOptions the whole way
//     through causes it to use too much memory.
//   - The problem is that if we use DefaultOptions, then the block sync after HyperSync is complete will fail
//     because it writes really big entries in a single transaction to the PrefixBlockHashToUtxoOperations
//     index.
//   - So, in order to keep memory usage reasonable, we need to use DefaultOptions during the HyperSync portion
//     and then *switch over* to PerformanceOptions once the HyperSync is complete. That is what this function
//     is used for.
//   - Running a node with --blocksync requires that we use PerformanceOptions the whole way through, but we
//     are moving away from syncing nodes that way, so we don't need to worry too much about that case right now.
//
// The long-term solution is to break the writing of the PrefixBlockHashToUtxoOperations index into chunks,
// or to remove it entirely. We don't want to do that work right now, but we want to reduce the memory usage
// for the "common" case, which is why we're doing this dirty hack for now.
func (srv *Server) dirtyHackUpdateDbOpts(opts badger.Options) {
	// Make sure that a mempool process doesn't try to access the DB while we're closing and re-opening it.
	srv.mempool.mtx.Lock()
	defer srv.mempool.mtx.Unlock()
	// Make sure that the pos mempool process doesn't try to access the DB while we're closing and re-opening it.
	srv.posMempool.Lock()
	defer srv.posMempool.Unlock()
	srv.posMempool.augmentedReadOnlyLatestBlockViewMutex.Lock()
	defer srv.posMempool.augmentedReadOnlyLatestBlockViewMutex.Unlock()
	// Make sure that a server process doesn't try to access the DB while we're closing and re-opening it.
	srv.DbMutex.Lock()
	defer srv.DbMutex.Unlock()
	srv.blockchain.db.Close()
	db, err := badger.Open(opts)
	if err != nil {
		// If we can't open the DB with the new options, we need to exit the process.
		glog.Fatalf("Server._handleSnapshot: Problem switching badger db to performance opts, error: (%v)", err)
	}
	srv.blockchain.db = db
	srv.snapshot.mainDb = srv.blockchain.db
	srv.mempool.bc.db = srv.blockchain.db
	srv.mempool.backupUniversalUtxoView.Handle = srv.blockchain.db
	srv.mempool.universalUtxoView.Handle = srv.blockchain.db
	srv.posMempool.db = srv.blockchain.db
	if srv.posMempool.readOnlyLatestBlockView != nil {
		srv.posMempool.readOnlyLatestBlockView.Handle = srv.blockchain.db
	}
	if srv.posMempool.augmentedReadOnlyLatestBlockView != nil {
		srv.posMempool.augmentedReadOnlyLatestBlockView.Handle = srv.blockchain.db
	}

	// Save the new options to the DB so that we know what to use if the node restarts.
	isPerformanceOptions := DbOptsArePerformance(&opts)
	err = SaveBoolToFile(GetDbPerformanceOptionsFilePath(filepath.Dir(opts.ValueDir)), isPerformanceOptions)
	if err != nil {
		glog.Errorf("Server._handleSnapshot: Problem saving performance options to file, error: (%v)", err)
	}
}

func (srv *Server) _startSync() {
	// Return now if we're already syncing.
	if srv.SyncPeer != nil {
		glog.V(2).Infof("Server._startSync: Not running because SyncPeer != nil")
		return
	}
	glog.V(1).Infof("Server._startSync: Attempting to start sync")

	// Set our tip to be the best header tip rather than the best block tip. Using
	// the block tip instead might cause us to select a peer who is missing blocks
	// for the headers we've downloaded.
	bestHeight := srv.blockchain.headerTip().Height

	// Find a peer with StartingHeight bigger than our best header tip.
	var bestPeer *Peer
	for _, peer := range srv.cmgr.GetAllPeers() {
<<<<<<< HEAD
=======
		// If connectIps is set, only sync from persistent peers.
		if len(srv.connectIps) > 0 && !peer.IsPersistent() {
			glog.Infof("Server._startSync: Connect-ips is set, so non-persistent peer is not a "+
				"sync candidate %v", peer)
			continue
		}
>>>>>>> 250a7bb6

		if !peer.IsSyncCandidate() {
			glog.Infof("Peer is not sync candidate: %v (isOutbound: %v)", peer, peer.isOutbound)
			continue
		}

		// Choose the peer with the best height out of everyone who's a
		// valid sync candidate.
		if peer.StartingBlockHeight() < uint64(bestHeight) {
			continue
		}

		// TODO: Choose best peers based on ping time and/or the highest
		// starting block height. For now, keeping it simple and just choosing
		// the last one we iterate over with a block height larger than our best.
		bestPeer = peer
	}

	if bestPeer == nil {
		glog.V(1).Infof("Server._startSync: No sync peer candidates available")
		return
	}

	// Note we don't need to reset requestedBlocks when the SyncPeer changes
	// since we update requestedBlocks when a Peer disconnects to remove any
	// blocks that are currently being requested. This means that either a
	// still-connected Peer will eventually deliver the blocks OR we'll eventually
	// disconnect from that Peer, removing the blocks we requested from her from
	// requestedBlocks, which will cause us to re-download them again after.

	// Regardless of what our SyncState is, always start by sending a GetHeaders
	// message to our SyncPeer. This ensures that our header chains are in-sync
	// before we start requesting blocks. If we were to go directly to fetching
	// blocks from our SyncPeer without doing this first, we wouldn't be 100%
	// sure that she has them.
	glog.V(1).Infof("Server._startSync: Syncing headers to height %d from peer %v",
		bestPeer.StartingBlockHeight(), bestPeer)

	// Send a GetHeaders message to the Peer to start the headers sync.
	// Note that we include an empty BlockHash as the stopHash to indicate we want as
	// many headers as the Peer can give us.
	locator := srv.blockchain.LatestHeaderLocator()
	bestPeer.AddDeSoMessage(&MsgDeSoGetHeaders{
		StopHash:     &BlockHash{},
		BlockLocator: locator,
	}, false)
	glog.V(1).Infof("Server._startSync: Downloading headers for blocks starting at "+
		"header tip height %v from peer %v", bestHeight, bestPeer)

	srv.SyncPeer = bestPeer
}

func (srv *Server) HandleAcceptedPeer(rn *RemoteNode) {
	if rn == nil || rn.GetPeer() == nil {
		return
	}
	pp := rn.GetPeer()
	pp.SetServiceFlag(rn.GetServiceFlag())
	pp.SetLatestBlockHeight(rn.GetLatestBlockHeight())

<<<<<<< HEAD
}

func (srv *Server) HandleAcceptedPeer(rn *RemoteNode) {
	if rn == nil || rn.GetPeer() == nil {
		return
	}
	pp := rn.GetPeer()
	pp.SetServiceFlag(rn.GetServiceFlag())
	pp.SetLatestBlockHeight(rn.GetLatestBlockHeight())

=======
>>>>>>> 250a7bb6
	isSyncCandidate := pp.IsSyncCandidate()
	isSyncing := srv.blockchain.isSyncing()
	chainState := srv.blockchain.chainState()
	glog.V(1).Infof("Server.HandleAcceptedPeer: Processing NewPeer: (%v); IsSyncCandidate(%v), "+
		"syncPeerIsNil=(%v), IsSyncing=(%v), ChainState=(%v)",
		pp, isSyncCandidate, (srv.SyncPeer == nil), isSyncing, chainState)

	// Request a sync if we're ready
	srv._maybeRequestSync(pp)

	// Start syncing by choosing the best candidate.
	if isSyncCandidate && srv.SyncPeer == nil {
		srv._startSync()
	}
	if !isSyncCandidate {
		glog.Infof("Peer is not sync candidate: %v (isOutbound: %v)", pp, pp.isOutbound)
	}
}

func (srv *Server) maybeRequestAddresses(remoteNode *RemoteNode) {
	if remoteNode == nil {
		return
	}
	// If the address manager needs more addresses, then send a GetAddr message
	// to the peer. This is best-effort.
	if !srv.AddrMgr.NeedMoreAddresses() {
		return
	}

	if err := remoteNode.SendMessage(&MsgDeSoGetAddr{}); err != nil {
		glog.Errorf("Server.maybeRequestAddresses: Problem sending GetAddr message to "+
			"remoteNode (id= %v); err: %v", remoteNode, err)
	}
}

func (srv *Server) _cleanupDonePeerState(pp *Peer) {
	// Grab the dataLock since we'll be modifying requestedBlocks
	srv.dataLock.Lock()
	defer srv.dataLock.Unlock()

	// Choose a new Peer to switch our queued and in-flight requests to. If no Peer is
	// found, just remove any requests queued or in-flight for the disconnecting Peer
	// and return.
	//
	// If we find a newPeer, reassign in-flight and queued requests to this Peer and
	// re-request them if we have room in our in-flight list.

	// If the newPeer exists but doesn't have these transactions, they will
	// simply reply with an empty TransactionBundle
	// for each GetTransactions we send them. This will result in the
	// requests eventually expiring, which will cause us to remove them from
	// inventoryProcessed and potentially get the data from another Peer in the future.
	//
	// TODO: Sending a sync/mempool message to a random Peer periodically seems like it would
	// be a good way to fill any gaps.
	newPeer := srv.cmgr.RandomPeer()
	if newPeer == nil {
		// If we don't have a new Peer, remove everything that was destined for
		// this Peer. Note we don't need to copy the iterator because everything
		// below doesn't take a reference to it.
		for hashIter, requestInfo := range srv.requestedTransactionsMap {
			hash := hashIter
			if requestInfo.PeerWhoSentInv.ID == pp.ID {
				srv._removeRequest(&hash)
			}
		}
		return
	}

	// If we get here then we know we have a valid newPeer so re-assign all the
	// queued requests to newPeer.

	// Now deal with transactions. They don't have a queue and so all we need to do
	// is reassign the requests that were in-flight to the old Peer and then make
	// the requests to the newPeer.
	txnHashesReassigned := []*BlockHash{}
	for hashIter, requestInfo := range srv.requestedTransactionsMap {
		// Don't do anything if the requests are not meant for the Peer
		// we're disconnecting to the new Peer.
		if requestInfo.PeerWhoSentInv.ID != pp.ID {
			continue
		}
		// Make a copy of the hash so we can take a pointer to it.
		hashCopy := &BlockHash{}
		copy(hashCopy[:], hashIter[:])

		// We will be sending this request to the new peer so update the info
		// to reflect that.
		requestInfo.PeerWhoSentInv = newPeer
		requestInfo.TimeRequested = time.Now()
		txnHashesReassigned = append(txnHashesReassigned, hashCopy)
	}
	// Request any hashes we might have reassigned in a goroutine to keep things
	// moving.
	newPeer.AddDeSoMessage(&MsgDeSoGetTransactions{
		HashList: txnHashesReassigned,
	}, false)
}

func (srv *Server) _handleDisconnectedPeerMessage(pp *Peer) {
	glog.V(1).Infof("Server._handleDisconnectedPeerMessage: Processing DonePeer: %v", pp)

	srv._cleanupDonePeerState(pp)

	// Attempt to find a new peer to sync from if the quitting peer is the
	// sync peer and if our blockchain isn't current.
	if srv.SyncPeer == pp && srv.blockchain.isSyncing() {

		srv.SyncPeer = nil
		srv._startSync()
	}
}

func (srv *Server) _relayTransactions() {
	// For each peer, compute the transactions they're missing from the mempool and
	// send them an inv.
	allPeers := srv.cmgr.GetAllPeers()

	// Get the current mempool. This can be the PoW or PoS mempool depending on the
	// current block height.
	mempool := srv.GetMempool()

	glog.V(1).Infof("Server._relayTransactions: Waiting for mempool readOnlyView to regenerate")
	mempool.BlockUntilReadOnlyViewRegenerated()
	glog.V(1).Infof("Server._relayTransactions: Mempool view has regenerated")

	// We pull the transactions from either the PoW mempool or the PoS mempool depending
	// on the current block height.
	txnList := mempool.GetTransactions()

	for _, pp := range allPeers {
		if !pp.canReceiveInvMessagess {
			glog.V(1).Infof("Skipping invs for peer %v because not ready "+
				"yet: %v", pp, pp.canReceiveInvMessagess)
			continue
		}
		// For each peer construct an inventory message that excludes transactions
		// for which the minimum fee is below what the Peer will allow.
		invMsg := &MsgDeSoInv{}
		for _, newTxn := range txnList {
			if !newTxn.IsValidated() {
				continue
			}

			invVect := &InvVect{
				Type: InvTypeTx,
				Hash: *newTxn.Hash(),
			}

			// If the peer has this txn already then skip it.
			if pp.knownInventory.Contains(*invVect) {
				continue
			}

			// Add the transaction to the peer's known inventory. We do
			// it here when we enqueue the message to the peers outgoing
			// message queue so that we don't have remember to do it later.
			pp.knownInventory.Add(*invVect)
			invMsg.InvList = append(invMsg.InvList, invVect)
		}
		if len(invMsg.InvList) > 0 {
			pp.AddDeSoMessage(invMsg, false)
		}
	}

	glog.V(1).Infof("Server._relayTransactions: Relay to all peers is complete!")
}

func (srv *Server) _addNewTxn(
	pp *Peer, txn *MsgDeSoTxn, rateLimit bool, verifySignatures bool) ([]*MsgDeSoTxn, error) {

	if srv.ReadOnlyMode {
		err := fmt.Errorf("Server._addNewTxnAndRelay: Not processing txn from peer %v "+
			"because peer is in read-only mode: %v", pp, srv.ReadOnlyMode)
		glog.V(1).Infof(err.Error())
		return nil, err
	}

	if srv.blockchain.chainState() != SyncStateFullyCurrent {

		err := fmt.Errorf("Server._addNewTxnAndRelay: Cannot process txn "+
			"from peer %v while syncing: %v %v", pp, srv.blockchain.chainState(), txn.Hash())
		glog.Error(err)
		return nil, err
	}

	glog.V(1).Infof("Server._addNewTxnAndRelay: txn: %v, peer: %v", txn, pp)

	// Try and add the transaction to the mempool.
	peerID := uint64(0)
	if pp != nil {
		peerID = pp.ID
	}

	srv.blockchain.ChainLock.RLock()
	tipHeight := uint64(srv.blockchain.BlockTip().Height)
	srv.blockchain.ChainLock.RUnlock()

	// Only attempt to add the transaction to the PoW mempool if we're on the
	// PoW protocol. If we're on the PoW protocol, then we use the PoW mempool's,
	// txn validity checks to signal whether the txn has been added or not. The PoW
	// mempool has stricter txn validity checks than the PoS mempool, so this works
	// out conveniently, as it allows us to always add a txn to the PoS mempool.
	if srv.params.IsPoWBlockHeight(tipHeight) {
		_, err := srv.mempool.ProcessTransaction(
			txn, true /*allowUnconnectedTxn*/, rateLimit, peerID, verifySignatures)
		if err != nil {
			return nil, errors.Wrapf(err, "Server._addNewTxn: Problem adding transaction to mempool: ")
		}

		glog.V(1).Infof("Server._addNewTxn: newly accepted txn: %v, Peer: %v", txn, pp)
	}

	// Always add the txn to the PoS mempool. This should always succeed if the txn
	// addition into the PoW mempool succeeded above.
	mempoolTxn := NewMempoolTransaction(txn, time.Now(), false)
	if err := srv.posMempool.AddTransaction(mempoolTxn); err != nil {
		return nil, errors.Wrapf(err, "Server._addNewTxn: problem adding txn to pos mempool")
	}

	return []*MsgDeSoTxn{txn}, nil
}

// It's assumed that the caller will hold the ChainLock for reading so
// that the mempool transactions don't shift under our feet.
func (srv *Server) _handleBlockMainChainConnectedd(event *BlockEvent) {
	blk := event.Block

	// Don't do anything mempool-related until our best block chain is done
	// syncing.
	//
	// We add a second check as an edge-case to protect against when
	// this function is called with an uninitialized blockchain object. This
	// can happen during initChain() for example.
	if srv.blockchain == nil || !srv.blockchain.isInitialized || srv.blockchain.isSyncing() {
		return
	}

	// If we're current, update the mempool to remove the transactions
	// in this block from it. We can't do this in a goroutine because we
	// need each mempool update to happen in the same order as that in which
	// we connected the blocks and this wouldn't be guaranteed if we kicked
	// off a goroutine for each update.
	srv.mempool.UpdateAfterConnectBlock(blk)
	srv.posMempool.OnBlockConnected(blk)

	if err := srv._updatePosMempoolAfterTipChange(); err != nil {
		glog.Errorf("Server._handleBlockMainChainDisconnected: Problem updating pos mempool after tip change: %v", err)
	}

	blockHash, _ := blk.Header.Hash()
	glog.V(1).Infof("_handleBlockMainChainConnected: Block %s height %d connected to "+
		"main chain and chain is current.", hex.EncodeToString(blockHash[:]), blk.Header.Height)
}

// It's assumed that the caller will hold the ChainLock for reading so
// that the mempool transactions don't shift under our feet.
func (srv *Server) _handleBlockMainChainDisconnectedd(event *BlockEvent) {
	blk := event.Block

	// Don't do anything mempool-related until our best block chain is done
	// syncing.
	if srv.blockchain.isSyncing() {
		return
	}

	// If we're current, update the mempool to add back the transactions
	// in this block. We can't do this in a goroutine because we
	// need each mempool update to happen in the same order as that in which
	// we connected the blocks and this wouldn't be guaranteed if we kicked
	// off a goroutine for each update.
	srv.mempool.UpdateAfterDisconnectBlock(blk)
	srv.posMempool.OnBlockDisconnected(blk)

	if err := srv._updatePosMempoolAfterTipChange(); err != nil {
		glog.Errorf("Server._handleBlockMainChainDisconnected: Problem updating pos mempool after tip change: %v", err)
	}

	blockHash, _ := blk.Header.Hash()
	glog.V(1).Infof("_handleBlockMainChainDisconnect: Block %s height %d disconnected from "+
		"main chain and chain is current.", hex.EncodeToString(blockHash[:]), blk.Header.Height)
}

// _updatePosMempoolAfterTipChange updates the PoS mempool's latest UtxoView, block height, and
// global params.
func (srv *Server) _updatePosMempoolAfterTipChange() error {
	// Update the PoS mempool's global params
	currentBlockHeight := srv.blockchain.BlockTip().Height
	currentUtxoView, err := srv.blockchain.GetUncommittedTipView()
	if err != nil {
		return err
	}
	currentGlobalParams := currentUtxoView.GetCurrentGlobalParamsEntry()
	srv.posMempool.UpdateLatestBlock(currentUtxoView, uint64(currentBlockHeight))
	srv.posMempool.UpdateGlobalParams(currentGlobalParams)
	return nil
}

func (srv *Server) _maybeRequestSync(pp *Peer) {
	// Send the mempool message if DeSo and Bitcoin are fully current
	if srv.blockchain.chainState() == SyncStateFullyCurrent {
		// If peer is not nil and we haven't set a max sync blockheight, we will
		if pp != nil && srv.blockchain.MaxSyncBlockHeight == 0 {
			glog.V(1).Infof("Server._maybeRequestSync: Sending mempool message: %v", pp)
			pp.AddDeSoMessage(&MsgDeSoMempool{}, false)
		} else {
			glog.V(1).Infof("Server._maybeRequestSync: NOT sending mempool message because peer is nil: %v", pp)
		}
	} else {
		glog.V(1).Infof("Server._maybeRequestSync: NOT sending mempool message because not current: %v, %v",
			srv.blockchain.chainState(),
			pp)
	}
}

func (srv *Server) _handleBlockAccepted(event *BlockEvent) {
	blk := event.Block

	// Don't relay blocks until our best block chain is done syncing.
	if srv.blockchain.isSyncing() || srv.blockchain.MaxSyncBlockHeight > 0 {
		return
	}

	// Construct an inventory vector to relay to peers.
	blockHash, _ := blk.Header.Hash()
	invVect := &InvVect{
		Type: InvTypeBlock,
		Hash: *blockHash,
	}

	// Iterate through all non-validator peers and relay the InvVect to them.
	// This will only actually be relayed if it's not already in the peer's knownInventory.
	allNonValidators := srv.networkManager.GetAllNonValidators()
	for _, remoteNode := range allNonValidators {
		remoteNode.sendMessage(&MsgDeSoInv{
			InvList: []*InvVect{invVect},
		})
	}
}

func (srv *Server) _logAndDisconnectPeer(pp *Peer, blockMsg *MsgDeSoBlock, suffix string) {
	// Disconnect the Peer. Generally-speaking, disconnecting from the peer will cause its
	// requested blocks and txns to be removed from the global maps and cause it to be
	// replaced by another peer. Furthermore,
	// if we're in the process of syncing our node, the startSync process will also
	// be restarted as a resul. If we're not syncing our peer and have instead reached
	// the steady-state, then the next interesting inv message should cause us to
	// fetch headers, blocks, etc. So we'll be back.
	glog.Errorf("Server._handleBlock: Encountered an error processing "+
		"block %v. Disconnecting from peer %v: %s", blockMsg, pp, suffix)
	pp.Disconnect()
}

func (srv *Server) _handleBlock(pp *Peer, blk *MsgDeSoBlock) {
	glog.Infof(CLog(Cyan, fmt.Sprintf("Server._handleBlock: Received block ( %v / %v ) from Peer %v",
		blk.Header.Height, srv.blockchain.headerTip().Height, pp)))

	srv.timer.Start("Server._handleBlock: General")

	// Pull out the header for easy access.
	blockHeader := blk.Header
	if blockHeader == nil {
		// Should never happen but check it nevertheless.
		srv._logAndDisconnectPeer(pp, blk, "Header was nil")
		return
	}

	// If we've set a maximum sync height and we've reached that height, then we will
	// stop accepting new blocks.
	blockTip := srv.blockchain.blockTip()
	if srv.blockchain.isTipMaxed(blockTip) && blockHeader.Height > uint64(blockTip.Height) {
		glog.Infof("Server._handleBlock: Exiting because block tip is maxed out")
		return
	}

	// Compute the hash of the block. If the hash computation fails, then we log an error and
	// disconnect from the peer. The block is obviously bad.
	blockHash, err := blk.Header.Hash()
	if err != nil {
		srv._logAndDisconnectPeer(pp, blk, "Problem computing block hash")
		return
	}

<<<<<<< HEAD
	// Log a warning if we receive a block we haven't requested yet. It is still possible to receive
	// a block in this case if we're connected directly to the block producer and they send us a block
	// directly.
	if _, exists := pp.requestedBlocks[*blockHash]; !exists {
		glog.Warningf("_handleBlock: Getting a block that we haven't requested before, "+
			"block hash (%v)", *blockHash)
=======
	// Unless we're running a PoS validator, we should not expect to see a block that we did not request. If
	// we see such a block, then we log an error and disconnect from the peer.
	_, isRequestedBlock := pp.requestedBlocks[*blockHash]
	if srv.fastHotStuffConsensus == nil && !isRequestedBlock {
		srv._logAndDisconnectPeer(pp, blk, "Getting a block that we haven't requested before")
		return
>>>>>>> 250a7bb6
	}
	delete(pp.requestedBlocks, *blockHash)

	// Delete the block from the requested blocks map. We do this whether the block was requested or not.
	delete(pp.requestedBlocks, *blockHash)

	// Check that the mempool has not received a transaction that would forbid this block's signature pubkey.
	// This is a minimal check, a more thorough check is made in the ProcessBlock function. This check is
	// necessary because the ProcessBlock function only has access to mined transactions. Therefore, if an
	// attacker were to prevent a "forbid X pubkey" transaction from mining, they could force nodes to continue
	// processing their blocks.
	if len(srv.blockchain.trustedBlockProducerPublicKeys) > 0 && blockHeader.Height >= srv.blockchain.trustedBlockProducerStartHeight {
		if blk.BlockProducerInfo != nil {
			_, entryExists := srv.mempool.readOnlyUtxoView.ForbiddenPubKeyToForbiddenPubKeyEntry[MakePkMapKey(
				blk.BlockProducerInfo.PublicKey)]
			if entryExists {
				srv._logAndDisconnectPeer(pp, blk, "Got forbidden block signature public key.")
				return
			}
		}
	}
	srv.timer.End("Server._handleBlock: General")
	srv.timer.Start("Server._handleBlock: Process Block")

	// Only verify signatures for recent blocks.
	var isOrphan bool
	if srv.fastHotStuffConsensus != nil && srv.fastHotStuffConsensus.IsRunning() {
		// If the FastHotStuffConsensus has been initialized, then we pass the block to the new consensus
		// which will validate the block, try to apply it, and handle the orphan case by requesting missing
		// parents.
		isOrphan, err = srv.fastHotStuffConsensus.HandleBlock(pp, blk)
	} else if srv.blockchain.isSyncing() {
		glog.V(1).Infof(CLog(Cyan, fmt.Sprintf("Server._handleBlock: Processing block %v WITHOUT "+
			"signature checking because SyncState=%v for peer %v",
			blk, srv.blockchain.chainState(), pp)))
		_, isOrphan, _, err = srv.blockchain.ProcessBlock(blk, false)
	} else {
		// TODO: Signature checking slows things down because it acquires the ChainLock.
		// The optimal solution is to check signatures in a way that doesn't acquire the
		// ChainLock, which is what Bitcoin Core does.
		glog.V(1).Infof(CLog(Cyan, fmt.Sprintf("Server._handleBlock: Processing block %v WITH "+
			"signature checking because SyncState=%v for peer %v",
			blk, srv.blockchain.chainState(), pp)))
		_, isOrphan, _, err = srv.blockchain.ProcessBlock(blk, true)
	}

	// If we hit an error then abort mission entirely. We should generally never
	// see an error with a block from a peer.
	if err != nil {
		if strings.Contains(err.Error(), "RuleErrorDuplicateBlock") {
			// Just warn on duplicate blocks but don't disconnect the peer.
			// TODO: This assuages a bug similar to the one referenced in the duplicate
			// headers comment above but in the future we should probably try and figure
			// out a way to be more strict about things.
			glog.Warningf("Got duplicate block %v from peer %v", blk, pp)
		} else if strings.Contains(err.Error(), RuleErrorFailedSpamPreventionsCheck.Error()) {
			// If the block fails the spam prevention check, then it must be signed by the
			// bad block proposer signature or it has a bad QC. In either case, we should
			// disconnect the peer.
<<<<<<< HEAD
			srv._logAndDisconnectPeer(pp, blk, errors.Wrapf(err, "Error while processing block: ").Error())
			return
		} else {
			// For any other error, we log the error and continue.
			glog.Errorf("Server._handleBlock: Error while processing block: %v", err)
=======
			srv._logAndDisconnectPeer(pp, blk, errors.Wrapf(err, "Error while processing block at height %v: ", blk.Header.Height).Error())
			return
		} else {
			// For any other error, we log the error and continue.
			glog.Errorf("Server._handleBlock: Error while processing block at height %v: %v", blk.Header.Height, err)
>>>>>>> 250a7bb6
			return
		}
	}

	if isOrphan {
		// It's possible to receive an orphan block if we're connected directly to the
		// block producer, and they are broadcasting blocks in the steady state. We log
		// a warning in this case and move on.
<<<<<<< HEAD
		glog.Warningf("ERROR: Received orphan block with hash %v height %v. "+
			"This should never happen", blockHash, blk.Header.Height)
=======
		glog.Warningf("ERROR: Received orphan block with hash %v height %v.", blockHash, blk.Header.Height)
>>>>>>> 250a7bb6
		return
	}

	srv.timer.End("Server._handleBlock: Process Block")

	srv.timer.Print("Server._handleBlock: General")
	srv.timer.Print("Server._handleBlock: Process Block")

	// We shouldn't be receiving blocks while syncing headers.
	if srv.blockchain.chainState() == SyncStateSyncingHeaders {
		glog.Warningf("Server._handleBlock: Received block while syncing headers: %v", blk)
		return
	}

	if srv.blockchain.chainState() == SyncStateSyncingHistoricalBlocks {
		srv.GetBlocksToStore(pp)
		if srv.blockchain.downloadingHistoricalBlocks {
			return
		}
	}

	// If we're syncing blocks, call GetBlocks and try to get as many blocks
	// from our peer as we can. This allows the initial block download to be
	// more incremental since every time we're able to accept a block (or
	// group of blocks) we indicate this to our peer so they can send us more.
	if srv.blockchain.chainState() == SyncStateSyncingBlocks {
		// Setting maxHeight = -1 gets us as many blocks as we can get from our
		// peer, which is OK because we can assume the peer has all of them when
		// we're syncing.
		maxHeight := -1
		srv.GetBlocks(pp, maxHeight)
		return
	}

	if srv.blockchain.chainState() == SyncStateNeedBlocksss {
		// If we don't have any blocks to wait for anymore, hit the peer with
		// a GetHeaders request to see if there are any more headers we should
		// be aware of. This will generally happen in two cases:
		// - With our sync peer after we’re almost at the end of syncing blocks.
		//   In this case, calling GetHeaders once the requestedblocks is almost
		//   gone will result in us getting all of the remaining blocks right up
		//   to the tip and then stopping, which is exactly what we want.
		// - With a peer that sent us an inv. In this case, the peer could have
		//   more blocks for us or it could not. Either way, it’s good to check
		//   and worst case the peer will return an empty header bundle that will
		//   result in us not sending anything back because there won’t be any new
		//   blocks to request.
		locator := srv.blockchain.LatestHeaderLocator()
		pp.AddDeSoMessage(&MsgDeSoGetHeaders{
			StopHash:     &BlockHash{},
			BlockLocator: locator,
		}, false)
		return
	}

	// If we get here, it means we're in SyncStateFullyCurrent, which is great.
	// In this case we shoot a MEMPOOL message over to the peer to bootstrap the mempool.
	srv._maybeRequestSync(pp)

	// Exit early if the chain isn't SyncStateFullyCurrent.
	if srv.blockchain.chainState() != SyncStateFullyCurrent {
		return
	}

	// If the chain is current, then try to transition to the FastHotStuff consensus.
	srv.tryTransitionToFastHotStuffConsensus()
}

func (srv *Server) _handleInv(peer *Peer, msg *MsgDeSoInv) {
	if !peer.isOutbound && srv.IgnoreInboundPeerInvMessages {
		glog.Infof("_handleInv: Ignoring inv message from inbound peer because "+
			"ignore_outbound_peer_inv_messages=true: %v", peer)
		return
	}
	// If we've set a maximum sync height and we've reached that height, then we will
	// stop accepting inv messages.
	if srv.blockchain.isTipMaxed(srv.blockchain.blockTip()) {
		return
	}
	peer.AddDeSoMessage(msg, true /*inbound*/)
}

func (srv *Server) _handleGetTransactions(pp *Peer, msg *MsgDeSoGetTransactions) {
	glog.V(1).Infof("Server._handleGetTransactions: Received GetTransactions "+
		"message %v from Peer %v", msg, pp)

	pp.AddDeSoMessage(msg, true /*inbound*/)
}

func (srv *Server) ProcessSingleTxnWithChainLock(pp *Peer, txn *MsgDeSoTxn) ([]*MsgDeSoTxn, error) {
	// Lock the chain for reading so that transactions don't shift under our feet
	// when processing this bundle. Not doing this could cause us to miss transactions
	// erroneously.
	//
	// TODO(performance): We should probably do this less frequently.
	srv.blockchain.ChainLock.RLock()
	defer srv.blockchain.ChainLock.RUnlock()

	// Note we set rateLimit=false because we have a global minimum txn fee that should
	// prevent spam on its own.

	// Only attempt to add the transaction to the PoW mempool if we're on the
	// PoW protocol. If we're on the PoW protocol, then we use the PoW mempool's
	// txn validity checks to signal whether the txn has been added or not. The PoW
	// mempool has stricter txn validity checks than the PoS mempool, so this works
	// out conveniently, as it allows us to always add a txn to the PoS mempool.
	tipHeight := uint64(srv.blockchain.blockTip().Height)
	if srv.params.IsPoWBlockHeight(tipHeight) {
		_, err := srv.mempool.ProcessTransaction(
			txn,
			true,  /*allowUnconnectedTxn*/
			false, /*rateLimit*/
			pp.ID,
			true, /*verifySignatures*/
		)

		// If we're on the PoW chain, and the txn doesn't pass the PoW mempool's validity checks, then
		// it's an invalid txn.
		if err != nil {
			return nil, errors.Wrapf(err, "Server.ProcessSingleTxnWithChainLock: Problem adding transaction to PoW mempool: ")
		}
	}

	// Regardless of the consensus protocol we're running (PoW or PoS), we use the PoS mempool's to house all
	// mempool txns. If a txn can't make it into the PoS mempool, which uses a looser unspent balance check for
	// the the transactor, then it must be invalid.
	if err := srv.posMempool.AddTransaction(NewMempoolTransaction(txn, time.Now(), false)); err != nil {
		return nil, errors.Wrapf(err, "Server.ProcessSingleTxnWithChainLock: Problem adding transaction to PoS mempool: ")
	}

	// Happy path, the txn was successfully added to the PoS (and optionally PoW) mempool.
	return []*MsgDeSoTxn{txn}, nil
}

func (srv *Server) _processTransactions(pp *Peer, transactions []*MsgDeSoTxn) []*MsgDeSoTxn {
	// Try and add all the transactions to our mempool in the order we received
	// them. If any fail to get added, just log an error.
	//
	// TODO: It would be nice if we did something fancy here like if we kept
	// track of rejected transactions and retried them every time we connected
	// a block. Doing something like this would make it so that if a transaction
	// was initially rejected due to us not having its dependencies, then we
	// will eventually add it as opposed to just forgetting about it.
	glog.V(2).Infof("Server._processTransactions: Processing %d transactions from "+
		"peer %v", len(transactions), pp)
	transactionsToRelay := []*MsgDeSoTxn{}
	for _, txn := range transactions {
		// Process the transaction with rate-limiting while allowing unconnectedTxns and
		// verifying signatures.
		newlyAcceptedTxns, err := srv.ProcessSingleTxnWithChainLock(pp, txn)
		if err != nil {
			glog.Errorf(fmt.Sprintf("Server._handleTransactionBundle: Rejected "+
				"transaction %v from peer %v from mempool: %v", txn, pp, err))
			// A peer should know better than to send us a transaction that's below
			// our min feerate, which they see when we send them a version message.
			if err == TxErrorInsufficientFeeMinFee {
				glog.Errorf(fmt.Sprintf("Server._handleTransactionBundle: Disconnecting "+
					"Peer %v for sending us a transaction %v with fee below the minimum fee %d",
					pp, txn, srv.mempool.minFeeRateNanosPerKB))
				pp.Disconnect()
			}

			// Don't do anything else if we got an error.
			continue
		}
		if len(newlyAcceptedTxns) == 0 {
			glog.Infof(fmt.Sprintf("Server._handleTransactionBundle: "+
				"Transaction %v from peer %v was added as an ORPHAN", spew.Sdump(txn), pp))
		}

		// If we get here then the transaction was accepted into our mempool.
		// Queue the transactions that were accepted them for relay to all of the peers
		// who don't yet have them.
		transactionsToRelay = append(transactionsToRelay, newlyAcceptedTxns...)
	}

	return transactionsToRelay
}

func (srv *Server) _handleTransactionBundle(pp *Peer, msg *MsgDeSoTransactionBundle) {
	glog.V(1).Infof("Server._handleTransactionBundle: Received TransactionBundle "+
		"message of size %v from Peer %v", len(msg.Transactions), pp)

	pp.AddDeSoMessage(msg, true /*inbound*/)
}

func (srv *Server) _handleTransactionBundleV2(pp *Peer, msg *MsgDeSoTransactionBundleV2) {
	glog.V(1).Infof("Server._handleTransactionBundleV2: Received TransactionBundle "+
		"message of size %v from Peer %v", len(msg.Transactions), pp)

	pp.AddDeSoMessage(msg, true /*inbound*/)
}

func (srv *Server) _handleMempool(pp *Peer, msg *MsgDeSoMempool) {
	glog.V(1).Infof("Server._handleMempool: Received Mempool message from Peer %v", pp)

	pp.canReceiveInvMessagess = true
}

func (srv *Server) StartStatsdReporter() {
	go func() {
	out:
		for {
			select {
			case <-time.After(5 * time.Second):
				tags := []string{}

				// Report mempool size
				mempoolTotal := len(srv.mempool.readOnlyUniversalTransactionList)
				srv.statsdClient.Gauge("MEMPOOL.COUNT", float64(mempoolTotal), tags, 1)

				// Report PoS Mempool size
				posMempoolTotal := srv.posMempool.txnRegister.Count()
				srv.statsdClient.Gauge("POS_MEMPOOL.COUNT", float64(posMempoolTotal), tags, 1)

				// Report block + headers height
				blocksHeight := srv.blockchain.BlockTip().Height
				srv.statsdClient.Gauge("BLOCKS.HEIGHT", float64(blocksHeight), tags, 1)

				headersHeight := srv.blockchain.HeaderTip().Height
				srv.statsdClient.Gauge("HEADERS.HEIGHT", float64(headersHeight), tags, 1)

			case <-srv.mempool.quit:
				break out
			}
		}
	}()
}

func (srv *Server) _handleAddrMessage(pp *Peer, desoMsg DeSoMessage) {
	if desoMsg.GetMsgType() != MsgTypeAddr {
		return
	}

	id := NewRemoteNodeId(pp.ID)
	var msg *MsgDeSoAddr
	var ok bool
	if msg, ok = desoMsg.(*MsgDeSoAddr); !ok {
		glog.Errorf("Server._handleAddrMessage: Problem decoding MsgDeSoAddr: %v", spew.Sdump(desoMsg))
		srv.networkManager.DisconnectById(id)
		return
	}

	srv.addrsToBroadcastLock.Lock()
	defer srv.addrsToBroadcastLock.Unlock()

	glog.V(1).Infof("Server._handleAddrMessage: Received Addr from peer id=%v with addrs %v", pp.ID, spew.Sdump(msg.AddrList))

	// If this addr message contains more than the maximum allowed number of addresses
	// then disconnect this peer.
	if len(msg.AddrList) > MaxAddrsPerAddrMsg {
		glog.Errorf(fmt.Sprintf("Server._handleAddrMessage: Disconnecting "+
			"Peer id=%v for sending us an addr message with %d transactions, which exceeds "+
			"the max allowed %d",
			pp.ID, len(msg.AddrList), MaxAddrsPerAddrMsg))
		srv.networkManager.DisconnectById(id)
		return
	}

	// Add all the addresses we received to the addrmgr.
	netAddrsReceived := []*wire.NetAddress{}
	for _, addr := range msg.AddrList {
		addrAsNetAddr := wire.NewNetAddressIPPort(addr.IP, addr.Port, (wire.ServiceFlag)(addr.Services))
		if !addrmgr.IsRoutable(addrAsNetAddr) {
			glog.V(1).Infof("Server._handleAddrMessage: Dropping address %v from peer %v because it is not routable", addr, pp)
			continue
		}

		netAddrsReceived = append(
			netAddrsReceived, addrAsNetAddr)
	}
	srv.AddrMgr.AddAddresses(netAddrsReceived, pp.netAddr)

	// If the message had <= 10 addrs in it, then queue all the addresses for relaying on the next cycle.
	if len(msg.AddrList) <= 10 {
		glog.V(1).Infof("Server._handleAddrMessage: Queueing %d addrs for forwarding from "+
			"peer %v", len(msg.AddrList), pp)
		sourceAddr := &SingleAddr{
			Timestamp: time.Now(),
			IP:        pp.netAddr.IP,
			Port:      pp.netAddr.Port,
			Services:  pp.serviceFlags,
		}
		listToAddTo, hasSeenSource := srv.addrsToBroadcast[sourceAddr.StringWithPort(false /*includePort*/)]
		if !hasSeenSource {
			listToAddTo = []*SingleAddr{}
		}
		// If this peer has been sending us a lot of little crap, evict a lot of their
		// stuff but don't disconnect.
		if len(listToAddTo) > MaxAddrsPerAddrMsg {
			listToAddTo = listToAddTo[:MaxAddrsPerAddrMsg/2]
		}
		listToAddTo = append(listToAddTo, msg.AddrList...)
		srv.addrsToBroadcast[sourceAddr.StringWithPort(false /*includePort*/)] = listToAddTo
	}
}

func (srv *Server) _handleGetAddrMessage(pp *Peer, desoMsg DeSoMessage) {
	if desoMsg.GetMsgType() != MsgTypeGetAddr {
		return
	}

	id := NewRemoteNodeId(pp.ID)
	if _, ok := desoMsg.(*MsgDeSoGetAddr); !ok {
		glog.Errorf("Server._handleAddrMessage: Problem decoding "+
			"MsgDeSoAddr: %v", spew.Sdump(desoMsg))
		srv.networkManager.DisconnectById(id)
		return
	}

	glog.V(1).Infof("Server._handleGetAddrMessage: Received GetAddr from peer %v", pp)
	// When we get a GetAddr message, choose MaxAddrsPerMsg from the AddrMgr
	// and send them back to the peer.
	netAddrsFound := srv.AddrMgr.AddressCache()
	if len(netAddrsFound) == 0 {
		return
	}
	if len(netAddrsFound) > MaxAddrsPerAddrMsg {
		netAddrsFound = netAddrsFound[:MaxAddrsPerAddrMsg]
	}

	// Convert the list to a SingleAddr list.
	res := &MsgDeSoAddr{}
	for _, netAddr := range netAddrsFound {
		singleAddr := &SingleAddr{
			Timestamp: time.Now(),
			IP:        netAddr.IP,
			Port:      netAddr.Port,
			Services:  (ServiceFlag)(netAddr.Services),
		}
		res.AddrList = append(res.AddrList, singleAddr)
	}
	rn := srv.networkManager.GetRemoteNodeById(id)
	if err := srv.networkManager.SendMessage(rn, res); err != nil {
		glog.Errorf("Server._handleGetAddrMessage: Problem sending addr message to peer %v: %v", pp, err)
		srv.networkManager.DisconnectById(id)
		return
	}
}

func (srv *Server) _handleControlMessages(serverMessage *ServerMessage) (_shouldQuit bool) {
	switch serverMessage.Msg.(type) {
	// Control messages used internally to signal to the server.
	case *MsgDeSoDisconnectedPeer:
		srv._handleDisconnectedPeerMessage(serverMessage.Peer)
		srv.networkManager._handleDisconnectedPeerMessage(serverMessage.Peer, serverMessage.Msg)
	case *MsgDeSoNewConnection:
		srv.networkManager._handleNewConnectionMessage(serverMessage.Peer, serverMessage.Msg)
	case *MsgDeSoQuit:
		return true
	}

	return false
}

func (srv *Server) _handlePeerMessages(serverMessage *ServerMessage) {
	// Handle all non-control message types from our Peers.
	switch msg := serverMessage.Msg.(type) {
	// Messages sent among peers.
	case *MsgDeSoAddr:
		srv._handleAddrMessage(serverMessage.Peer, serverMessage.Msg)
	case *MsgDeSoGetAddr:
		srv._handleGetAddrMessage(serverMessage.Peer, serverMessage.Msg)
	case *MsgDeSoGetHeaders:
		srv._handleGetHeaders(serverMessage.Peer, msg)
	case *MsgDeSoHeaderBundle:
		srv._handleHeaderBundle(serverMessage.Peer, msg)
	case *MsgDeSoGetBlocks:
		srv._handleGetBlocks(serverMessage.Peer, msg)
	case *MsgDeSoBlock:
		srv._handleBlock(serverMessage.Peer, msg)
	case *MsgDeSoGetSnapshot:
		srv._handleGetSnapshot(serverMessage.Peer, msg)
	case *MsgDeSoSnapshotData:
		srv._handleSnapshot(serverMessage.Peer, msg)
	case *MsgDeSoGetTransactions:
		srv._handleGetTransactions(serverMessage.Peer, msg)
	case *MsgDeSoTransactionBundle:
		srv._handleTransactionBundle(serverMessage.Peer, msg)
	case *MsgDeSoTransactionBundleV2:
		srv._handleTransactionBundleV2(serverMessage.Peer, msg)
	case *MsgDeSoMempool:
		srv._handleMempool(serverMessage.Peer, msg)
	case *MsgDeSoInv:
		srv._handleInv(serverMessage.Peer, msg)
	case *MsgDeSoVersion:
		srv.networkManager._handleVersionMessage(serverMessage.Peer, serverMessage.Msg)
	case *MsgDeSoVerack:
		srv.networkManager._handleVerackMessage(serverMessage.Peer, serverMessage.Msg)
	case *MsgDeSoValidatorVote:
		srv._handleValidatorVote(serverMessage.Peer, msg)
	case *MsgDeSoValidatorTimeout:
		srv._handleValidatorTimeout(serverMessage.Peer, msg)
	}
}

func (srv *Server) _handleFastHostStuffConsensusEvent(event *consensus.FastHotStuffEvent) {
	// This should never happen. If the consensus message handler isn't defined, then something went
	// wrong during the node initialization. We log it and return early to avoid panicking.
	if srv.fastHotStuffConsensus == nil {
		glog.Errorf("Server._handleFastHostStuffConsensusEvent: Consensus controller is nil")
		return
	}

	switch event.EventType {
	case consensus.FastHotStuffEventTypeVote:
		srv.fastHotStuffConsensus.HandleLocalVoteEvent(event)
	case consensus.FastHotStuffEventTypeTimeout:
		srv.fastHotStuffConsensus.HandleLocalTimeoutEvent(event)
	case consensus.FastHotStuffEventTypeConstructVoteQC:
		srv.fastHotStuffConsensus.HandleLocalBlockProposalEvent(event)
	case consensus.FastHotStuffEventTypeConstructTimeoutQC:
		srv.fastHotStuffConsensus.HandleLocalTimeoutBlockProposalEvent(event)
	}
}

func (srv *Server) _handleValidatorVote(pp *Peer, msg *MsgDeSoValidatorVote) {
	// It's possible that the consensus controller hasn't been initialized. If so,
	// we log an error and move on.
	if srv.fastHotStuffConsensus == nil {
		glog.Errorf("Server._handleValidatorVote: Consensus controller is nil")
		return
	}

	if err := srv.fastHotStuffConsensus.HandleValidatorVote(pp, msg); err != nil {
		glog.Errorf("Server._handleValidatorVote: Error handling vote message from peer: %v", err)
	}
}

func (srv *Server) _handleValidatorTimeout(pp *Peer, msg *MsgDeSoValidatorTimeout) {
	// It's possible that the consensus controller hasn't been initialized. If so,
	// we log an error and move on.
	if srv.fastHotStuffConsensus == nil {
		glog.Errorf("Server._handleValidatorTimeout: Consensus controller is nil")
		return
	}

	if err := srv.fastHotStuffConsensus.HandleValidatorTimeout(pp, msg); err != nil {
		glog.Errorf("Server._handleValidatorTimeout: Error handling timeout message from peer: %v", err)
	}
}

// _startConsensusEventLoop contains the top-level event loop to run both the PoW and PoS consensus. It is
// single-threaded to ensure that concurrent event do not conflict with each other. It's role is to guarantee
// single threaded processing and act as an entry point for consensus events. It does minimal validation on its
// own.
//
// For the PoW consensus:
// - It listens to all peer messages from the network and handles them as they come in. This includes
// control messages from peer, proposed blocks from peers, votes/timeouts, block requests, mempool
// requests from syncing peers
//
// For the PoS consensus:
// - It listens to all peer messages from the network and handles them as they come in. This includes
// control messages from peer, proposed blocks from peers, votes/timeouts, block requests, mempool
// requests from syncing peers
// - It listens to consensus events from the Fast HostStuff consensus engine. The consensus signals when
// it's ready to vote, timeout, propose a block, or propose an empty block with a timeout QC.
func (srv *Server) _startConsensus() {
	// Initialize the FastHotStuffConsensus transition check time.
	srv.resetFastHotStuffConsensusTransitionCheckTime()

	for {
		// This is used instead of the shouldQuit control message exist mechanism below. shouldQuit will be true only
		// when all incoming messages have been processed, on the other hand this shutdown will quit immediately.
		if atomic.LoadInt32(&srv.shutdown) >= 1 {
			break
		}

		select {
		case <-srv.getFastHotStuffTransitionCheckTime():
			{
				glog.V(2).Info("Server._startConsensus: Checking if FastHotStuffConsensus is ready to start")
				srv.tryTransitionToFastHotStuffConsensus()
			}

		case consensusEvent := <-srv.getFastHotStuffConsensusEventChannel():
			{
				glog.V(2).Infof("Server._startConsensus: Received consensus event: %s", consensusEvent.ToString())
				srv._handleFastHostStuffConsensusEvent(consensusEvent)
			}

		case serverMessage := <-srv.incomingMessages:
			{
				// There is an incoming network message from a peer.

				glog.V(2).Infof("Server._startConsensus: Handling message of type %v from Peer %v",
					serverMessage.Msg.GetMsgType(), serverMessage.Peer)
				srv._handlePeerMessages(serverMessage)

				// Always check for and handle control messages regardless of whether the
				// BitcoinManager is synced. Note that we filter control messages out in a
				// Peer's inHandler so any control message we get at this point should be bona fide.
				shouldQuit := srv._handleControlMessages(serverMessage)
				if shouldQuit {
					break
				}
			}

		}
	}

	// If we broke out of the select statement then it's time to allow things to
	// clean up.
	srv.waitGroup.Done()
	glog.V(2).Info("Server.Start: Server done")
}

func (srv *Server) getAddrsToBroadcast() []*SingleAddr {
	srv.addrsToBroadcastLock.Lock()
	defer srv.addrsToBroadcastLock.Unlock()

	// If there's nothing in the map, return.
	if len(srv.addrsToBroadcast) == 0 {
		return []*SingleAddr{}
	}

	// If we get here then we have some addresses to broadcast.
	addrsToBroadcast := []*SingleAddr{}
	for uint32(len(addrsToBroadcast)) < srv.params.MaxAddressesToBroadcast &&
		len(srv.addrsToBroadcast) > 0 {
		// Choose a key at random. This works because map iteration is random in golang.
		bucket := ""
		for kk := range srv.addrsToBroadcast {
			bucket = kk
			break
		}

		// Remove the last element from the slice for the given bucket.
		currentAddrList := srv.addrsToBroadcast[bucket]
		if len(currentAddrList) > 0 {
			lastIndex := len(currentAddrList) - 1
			currentAddr := currentAddrList[lastIndex]
			currentAddrList = currentAddrList[:lastIndex]
			if len(currentAddrList) == 0 {
				delete(srv.addrsToBroadcast, bucket)
			} else {
				srv.addrsToBroadcast[bucket] = currentAddrList
			}

			addrsToBroadcast = append(addrsToBroadcast, currentAddr)
		}
	}

	return addrsToBroadcast
}

// Must be run inside a goroutine. Relays addresses to peers at regular intervals
// and relays our own address to peers once every 24 hours.
func (srv *Server) _startAddressRelayer() {
	for numMinutesPassed := 0; ; numMinutesPassed++ {
		if atomic.LoadInt32(&srv.shutdown) >= 1 {
			break
		}
		// For the first ten minutes after the connection controller starts, relay our address to all
		// peers. After the first ten minutes, do it once every 24 hours.
		glog.V(1).Infof("Server.startAddressRelayer: Relaying our own addr to peers")
		remoteNodes := srv.networkManager.GetAllRemoteNodes().GetAll()
		if numMinutesPassed < 10 || numMinutesPassed%(RebroadcastNodeAddrIntervalMinutes) == 0 {
			for _, rn := range remoteNodes {
				if !rn.IsHandshakeCompleted() {
					continue
				}
				netAddr := rn.GetNetAddress()
				if netAddr == nil {
					continue
				}
				bestAddress := srv.AddrMgr.GetBestLocalAddress(netAddr)
				if bestAddress != nil {
					glog.V(2).Infof("Server.startAddressRelayer: Relaying address %v to "+
						"RemoteNode (id= %v)", bestAddress.IP.String(), rn.GetId())
					addrMsg := &MsgDeSoAddr{
						AddrList: []*SingleAddr{
							{
								Timestamp: time.Now(),
								IP:        bestAddress.IP,
								Port:      bestAddress.Port,
								Services:  (ServiceFlag)(bestAddress.Services),
							},
						},
					}
					if err := rn.SendMessage(addrMsg); err != nil {
						glog.Errorf("Server.startAddressRelayer: Problem sending "+
							"MsgDeSoAddr to RemoteNode (id= %v): %v", rn.GetId(), err)
					}
				}
			}
		}

		glog.V(2).Infof("Server.startAddressRelayer: Seeing if there are addrs to relay...")
		// Broadcast the addrs we have to all of our peers.
		addrsToBroadcast := srv.getAddrsToBroadcast()
		if len(addrsToBroadcast) == 0 {
			glog.V(2).Infof("Server.startAddressRelayer: No addrs to relay.")
			time.Sleep(AddrRelayIntervalSeconds * time.Second)
			continue
		}

		glog.V(2).Infof("Server.startAddressRelayer: Found %d addrs to "+
			"relay: %v", len(addrsToBroadcast), spew.Sdump(addrsToBroadcast))
		// Iterate over all our peers and broadcast the addrs to all of them.
		for _, rn := range remoteNodes {
			if !rn.IsHandshakeCompleted() {
				continue
			}
			addrMsg := &MsgDeSoAddr{
				AddrList: addrsToBroadcast,
			}
			if err := rn.SendMessage(addrMsg); err != nil {
				glog.Errorf("Server.startAddressRelayer: Problem sending "+
					"MsgDeSoAddr to RemoteNode (id= %v): %v", rn.GetId(), err)
			}
		}
		time.Sleep(AddrRelayIntervalSeconds * time.Second)
		continue
	}
}

func (srv *Server) getFastHotStuffConsensusEventChannel() chan *consensus.FastHotStuffEvent {
	if srv.fastHotStuffConsensus == nil {
		return nil
	}
	return srv.fastHotStuffConsensus.fastHotStuffEventLoop.GetEvents()
}

func (srv *Server) resetFastHotStuffConsensusTransitionCheckTime() {
	// Check once every 30 seconds if the FastHotStuffConsensus is ready to start.
	srv.fastHotStuffConsensusTransitionCheckTime = time.Now().Add(30 * time.Second)
}

func (srv *Server) getFastHotStuffTransitionCheckTime() <-chan time.Time {
	// If the FastHotStuffConsensus does not exist, or is already running, then
	// we don't need this timer. We can exit early.
	if srv.fastHotStuffConsensus == nil || srv.fastHotStuffConsensus.IsRunning() {
		return nil
	}
	return time.After(time.Until(srv.fastHotStuffConsensusTransitionCheckTime))
}

func (srv *Server) tryTransitionToFastHotStuffConsensus() {
	// Reset the transition check timer when this function exits.
	defer srv.resetFastHotStuffConsensusTransitionCheckTime()

	// If the FastHotStuffConsensus does not exist, or is already running, then
	// there is nothing left to do. We can exit early.
	if srv.fastHotStuffConsensus == nil || srv.fastHotStuffConsensus.IsRunning() {
		return
	}

	// Get the tip height, header tip height, and sync state of the blockchain. We'll use them
	// in a heuristic here to determine if we are ready to transition to the FastHotStuffConsensus,
	// or should continue to try to sync.
	srv.blockchain.ChainLock.RLock()
	tipHeight := uint64(srv.blockchain.blockTip().Height)
	headerTipHeight := uint64(srv.blockchain.headerTip().Height)
	syncState := srv.blockchain.chainState()
	srv.blockchain.ChainLock.RUnlock()

	// Exit early if the current tip height is below the final PoW block's height. We are ready to
	// enable the FastHotStuffConsensus once we reach the final block of the PoW protocol. The
	// FastHotStuffConsensus can only be enabled once it's at or past the final block height of
	// the PoW protocol.
	if tipHeight < srv.params.GetFinalPoWBlockHeight() {
		return
	}

	// If the header's tip is not at the same height as the block tip, then we are still syncing
	// and we should not transition to the FastHotStuffConsensus.
	if headerTipHeight != tipHeight {
		return
	}

	// If we are still syncing, then we should not transition to the FastHotStuffConsensus.
	// We intentionally exclude the SyncStateSyncingHeaders to account for the case where we
	// do not have a sync peer and are stuck in the SyncStateSyncingHeaders state.
	skippedSyncStates := []SyncState{
		SyncStateSyncingSnapshot, SyncStateSyncingBlocks, SyncStateNeedBlocksss, SyncStateSyncingHistoricalBlocks,
	}
	if collections.Contains(skippedSyncStates, syncState) {
		return
	}

	// If we have a sync peer and have not reached the sync peer's starting block height, then
	// we should sync all remaining blocks from the sync peer before transitioning to the
	// FastHotStuffConsensus.
	if srv.SyncPeer != nil && srv.SyncPeer.StartingBlockHeight() > tipHeight {
		return
	}

	// At this point, we know that we have synced to the sync peer's tip or we don't have a sync
	// peer. The header tip and the chain tip are also at the same height. We are ready to transition
	// to the FastHotStuffConsensus.

	srv.fastHotStuffConsensus.Start()
}

func (srv *Server) _startTransactionRelayer() {
	// If we've set a maximum sync height, we will not relay transactions.
	if srv.blockchain.MaxSyncBlockHeight > 0 {
		return
	}

	for {
		// Just continuously relay transactions to peers that don't have them.
		srv._relayTransactions()
	}
}

func (srv *Server) Stop() {
	glog.Info("Server.Stop: Gracefully shutting down Server")

	// Iterate through all the peers and flush their logs before we quit.
	glog.Info("Server.Stop: Flushing logs for all peers")
	atomic.AddInt32(&srv.shutdown, 1)

	// Stop the ConnectionManager
	srv.cmgr.Stop()
	glog.Infof(CLog(Yellow, "Server.Stop: Closed the ConnectionManger"))

	srv.networkManager.Stop()
	glog.Infof(CLog(Yellow, "Server.Stop: Closed the NetworkManager"))

	// Stop the miner if we have one running.
	if srv.miner != nil {
		srv.miner.Stop()
		glog.Infof(CLog(Yellow, "Server.Stop: Closed the Miner"))
	}

	// Stop the PoS validator consensus if one is running
	if srv.fastHotStuffConsensus != nil {
		srv.fastHotStuffConsensus.Stop()
	}

	// Stop the PoS block proposer if we have one running.
	if srv.fastHotStuffConsensus != nil {
		srv.fastHotStuffConsensus.fastHotStuffEventLoop.Stop()
		glog.Infof(CLog(Yellow, "Server.Stop: Closed the fastHotStuffEventLoop"))
	}

	// TODO: Stop the PoS mempool if we have one running.

	if srv.mempool != nil {
		// Before the node shuts down, write all the mempool txns to disk
		// if the flag is set.
		if srv.mempool.mempoolDir != "" {
			glog.Info("Doing final mempool dump...")
			srv.mempool.DumpTxnsToDB()
			glog.Info("Final mempool dump complete!")
		}

		if !srv.mempool.stopped {
			srv.mempool.Stop()
		}
		glog.Infof(CLog(Yellow, "Server.Stop: Closed Mempool"))
	}

	glog.Infof(CLog(Yellow, "Server.Stop: Closed PosMempool"))
	srv.posMempool.Stop()

	// Stop the block producer
	if srv.blockProducer != nil {
		if srv.blockchain.MaxSyncBlockHeight == 0 {
			srv.blockProducer.Stop()
		}
		glog.Infof(CLog(Yellow, "Server.Stop: Closed BlockProducer"))
	}

	// This will signal any goroutines to quit. Note that enqueing this after stopping
	// the ConnectionManager seems like it should cause the Server to process any remaining
	// messages before calling waitGroup.Done(), which seems like a good thing.
	go func() {
		srv.incomingMessages <- &ServerMessage{
			// Peer is ignored for MsgDeSoQuit.
			Peer: nil,
			Msg:  &MsgDeSoQuit{},
		}
	}()

	// Wait for the server to fully shut down.
	// TODO: shouldn't we wait for all modules to shutdown?
	srv.waitGroup.Wait()
	glog.Info("Server.Stop: Successfully shut down Server")
}

func (srv *Server) GetStatsdClient() *statsd.Client {
	return srv.statsdClient
}

// Start actually kicks off all of the management processes. Among other things, it causes
// the ConnectionManager to actually start connecting to peers and receiving messages. If
// requested, it also starts the miner.
func (srv *Server) Start() {
	// Start the Server so that it will be ready to process messages once the ConnectionManager
	// finds some Peers.
	glog.Info("Server.Start: Starting Server")
	srv.waitGroup.Add(1)

	go srv._startConsensus()

	go srv._startAddressRelayer()

	go srv._startTransactionRelayer()

	srv.posMempool.Start()

	// Once the ConnectionManager is started, peers will be found and connected to and
	// messages will begin to flow in to be processed.
	if !srv.DisableNetworking {
		go srv.cmgr.Start()
	}

	if srv.miner != nil && len(srv.miner.PublicKeys) > 0 {
		go srv.miner.Start()
	}

<<<<<<< HEAD
	srv.networkManager.Start()

	// On testnet, if the node is configured to be a PoW block producer, and it is configured
	// to be also a PoS validator, then we attach block mined listeners to the miner to kick
	// off the PoS consensus once the miner is done.
	if srv.params.NetworkType == NetworkType_TESTNET && srv.fastHotStuffConsensus != nil {
		tipHeight := uint64(srv.blockchain.blockTip().Height)
		if srv.params.IsFinalPoWBlockHeight(tipHeight) || srv.params.IsPoSBlockHeight(tipHeight) {
			if err := srv.fastHotStuffConsensus.Start(); err != nil {
				glog.Errorf("NewServer: Error starting fast hotstuff consensus %v", err)
			}
		}
=======
	// Initialize state syncer mempool job, if needed.
	if srv.stateChangeSyncer != nil {
		srv.stateChangeSyncer.StartMempoolSyncRoutine(srv)
>>>>>>> 250a7bb6
	}

	// Start the network manager's internal event loop to open and close connections to peers.
	srv.networkManager.Start()
}

// SyncPrefixProgress keeps track of sync progress on an individual prefix. It is used in
// hyper sync to determine which peer to query about each prefix and also what was the last
// db key that we've received from that peer. Peers will send us state by chunks. But first we
// need to tell the peer the starting key for the chunk we want to retrieve.
type SyncPrefixProgress struct {
	// Peer assigned for retrieving this particular prefix.
	PrefixSyncPeer *Peer
	// DB prefix corresponding to this particular sync progress.
	Prefix []byte
	// LastReceivedKey is the last key that we've received from this peer.
	LastReceivedKey []byte

	// Completed indicates whether we've finished syncing this prefix.
	Completed bool
}

// SyncProgress is used to keep track of hyper sync progress. It stores a list of SyncPrefixProgress
// structs which are used to track progress on each individual prefix. It also has the snapshot block
// height and block hash of the current snapshot epoch.
type SyncProgress struct {
	// PrefixProgress includes a list of SyncPrefixProgress objects, each of which represents a state prefix.
	PrefixProgress []*SyncPrefixProgress

	// SnapshotMetadata is the information about the snapshot we're downloading.
	SnapshotMetadata *SnapshotEpochMetadata

	// Completed indicates whether we've finished syncing state.
	Completed bool

	printChannel chan struct{}
}

func (progress *SyncProgress) PrintLoop() {
	progress.printChannel = make(chan struct{})
	ticker := time.NewTicker(60 * time.Second)
	defer ticker.Stop()

	for {
		select {
		case <-progress.printChannel:
			return
		case <-ticker.C:
			var completedPrefixes [][]byte
			var incompletePrefixes [][]byte
			var currentPrefix []byte

			for _, prefix := range StatePrefixes.StatePrefixesList {
				// Check if the prefix has been completed.
				foundPrefix := false
				for _, prefixProgress := range progress.PrefixProgress {
					if reflect.DeepEqual(prefix, prefixProgress.Prefix) {
						foundPrefix = true
						if prefixProgress.Completed {
							completedPrefixes = append(completedPrefixes, prefix)
							break
						} else {
							currentPrefix = prefix
						}
						break
					}
				}
				if !foundPrefix {
					incompletePrefixes = append(incompletePrefixes, prefix)
				}
			}
			if len(completedPrefixes) > 0 {
				glog.Infof(CLog(Green, fmt.Sprintf("HyperSync: finished downloading prefixes (%v)", completedPrefixes)))
			}
			if len(currentPrefix) > 0 {
				glog.Infof(CLog(Magenta, fmt.Sprintf("HyperSync: currently syncing prefix: (%v)", currentPrefix)))
			}
			if len(incompletePrefixes) > 0 {
				glog.Infof("Remaining prefixes (%v)", incompletePrefixes)
			}
		}
	}
}<|MERGE_RESOLUTION|>--- conflicted
+++ resolved
@@ -13,10 +13,7 @@
 	"time"
 
 	"github.com/btcsuite/btcd/wire"
-<<<<<<< HEAD
-=======
 	"github.com/deso-protocol/core/collections"
->>>>>>> 250a7bb6
 	"github.com/deso-protocol/core/consensus"
 
 	"github.com/decred/dcrd/lru"
@@ -69,17 +66,10 @@
 	TxIndex       *TXIndex
 	params        *DeSoParams
 
-<<<<<<< HEAD
-	// fastHotStuffEventLoop consensus.FastHotStuffEventLoop
-	networkManager *NetworkManager
-	// posMempool *PosMemPool TODO: Add the mempool later
-	fastHotStuffConsensus *FastHotStuffConsensus
-=======
 	networkManager *NetworkManager
 
 	fastHotStuffConsensus                    *FastHotStuffConsensus
 	fastHotStuffConsensusTransitionCheckTime time.Time
->>>>>>> 250a7bb6
 
 	// All messages received from peers get sent from the ConnectionManager to the
 	// Server through this channel.
@@ -259,6 +249,7 @@
 	return srv.blockProducer
 }
 
+// TODO: The hallmark of a messy non-law-of-demeter-following interface...
 func (srv *Server) GetConnectionManager() *ConnectionManager {
 	return srv.cmgr
 }
@@ -485,18 +476,10 @@
 	timesource := chainlib.NewMedianTime()
 
 	// Create a new connection manager but note that it won't be initialized until Start().
-<<<<<<< HEAD
-	_incomingMessages := make(chan *ServerMessage, 100+(_targetOutboundPeers+_maxInboundPeers)*3)
-	_cmgr := NewConnectionManager(
-		_params, _listeners, _connectIps, timesource,
-		_hyperSync, _syncType, _stallTimeoutSeconds, _minFeeRateNanosPerKB,
-		_incomingMessages, srv)
-=======
 	_incomingMessages := make(chan *ServerMessage, _params.ServerMessageChannelSize+(_targetOutboundPeers+_maxInboundPeers)*3)
 	_cmgr := NewConnectionManager(
 		_params, _listeners, _hyperSync, _syncType, _stallTimeoutSeconds,
 		_minFeeRateNanosPerKB, _incomingMessages, srv)
->>>>>>> 250a7bb6
 
 	// Set up the blockchain data structure. This is responsible for accepting new
 	// blocks, keeping track of the best chain, and keeping all of that state up
@@ -703,10 +686,6 @@
 	timer.Initialize()
 	srv.timer = timer
 
-	if srv.stateChangeSyncer != nil {
-		srv.stateChangeSyncer.StartMempoolSyncRoutine(srv)
-	}
-
 	// If shouldRestart is true, it means that the state checksum is likely corrupted, and we need to enter a recovery mode.
 	// This can happen if the node was terminated mid-operation last time it was running. The recovery process rolls back
 	// blocks to the beginning of the current snapshot epoch and resets to the state checksum to the epoch checksum.
@@ -832,13 +811,6 @@
 			return
 		}
 	}
-<<<<<<< HEAD
-	// If operationQueueSemaphore is full, we are already storing too many chunks in memory. Block the thread while
-	// we wait for the queue to clear up.
-	go func() {
-		srv.snapshot.operationQueueSemaphore <- struct{}{}
-		// Now send a message to the peer to fetch the snapshot chunk.
-=======
 	// As a pace-setting mechanism, we enqueue to the operationQueueSemaphore in a go routine. The request will be blocked
 	// if there are too many requests in memory.
 	go func() {
@@ -846,17 +818,10 @@
 		// Now send a message to the peer to fetch the snapshot chunk.
 		glog.V(2).Infof("Server.GetSnapshot: Sending a GetSnapshot message to peer (%v) "+
 			"with Prefix (%v) and SnapshotStartEntry (%v)", pp, prefix, lastReceivedKey)
->>>>>>> 250a7bb6
 		pp.AddDeSoMessage(&MsgDeSoGetSnapshot{
 			SnapshotStartKey: lastReceivedKey,
 		}, false)
 	}()
-<<<<<<< HEAD
-
-	glog.V(2).Infof("Server.GetSnapshot: Sending a GetSnapshot message to peer (%v) "+
-		"with Prefix (%v) and SnapshotStartEntry (%v)", pp, prefix, lastReceivedKey)
-=======
->>>>>>> 250a7bb6
 }
 
 // GetBlocksToStore is part of the archival mode, which makes the node download all historical blocks after completing
@@ -1681,15 +1646,12 @@
 	// Find a peer with StartingHeight bigger than our best header tip.
 	var bestPeer *Peer
 	for _, peer := range srv.cmgr.GetAllPeers() {
-<<<<<<< HEAD
-=======
 		// If connectIps is set, only sync from persistent peers.
 		if len(srv.connectIps) > 0 && !peer.IsPersistent() {
 			glog.Infof("Server._startSync: Connect-ips is set, so non-persistent peer is not a "+
 				"sync candidate %v", peer)
 			continue
 		}
->>>>>>> 250a7bb6
 
 		if !peer.IsSyncCandidate() {
 			glog.Infof("Peer is not sync candidate: %v (isOutbound: %v)", peer, peer.isOutbound)
@@ -1750,19 +1712,6 @@
 	pp.SetServiceFlag(rn.GetServiceFlag())
 	pp.SetLatestBlockHeight(rn.GetLatestBlockHeight())
 
-<<<<<<< HEAD
-}
-
-func (srv *Server) HandleAcceptedPeer(rn *RemoteNode) {
-	if rn == nil || rn.GetPeer() == nil {
-		return
-	}
-	pp := rn.GetPeer()
-	pp.SetServiceFlag(rn.GetServiceFlag())
-	pp.SetLatestBlockHeight(rn.GetLatestBlockHeight())
-
-=======
->>>>>>> 250a7bb6
 	isSyncCandidate := pp.IsSyncCandidate()
 	isSyncing := srv.blockchain.isSyncing()
 	chainState := srv.blockchain.chainState()
@@ -2146,23 +2095,13 @@
 		return
 	}
 
-<<<<<<< HEAD
-	// Log a warning if we receive a block we haven't requested yet. It is still possible to receive
-	// a block in this case if we're connected directly to the block producer and they send us a block
-	// directly.
-	if _, exists := pp.requestedBlocks[*blockHash]; !exists {
-		glog.Warningf("_handleBlock: Getting a block that we haven't requested before, "+
-			"block hash (%v)", *blockHash)
-=======
 	// Unless we're running a PoS validator, we should not expect to see a block that we did not request. If
 	// we see such a block, then we log an error and disconnect from the peer.
 	_, isRequestedBlock := pp.requestedBlocks[*blockHash]
 	if srv.fastHotStuffConsensus == nil && !isRequestedBlock {
 		srv._logAndDisconnectPeer(pp, blk, "Getting a block that we haven't requested before")
 		return
->>>>>>> 250a7bb6
-	}
-	delete(pp.requestedBlocks, *blockHash)
+	}
 
 	// Delete the block from the requested blocks map. We do this whether the block was requested or not.
 	delete(pp.requestedBlocks, *blockHash)
@@ -2220,19 +2159,11 @@
 			// If the block fails the spam prevention check, then it must be signed by the
 			// bad block proposer signature or it has a bad QC. In either case, we should
 			// disconnect the peer.
-<<<<<<< HEAD
-			srv._logAndDisconnectPeer(pp, blk, errors.Wrapf(err, "Error while processing block: ").Error())
-			return
-		} else {
-			// For any other error, we log the error and continue.
-			glog.Errorf("Server._handleBlock: Error while processing block: %v", err)
-=======
 			srv._logAndDisconnectPeer(pp, blk, errors.Wrapf(err, "Error while processing block at height %v: ", blk.Header.Height).Error())
 			return
 		} else {
 			// For any other error, we log the error and continue.
 			glog.Errorf("Server._handleBlock: Error while processing block at height %v: %v", blk.Header.Height, err)
->>>>>>> 250a7bb6
 			return
 		}
 	}
@@ -2241,12 +2172,7 @@
 		// It's possible to receive an orphan block if we're connected directly to the
 		// block producer, and they are broadcasting blocks in the steady state. We log
 		// a warning in this case and move on.
-<<<<<<< HEAD
-		glog.Warningf("ERROR: Received orphan block with hash %v height %v. "+
-			"This should never happen", blockHash, blk.Header.Height)
-=======
 		glog.Warningf("ERROR: Received orphan block with hash %v height %v.", blockHash, blk.Header.Height)
->>>>>>> 250a7bb6
 		return
 	}
 
@@ -3062,24 +2988,9 @@
 		go srv.miner.Start()
 	}
 
-<<<<<<< HEAD
-	srv.networkManager.Start()
-
-	// On testnet, if the node is configured to be a PoW block producer, and it is configured
-	// to be also a PoS validator, then we attach block mined listeners to the miner to kick
-	// off the PoS consensus once the miner is done.
-	if srv.params.NetworkType == NetworkType_TESTNET && srv.fastHotStuffConsensus != nil {
-		tipHeight := uint64(srv.blockchain.blockTip().Height)
-		if srv.params.IsFinalPoWBlockHeight(tipHeight) || srv.params.IsPoSBlockHeight(tipHeight) {
-			if err := srv.fastHotStuffConsensus.Start(); err != nil {
-				glog.Errorf("NewServer: Error starting fast hotstuff consensus %v", err)
-			}
-		}
-=======
 	// Initialize state syncer mempool job, if needed.
 	if srv.stateChangeSyncer != nil {
 		srv.stateChangeSyncer.StartMempoolSyncRoutine(srv)
->>>>>>> 250a7bb6
 	}
 
 	// Start the network manager's internal event loop to open and close connections to peers.
