--- conflicted
+++ resolved
@@ -10,10 +10,6 @@
 
 	"github.com/btcsuite/btcd/addrmgr"
 	"github.com/btcsuite/btcd/wire"
-<<<<<<< HEAD
-=======
-	"github.com/decred/dcrd/container/lru"
->>>>>>> bc64e75a
 	"github.com/golang/glog"
 	"github.com/hashicorp/golang-lru/v2"
 )
@@ -57,11 +53,7 @@
 	// TODO: seems like we don't use this.
 	// Keep track of the nonces we've sent in our version messages so
 	// we can prevent connections to ourselves.
-<<<<<<< HEAD
 	sentNonces *lru.Cache[uint64, struct{}]
-=======
-	sentNonces lru.Set[any]
->>>>>>> bc64e75a
 
 	// This section defines the data structures for storing all the
 	// peers we're aware of.
@@ -141,11 +133,7 @@
 		listeners: _listeners,
 		// We keep track of the last N nonces we've sent in order to detect
 		// self connections.
-<<<<<<< HEAD
 		sentNonces: sentNoncesCache,
-=======
-		sentNonces: *lru.NewSet[any](1000),
->>>>>>> bc64e75a
 		//newestBlock: _newestBlock,
 
 		// Initialize the peer data structures.
