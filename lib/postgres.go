package lib

import (
	"bytes"
	"encoding/gob"
	"encoding/hex"
	"encoding/json"
	"fmt"
	"github.com/dgraph-io/badger/v3"
	"github.com/go-pg/pg/v10"
	"github.com/go-pg/pg/v10/orm"
	"github.com/golang/glog"
	"github.com/holiman/uint256"
	"strings"
)

type Postgres struct {
	db *pg.DB
}

func NewPostgres(db *pg.DB) *Postgres {
	// Uncomment to print all queries.
	//db.AddQueryHook(pgdebug.DebugHook{
	//	Verbose: true,
	//})

	return &Postgres{
		db: db,
	}
}

// LogSelect is a helpful utility when developing or debugging queries. Simply call
// LogSelect(query) instead of query.Select() to get a log of the raw query.
func LogSelect(query *orm.Query) error {
	selectQuery := orm.NewSelectQuery(query)
	fmter := orm.NewFormatter().WithModel(selectQuery)
	queryStr, _ := selectQuery.AppendQuery(fmter, nil)
	glog.Info(string(queryStr))
	return query.Select()
}

const (
	MAIN_CHAIN = "main"
)

//
// Tables
//
// The current schema is the sum of all the migrations in the migrate folder. Eventually we should
// export the current schema as new instances of the chain shouldn't be running every single migration.
//
// For information about the `pg:"..."` annotations, see: https://pg.uptrace.dev/models/
//
// Common annotations include:
// - Custom primary key: `pg:",pk"`
// - Don't store 0 or false as NULL: `pg:",use_zero"`
//
// When we can, we use unique fields (or combinations of unique fields) as the primary keys on the models.
// This lets us use the WherePK() query while also minimizing columns and indicies on disk.
//
// Table names are defined so the relation is obvious even though go-pg can create them for us automatically.
//
// Column names are automatically created by go-pg. For example, a field named TipHash maps to tip_hash.
//

type PGChain struct {
	tableName struct{} `pg:"pg_chains"`

	Name    string     `pg:",pk"`
	TipHash *BlockHash `pg:",type:bytea"`
}

// PGBlock represents BlockNode and MsgDeSoHeader
type PGBlock struct {
	tableName struct{} `pg:"pg_blocks"`

	// BlockNode and MsgDeSoHeader
	Hash       *BlockHash `pg:",pk,type:bytea"`
	ParentHash *BlockHash `pg:",type:bytea"`
	Height     uint64     `pg:",use_zero"`

	// BlockNode
	DifficultyTarget *BlockHash  `pg:",type:bytea"`
	CumWork          *BlockHash  `pg:",type:bytea"`
	Status           BlockStatus `pg:",use_zero"` // TODO: Refactor

	// MsgDeSoHeader
	TxMerkleRoot *BlockHash `pg:",type:bytea"`
	Version      uint32     `pg:",use_zero"`
	Timestamp    uint64     `pg:",use_zero"`
	Nonce        uint64     `pg:",use_zero"`
	ExtraNonce   uint64     `pg:",use_zero"`

	// Notifications
	Notified bool `pg:",use_zero"`
}

// PGTransaction represents MsgDeSoTxn
type PGTransaction struct {
	tableName struct{} `pg:"pg_transactions"`

	Hash      *BlockHash `pg:",pk,type:bytea"`
	BlockHash *BlockHash `pg:",type:bytea"`
	Type      TxnType    `pg:",use_zero"`
	PublicKey []byte     `pg:",type:bytea"`
	ExtraData map[string][]byte
	R         *BlockHash `pg:",type:bytea"`
	S         *BlockHash `pg:",type:bytea"`

	// Relationships
	Outputs                     []*PGTransactionOutput         `pg:"rel:has-many,join_fk:output_hash"`
	MetadataBlockReward         *PGMetadataBlockReward         `pg:"rel:belongs-to,join_fk:transaction_hash"`
	MetadataBitcoinExchange     *PGMetadataBitcoinExchange     `pg:"rel:belongs-to,join_fk:transaction_hash"`
	MetadataPrivateMessage      *PGMetadataPrivateMessage      `pg:"rel:belongs-to,join_fk:transaction_hash"`
	MetadataSubmitPost          *PGMetadataSubmitPost          `pg:"rel:belongs-to,join_fk:transaction_hash"`
	MetadataUpdateExchangeRate  *PGMetadataUpdateExchangeRate  `pg:"rel:belongs-to,join_fk:transaction_hash"`
	MetadataUpdateProfile       *PGMetadataUpdateProfile       `pg:"rel:belongs-to,join_fk:transaction_hash"`
	MetadataFollow              *PGMetadataFollow              `pg:"rel:belongs-to,join_fk:transaction_hash"`
	MetadataLike                *PGMetadataLike                `pg:"rel:belongs-to,join_fk:transaction_hash"`
	MetadataCreatorCoin         *PGMetadataCreatorCoin         `pg:"rel:belongs-to,join_fk:transaction_hash"`
	MetadataCreatorCoinTransfer *PGMetadataCreatorCoinTransfer `pg:"rel:belongs-to,join_fk:transaction_hash"`
	MetadataSwapIdentity        *PGMetadataSwapIdentity        `pg:"rel:belongs-to,join_fk:transaction_hash"`
	MetadataCreateNFT           *PGMetadataCreateNFT           `pg:"rel:belongs-to,join_fk:transaction_hash"`
	MetadataUpdateNFT           *PGMetadataUpdateNFT           `pg:"rel:belongs-to,join_fk:transaction_hash"`
	MetadataAcceptNFTBid        *PGMetadataAcceptNFTBid        `pg:"rel:belongs-to,join_fk:transaction_hash"`
	MetadataNFTBid              *PGMetadataNFTBid              `pg:"rel:belongs-to,join_fk:transaction_hash"`
	MetadataNFTTransfer         *PGMetadataNFTTransfer         `pg:"rel:belongs-to,join_fk:transaction_hash"`
	MetadataAcceptNFTTransfer   *PGMetadataAcceptNFTTransfer   `pg:"rel:belongs-to,join_fk:transaction_hash"`
	MetadataBurnNFT             *PGMetadataBurnNFT             `pg:"rel:belongs-to,join_fk:transaction_hash"`
	MetadataDerivedKey          *PGMetadataDerivedKey          `pg:"rel:belongs-to,join_fk:transaction_hash"`
	MetadataDAOCoin             *PGMetadataDAOCoin             `pg:"rel:belongs-to,join_fk:transaction_hash"`
	MetadataDAOCoinTransfer     *PGMetadataDAOCoinTransfer     `pg:"rel:belongs-to,join_fk:transaction_hash"`
}

// PGTransactionOutput represents DeSoOutput, DeSoInput, and UtxoEntry
type PGTransactionOutput struct {
	tableName struct{} `pg:"pg_transaction_outputs"`

	OutputHash  *BlockHash `pg:",pk"`
	OutputIndex uint32     `pg:",pk,use_zero"`
	OutputType  UtxoType   `pg:",use_zero"`
	Height      uint32     `pg:",use_zero"`
	PublicKey   []byte
	AmountNanos uint64 `pg:",use_zero"`
	Spent       bool   `pg:",use_zero"`
	InputHash   *BlockHash
	InputIndex  uint32 `pg:",pk,use_zero"`
}

func (utxo *PGTransactionOutput) NewUtxoEntry() *UtxoEntry {
	return &UtxoEntry{
		PublicKey:   utxo.PublicKey,
		AmountNanos: utxo.AmountNanos,
		BlockHeight: utxo.Height,
		UtxoType:    utxo.OutputType,
		isSpent:     utxo.Spent,
		UtxoKey: &UtxoKey{
			TxID:  *utxo.OutputHash,
			Index: utxo.OutputIndex,
		},
	}
}

// PGMetadataBlockReward represents BlockRewardMetadataa
type PGMetadataBlockReward struct {
	tableName struct{} `pg:"pg_metadata_block_rewards"`

	TransactionHash *BlockHash `pg:",pk,type:bytea"`
	ExtraData       []byte     `pg:",type:bytea"`
}

// PGMetadataBitcoinExchange represents BitcoinExchangeMetadata
type PGMetadataBitcoinExchange struct {
	tableName struct{} `pg:"pg_metadata_bitcoin_exchanges"`

	TransactionHash   *BlockHash `pg:",pk,type:bytea"`
	BitcoinBlockHash  *BlockHash `pg:",type:bytea"`
	BitcoinMerkleRoot *BlockHash `pg:",type:bytea"`
	// Not storing BitcoinTransaction *wire.MsgTx
	// Not storing BitcoinMerkleProof []*merkletree.ProofPart
}

// PGMetadataPrivateMessage represents PrivateMessageMetadata
type PGMetadataPrivateMessage struct {
	tableName struct{} `pg:"pg_metadata_private_messages"`

	TransactionHash    *BlockHash `pg:",pk,type:bytea"`
	RecipientPublicKey []byte     `pg:",type:bytea"`
	EncryptedText      []byte     `pg:",type:bytea"`
	TimestampNanos     uint64
}

// PGMetadataSubmitPost represents SubmitPostMetadata
type PGMetadataSubmitPost struct {
	tableName struct{} `pg:"pg_metadata_submit_posts"`

	TransactionHash  *BlockHash `pg:",pk,type:bytea"`
	PostHashToModify *BlockHash `pg:",type:bytea"`
	ParentStakeID    *BlockHash `pg:",type:bytea"`
	Body             []byte     `pg:",type:bytea"`
	TimestampNanos   uint64
	IsHidden         bool `pg:",use_zero"`
}

// PGMetadataUpdateExchangeRate represents UpdateBitcoinUSDExchangeRateMetadataa
type PGMetadataUpdateExchangeRate struct {
	tableName struct{} `pg:"pg_metadata_update_exchange_rates"`

	TransactionHash    *BlockHash `pg:",pk,type:bytea"`
	USDCentsPerBitcoin uint64     `pg:",use_zero"`
}

// PGMetadataUpdateProfile represents UpdateProfileMetadata
type PGMetadataUpdateProfile struct {
	tableName struct{} `pg:"pg_metadata_update_profiles"`

	TransactionHash       *BlockHash `pg:",pk,type:bytea"`
	ProfilePublicKey      []byte     `pg:",type:bytea"`
	NewUsername           []byte     `pg:",type:bytea"`
	NewDescription        []byte     `pg:",type:bytea"`
	NewProfilePic         []byte     `pg:",type:bytea"`
	NewCreatorBasisPoints uint64     `pg:",use_zero"`
}

// PGMetadataFollow represents FollowMetadata
type PGMetadataFollow struct {
	tableName struct{} `pg:"pg_metadata_follows"`

	TransactionHash   *BlockHash `pg:",pk,type:bytea"`
	FollowedPublicKey []byte     `pg:",type:bytea"`
	IsUnfollow        bool       `pg:",use_zero"`
}

// PGMetadataLike represents LikeMetadata
type PGMetadataLike struct {
	tableName struct{} `pg:"pg_metadata_likes"`

	TransactionHash *BlockHash `pg:",pk,type:bytea"`
	LikedPostHash   *BlockHash `pg:",type:bytea"`
	IsUnlike        bool       `pg:",use_zero"`
}

// PGMetadataCreatorCoin represents CreatorCoinMetadataa
type PGMetadataCreatorCoin struct {
	tableName struct{} `pg:"pg_metadata_creator_coins"`

	TransactionHash             *BlockHash               `pg:",pk,type:bytea"`
	ProfilePublicKey            []byte                   `pg:",type:bytea"`
	OperationType               CreatorCoinOperationType `pg:",use_zero"`
	DeSoToSellNanos             uint64                   `pg:",use_zero"`
	CreatorCoinToSellNanos      uint64                   `pg:",use_zero"`
	DeSoToAddNanos              uint64                   `pg:",use_zero"`
	MinDeSoExpectedNanos        uint64                   `pg:",use_zero"`
	MinCreatorCoinExpectedNanos uint64                   `pg:",use_zero"`
}

// PGMetadataCreatorCoinTransfer represents CreatorCoinTransferMetadataa
type PGMetadataCreatorCoinTransfer struct {
	tableName struct{} `pg:"pg_metadata_creator_coin_transfers"`

	TransactionHash            *BlockHash `pg:",pk,type:bytea"`
	ProfilePublicKey           []byte     `pg:",type:bytea"`
	CreatorCoinToTransferNanos uint64     `pg:",use_zero"`
	ReceiverPublicKey          []byte     `pg:",type:bytea"`
}

// PGMetadataDAOCoin represents DAOCoinMetadata
type PGMetadataDAOCoin struct {
	tableName struct{} `pg:"pg_metadata_dao_coins"`

	TransactionHash           *BlockHash           `pg:",pk,type:bytea"`
	ProfilePublicKey          []byte               `pg:",type:bytea"`
	OperationType             DAOCoinOperationType `pg:",use_zero"`
	CoinsToMintNanos          string
	CoinsToBurnNanos          string
	TransferRestrictionStatus `pg:",use_zero"`
}

// PGMetadataDAOCoinTransfer represents DAOCoinTransferMetadata
type PGMetadataDAOCoinTransfer struct {
	tableName struct{} `pg:"pg_metadata_dao_coin_transfers"`

	TransactionHash        *BlockHash `pg:",pk,type:bytea"`
	ProfilePublicKey       []byte     `pg:",type:bytea"`
	DAOCoinToTransferNanos string     `pg:"dao_coin_to_transfer_nanos,use_zero"`
	ReceiverPublicKey      []byte     `pg:",type:bytea"`
}

// PGMetadataSwapIdentity represents SwapIdentityMetadataa
type PGMetadataSwapIdentity struct {
	tableName struct{} `pg:"pg_metadata_swap_identities"`

	TransactionHash *BlockHash `pg:",pk,type:bytea"`
	FromPublicKey   []byte     `pg:",type:bytea"`
	ToPublicKey     []byte     `pg:",type:bytea"`
}

// PGMetadataCreateNFT represents CreateNFTMetadata
type PGMetadataCreateNFT struct {
	tableName struct{} `pg:"pg_metadata_create_nfts"`

	TransactionHash           *BlockHash `pg:",pk,type:bytea"`
	NFTPostHash               *BlockHash `pg:",type:bytea"`
	NumCopies                 uint64     `pg:",use_zero"`
	HasUnlockable             bool       `pg:",use_zero"`
	IsForSale                 bool       `pg:",use_zero"`
	MinBidAmountNanos         uint64     `pg:",use_zero"`
	CreatorRoyaltyBasisPoints uint64     `pg:",use_zero"`
	CoinRoyaltyBasisPoints    uint64     `pg:",use_zero"`
}

// PGMetadataUpdateNFT represents UpdateNFTMetadata
type PGMetadataUpdateNFT struct {
	tableName struct{} `pg:"pg_metadata_update_nfts"`

	TransactionHash   *BlockHash `pg:",pk,type:bytea"`
	NFTPostHash       *BlockHash `pg:",type:bytea"`
	SerialNumber      uint64     `pg:",use_zero"`
	IsForSale         bool       `pg:",use_zero"`
	MinBidAmountNanos uint64     `pg:",use_zero"`
}

// PGMetadataAcceptNFTBid represents AcceptNFTBidMetadata
type PGMetadataAcceptNFTBid struct {
	tableName struct{} `pg:"pg_metadata_accept_nft_bids"`

	TransactionHash *BlockHash            `pg:",pk,type:bytea"`
	NFTPostHash     *BlockHash            `pg:",type:bytea"`
	SerialNumber    uint64                `pg:",use_zero"`
	BidderPKID      *PKID                 `pg:",type:bytea"`
	BidAmountNanos  uint64                `pg:",use_zero"`
	UnlockableText  []byte                `pg:",type:bytea"`
	BidderInputs    []*PGMetadataBidInput `pg:"rel:has-many,join_fk:transaction_hash"`
}

type PGMetadataBidInput struct {
	tableName struct{} `pg:"pg_metadata_bid_inputs"`

	TransactionHash *BlockHash `pg:",pk,type:bytea"`
	InputHash       *BlockHash `pg:",pk,type:bytea"`
	InputIndex      uint32     `pg:",pk,use_zero"`
}

// PGMetadataNFTBid represents NFTBidMetadata
type PGMetadataNFTBid struct {
	tableName struct{} `pg:"pg_metadata_nft_bids"`

	TransactionHash *BlockHash `pg:",pk,type:bytea"`
	NFTPostHash     *BlockHash `pg:",type:bytea"`
	SerialNumber    uint64     `pg:",use_zero"`
	BidAmountNanos  uint64     `pg:",use_zero"`
}

// PGMetadataNFTTransfer represents NFTTransferMetadata
type PGMetadataNFTTransfer struct {
	tableName struct{} `pg:"pg_metadata_nft_transfer"`

	TransactionHash   *BlockHash `pg:",pk,type:bytea"`
	NFTPostHash       *BlockHash `pg:",pk,type:bytea"`
	SerialNumber      uint64     `pg:",use_zero"`
	ReceiverPublicKey []byte     `pg:",pk,type:bytea"`
	UnlockableText    []byte     `pg:",type:bytea"`
}

// PGMetadataAcceptNFTTransfer represents AcceptNFTTransferMetadata
type PGMetadataAcceptNFTTransfer struct {
	tableName struct{} `pg:"pg_metadata_accept_nft_transfer"`

	TransactionHash *BlockHash `pg:",pk,type:bytea"`
	NFTPostHash     *BlockHash `pg:",pk,type:bytea"`
	SerialNumber    uint64     `pg:",use_zero"`
}

// PGMetadataBurnNFT represents BurnNFTMetadata
type PGMetadataBurnNFT struct {
	tableName struct{} `pg:"pg_metadata_burn_nft"`

	TransactionHash *BlockHash `pg:",pk,type:bytea"`
	NFTPostHash     *BlockHash `pg:",pk,type:bytea"`
	SerialNumber    uint64     `pg:",use_zero"`
}

// PGMetadataDerivedKey represents AuthorizeDerivedKeyMetadata
type PGMetadataDerivedKey struct {
	tableName struct{} `pg:"pg_metadata_derived_keys"`

	TransactionHash  *BlockHash                       `pg:",pk,type:bytea"`
	DerivedPublicKey PublicKey                        `pg:",type:bytea"`
	ExpirationBlock  uint64                           `pg:",use_zero"`
	OperationType    AuthorizeDerivedKeyOperationType `pg:",use_zero"`
	AccessSignature  []byte                           `pg:",type:bytea"`
}

type PGNotification struct {
	tableName struct{} `pg:"pg_notifications"`

	TransactionHash *BlockHash       `pg:",pk,type:bytea"`
	Mined           bool             `pg:",use_zero"`
	ToUser          []byte           `pg:",type:bytea"`
	FromUser        []byte           `pg:",type:bytea"`
	OtherUser       []byte           `pg:",type:bytea"`
	Type            NotificationType `pg:",use_zero"`
	Amount          uint64           `pg:",use_zero"`
	PostHash        *BlockHash       `pg:",type:bytea"`
	Timestamp       uint64           `pg:",use_zero"`
}

type NotificationType uint8

const (
	NotificationUnknown NotificationType = iota
	NotificationSendDESO
	NotificationLike
	NotificationFollow
	NotificationCoinPurchase
	NotificationCoinTransfer
	NotificationCoinDiamond
	NotificationPostMention
	NotificationPostReply
	NotificationPostRepost
	NotificationDESODiamond
)

type PGProfile struct {
	tableName struct{} `pg:"pg_profiles"`

	PKID               *PKID      `pg:",pk,type:bytea"`
	PublicKey          *PublicKey `pg:",type:bytea"`
	Username           string
	Description        string
	ProfilePic         []byte
	CreatorBasisPoints uint64
	DeSoLockedNanos    uint64
	NumberOfHolders    uint64
	// FIXME: Postgres will break when values exceed uint64
	// We don't use Postgres right now so going to plow ahead and set this as-is
	// to fix compile errors. CoinsInCirculationNanos will never exceed uint64
	CoinsInCirculationNanos          uint64
	CoinWatermarkNanos               uint64
	MintingDisabled                  bool
	DAOCoinNumberOfHolders           uint64                    `pg:"dao_coin_number_of_holders"`
	DAOCoinCoinsInCirculationNanos   string                    `pg:"dao_coin_coins_in_circulation_nanos"`
	DAOCoinMintingDisabled           bool                      `pg:"dao_coin_minting_disabled"`
	DAOCoinTransferRestrictionStatus TransferRestrictionStatus `pg:"dao_coin_transfer_restriction_status"`
	ExtraData                        map[string][]byte
}

func (profile *PGProfile) Empty() bool {
	return profile.Username == ""
}

type PGPost struct {
	tableName struct{} `pg:"pg_posts"`

	PostHash                                    *BlockHash `pg:",pk,type:bytea"`
	PosterPublicKey                             []byte
	ParentPostHash                              *BlockHash `pg:",type:bytea"`
	Body                                        string
	RepostedPostHash                            *BlockHash        `pg:",type:bytea"`
	QuotedRepost                                bool              `pg:",use_zero"`
	Timestamp                                   uint64            `pg:",use_zero"`
	Hidden                                      bool              `pg:",use_zero"`
	LikeCount                                   uint64            `pg:",use_zero"`
	RepostCount                                 uint64            `pg:",use_zero"`
	QuoteRepostCount                            uint64            `pg:",use_zero"`
	DiamondCount                                uint64            `pg:",use_zero"`
	CommentCount                                uint64            `pg:",use_zero"`
	Pinned                                      bool              `pg:",use_zero"`
	NFT                                         bool              `pg:",use_zero"`
	NumNFTCopies                                uint64            `pg:",use_zero"`
	NumNFTCopiesForSale                         uint64            `pg:",use_zero"`
	NumNFTCopiesBurned                          uint64            `pg:",use_zero"`
	Unlockable                                  bool              `pg:",use_zero"`
	CreatorRoyaltyBasisPoints                   uint64            `pg:",use_zero"`
	CoinRoyaltyBasisPoints                      uint64            `pg:",use_zero"`
	AdditionalNFTRoyaltiesToCoinsBasisPoints    map[string]uint64 `pg:"additional_nft_royalties_to_coins_basis_points"`
	AdditionalNFTRoyaltiesToCreatorsBasisPoints map[string]uint64 `pg:"additional_nft_royalties_to_creators_basis_points"`
	ExtraData                                   map[string][]byte
}

func (post *PGPost) NewPostEntry() *PostEntry {
	postEntry := &PostEntry{
		PostHash:                       post.PostHash,
		PosterPublicKey:                post.PosterPublicKey,
		Body:                           []byte(post.Body),
		RepostedPostHash:               post.RepostedPostHash,
		IsQuotedRepost:                 post.QuotedRepost,
		TimestampNanos:                 post.Timestamp,
		IsHidden:                       post.Hidden,
		LikeCount:                      post.LikeCount,
		RepostCount:                    post.RepostCount,
		QuoteRepostCount:               post.QuoteRepostCount,
		DiamondCount:                   post.DiamondCount,
		CommentCount:                   post.CommentCount,
		IsPinned:                       post.Pinned,
		IsNFT:                          post.NFT,
		NumNFTCopies:                   post.NumNFTCopies,
		NumNFTCopiesForSale:            post.NumNFTCopiesForSale,
		NumNFTCopiesBurned:             post.NumNFTCopiesBurned,
		HasUnlockable:                  post.Unlockable,
		NFTRoyaltyToCoinBasisPoints:    post.CoinRoyaltyBasisPoints,
		NFTRoyaltyToCreatorBasisPoints: post.CreatorRoyaltyBasisPoints,
		PostExtraData:                  post.ExtraData,
	}

	if len(post.AdditionalNFTRoyaltiesToCoinsBasisPoints) > 0 {
		postEntry.AdditionalNFTRoyaltiesToCoinsBasisPoints = make(map[PKID]uint64)
		for pkidStr, bp := range post.AdditionalNFTRoyaltiesToCoinsBasisPoints {
			pkidBytes, err := hex.DecodeString(pkidStr)
			if err != nil {
				panic(err)
			}
			postEntry.AdditionalNFTRoyaltiesToCoinsBasisPoints[*NewPKID(pkidBytes)] = bp
		}
	}

	if len(post.AdditionalNFTRoyaltiesToCreatorsBasisPoints) > 0 {
		postEntry.AdditionalNFTRoyaltiesToCreatorsBasisPoints = make(map[PKID]uint64)
		for pkidStr, bp := range post.AdditionalNFTRoyaltiesToCreatorsBasisPoints {
			pkidBytes, err := hex.DecodeString(pkidStr)
			if err != nil {
				panic(err)
			}
			postEntry.AdditionalNFTRoyaltiesToCreatorsBasisPoints[*NewPKID(pkidBytes)] = bp
		}
	}

	if post.ParentPostHash != nil {
		postEntry.ParentStakeID = post.ParentPostHash.ToBytes()
	}

	return postEntry
}

// HasMedia is inefficient and needs to be moved to a column in the Posts table
func (post *PGPost) HasMedia() bool {
	bodyJSONObj := DeSoBodySchema{}
	err := json.Unmarshal([]byte(post.Body), &bodyJSONObj)
	// Return true if body json can be parsed and ImageUrls or VideoURLs is not nil/non-empty or EmbedVideoUrl is not nil/non-empty
	return (err == nil && len(bodyJSONObj.ImageURLs) > 0 || len(bodyJSONObj.VideoURLs) > 0) || len(post.ExtraData["EmbedVideoURL"]) > 0
}

type PGLike struct {
	tableName struct{} `pg:"pg_likes"`

	LikerPublicKey []byte     `pg:",pk,type:bytea"`
	LikedPostHash  *BlockHash `pg:",pk,type:bytea"`
}

func (like *PGLike) NewLikeEntry() *LikeEntry {
	return &LikeEntry{
		LikerPubKey:   like.LikerPublicKey,
		LikedPostHash: like.LikedPostHash,
	}
}

type PGFollow struct {
	tableName struct{} `pg:"pg_follows"`

	FollowerPKID *PKID `pg:",pk,type:bytea"`
	FollowedPKID *PKID `pg:",pk,type:bytea"`
}

func (follow *PGFollow) NewFollowEntry() *FollowEntry {
	return &FollowEntry{
		FollowerPKID: follow.FollowerPKID,
		FollowedPKID: follow.FollowedPKID,
	}
}

type PGDiamond struct {
	tableName struct{} `pg:"pg_diamonds"`

	SenderPKID      *PKID      `pg:",pk,type:bytea"`
	ReceiverPKID    *PKID      `pg:",pk,type:bytea"`
	DiamondPostHash *BlockHash `pg:",pk,type:bytea"`
	DiamondLevel    uint8
}

// TODO: This doesn't need to be a table. Just add sender to PGMetadataPrivateMessage?
// The only reason we might not want to do this is if we end up pruning Metadata tables.
type PGMessage struct {
	tableName struct{} `pg:"pg_messages"`

	MessageHash        *BlockHash `pg:",pk,type:bytea"`
	SenderPublicKey    []byte
	RecipientPublicKey []byte
	EncryptedText      []byte
	TimestampNanos     uint64
	// TODO: Version

	ExtraData map[string][]byte

	// Used to track deletions in the UtxoView
	isDeleted bool
}

type PGMessagingGroup struct {
	tableName struct{} `pg:"pg_messaging_group"`

	GroupOwnerPublicKey   *PublicKey    `pg:",type:bytea"`
	MessagingPublicKey    *PublicKey    `pg:",type:bytea"`
	MessagingGroupKeyName *GroupKeyName `pg:",type:bytea"`
	MessagingGroupMembers []byte        `pg:",type:bytea"`

	ExtraData map[string][]byte
}

type PGCreatorCoinBalance struct {
	tableName struct{} `pg:"pg_creator_coin_balances"`

	HolderPKID   *PKID `pg:",pk,type:bytea"`
	CreatorPKID  *PKID `pg:",pk,type:bytea"`
	BalanceNanos uint64
	HasPurchased bool
}

func (balance *PGCreatorCoinBalance) NewBalanceEntry() *BalanceEntry {
	return &BalanceEntry{
		HODLerPKID:  balance.HolderPKID,
		CreatorPKID: balance.CreatorPKID,
		// FIXME: This will break if the value exceeds uint256
		BalanceNanos: *uint256.NewInt().SetUint64(balance.BalanceNanos),
		HasPurchased: balance.HasPurchased,
	}
}

type PGDAOCoinBalance struct {
	tableName struct{} `pg:"pg_dao_coin_balances"`

	HolderPKID   *PKID `pg:",pk,type:bytea"`
	CreatorPKID  *PKID `pg:",pk,type:bytea"`
	BalanceNanos string
	HasPurchased bool
}

func (balance *PGDAOCoinBalance) NewBalanceEntry() *BalanceEntry {
	var balanceNanos *uint256.Int
	if balance.BalanceNanos != "" {
		var err error
		balanceNanos, err = uint256.FromHex(balance.BalanceNanos)
		if err != nil {
			balanceNanos = uint256.NewInt()
		}
	} else {
		balanceNanos = uint256.NewInt()
	}

	return &BalanceEntry{
		HODLerPKID:   balance.HolderPKID,
		CreatorPKID:  balance.CreatorPKID,
		BalanceNanos: *balanceNanos,
		HasPurchased: balance.HasPurchased,
	}
}

// PGBalance represents PublicKeyToDeSoBalanceNanos
type PGBalance struct {
	tableName struct{} `pg:"pg_balances"`

	PublicKey    *PublicKey `pg:",pk,type:bytea"`
	BalanceNanos uint64     `pg:",use_zero"`
}

// PGGlobalParams represents GlobalParamsEntry
type PGGlobalParams struct {
	tableName struct{} `pg:"pg_global_params"`

	ID uint64

	USDCentsPerBitcoin      uint64 `pg:",use_zero"`
	CreateProfileFeeNanos   uint64 `pg:",use_zero"`
	CreateNFTFeeNanos       uint64 `pg:",use_zero"`
	MaxCopiesPerNFT         uint64 `pg:",use_zero"`
	MinNetworkFeeNanosPerKB uint64 `pg:",use_zero"`
}

type PGRepost struct {
	tableName struct{} `pg:"pg_reposts"`

	ReposterPublickey *PublicKey `pg:",pk,type:bytea"`
	RepostedPostHash  *BlockHash `pg:",pk,type:bytea"`
	RepostPostHash    *BlockHash `pg:",type:bytea"`

	// Whether or not this entry is deleted in the view.
	isDeleted bool
}

// PGForbiddenKey represents ForbiddenPubKeyEntry
type PGForbiddenKey struct {
	tableName struct{} `pg:"pg_forbidden_keys"`

	PublicKey *PublicKey `pg:",pk,type:bytea"`
}

// PGNFT represents NFTEntry
type PGNFT struct {
	tableName struct{} `pg:"pg_nfts"`

	NFTPostHash  *BlockHash `pg:",pk,type:bytea"`
	SerialNumber uint64     `pg:",pk"`

	// This is needed to decrypt unlockable text.
	LastOwnerPKID              *PKID  `pg:",type:bytea"`
	OwnerPKID                  *PKID  `pg:",type:bytea"`
	ForSale                    bool   `pg:",use_zero"`
	MinBidAmountNanos          uint64 `pg:",use_zero"`
	UnlockableText             string
	LastAcceptedBidAmountNanos uint64 `pg:",use_zero"`
	IsPending                  bool   `pg:",use_zero"`
	IsBuyNow                   bool   `pg:",use_zero"`
	BuyNowPriceNanos           uint64 `pg:",use_zero"`

	ExtraData map[string][]byte
}

func (nft *PGNFT) NewNFTEntry() *NFTEntry {
	return &NFTEntry{
		LastOwnerPKID:              nft.LastOwnerPKID,
		OwnerPKID:                  nft.OwnerPKID,
		NFTPostHash:                nft.NFTPostHash,
		SerialNumber:               nft.SerialNumber,
		IsForSale:                  nft.ForSale,
		MinBidAmountNanos:          nft.MinBidAmountNanos,
		UnlockableText:             []byte(nft.UnlockableText),
		LastAcceptedBidAmountNanos: nft.LastAcceptedBidAmountNanos,
		IsPending:                  nft.IsPending,
		IsBuyNow:                   nft.IsBuyNow,
		BuyNowPriceNanos:           nft.BuyNowPriceNanos,
		ExtraData:                  nft.ExtraData,
	}
}

// PGNFTBid represents NFTBidEntry
type PGNFTBid struct {
	tableName struct{} `pg:"pg_nft_bids"`

	BidderPKID          *PKID      `pg:",pk,type:bytea"`
	NFTPostHash         *BlockHash `pg:",pk,type:bytea"`
	SerialNumber        uint64     `pg:",pk,use_zero"`
	BidAmountNanos      uint64     `pg:",use_zero"`
	Accepted            bool       `pg:",use_zero"`
	AcceptedBlockHeight *uint32    `pg:",use_zero"`
}

func (bid *PGNFTBid) NewNFTBidEntry() *NFTBidEntry {
	return &NFTBidEntry{
		BidderPKID:          bid.BidderPKID,
		NFTPostHash:         bid.NFTPostHash,
		SerialNumber:        bid.SerialNumber,
		BidAmountNanos:      bid.BidAmountNanos,
		AcceptedBlockHeight: bid.AcceptedBlockHeight,
	}
}

// PGDerivedKey represents DerivedKeyEntry
type PGDerivedKey struct {
	tableName struct{} `pg:"pg_derived_keys"`

	OwnerPublicKey   PublicKey                        `pg:",pk,type:bytea"`
	DerivedPublicKey PublicKey                        `pg:",pk,type:bytea"`
	ExpirationBlock  uint64                           `pg:",use_zero"`
	OperationType    AuthorizeDerivedKeyOperationType `pg:",use_zero"`

	ExtraData map[string][]byte
}

func (key *PGDerivedKey) NewDerivedKeyEntry() *DerivedKeyEntry {
	return &DerivedKeyEntry{
		OwnerPublicKey:   key.OwnerPublicKey,
		DerivedPublicKey: key.DerivedPublicKey,
		ExpirationBlock:  key.ExpirationBlock,
		OperationType:    key.OperationType,
		ExtraData:        key.ExtraData,
	}
}

//
// Blockchain and Transactions
//

func (postgres *Postgres) UpsertBlock(blockNode *BlockNode) error {
	return postgres.db.RunInTransaction(postgres.db.Context(), func(tx *pg.Tx) error {
		return postgres.UpsertBlockTx(tx, blockNode)
	})
}

func (postgres *Postgres) UpsertBlockTx(tx *pg.Tx, blockNode *BlockNode) error {
	block := &PGBlock{
		Hash:   blockNode.Hash,
		Height: blockNode.Header.Height,

		DifficultyTarget: blockNode.DifficultyTarget,
		CumWork:          BigintToHash(blockNode.CumWork),
		Status:           blockNode.Status,

		TxMerkleRoot: blockNode.Header.TransactionMerkleRoot,
		Version:      blockNode.Header.Version,
		Timestamp:    blockNode.Header.TstampSecs,
		Nonce:        blockNode.Header.Nonce,
		ExtraNonce:   blockNode.Header.ExtraNonce,
	}

	// The genesis block has a nil parent
	if blockNode.Parent != nil {
		block.ParentHash = blockNode.Parent.Hash
	}

	_, err := tx.Model(block).WherePK().OnConflict("(hash) DO UPDATE").Insert()
	return err
}

// GetBlockIndex gets all the PGBlocks and creates a map of BlockHash to BlockNode as needed by blockchain.go
func (postgres *Postgres) GetBlockIndex() (map[BlockHash]*BlockNode, error) {
	var blocks []PGBlock
	err := postgres.db.Model(&blocks).Select()
	if err != nil {
		return nil, err
	}

	blockMap := make(map[BlockHash]*BlockNode)
	for _, block := range blocks {
		blockMap[*block.Hash] = &BlockNode{
			Hash:             block.Hash,
			Height:           uint32(block.Height),
			DifficultyTarget: block.DifficultyTarget,
			CumWork:          HashToBigint(block.CumWork),
			Header: &MsgDeSoHeader{
				Version:               block.Version,
				PrevBlockHash:         block.ParentHash,
				TransactionMerkleRoot: block.TxMerkleRoot,
				TstampSecs:            block.Timestamp,
				Height:                block.Height,
				Nonce:                 block.Nonce,
				ExtraNonce:            block.ExtraNonce,
			},
			Status: block.Status,
		}
	}

	// Setup parent pointers
	for _, blockNode := range blockMap {
		// Genesis block has nil parent
		parentHash := blockNode.Header.PrevBlockHash
		if parentHash != nil {
			blockNode.Parent = blockMap[*parentHash]
		}
	}

	return blockMap, nil
}

// GetChain returns the current chain by name. Postgres only supports MAIN_CHAIN for now but will eventually
// support multiple chains. A chain is defined by its Name and TipHash.
func (postgres *Postgres) GetChain(name string) *PGChain {
	chain := &PGChain{
		Name: name,
	}

	err := postgres.db.Model(chain).First()
	if err != nil {
		return nil
	}

	return chain
}

func (postgres *Postgres) UpsertChain(name string, tipHash *BlockHash) error {
	return postgres.db.RunInTransaction(postgres.db.Context(), func(tx *pg.Tx) error {
		return postgres.UpsertChainTx(tx, name, tipHash)
	})
}

func (postgres *Postgres) UpsertChainTx(tx *pg.Tx, name string, tipHash *BlockHash) error {
	bestChain := &PGChain{
		TipHash: tipHash,
		Name:    name,
	}

	_, err := tx.Model(bestChain).WherePK().OnConflict("(name) DO UPDATE").Insert()
	return err
}

// InsertTransactionsTx inserts all the transactions from a block in a bulk query
func (postgres *Postgres) InsertTransactionsTx(tx *pg.Tx, desoTxns []*MsgDeSoTxn, blockNode *BlockNode) error {
	var transactions []*PGTransaction
	var transactionOutputs []*PGTransactionOutput
	var transactionInputs []*PGTransactionOutput

	var metadataBlockRewards []*PGMetadataBlockReward
	var metadataBitcoinExchanges []*PGMetadataBitcoinExchange
	var metadataPrivateMessages []*PGMetadataPrivateMessage
	var metadataSubmitPosts []*PGMetadataSubmitPost
	var metadataUpdateProfiles []*PGMetadataUpdateProfile
	var metadataExchangeRates []*PGMetadataUpdateExchangeRate
	var metadataFollows []*PGMetadataFollow
	var metadataLikes []*PGMetadataLike
	var metadataCreatorCoins []*PGMetadataCreatorCoin
	var metadataSwapIdentities []*PGMetadataSwapIdentity
	var metadataCreatorCoinTransfers []*PGMetadataCreatorCoinTransfer
	var metadataCreateNFTs []*PGMetadataCreateNFT
	var metadataUpdateNFTs []*PGMetadataUpdateNFT
	var metadataAcceptNFTBids []*PGMetadataAcceptNFTBid
	var metadataBidInputs []*PGMetadataBidInput
	var metadataNFTBids []*PGMetadataNFTBid
	var metadataNFTTransfer []*PGMetadataNFTTransfer
	var metadataAcceptNFTTransfer []*PGMetadataAcceptNFTTransfer
	var metadataBurnNFT []*PGMetadataBurnNFT
	var metadataDerivedKey []*PGMetadataDerivedKey
	var metadataDAOCoin []*PGMetadataDAOCoin
	var metadataDAOCoinTransfer []*PGMetadataDAOCoinTransfer

	blockHash := blockNode.Hash

	// Iterate over all the transactions and build the arrays of data to insert
	for _, txn := range desoTxns {
		txnHash := txn.Hash()
		transaction := &PGTransaction{
			Hash:      txnHash,
			BlockHash: blockHash,
			Type:      txn.TxnMeta.GetTxnType(),
			PublicKey: txn.PublicKey,
			ExtraData: txn.ExtraData,
		}

		if txn.Signature != nil {
			transaction.R = BigintToHash(txn.Signature.R)
			transaction.S = BigintToHash(txn.Signature.S)
		}

		transactions = append(transactions, transaction)

		for ii, input := range txn.TxInputs {
			transactionInputs = append(transactionInputs, &PGTransactionOutput{
				OutputHash:  &input.TxID,
				OutputIndex: input.Index,
				Height:      blockNode.Height,
				InputHash:   txnHash,
				InputIndex:  uint32(ii),
				Spent:       true,
			})
		}

		for ii, output := range txn.TxOutputs {
			transactionOutputs = append(transactionOutputs, &PGTransactionOutput{
				OutputHash:  txnHash,
				OutputIndex: uint32(ii),
				OutputType:  0, // TODO
				PublicKey:   output.PublicKey,
				AmountNanos: output.AmountNanos,
			})
		}

		if txn.TxnMeta.GetTxnType() == TxnTypeBlockReward {
			txMeta := txn.TxnMeta.(*BlockRewardMetadataa)
			metadataBlockRewards = append(metadataBlockRewards, &PGMetadataBlockReward{
				TransactionHash: txnHash,
				ExtraData:       txMeta.ExtraData,
			})
		} else if txn.TxnMeta.GetTxnType() == TxnTypeBasicTransfer {
			// No extra metadata needed
		} else if txn.TxnMeta.GetTxnType() == TxnTypeBitcoinExchange {
			txMeta := txn.TxnMeta.(*BitcoinExchangeMetadata)
			metadataBitcoinExchanges = append(metadataBitcoinExchanges, &PGMetadataBitcoinExchange{
				TransactionHash:   txnHash,
				BitcoinBlockHash:  txMeta.BitcoinBlockHash,
				BitcoinMerkleRoot: txMeta.BitcoinMerkleRoot,
			})
		} else if txn.TxnMeta.GetTxnType() == TxnTypePrivateMessage {
			txMeta := txn.TxnMeta.(*PrivateMessageMetadata)
			metadataPrivateMessages = append(metadataPrivateMessages, &PGMetadataPrivateMessage{
				TransactionHash:    txnHash,
				RecipientPublicKey: txMeta.RecipientPublicKey,
				EncryptedText:      txMeta.EncryptedText,
				TimestampNanos:     txMeta.TimestampNanos,
			})
		} else if txn.TxnMeta.GetTxnType() == TxnTypeSubmitPost {
			txMeta := txn.TxnMeta.(*SubmitPostMetadata)

			postHashToModify := &BlockHash{}
			parentStakeId := &BlockHash{}
			copy(postHashToModify[:], txMeta.PostHashToModify)
			copy(parentStakeId[:], txMeta.ParentStakeID)

			metadataSubmitPosts = append(metadataSubmitPosts, &PGMetadataSubmitPost{
				TransactionHash:  txnHash,
				PostHashToModify: postHashToModify,
				ParentStakeID:    parentStakeId,
				Body:             txMeta.Body,
				TimestampNanos:   txMeta.TimestampNanos,
				IsHidden:         txMeta.IsHidden,
			})
		} else if txn.TxnMeta.GetTxnType() == TxnTypeUpdateProfile {
			txMeta := txn.TxnMeta.(*UpdateProfileMetadata)
			metadataUpdateProfiles = append(metadataUpdateProfiles, &PGMetadataUpdateProfile{
				TransactionHash:       txnHash,
				ProfilePublicKey:      txMeta.ProfilePublicKey,
				NewUsername:           txMeta.NewUsername,
				NewProfilePic:         txMeta.NewProfilePic,
				NewCreatorBasisPoints: txMeta.NewCreatorBasisPoints,
			})
		} else if txn.TxnMeta.GetTxnType() == TxnTypeUpdateBitcoinUSDExchangeRate {
			txMeta := txn.TxnMeta.(*UpdateBitcoinUSDExchangeRateMetadataa)
			metadataExchangeRates = append(metadataExchangeRates, &PGMetadataUpdateExchangeRate{
				TransactionHash:    txnHash,
				USDCentsPerBitcoin: txMeta.USDCentsPerBitcoin,
			})
		} else if txn.TxnMeta.GetTxnType() == TxnTypeFollow {
			txMeta := txn.TxnMeta.(*FollowMetadata)
			metadataFollows = append(metadataFollows, &PGMetadataFollow{
				TransactionHash:   txnHash,
				FollowedPublicKey: txMeta.FollowedPublicKey,
				IsUnfollow:        txMeta.IsUnfollow,
			})
		} else if txn.TxnMeta.GetTxnType() == TxnTypeLike {
			txMeta := txn.TxnMeta.(*LikeMetadata)
			metadataLikes = append(metadataLikes, &PGMetadataLike{
				TransactionHash: txnHash,
				LikedPostHash:   txMeta.LikedPostHash,
				IsUnlike:        txMeta.IsUnlike,
			})
		} else if txn.TxnMeta.GetTxnType() == TxnTypeCreatorCoin {
			txMeta := txn.TxnMeta.(*CreatorCoinMetadataa)
			metadataCreatorCoins = append(metadataCreatorCoins, &PGMetadataCreatorCoin{
				TransactionHash:             txnHash,
				ProfilePublicKey:            txMeta.ProfilePublicKey,
				OperationType:               txMeta.OperationType,
				DeSoToSellNanos:             txMeta.DeSoToSellNanos,
				CreatorCoinToSellNanos:      txMeta.CreatorCoinToSellNanos,
				DeSoToAddNanos:              txMeta.DeSoToAddNanos,
				MinDeSoExpectedNanos:        txMeta.MinDeSoExpectedNanos,
				MinCreatorCoinExpectedNanos: txMeta.MinCreatorCoinExpectedNanos,
			})
		} else if txn.TxnMeta.GetTxnType() == TxnTypeSwapIdentity {
			txMeta := txn.TxnMeta.(*SwapIdentityMetadataa)
			metadataSwapIdentities = append(metadataSwapIdentities, &PGMetadataSwapIdentity{
				TransactionHash: txnHash,
				FromPublicKey:   txMeta.FromPublicKey,
				ToPublicKey:     txMeta.ToPublicKey,
			})
		} else if txn.TxnMeta.GetTxnType() == TxnTypeUpdateGlobalParams {
			// No extra metadata needed, it's all in ExtraData
		} else if txn.TxnMeta.GetTxnType() == TxnTypeCreatorCoinTransfer {
			txMeta := txn.TxnMeta.(*CreatorCoinTransferMetadataa)
			metadataCreatorCoinTransfers = append(metadataCreatorCoinTransfers, &PGMetadataCreatorCoinTransfer{
				TransactionHash:            txnHash,
				ProfilePublicKey:           txMeta.ProfilePublicKey,
				CreatorCoinToTransferNanos: txMeta.CreatorCoinToTransferNanos,
				ReceiverPublicKey:          txMeta.ReceiverPublicKey,
			})
		} else if txn.TxnMeta.GetTxnType() == TxnTypeCreateNFT {
			txMeta := txn.TxnMeta.(*CreateNFTMetadata)
			metadataCreateNFTs = append(metadataCreateNFTs, &PGMetadataCreateNFT{
				TransactionHash:           txnHash,
				NFTPostHash:               txMeta.NFTPostHash,
				NumCopies:                 txMeta.NumCopies,
				HasUnlockable:             txMeta.HasUnlockable,
				IsForSale:                 txMeta.IsForSale,
				MinBidAmountNanos:         txMeta.MinBidAmountNanos,
				CreatorRoyaltyBasisPoints: txMeta.NFTRoyaltyToCreatorBasisPoints,
				CoinRoyaltyBasisPoints:    txMeta.NFTRoyaltyToCoinBasisPoints,
			})
		} else if txn.TxnMeta.GetTxnType() == TxnTypeUpdateNFT {
			txMeta := txn.TxnMeta.(*UpdateNFTMetadata)
			metadataUpdateNFTs = append(metadataUpdateNFTs, &PGMetadataUpdateNFT{
				TransactionHash:   txnHash,
				NFTPostHash:       txMeta.NFTPostHash,
				SerialNumber:      txMeta.SerialNumber,
				IsForSale:         txMeta.IsForSale,
				MinBidAmountNanos: txMeta.MinBidAmountNanos,
			})
		} else if txn.TxnMeta.GetTxnType() == TxnTypeAcceptNFTBid {
			txMeta := txn.TxnMeta.(*AcceptNFTBidMetadata)
			metadataAcceptNFTBids = append(metadataAcceptNFTBids, &PGMetadataAcceptNFTBid{
				TransactionHash: txnHash,
				NFTPostHash:     txMeta.NFTPostHash,
				SerialNumber:    txMeta.SerialNumber,
				BidderPKID:      txMeta.BidderPKID,
				BidAmountNanos:  txMeta.BidAmountNanos,
				UnlockableText:  txMeta.UnlockableText,
			})

			for _, input := range txMeta.BidderInputs {
				metadataBidInputs = append(metadataBidInputs, &PGMetadataBidInput{
					TransactionHash: txnHash,
					InputHash:       input.TxID.NewBlockHash(),
					InputIndex:      input.Index,
				})
			}
		} else if txn.TxnMeta.GetTxnType() == TxnTypeNFTBid {
			txMeta := txn.TxnMeta.(*NFTBidMetadata)
			metadataNFTBids = append(metadataNFTBids, &PGMetadataNFTBid{
				TransactionHash: txnHash,
				NFTPostHash:     txMeta.NFTPostHash,
				SerialNumber:    txMeta.SerialNumber,
				BidAmountNanos:  txMeta.BidAmountNanos,
			})

			//get related NFT
			pgBidNft := postgres.GetNFT(txMeta.NFTPostHash, txMeta.SerialNumber)

			//check if is buy now and BidAmountNanos > then BuyNowPriceNanos
<<<<<<< HEAD
			if pgBidNft != nil && pgBidNft.IsBuyNow && txMeta.BidAmountNanos >= pgBidNft.BuyNowPriceNanos {
=======
			if pgBidNft.IsBuyNow && txMeta.BidAmountNanos >= pgBidNft.BuyNowPriceNanos {
>>>>>>> 76c96c77

				//get related profile
				pgBidProfile := postgres.GetProfileForPublicKey(txn.PublicKey)

				//add to accept bids as well
				metadataAcceptNFTBids = append(metadataAcceptNFTBids, &PGMetadataAcceptNFTBid{
					TransactionHash: txnHash,
					NFTPostHash:     txMeta.NFTPostHash,
					SerialNumber:    txMeta.SerialNumber,
					BidderPKID:      pgBidProfile.PKID,
					BidAmountNanos:  txMeta.BidAmountNanos,
					UnlockableText:  []byte{},
				})
			}

		} else if txn.TxnMeta.GetTxnType() == TxnTypeNFTTransfer {
			txMeta := txn.TxnMeta.(*NFTTransferMetadata)
			metadataNFTTransfer = append(metadataNFTTransfer, &PGMetadataNFTTransfer{
				TransactionHash:   txnHash,
				NFTPostHash:       txMeta.NFTPostHash,
				SerialNumber:      txMeta.SerialNumber,
				ReceiverPublicKey: txMeta.ReceiverPublicKey,
				UnlockableText:    txMeta.UnlockableText,
			})
		} else if txn.TxnMeta.GetTxnType() == TxnTypeAcceptNFTTransfer {
			txMeta := txn.TxnMeta.(*AcceptNFTTransferMetadata)
			metadataAcceptNFTTransfer = append(metadataAcceptNFTTransfer, &PGMetadataAcceptNFTTransfer{
				TransactionHash: txnHash,
				NFTPostHash:     txMeta.NFTPostHash,
				SerialNumber:    txMeta.SerialNumber,
			})
		} else if txn.TxnMeta.GetTxnType() == TxnTypeBurnNFT {
			txMeta := txn.TxnMeta.(*BurnNFTMetadata)
			metadataBurnNFT = append(metadataBurnNFT, &PGMetadataBurnNFT{
				TransactionHash: txnHash,
				NFTPostHash:     txMeta.NFTPostHash,
				SerialNumber:    txMeta.SerialNumber,
			})
		} else if txn.TxnMeta.GetTxnType() == TxnTypeAuthorizeDerivedKey {
			txMeta := txn.TxnMeta.(*AuthorizeDerivedKeyMetadata)
			metadataDerivedKey = append(metadataDerivedKey, &PGMetadataDerivedKey{
				TransactionHash:  txnHash,
				DerivedPublicKey: *NewPublicKey(txMeta.DerivedPublicKey),
				ExpirationBlock:  txMeta.ExpirationBlock,
				OperationType:    txMeta.OperationType,
				AccessSignature:  txMeta.AccessSignature,
			})
		} else if txn.TxnMeta.GetTxnType() == TxnTypeDAOCoin {
			txMeta := txn.TxnMeta.(*DAOCoinMetadata)
			metadataDAOCoin = append(metadataDAOCoin, &PGMetadataDAOCoin{
				TransactionHash:           txnHash,
				ProfilePublicKey:          txMeta.ProfilePublicKey,
				OperationType:             txMeta.OperationType,
				CoinsToMintNanos:          txMeta.CoinsToMintNanos.Hex(),
				CoinsToBurnNanos:          txMeta.CoinsToBurnNanos.Hex(),
				TransferRestrictionStatus: txMeta.TransferRestrictionStatus,
			})
		} else if txn.TxnMeta.GetTxnType() == TxnTypeDAOCoinTransfer {
			txMeta := txn.TxnMeta.(*DAOCoinTransferMetadata)
			metadataDAOCoinTransfer = append(metadataDAOCoinTransfer, &PGMetadataDAOCoinTransfer{
				TransactionHash:        txnHash,
				ProfilePublicKey:       txMeta.ProfilePublicKey,
				DAOCoinToTransferNanos: txMeta.DAOCoinToTransferNanos.Hex(),
				ReceiverPublicKey:      txMeta.ReceiverPublicKey,
			})

		} else if txn.TxnMeta.GetTxnType() == TxnTypeMessagingGroup {

			// FIXME: Skip PGMetadataMessagingGroup for now since it's not used downstream

		} else {
			return fmt.Errorf("InsertTransactionTx: Unimplemented txn type %v", txn.TxnMeta.GetTxnType().String())
		}
	}

	// Insert the block and all of its data in bulk

	if len(transactions) > 0 {
		if _, err := tx.Model(&transactions).Returning("NULL").Insert(); err != nil {
			return err
		}
	}

	if len(transactionOutputs) > 0 {
		if _, err := tx.Model(&transactionOutputs).Returning("NULL").OnConflict("(output_hash, output_index) DO UPDATE").Insert(); err != nil {
			return err
		}
	}

	if len(transactionInputs) > 0 {
		if _, err := tx.Model(&transactionInputs).WherePK().Column("input_hash", "input_index", "spent").Update(); err != nil {
			return err
		}
	}

	if len(metadataBlockRewards) > 0 {
		if _, err := tx.Model(&metadataBlockRewards).Returning("NULL").Insert(); err != nil {
			return err
		}
	}

	if len(metadataBitcoinExchanges) > 0 {
		if _, err := tx.Model(&metadataBitcoinExchanges).Returning("NULL").Insert(); err != nil {
			return err
		}
	}

	if len(metadataPrivateMessages) > 0 {
		if _, err := tx.Model(&metadataPrivateMessages).Returning("NULL").Insert(); err != nil {
			return err
		}
	}

	if len(metadataSubmitPosts) > 0 {
		if _, err := tx.Model(&metadataSubmitPosts).Returning("NULL").Insert(); err != nil {
			return err
		}
	}

	if len(metadataUpdateProfiles) > 0 {
		if _, err := tx.Model(&metadataUpdateProfiles).Returning("NULL").Insert(); err != nil {
			return err
		}
	}

	if len(metadataExchangeRates) > 0 {
		if _, err := tx.Model(&metadataExchangeRates).Returning("NULL").Insert(); err != nil {
			return err
		}
	}

	if len(metadataFollows) > 0 {
		if _, err := tx.Model(&metadataFollows).Returning("NULL").Insert(); err != nil {
			return err
		}
	}

	if len(metadataLikes) > 0 {
		if _, err := tx.Model(&metadataLikes).Returning("NULL").Insert(); err != nil {
			return err
		}
	}

	if len(metadataCreatorCoins) > 0 {
		if _, err := tx.Model(&metadataCreatorCoins).Returning("NULL").Insert(); err != nil {
			return err
		}
	}

	if len(metadataSwapIdentities) > 0 {
		if _, err := tx.Model(&metadataSwapIdentities).Returning("NULL").Insert(); err != nil {
			return err
		}
	}

	if len(metadataCreatorCoinTransfers) > 0 {
		if _, err := tx.Model(&metadataCreatorCoinTransfers).Returning("NULL").Insert(); err != nil {
			return err
		}
	}

	if len(metadataCreateNFTs) > 0 {
		if _, err := tx.Model(&metadataCreateNFTs).Returning("NULL").Insert(); err != nil {
			return err
		}
	}

	if len(metadataUpdateNFTs) > 0 {
		if _, err := tx.Model(&metadataUpdateNFTs).Returning("NULL").Insert(); err != nil {
			return err
		}
	}

	if len(metadataAcceptNFTBids) > 0 {
		if _, err := tx.Model(&metadataAcceptNFTBids).Returning("NULL").Insert(); err != nil {
			return err
		}
	}

	if len(metadataBidInputs) > 0 {
		if _, err := tx.Model(&metadataBidInputs).Returning("NULL").Insert(); err != nil {
			return err
		}
	}

	if len(metadataNFTBids) > 0 {
		if _, err := tx.Model(&metadataNFTBids).Returning("NULL").Insert(); err != nil {
			return err
		}
	}

	if len(metadataNFTTransfer) > 0 {
		if _, err := tx.Model(&metadataNFTTransfer).Returning("NULL").Insert(); err != nil {
			return err
		}
	}

	if len(metadataAcceptNFTTransfer) > 0 {
		if _, err := tx.Model(&metadataAcceptNFTTransfer).Returning("NULL").Insert(); err != nil {
			return err
		}
	}

	if len(metadataBurnNFT) > 0 {
		if _, err := tx.Model(&metadataBurnNFT).Returning("NULL").Insert(); err != nil {
			return err
		}
	}

	if len(metadataDerivedKey) > 0 {
		if _, err := tx.Model(&metadataDerivedKey).Returning("NULL").Insert(); err != nil {
			return err
		}
	}

	if len(metadataDAOCoin) > 0 {
		if _, err := tx.Model(&metadataDAOCoin).Returning("NULL").Insert(); err != nil {
			return err
		}
	}

	if len(metadataDAOCoinTransfer) > 0 {
		if _, err := tx.Model(&metadataDAOCoinTransfer).Returning("NULL").Insert(); err != nil {
			return err
		}
	}

	return nil
}

func (postgres *Postgres) UpsertBlockAndTransactions(blockNode *BlockNode, desoBlock *MsgDeSoBlock) error {
	return postgres.db.RunInTransaction(postgres.db.Context(), func(tx *pg.Tx) error {
		err := postgres.UpsertBlockTx(tx, blockNode)
		if err != nil {
			return err
		}

		blockHash := blockNode.Hash
		err = postgres.UpsertChainTx(tx, MAIN_CHAIN, blockHash)
		if err != nil {
			return err
		}

		err = postgres.InsertTransactionsTx(tx, desoBlock.Txns, blockNode)
		if err != nil {
			return err
		}

		return nil
	})
}

//
// BlockView Flushing
//

func (postgres *Postgres) FlushView(view *UtxoView) error {
	return postgres.db.RunInTransaction(postgres.db.Context(), func(tx *pg.Tx) error {
		if err := postgres.flushUtxos(tx, view); err != nil {
			return err
		}
		if err := postgres.flushProfiles(tx, view); err != nil {
			return err
		}
		if err := postgres.flushPosts(tx, view); err != nil {
			return err
		}
		if err := postgres.flushLikes(tx, view); err != nil {
			return err
		}
		if err := postgres.flushFollows(tx, view); err != nil {
			return err
		}
		if err := postgres.flushDiamonds(tx, view); err != nil {
			return err
		}
		if err := postgres.flushMessages(tx, view); err != nil {
			return err
		}
		if err := postgres.flushCreatorCoinBalances(tx, view); err != nil {
			return err
		}
		if err := postgres.flushDAOCoinBalances(tx, view); err != nil {
			return err
		}
		if err := postgres.flushBalances(tx, view); err != nil {
			return err
		}
		if err := postgres.flushForbiddenKeys(tx, view); err != nil {
			return err
		}
		if err := postgres.flushNFTs(tx, view); err != nil {
			return err
		}
		if err := postgres.flushNFTBids(tx, view); err != nil {
			return err
		}
		if err := postgres.flushDerivedKeys(tx, view); err != nil {
			return err
		}

		return nil
	})
}

func (postgres *Postgres) flushUtxos(tx *pg.Tx, view *UtxoView) error {
	var outputs []*PGTransactionOutput
	for utxoKeyIter, utxoEntry := range view.UtxoKeyToUtxoEntry {
		// Making a copy of the iterator is required
		utxoKey := utxoKeyIter
		outputs = append(outputs, &PGTransactionOutput{
			OutputHash:  &utxoKey.TxID,
			OutputIndex: utxoKey.Index,
			OutputType:  utxoEntry.UtxoType,
			PublicKey:   utxoEntry.PublicKey,
			AmountNanos: utxoEntry.AmountNanos,
			Spent:       utxoEntry.isSpent,
		})
	}

	_, err := tx.Model(&outputs).WherePK().OnConflict("(output_hash, output_index) DO UPDATE").Insert()
	if err != nil {
		return err
	}

	return nil
}

func (postgres *Postgres) flushProfiles(tx *pg.Tx, view *UtxoView) error {
	var insertProfiles []*PGProfile
	var deleteProfiles []*PGProfile
	for _, pkidEntry := range view.PublicKeyToPKIDEntry {
		pkid := pkidEntry.PKID

		profile := &PGProfile{
			PKID:      pkid,
			PublicKey: NewPublicKey(pkidEntry.PublicKey),
		}

		profileEntry := view.ProfilePKIDToProfileEntry[*pkid]
		if profileEntry != nil {
			profile.Username = string(profileEntry.Username)
			profile.Description = string(profileEntry.Description)
			profile.ProfilePic = profileEntry.ProfilePic
			profile.CreatorBasisPoints = profileEntry.CreatorCoinEntry.CreatorBasisPoints
			profile.DeSoLockedNanos = profileEntry.CreatorCoinEntry.DeSoLockedNanos
			profile.NumberOfHolders = profileEntry.CreatorCoinEntry.NumberOfHolders
			profile.CoinsInCirculationNanos = profileEntry.CreatorCoinEntry.CoinsInCirculationNanos.Uint64()
			profile.CoinWatermarkNanos = profileEntry.CreatorCoinEntry.CoinWatermarkNanos
			profile.DAOCoinCoinsInCirculationNanos = profileEntry.DAOCoinEntry.CoinsInCirculationNanos.Hex()
			profile.DAOCoinMintingDisabled = profileEntry.DAOCoinEntry.MintingDisabled
			profile.DAOCoinNumberOfHolders = profileEntry.DAOCoinEntry.NumberOfHolders
			profile.DAOCoinTransferRestrictionStatus = profileEntry.DAOCoinEntry.TransferRestrictionStatus
			profile.ExtraData = profileEntry.ExtraData
		}

		if pkidEntry.isDeleted {
			deleteProfiles = append(deleteProfiles, profile)
		} else {
			insertProfiles = append(insertProfiles, profile)
		}
	}

	if len(insertProfiles) > 0 {
		_, err := tx.Model(&insertProfiles).WherePK().OnConflict("(pkid) DO UPDATE").Returning("NULL").Insert()
		if err != nil {
			return err
		}
	}

	if len(deleteProfiles) > 0 {
		_, err := tx.Model(&deleteProfiles).Returning("NULL").Delete()
		if err != nil {
			return err
		}
	}

	return nil
}

func (postgres *Postgres) flushPosts(tx *pg.Tx, view *UtxoView) error {
	var insertPosts []*PGPost
	var deletePosts []*PGPost
	for _, postEntry := range view.PostHashToPostEntry {
		if postEntry == nil {
			continue
		}

		post := &PGPost{
			PostHash:                  postEntry.PostHash,
			PosterPublicKey:           postEntry.PosterPublicKey,
			Body:                      string(postEntry.Body),
			RepostedPostHash:          postEntry.RepostedPostHash,
			QuotedRepost:              postEntry.IsQuotedRepost,
			Timestamp:                 postEntry.TimestampNanos,
			Hidden:                    postEntry.IsHidden,
			LikeCount:                 postEntry.LikeCount,
			RepostCount:               postEntry.RepostCount,
			QuoteRepostCount:          postEntry.QuoteRepostCount,
			DiamondCount:              postEntry.DiamondCount,
			CommentCount:              postEntry.CommentCount,
			Pinned:                    postEntry.IsPinned,
			NFT:                       postEntry.IsNFT,
			NumNFTCopies:              postEntry.NumNFTCopies,
			NumNFTCopiesForSale:       postEntry.NumNFTCopiesForSale,
			NumNFTCopiesBurned:        postEntry.NumNFTCopiesBurned,
			Unlockable:                postEntry.HasUnlockable,
			CreatorRoyaltyBasisPoints: postEntry.NFTRoyaltyToCreatorBasisPoints,
			CoinRoyaltyBasisPoints:    postEntry.NFTRoyaltyToCoinBasisPoints,
			ExtraData:                 postEntry.PostExtraData,
		}

		if len(postEntry.ParentStakeID) > 0 {
			post.ParentPostHash = NewBlockHash(postEntry.ParentStakeID)
		}

		if len(postEntry.AdditionalNFTRoyaltiesToCoinsBasisPoints) > 0 {
			post.AdditionalNFTRoyaltiesToCoinsBasisPoints = make(map[string]uint64)
			for pkid, bps := range postEntry.AdditionalNFTRoyaltiesToCoinsBasisPoints {
				pkidHexString := hex.EncodeToString(pkid[:])
				post.AdditionalNFTRoyaltiesToCoinsBasisPoints[pkidHexString] = bps
			}
		}

		if len(postEntry.AdditionalNFTRoyaltiesToCreatorsBasisPoints) > 0 {
			post.AdditionalNFTRoyaltiesToCreatorsBasisPoints = make(map[string]uint64)
			for pkid, bps := range postEntry.AdditionalNFTRoyaltiesToCreatorsBasisPoints {
				pkidHexString := hex.EncodeToString(pkid[:])
				post.AdditionalNFTRoyaltiesToCreatorsBasisPoints[pkidHexString] = bps
			}
		}

		if postEntry.isDeleted {
			deletePosts = append(deletePosts, post)
		} else {
			insertPosts = append(insertPosts, post)
		}
	}

	if len(insertPosts) > 0 {
		_, err := tx.Model(&insertPosts).WherePK().OnConflict("(post_hash) DO UPDATE").Returning("NULL").Insert()
		if err != nil {
			return err
		}
	}

	if len(deletePosts) > 0 {
		_, err := tx.Model(&deletePosts).Returning("NULL").Delete()
		if err != nil {
			return err
		}
	}

	return nil
}

func (postgres *Postgres) flushLikes(tx *pg.Tx, view *UtxoView) error {
	var insertLikes []*PGLike
	var deleteLikes []*PGLike
	for _, likeEntry := range view.LikeKeyToLikeEntry {
		if likeEntry == nil {
			continue
		}

		like := &PGLike{
			LikerPublicKey: likeEntry.LikerPubKey,
			LikedPostHash:  likeEntry.LikedPostHash,
		}

		if likeEntry.isDeleted {
			deleteLikes = append(deleteLikes, like)
		} else {
			insertLikes = append(insertLikes, like)
		}
	}

	if len(insertLikes) > 0 {
		_, err := tx.Model(&insertLikes).WherePK().OnConflict("DO NOTHING").Returning("NULL").Insert()
		if err != nil {
			return err
		}
	}

	if len(deleteLikes) > 0 {
		_, err := tx.Model(&deleteLikes).Returning("NULL").Delete()
		if err != nil {
			return err
		}
	}

	return nil
}

func (postgres *Postgres) flushFollows(tx *pg.Tx, view *UtxoView) error {
	var insertFollows []*PGFollow
	var deleteFollows []*PGFollow
	for _, followEntry := range view.FollowKeyToFollowEntry {
		if followEntry == nil {
			continue
		}

		follow := &PGFollow{
			FollowerPKID: followEntry.FollowerPKID,
			FollowedPKID: followEntry.FollowedPKID,
		}

		if followEntry.isDeleted {
			deleteFollows = append(deleteFollows, follow)
		} else {
			insertFollows = append(insertFollows, follow)
		}
	}

	if len(insertFollows) > 0 {
		_, err := tx.Model(&insertFollows).WherePK().OnConflict("DO NOTHING").Returning("NULL").Insert()
		if err != nil {
			return err
		}
	}

	if len(deleteFollows) > 0 {
		_, err := tx.Model(&deleteFollows).Returning("NULL").Delete()
		if err != nil {
			return err
		}
	}

	return nil
}

func (postgres *Postgres) flushDiamonds(tx *pg.Tx, view *UtxoView) error {
	var insertDiamonds []*PGDiamond
	var deleteDiamonds []*PGDiamond
	for _, diamondEntry := range view.DiamondKeyToDiamondEntry {
		diamond := &PGDiamond{
			SenderPKID:      diamondEntry.SenderPKID,
			ReceiverPKID:    diamondEntry.ReceiverPKID,
			DiamondPostHash: diamondEntry.DiamondPostHash,
			DiamondLevel:    uint8(diamondEntry.DiamondLevel),
		}

		if diamondEntry.isDeleted {
			deleteDiamonds = append(deleteDiamonds, diamond)
		} else {
			insertDiamonds = append(insertDiamonds, diamond)
		}
	}

	if len(insertDiamonds) > 0 {
		_, err := tx.Model(&insertDiamonds).WherePK().OnConflict("(sender_pkid, receiver_pkid, diamond_post_hash) DO UPDATE").Returning("NULL").Insert()
		if err != nil {
			return err
		}
	}

	if len(deleteDiamonds) > 0 {
		_, err := tx.Model(&deleteDiamonds).Returning("NULL").Delete()
		if err != nil {
			return err
		}
	}

	return nil
}

func (postgres *Postgres) flushMessages(tx *pg.Tx, view *UtxoView) error {
	var insertMessages []*PGMessage
	var deleteMessages []*PGMessage
	for _, message := range view.MessageMap {
		if message.isDeleted {
			deleteMessages = append(deleteMessages, message)
		} else {
			insertMessages = append(insertMessages, message)
		}
	}

	if len(insertMessages) > 0 {
		// TODO: There should never be a conflict here. Should we raise an error?
		_, err := tx.Model(&insertMessages).WherePK().OnConflict("(message_hash) DO NOTHING").Returning("NULL").Insert()
		if err != nil {
			return err
		}
	}

	if len(deleteMessages) > 0 {
		_, err := tx.Model(&deleteMessages).Returning("NULL").Delete()
		if err != nil {
			return err
		}
	}

	return nil
}

func (postgres *Postgres) flushMessagingGroups(tx *pg.Tx, view *UtxoView) error {
	var insertMessages []*PGMessagingGroup
	var deleteMessages []*PGMessagingGroup
	for _, groupEntry := range view.MessagingGroupKeyToMessagingGroupEntry {
		messagingGroupMembersBytes := bytes.NewBuffer([]byte{})
		if err := gob.NewEncoder(messagingGroupMembersBytes).Encode(groupEntry.MessagingGroupMembers); err != nil {
			return err
		}
		pgGroupEntry := &PGMessagingGroup{
			GroupOwnerPublicKey:   groupEntry.GroupOwnerPublicKey,
			MessagingPublicKey:    groupEntry.MessagingPublicKey,
			MessagingGroupKeyName: groupEntry.MessagingGroupKeyName,
			MessagingGroupMembers: messagingGroupMembersBytes.Bytes(),
			ExtraData:             groupEntry.ExtraData,
		}
		if groupEntry.isDeleted {
			deleteMessages = append(deleteMessages, pgGroupEntry)
		} else {
			insertMessages = append(insertMessages, pgGroupEntry)
		}
	}

	if len(insertMessages) > 0 {
		// TODO: There should never be a conflict here. Should we raise an error?
		_, err := tx.Model(&insertMessages).WherePK().OnConflict(
			"(group_owner_public_key, messaging_group_key_name) DO UPDATE").Returning("NULL").Insert()
		if err != nil {
			return err
		}
	}

	if len(deleteMessages) > 0 {
		_, err := tx.Model(&deleteMessages).Returning("NULL").Delete()
		if err != nil {
			return err
		}
	}

	return nil
}

func (postgres *Postgres) flushCreatorCoinBalances(tx *pg.Tx, view *UtxoView) error {
	var insertBalances []*PGCreatorCoinBalance
	var deleteBalances []*PGCreatorCoinBalance
	for _, balanceEntry := range view.HODLerPKIDCreatorPKIDToBalanceEntry {
		if balanceEntry == nil {
			continue
		}

		balance := &PGCreatorCoinBalance{
			HolderPKID:  balanceEntry.HODLerPKID,
			CreatorPKID: balanceEntry.CreatorPKID,
			// FIXME: This will break if the value exceeds uint256
			BalanceNanos: balanceEntry.BalanceNanos.Uint64(),
			HasPurchased: balanceEntry.HasPurchased,
		}

		if balanceEntry.isDeleted {
			deleteBalances = append(deleteBalances, balance)
		} else {
			insertBalances = append(insertBalances, balance)
		}
	}

	if len(insertBalances) > 0 {
		_, err := tx.Model(&insertBalances).WherePK().OnConflict("(holder_pkid, creator_pkid) DO UPDATE").Returning("NULL").Insert()
		if err != nil {
			return err
		}
	}

	if len(deleteBalances) > 0 {
		_, err := tx.Model(&deleteBalances).Returning("NULL").Delete()
		if err != nil {
			return err
		}
	}

	return nil
}

func (postgres *Postgres) flushDAOCoinBalances(tx *pg.Tx, view *UtxoView) error {
	var insertBalances []*PGDAOCoinBalance
	var deleteBalances []*PGDAOCoinBalance
	for _, balanceEntry := range view.HODLerPKIDCreatorPKIDToDAOCoinBalanceEntry {
		if balanceEntry == nil {
			continue
		}

		balance := &PGDAOCoinBalance{
			HolderPKID:   balanceEntry.HODLerPKID,
			CreatorPKID:  balanceEntry.CreatorPKID,
			BalanceNanos: balanceEntry.BalanceNanos.Hex(),
			HasPurchased: balanceEntry.HasPurchased,
		}

		if balanceEntry.isDeleted {
			deleteBalances = append(deleteBalances, balance)
		} else {
			insertBalances = append(insertBalances, balance)
		}
	}

	if len(insertBalances) > 0 {
		_, err := tx.Model(&insertBalances).WherePK().OnConflict("(holder_pkid, creator_pkid) DO UPDATE").Returning("NULL").Insert()
		if err != nil {
			return err
		}
	}

	if len(deleteBalances) > 0 {
		_, err := tx.Model(&deleteBalances).Returning("NULL").Delete()
		if err != nil {
			return err
		}
	}

	return nil
}

func (postgres *Postgres) flushBalances(tx *pg.Tx, view *UtxoView) error {
	var balances []*PGBalance
	for pubKeyIter, balanceNanos := range view.PublicKeyToDeSoBalanceNanos {
		// Make a copy of the iterator since it might change from under us.
		pubKey := pubKeyIter[:]

		balance := &PGBalance{
			PublicKey:    NewPublicKey(pubKey),
			BalanceNanos: balanceNanos,
		}

		balances = append(balances, balance)
	}

	if len(balances) > 0 {
		_, err := tx.Model(&balances).WherePK().OnConflict("(public_key) DO UPDATE").Returning("NULL").Insert()
		if err != nil {
			return err
		}
	}

	return nil
}

func (postgres *Postgres) flushForbiddenKeys(tx *pg.Tx, view *UtxoView) error {
	var insertKeys []*PGForbiddenKey
	var deleteKeys []*PGForbiddenKey
	for _, keyEntry := range view.ForbiddenPubKeyToForbiddenPubKeyEntry {
		balance := &PGForbiddenKey{
			PublicKey: NewPublicKey(keyEntry.PubKey),
		}

		if keyEntry.isDeleted {
			deleteKeys = append(deleteKeys, balance)
		} else {
			insertKeys = append(insertKeys, balance)
		}
	}

	if len(insertKeys) > 0 {
		_, err := tx.Model(&insertKeys).WherePK().OnConflict("(public_key) DO UPDATE").Returning("NULL").Insert()
		if err != nil {
			return err
		}
	}

	if len(deleteKeys) > 0 {
		_, err := tx.Model(&deleteKeys).Returning("NULL").Delete()
		if err != nil {
			return err
		}
	}

	return nil
}

func (postgres *Postgres) flushNFTs(tx *pg.Tx, view *UtxoView) error {
	var insertNFTs []*PGNFT
	var deleteNFTs []*PGNFT
	for _, nftEntry := range view.NFTKeyToNFTEntry {
		nft := &PGNFT{
			NFTPostHash:                nftEntry.NFTPostHash,
			SerialNumber:               nftEntry.SerialNumber,
			LastOwnerPKID:              nftEntry.LastOwnerPKID,
			OwnerPKID:                  nftEntry.OwnerPKID,
			ForSale:                    nftEntry.IsForSale,
			MinBidAmountNanos:          nftEntry.MinBidAmountNanos,
			UnlockableText:             string(nftEntry.UnlockableText),
			LastAcceptedBidAmountNanos: nftEntry.LastAcceptedBidAmountNanos,
			IsPending:                  nftEntry.IsPending,
			IsBuyNow:                   nftEntry.IsBuyNow,
			BuyNowPriceNanos:           nftEntry.BuyNowPriceNanos,
		}

		if nftEntry.isDeleted {
			deleteNFTs = append(deleteNFTs, nft)
		} else {
			insertNFTs = append(insertNFTs, nft)
		}
	}

	if len(insertNFTs) > 0 {
		_, err := tx.Model(&insertNFTs).WherePK().OnConflict("(nft_post_hash, serial_number) DO UPDATE").Returning("NULL").Insert()
		if err != nil {
			return err
		}
	}

	if len(deleteNFTs) > 0 {
		_, err := tx.Model(&deleteNFTs).Returning("NULL").Delete()
		if err != nil {
			return err
		}
	}

	return nil
}

func (postgres *Postgres) flushNFTBids(tx *pg.Tx, view *UtxoView) error {
	var insertBids []*PGNFTBid
	var deleteBids []*PGNFTBid
	for _, bidEntry := range view.NFTBidKeyToNFTBidEntry {
		nft := &PGNFTBid{
			BidderPKID:          bidEntry.BidderPKID,
			NFTPostHash:         bidEntry.NFTPostHash,
			SerialNumber:        bidEntry.SerialNumber,
			BidAmountNanos:      bidEntry.BidAmountNanos,
			Accepted:            bidEntry.AcceptedBlockHeight != nil,
			AcceptedBlockHeight: bidEntry.AcceptedBlockHeight,
		}

		if bidEntry.isDeleted {
			deleteBids = append(deleteBids, nft)
		} else {
			insertBids = append(insertBids, nft)
		}
	}

	if len(insertBids) > 0 {
		_, err := tx.Model(&insertBids).WherePK().OnConflict("(nft_post_hash, bidder_pkid, serial_number) DO UPDATE").Returning("NULL").Insert()
		if err != nil {
			return err
		}
	}

	if len(deleteBids) > 0 {
		_, err := tx.Model(&deleteBids).Returning("NULL").Delete()
		if err != nil {
			return err
		}
	}

	return nil
}

func (postgres *Postgres) flushDerivedKeys(tx *pg.Tx, view *UtxoView) error {
	var insertKeys []*PGDerivedKey
	var deleteKeys []*PGDerivedKey
	for _, keyEntry := range view.DerivedKeyToDerivedEntry {
		key := &PGDerivedKey{
			OwnerPublicKey:   keyEntry.OwnerPublicKey,
			DerivedPublicKey: keyEntry.DerivedPublicKey,
			ExpirationBlock:  keyEntry.ExpirationBlock,
			OperationType:    keyEntry.OperationType,
		}

		if keyEntry.isDeleted {
			deleteKeys = append(deleteKeys, key)
		} else {
			insertKeys = append(insertKeys, key)
		}
	}

	if len(insertKeys) > 0 {
		_, err := tx.Model(&insertKeys).WherePK().OnConflict("(owner_public_key, derived_public_key) DO UPDATE").Returning("NULL").Insert()
		if err != nil {
			return err
		}
	}

	if len(deleteKeys) > 0 {
		_, err := tx.Model(&deleteKeys).Returning("NULL").Delete()
		if err != nil {
			return err
		}
	}

	return nil
}

//
// UTXOS
//

func (postgres *Postgres) GetUtxoEntryForUtxoKey(utxoKey *UtxoKey) *UtxoEntry {
	utxo := &PGTransactionOutput{
		OutputHash:  &utxoKey.TxID,
		OutputIndex: utxoKey.Index,
		Spent:       false,
	}

	err := postgres.db.Model(utxo).WherePK().Select()
	if err != nil {
		return nil
	}

	return utxo.NewUtxoEntry()
}

func (postgres *Postgres) GetUtxoEntriesForPublicKey(publicKey []byte) []*UtxoEntry {
	var transactionOutputs []*PGTransactionOutput
	err := postgres.db.Model(&transactionOutputs).Where("public_key = ?", publicKey).Select()
	if err != nil {
		return nil
	}

	var utxoEntries []*UtxoEntry
	for _, utxo := range transactionOutputs {
		utxoEntries = append(utxoEntries, utxo.NewUtxoEntry())
	}

	return utxoEntries
}

func (postgres *Postgres) GetOutputs(outputs []*PGTransactionOutput) []*PGTransactionOutput {
	err := postgres.db.Model(&outputs).WherePK().Select()
	if err != nil {
		return nil
	}
	return outputs
}

func (postgres *Postgres) GetBlockRewardsForPublicKey(publicKey *PublicKey, startHeight uint32, endHeight uint32) []*PGTransactionOutput {
	var transactionOutputs []*PGTransactionOutput
	err := postgres.db.Model(&transactionOutputs).Where("public_key = ?", publicKey).
		Where("height >= ?", startHeight).Where("height <= ?", endHeight).Select()
	if err != nil {
		return nil
	}
	return transactionOutputs
}

//
// Profiles
//

func (postgres *Postgres) GetProfileForUsername(nonLowercaseUsername string) *PGProfile {
	var profile PGProfile
	err := postgres.db.Model(&profile).Where("LOWER(username) = ?", strings.ToLower(nonLowercaseUsername)).First()
	if err != nil {
		return nil
	}
	return &profile
}

func (postgres *Postgres) GetProfileForPublicKey(publicKey []byte) *PGProfile {
	var profile PGProfile
	err := postgres.db.Model(&profile).Where("public_key = ?", publicKey).First()
	if err != nil {
		return nil
	}
	return &profile
}

func (postgres *Postgres) GetProfile(pkid PKID) *PGProfile {
	var profile PGProfile
	err := postgres.db.Model(&profile).Where("pkid = ?", pkid).First()
	if err != nil {
		return nil
	}
	return &profile
}

func (postgres *Postgres) GetProfilesForPublicKeys(publicKeys []*PublicKey) []*PGProfile {
	var profiles []*PGProfile
	err := postgres.db.Model(&profiles).WhereIn("public_key IN (?)", publicKeys).Select()
	if err != nil {
		return nil
	}
	return profiles
}

func (postgres *Postgres) GetProfilesByCoinValue(startLockedNanos uint64, limit int) []*PGProfile {
	var profiles []*PGProfile
	err := postgres.db.Model(&profiles).Where("deso_locked_nanos < ?", startLockedNanos).
		OrderExpr("deso_locked_nanos DESC").Limit(limit).Select()
	if err != nil {
		return nil
	}
	return profiles
}

func (postgres *Postgres) GetProfilesForUsernamePrefixByCoinValue(usernamePrefix string, limit int) []*PGProfile {
	var profiles []*PGProfile
	err := postgres.db.Model(&profiles).Where("username ILIKE ?", fmt.Sprintf("%s%%", usernamePrefix)).
		Where("deso_locked_nanos >= 0").OrderExpr("deso_locked_nanos DESC").Limit(limit).Select()
	if err != nil {
		return nil
	}
	return profiles
}

func (postgres *Postgres) GetProfilesForUsername(usernames []string) []*PGProfile {
	var profiles []*PGProfile
	err := postgres.db.Model(&profiles).Where("LOWER(username) IN (?)", usernames).Select()
	if err != nil {
		return nil
	}
	return profiles
}

//
// Posts
//

func (postgres *Postgres) GetPost(postHash *BlockHash) *PGPost {
	var post PGPost
	err := postgres.db.Model(&post).Where("post_hash = ?", postHash).First()
	if err != nil {
		return nil
	}
	return &post
}

func (postgres *Postgres) GetPosts(posts []*PGPost) []*PGPost {
	err := postgres.db.Model(&posts).WherePK().Select()
	if err != nil {
		return nil
	}
	return posts
}

func (postgres *Postgres) GetPostsForPublicKey(publicKey []byte, startTime uint64, limit uint64) []*PGPost {
	var posts []*PGPost
	err := postgres.db.Model(&posts).
		Where("poster_public_key = ?", publicKey).Where("timestamp < ?", startTime).
		Where("hidden IS NULL").Where("parent_post_hash IS NULL").
		OrderExpr("timestamp DESC").Limit(int(limit)).Select()
	if err != nil {
		return nil
	}
	return posts
}

//
// Comments
//

// TODO: Pagination
func (postgres *Postgres) GetComments(parentPostHash *BlockHash) []*PGPost {
	var posts []*PGPost
	err := postgres.db.Model(&posts).Where("parent_post_hash = ?", parentPostHash).Select()
	if err != nil {
		return nil
	}
	return posts
}

func (postgres *Postgres) GetMessage(messageHash *BlockHash) *PGMessage {
	var message PGMessage
	err := postgres.db.Model(&message).Where("message_hash = ?", messageHash).First()
	if err != nil {
		return nil
	}
	return &message
}

//
// LIKES
//

func (postgres *Postgres) GetLike(likerPublicKey []byte, likedPostHash *BlockHash) *PGLike {
	like := PGLike{
		LikerPublicKey: likerPublicKey,
		LikedPostHash:  likedPostHash,
	}
	err := postgres.db.Model(&like).WherePK().First()
	if err != nil {
		return nil
	}
	return &like
}

func (postgres *Postgres) GetLikes(likes []*PGLike) []*PGLike {
	err := postgres.db.Model(&likes).WherePK().Select()
	if err != nil {
		return nil
	}
	return likes
}

func (postgres *Postgres) GetLikesForPost(postHash *BlockHash) []*PGLike {
	var likes []*PGLike
	err := postgres.db.Model(&likes).Where("liked_post_hash = ?", postHash).Select()
	if err != nil {
		return nil
	}
	return likes
}

//
// Follows
//

func (postgres *Postgres) GetFollow(followerPkid *PKID, followedPkid *PKID) *PGFollow {
	follow := PGFollow{
		FollowerPKID: followerPkid,
		FollowedPKID: followedPkid,
	}
	err := postgres.db.Model(&follow).WherePK().First()
	if err != nil {
		return nil
	}
	return &follow
}

func (postgres *Postgres) GetFollows(follows []*PGFollow) []*PGFollow {
	err := postgres.db.Model(&follows).WherePK().Select()
	if err != nil {
		return nil
	}
	return follows
}

func (postgres *Postgres) GetFollowing(pkid *PKID) []*PGFollow {
	var follows []*PGFollow
	err := postgres.db.Model(&follows).Where("follower_pkid = ?", pkid).Select()
	if err != nil {
		return nil
	}
	return follows
}

func (postgres *Postgres) GetFollowers(pkid *PKID) []*PGFollow {
	var follows []*PGFollow
	err := postgres.db.Model(&follows).Where("followed_pkid = ?", pkid).Select()
	if err != nil {
		return nil
	}
	return follows
}

func (postgres *Postgres) GetDiamond(senderPkid *PKID, receiverPkid *PKID, postHash *BlockHash) *PGDiamond {
	diamond := PGDiamond{
		SenderPKID:      senderPkid,
		ReceiverPKID:    receiverPkid,
		DiamondPostHash: postHash,
	}
	err := postgres.db.Model(&diamond).WherePK().First()
	if err != nil {
		return nil
	}
	return &diamond
}

//
// Creator Coins
//

func (postgres *Postgres) GetCreatorCoinBalances(balances []*PGCreatorCoinBalance) []*PGCreatorCoinBalance {
	err := postgres.db.Model(&balances).WherePK().Select()
	if err != nil {
		return nil
	}
	return balances
}

func (postgres *Postgres) GetCreatorCoinBalance(holderPkid *PKID, creatorPkid *PKID) *PGCreatorCoinBalance {
	balance := PGCreatorCoinBalance{
		HolderPKID:  holderPkid,
		CreatorPKID: creatorPkid,
	}
	err := postgres.db.Model(&balance).WherePK().First()
	if err != nil {
		return nil
	}
	return &balance
}

func (postgres *Postgres) GetCreatorCoinHoldings(pkid *PKID) []*PGCreatorCoinBalance {
	var holdings []*PGCreatorCoinBalance
	err := postgres.db.Model(&holdings).Where("holder_pkid = ?", pkid).Select()
	if err != nil {
		return nil
	}
	return holdings
}

func (postgres *Postgres) GetCreatorCoinHolders(pkid *PKID) []*PGCreatorCoinBalance {
	var holdings []*PGCreatorCoinBalance
	err := postgres.db.Model(&holdings).Where("creator_pkid = ?", pkid).Select()
	if err != nil {
		return nil
	}
	return holdings
}

//
// DAO Coins
//

func (postgres *Postgres) GetDAOCoinBalances(balances []*PGDAOCoinBalance) []*PGDAOCoinBalance {
	err := postgres.db.Model(&balances).WherePK().Select()
	if err != nil {
		return nil
	}
	return balances
}

func (postgres *Postgres) GetDAOCoinBalance(holderPkid *PKID, creatorPkid *PKID) *PGDAOCoinBalance {
	balance := PGDAOCoinBalance{
		HolderPKID:  holderPkid,
		CreatorPKID: creatorPkid,
	}
	err := postgres.db.Model(&balance).WherePK().First()
	if err != nil {
		return nil
	}
	return &balance
}

func (postgres *Postgres) GetDAOCoinHoldings(pkid *PKID) []*PGDAOCoinBalance {
	var holdings []*PGDAOCoinBalance
	err := postgres.db.Model(&holdings).Where("holder_pkid = ?", pkid).Select()
	if err != nil {
		return nil
	}
	return holdings
}

func (postgres *Postgres) GetDAOCoinHolders(pkid *PKID) []*PGDAOCoinBalance {
	var holdings []*PGDAOCoinBalance
	err := postgres.db.Model(&holdings).Where("creator_pkid = ?", pkid).Select()
	if err != nil {
		return nil
	}
	return holdings
}

//
// NFTS
//

func (postgres *Postgres) GetNFT(nftPostHash *BlockHash, serialNumber uint64) *PGNFT {
	nft := PGNFT{
		NFTPostHash:  nftPostHash,
		SerialNumber: serialNumber,
	}
	err := postgres.db.Model(&nft).WherePK().First()
	if err != nil {
		return nil
	}
	return &nft
}

func (postgres *Postgres) GetNFTsForPostHash(nftPostHash *BlockHash) []*PGNFT {
	var nfts []*PGNFT
	err := postgres.db.Model(&nfts).Where("nft_post_hash = ?", nftPostHash).Select()
	if err != nil {
		return nil
	}
	return nfts
}

func (postgres *Postgres) GetNFTsForPKID(pkid *PKID) []*PGNFT {
	var nfts []*PGNFT
	err := postgres.db.Model(&nfts).Where("owner_pkid = ?", pkid).Select()
	if err != nil {
		return nil
	}
	return nfts
}

func (postgres *Postgres) GetNFTBidsForPKID(pkid *PKID) []*PGNFTBid {
	var nftBids []*PGNFTBid
	err := postgres.db.Model(&nftBids).Where("bidder_pkid = ?", pkid).Select()
	if err != nil {
		return nil
	}
	return nftBids
}

func (postgres *Postgres) GetNFTBidsForSerial(nftPostHash *BlockHash, serialNumber uint64) []*PGNFTBid {
	var nftBids []*PGNFTBid
	err := postgres.db.Model(&nftBids).Where("nft_post_hash = ?", nftPostHash).
		Where("serial_number = ?", serialNumber).Select()
	if err != nil {
		return nil
	}
	return nftBids
}

func (postgres *Postgres) GetNFTBid(nftPostHash *BlockHash, bidderPKID *PKID, serialNumber uint64) *PGNFTBid {
	bid := PGNFTBid{
		NFTPostHash:  nftPostHash,
		BidderPKID:   bidderPKID,
		SerialNumber: serialNumber,
	}
	err := postgres.db.Model(&bid).WherePK().First()
	if err != nil {
		return nil
	}
	return &bid
}

//
// Derived Keys
//

func (postgres *Postgres) GetDerivedKey(ownerPublicKey *PublicKey, derivedPublicKey *PublicKey) *PGDerivedKey {
	key := PGDerivedKey{
		OwnerPublicKey:   *ownerPublicKey,
		DerivedPublicKey: *derivedPublicKey,
	}
	err := postgres.db.Model(&key).WherePK().First()
	if err != nil {
		return nil
	}
	return &key
}

func (postgres *Postgres) GetAllDerivedKeysForOwner(ownerPublicKey *PublicKey) []*PGDerivedKey {
	var keys []*PGDerivedKey
	err := postgres.db.Model(&keys).Where("owner_public_key = ?", *ownerPublicKey).Select()
	if err != nil {
		return nil
	}
	return keys
}

//
// Balances
//

func (postgres *Postgres) GetBalance(publicKey *PublicKey) uint64 {
	balance := PGBalance{
		PublicKey: publicKey,
	}
	err := postgres.db.Model(&balance).WherePK().First()
	if err != nil {
		return 0
	}
	return balance.BalanceNanos
}

//
// PGChain Init
//

func (postgres *Postgres) InitGenesisBlock(params *DeSoParams, db *badger.DB) error {
	// Construct a node for the genesis block. Its height is zero and it has no parents. Its difficulty should be
	// set to the initial difficulty specified in the parameters and it should be assumed to be
	// valid and stored by the end of this function.
	genesisBlock := params.GenesisBlock
	diffTarget := MustDecodeHexBlockHash(params.MinDifficultyTargetHex)
	blockHash := MustDecodeHexBlockHash(params.GenesisBlockHashHex)
	genesisNode := NewBlockNode(
		nil,
		blockHash,
		0,
		diffTarget,
		BytesToBigint(ExpectedWorkForBlockHash(diffTarget)[:]),
		genesisBlock.Header,
		StatusHeaderValidated|StatusBlockProcessed|StatusBlockStored|StatusBlockValidated,
	)

	// Create the chain
	err := postgres.UpsertChain("main", blockHash)
	if err != nil {
		return fmt.Errorf("InitGenesisBlock: Error upserting chain: %v", err)
	}

	// Set the fields in the db to reflect the current state of our chain.
	//
	// Set the best hash to the genesis block in the db since its the only node
	// we're currently aware of. Set it for both the header chain and the block
	// chain.
	err = postgres.UpsertBlock(genesisNode)
	if err != nil {
		return fmt.Errorf("InitGenesisBlock: Error upserting block: %v", err)
	}

	for index, txOutput := range params.SeedBalances {
		_, err := postgres.db.Model(&PGTransactionOutput{
			OutputHash:  &BlockHash{},
			OutputIndex: uint32(index),
			OutputType:  UtxoTypeOutput,
			AmountNanos: txOutput.AmountNanos,
			PublicKey:   txOutput.PublicKey,
		}).Returning("NULL").Insert()
		if err != nil {
			return err
		}
	}

	return nil
}

//
// API
//

func (postgres *Postgres) GetNotifications(publicKey string) ([]*PGNotification, error) {
	keyBytes, _, _ := Base58CheckDecode(publicKey)

	var notifications []*PGNotification
	err := postgres.db.Model(&notifications).Where("to_user = ?", keyBytes).Order("timestamp desc").Limit(100).Select()
	if err != nil {
		return nil, err
	}

	return notifications, nil
}<|MERGE_RESOLUTION|>--- conflicted
+++ resolved
@@ -1100,11 +1100,7 @@
 			pgBidNft := postgres.GetNFT(txMeta.NFTPostHash, txMeta.SerialNumber)
 
 			//check if is buy now and BidAmountNanos > then BuyNowPriceNanos
-<<<<<<< HEAD
 			if pgBidNft != nil && pgBidNft.IsBuyNow && txMeta.BidAmountNanos >= pgBidNft.BuyNowPriceNanos {
-=======
-			if pgBidNft.IsBuyNow && txMeta.BidAmountNanos >= pgBidNft.BuyNowPriceNanos {
->>>>>>> 76c96c77
 
 				//get related profile
 				pgBidProfile := postgres.GetProfileForPublicKey(txn.PublicKey)
