--- conflicted
+++ resolved
@@ -11,11 +11,8 @@
 	"github.com/go-pg/pg/v10/orm"
 	"github.com/golang/glog"
 	"github.com/holiman/uint256"
-<<<<<<< HEAD
-=======
 	"net/url"
 	"regexp"
->>>>>>> 99730616
 	"strings"
 )
 
@@ -152,10 +149,7 @@
 	MetadataDerivedKey          *PGMetadataDerivedKey          `pg:"rel:belongs-to,join_fk:transaction_hash"`
 	MetadataDAOCoin             *PGMetadataDAOCoin             `pg:"rel:belongs-to,join_fk:transaction_hash"`
 	MetadataDAOCoinTransfer     *PGMetadataDAOCoinTransfer     `pg:"rel:belongs-to,join_fk:transaction_hash"`
-<<<<<<< HEAD
-=======
 	MetadataDAOCoinLimitOrder   *PGMetadataDAOCoinLimitOrder   `pg:"rel:belongs-to,join_fk:transaction_hash"`
->>>>>>> 99730616
 }
 
 // PGTransactionOutput represents DeSoOutput, DeSoInput, and UtxoEntry
@@ -492,10 +486,7 @@
 	DAOCoinCoinsInCirculationNanos   string                    `pg:"dao_coin_coins_in_circulation_nanos"`
 	DAOCoinMintingDisabled           bool                      `pg:"dao_coin_minting_disabled"`
 	DAOCoinTransferRestrictionStatus TransferRestrictionStatus `pg:"dao_coin_transfer_restriction_status"`
-<<<<<<< HEAD
-=======
 	ExtraData                        map[string][]byte
->>>>>>> 99730616
 }
 
 func (profile *PGProfile) Empty() bool {
@@ -655,11 +646,8 @@
 	MessagingPublicKey    *PublicKey    `pg:",type:bytea"`
 	MessagingGroupKeyName *GroupKeyName `pg:",type:bytea"`
 	MessagingGroupMembers []byte        `pg:",type:bytea"`
-<<<<<<< HEAD
-=======
 
 	ExtraData map[string][]byte
->>>>>>> 99730616
 }
 
 type PGCreatorCoinBalance struct {
@@ -700,43 +688,9 @@
 	}
 
 	return &BalanceEntry{
-		HODLerPKID:  balance.HolderPKID,
-		CreatorPKID: balance.CreatorPKID,
-		// FIXME: This will break if the value exceeds uint256
-		BalanceNanos: *uint256.NewInt().SetUint64(balance.BalanceNanos),
-		HasPurchased: balance.HasPurchased,
-	}
-}
-
-type PGDAOCoinBalance struct {
-	tableName struct{} `pg:"pg_dao_coin_balances"`
-
-	HolderPKID   *PKID `pg:",pk,type:bytea"`
-	CreatorPKID  *PKID `pg:",pk,type:bytea"`
-	BalanceNanos string
-	HasPurchased bool
-}
-
-func (balance *PGDAOCoinBalance) NewBalanceEntry() *BalanceEntry {
-	var balanceNanos *uint256.Int
-	if balance.BalanceNanos != "" {
-		var err error
-		balanceNanos, err = uint256.FromHex(balance.BalanceNanos)
-		if err != nil {
-			balanceNanos = uint256.NewInt()
-		}
-	} else {
-		balanceNanos = uint256.NewInt()
-	}
-
-	return &BalanceEntry{
 		HODLerPKID:   balance.HolderPKID,
 		CreatorPKID:  balance.CreatorPKID,
-<<<<<<< HEAD
-		BalanceNanos: *balanceNanos,
-=======
 		BalanceNanos: *HexToUint256(balance.BalanceNanos),
->>>>>>> 99730616
 		HasPurchased: balance.HasPurchased,
 	}
 }
@@ -874,11 +828,8 @@
 	IsPending                  bool   `pg:",use_zero"`
 	IsBuyNow                   bool   `pg:",use_zero"`
 	BuyNowPriceNanos           uint64 `pg:",use_zero"`
-<<<<<<< HEAD
-=======
 
 	ExtraData map[string][]byte
->>>>>>> 99730616
 }
 
 func (nft *PGNFT) NewNFTEntry() *NFTEntry {
@@ -894,10 +845,7 @@
 		IsPending:                  nft.IsPending,
 		IsBuyNow:                   nft.IsBuyNow,
 		BuyNowPriceNanos:           nft.BuyNowPriceNanos,
-<<<<<<< HEAD
-=======
 		ExtraData:                  nft.ExtraData,
->>>>>>> 99730616
 	}
 }
 
@@ -1085,11 +1033,8 @@
 	var metadataDerivedKey []*PGMetadataDerivedKey
 	var metadataDAOCoin []*PGMetadataDAOCoin
 	var metadataDAOCoinTransfer []*PGMetadataDAOCoinTransfer
-<<<<<<< HEAD
-=======
 	var metadataDAOCoinLimitOrder []*PGMetadataDAOCoinLimitOrder
 	var metadataDAOCoinLimitOrderBidderInputs []*PGMetadataDAOCoinLimitOrderBidderInputs
->>>>>>> 99730616
 
 	blockHash := blockNode.Hash
 
@@ -1283,10 +1228,6 @@
 			//check if is buy now and BidAmountNanos > then BuyNowPriceNanos
 			if pgBidNft != nil && pgBidNft.IsBuyNow && txMeta.BidAmountNanos >= pgBidNft.BuyNowPriceNanos {
 
-<<<<<<< HEAD
-				//get related profile
-				pgBidProfile := postgres.GetProfileForPublicKey(txn.PublicKey)
-=======
 				// Initialize bidderPKID with naive NewPKID from txn.PublicKey
 				bidderPKID := NewPKID(txn.PublicKey)
 				//get related profile
@@ -1295,18 +1236,13 @@
 				if pgBidProfile != nil {
 					bidderPKID = pgBidProfile.PKID
 				}
->>>>>>> 99730616
 
 				//add to accept bids as well
 				metadataAcceptNFTBids = append(metadataAcceptNFTBids, &PGMetadataAcceptNFTBid{
 					TransactionHash: txnHash,
 					NFTPostHash:     txMeta.NFTPostHash,
 					SerialNumber:    txMeta.SerialNumber,
-<<<<<<< HEAD
-					BidderPKID:      pgBidProfile.PKID,
-=======
 					BidderPKID:      bidderPKID,
->>>>>>> 99730616
 					BidAmountNanos:  txMeta.BidAmountNanos,
 					UnlockableText:  []byte{},
 				})
@@ -1363,8 +1299,6 @@
 				ReceiverPublicKey:      txMeta.ReceiverPublicKey,
 			})
 
-<<<<<<< HEAD
-=======
 		} else if txn.TxnMeta.GetTxnType() == TxnTypeDAOCoinLimitOrder {
 			txMeta := txn.TxnMeta.(*DAOCoinLimitOrderMetadata)
 
@@ -1402,7 +1336,6 @@
 				}
 			}
 
->>>>>>> 99730616
 		} else if txn.TxnMeta.GetTxnType() == TxnTypeMessagingGroup {
 
 			// FIXME: Skip PGMetadataMessagingGroup for now since it's not used downstream
@@ -1564,8 +1497,6 @@
 		}
 	}
 
-<<<<<<< HEAD
-=======
 	if len(metadataDAOCoinLimitOrder) > 0 {
 		if _, err := tx.Model(&metadataDAOCoinLimitOrder).Returning("NULL").Insert(); err != nil {
 			return err
@@ -1578,7 +1509,6 @@
 		}
 	}
 
->>>>>>> 99730616
 	return nil
 }
 
@@ -1709,10 +1639,7 @@
 			profile.DAOCoinMintingDisabled = profileEntry.DAOCoinEntry.MintingDisabled
 			profile.DAOCoinNumberOfHolders = profileEntry.DAOCoinEntry.NumberOfHolders
 			profile.DAOCoinTransferRestrictionStatus = profileEntry.DAOCoinEntry.TransferRestrictionStatus
-<<<<<<< HEAD
-=======
 			profile.ExtraData = profileEntry.ExtraData
->>>>>>> 99730616
 		}
 
 		if pkidEntry.isDeleted {
@@ -1958,22 +1885,15 @@
 	var deleteMessages []*PGMessagingGroup
 	for _, groupEntry := range view.MessagingGroupKeyToMessagingGroupEntry {
 		messagingGroupMembersBytes := bytes.NewBuffer([]byte{})
-<<<<<<< HEAD
-		gob.NewEncoder(messagingGroupMembersBytes).Encode(groupEntry.MessagingGroupMembers)
-=======
 		if err := gob.NewEncoder(messagingGroupMembersBytes).Encode(groupEntry.MessagingGroupMembers); err != nil {
 			return err
 		}
->>>>>>> 99730616
 		pgGroupEntry := &PGMessagingGroup{
 			GroupOwnerPublicKey:   groupEntry.GroupOwnerPublicKey,
 			MessagingPublicKey:    groupEntry.MessagingPublicKey,
 			MessagingGroupKeyName: groupEntry.MessagingGroupKeyName,
 			MessagingGroupMembers: messagingGroupMembersBytes.Bytes(),
-<<<<<<< HEAD
-=======
 			ExtraData:             groupEntry.ExtraData,
->>>>>>> 99730616
 		}
 		if groupEntry.isDeleted {
 			deleteMessages = append(deleteMessages, pgGroupEntry)
@@ -2220,19 +2140,12 @@
 	var deleteKeys []*PGDerivedKey
 	for _, keyEntry := range view.DerivedKeyToDerivedEntry {
 		key := &PGDerivedKey{
-<<<<<<< HEAD
-			OwnerPublicKey:   keyEntry.OwnerPublicKey,
-			DerivedPublicKey: keyEntry.DerivedPublicKey,
-			ExpirationBlock:  keyEntry.ExpirationBlock,
-			OperationType:    keyEntry.OperationType,
-=======
 			OwnerPublicKey:                  keyEntry.OwnerPublicKey,
 			DerivedPublicKey:                keyEntry.DerivedPublicKey,
 			ExpirationBlock:                 keyEntry.ExpirationBlock,
 			OperationType:                   keyEntry.OperationType,
 			TransactionSpendingLimitTracker: keyEntry.TransactionSpendingLimitTracker,
 			Memo:                            keyEntry.Memo,
->>>>>>> 99730616
 		}
 
 		if keyEntry.isDeleted {
@@ -2650,8 +2563,6 @@
 }
 
 //
-<<<<<<< HEAD
-=======
 // DAO Coin Limit Orders
 //
 
@@ -2788,7 +2699,6 @@
 }
 
 //
->>>>>>> 99730616
 // NFTS
 //
 
