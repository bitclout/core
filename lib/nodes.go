package lib

type DeSoNode struct {
	// Name of the node, displayed to users
	Name string

	// HTTPs URL to the node or app
	URL string

	// DeSo username of the node owner
	Owner string
}

//
// This list of nodes is maintained by the core DeSo developer team.
//
// If you run a DeSo node that has been online for at least one month you may submit a pull request to add your
// node to the list of nodes.
//
// When submitting a post, add the following to PostExtraData:
//   "Node": "ID"
//
// If your node is in the list then other nodes will be able to know where users are posting and can include
// a link to your node and give you free advertising.
//

var NODES = map[uint64]DeSoNode{
	1: {
		Name:  "DeSo",
		URL:   "https://node.deso.org",
		Owner: "diamondhands",
	},
	2: {
		Name:  "BitClout",
		URL:   "https://bitclout.com",
		Owner: "diamondhands",
	},
	3: {
		Name:  "Diamond",
		URL:   "https://diamondapp.com",
		Owner: "Zordon",
	},
	4: {
		Name:  "CloutFeed",
		URL:   "https://apps.apple.com/app/id1561532815",
		Owner: "Ribal",
	},
	5: {
		Name:  "Flick",
		URL:   "https://flickapp.com",
		Owner: "nigeleccles",
	},
	6: {
		Name:  "tijn's club",
		URL:   "https://tijn.club",
		Owner: "tijn",
	},
	7: {
		Name:  "Nacho Average",
		URL:   "https://nachoaverage.com/",
		Owner: "ClayPerryMusic",
	},
	8: {
		Name:  "love4src",
		URL:   "https://love4src.com",
		Owner: "kanshi",
	},
	9: {
		Name:  "Supernovas",
		URL:   "https://supernovas.app",
		Owner: "fransarthur",
	},
	10: {
		Name:  "GiftClout",
		URL:   "https://members.giftclout.com",
		Owner: "RajLahoti",
	},
	11: {
		Name:  "DeSocialWorld",
		URL:   "https://desocialworld.com",
		Owner: "edokoevoet",
	},
	12: {
		Name:  "NFTz",
		URL:   "https://nftz.zone",
		Owner: "mvanhalen",
	},
	13: {
		Name:  "Cloutible",
		URL:   "https://cloutible.club",
		Owner: "DawaynePerza",
	},
	14: {
		Name:  "Agbegbe",
		URL:   "https://agbegbe.org",
		Owner: "TheParkerazzi",
	},
	15: {
		Name:  "CloutingAround",
		URL:   "https://cloutingaround.dev",
		Owner: "TheParkerazzi",
	},
	16: {
		Name:  "MediaTech",
		URL:   "https://deso.mediatech.ventures",
		Owner: "paulobrien",
	},
	17: {
		Name:  "Mousai",
		URL:   "https://deso.mousai.stream",
		Owner: "marlonjm2k",
	},
	18: {
		Name:  "KoalaTBooks",
		URL:   "https://koalatbooks.com",
		Owner: "chriscelaya",
	},
	19: {
		Name:  "Beyond",
		URL:   "https://beyond.restartu.org",
		Owner: "RestartU",
	},
	20: {
		Name:  "DeverSo",
		URL:   "https://deverso.io/",
		Owner: "Nordian",
	},
	21: {
		Name:  "NinjaNode",
		URL:   "https://node.bitcloutapps.ninja",
		Owner: "mattpitts",
	},
	22: {
		Name:  "Tunel",
		URL:   "https://tunel.app",
		Owner: "hazrodriguez",
	},
	23: {
		Name:  "Entre",
		URL:   "https://joinentre.com",
		Owner: "entre",
	},
	24: {
<<<<<<< HEAD
		Name:  "Overclout",
		URL:   "https://overclout.com",
		Owner: "Overclout",
=======
		Name:  "Elmas",
		URL:   "https://elmas.app",
		Owner: "elmas",
	},
	25: {
		Name:  "İnci",
		URL:   "https://inci.app",
		Owner: "inci",
>>>>>>> cff6075e
	},
}<|MERGE_RESOLUTION|>--- conflicted
+++ resolved
@@ -141,11 +141,6 @@
 		Owner: "entre",
 	},
 	24: {
-<<<<<<< HEAD
-		Name:  "Overclout",
-		URL:   "https://overclout.com",
-		Owner: "Overclout",
-=======
 		Name:  "Elmas",
 		URL:   "https://elmas.app",
 		Owner: "elmas",
@@ -154,6 +149,10 @@
 		Name:  "İnci",
 		URL:   "https://inci.app",
 		Owner: "inci",
->>>>>>> cff6075e
 	},
+  26: {
+    Name:  "Overclout",
+		URL:   "https://overclout.com",
+		Owner: "Overclout",
+  },
 }