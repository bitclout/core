--- conflicted
+++ resolved
@@ -96,10 +96,7 @@
 	Handle   *badger.DB
 	Postgres *Postgres
 	Params   *DeSoParams
-<<<<<<< HEAD
-=======
 	Snapshot *Snapshot
->>>>>>> 99730616
 }
 
 // Assumes the db Handle is already set on the view, but otherwise the
@@ -892,8 +889,6 @@
 	prevGlobalParamEntry := operationData.PrevGlobalParamsEntry
 	if prevGlobalParamEntry == nil {
 		prevGlobalParamEntry = &InitialGlobalParamsEntry
-<<<<<<< HEAD
-=======
 	}
 	bav.GlobalParamsEntry = prevGlobalParamEntry
 
@@ -901,25 +896,13 @@
 	if operationData.PrevForbiddenPubKeyEntry != nil {
 		pkMapKey := MakePkMapKey(operationData.PrevForbiddenPubKeyEntry.PubKey)
 		bav.ForbiddenPubKeyToForbiddenPubKeyEntry[pkMapKey] = operationData.PrevForbiddenPubKeyEntry
->>>>>>> 99730616
-	}
-	bav.GlobalParamsEntry = prevGlobalParamEntry
-
-<<<<<<< HEAD
-	// Reset any modified forbidden pub key entries if they exist.
-	if operationData.PrevForbiddenPubKeyEntry != nil {
-		pkMapKey := MakePkMapKey(operationData.PrevForbiddenPubKeyEntry.PubKey)
-		bav.ForbiddenPubKeyToForbiddenPubKeyEntry[pkMapKey] = operationData.PrevForbiddenPubKeyEntry
-	}
-
-=======
->>>>>>> 99730616
+	}
+
 	// Now revert the basic transfer with the remaining operations. Cut off
 	// the UpdateGlobalParams operation at the end since we just reverted it.
 	return bav._disconnectBasicTransfer(
 		currentTxn, txnHash, utxoOpsForTxn[:operationIndex], blockHeight)
 }
-<<<<<<< HEAD
 
 func (bav *UtxoView) DisconnectTransaction(currentTxn *MsgDeSoTxn, txnHash *BlockHash,
 	utxoOpsForTxn []*UtxoOperation, blockHeight uint32) error {
@@ -962,7 +945,7 @@
 
 	} else if currentTxn.TxnMeta.GetTxnType() == TxnTypeLike {
 		return bav._disconnectLike(
-			OperationTypeFollow, currentTxn, txnHash, utxoOpsForTxn, blockHeight)
+			OperationTypeLike, currentTxn, txnHash, utxoOpsForTxn, blockHeight)
 
 	} else if currentTxn.TxnMeta.GetTxnType() == TxnTypeCreatorCoin {
 		return bav._disconnectCreatorCoin(
@@ -980,6 +963,10 @@
 		return bav._disconnectDAOCoinTransfer(
 			OperationTypeDAOCoinTransfer, currentTxn, txnHash, utxoOpsForTxn, blockHeight)
 
+	} else if currentTxn.TxnMeta.GetTxnType() == TxnTypeDAOCoinLimitOrder {
+		return bav._disconnectDAOCoinLimitOrder(
+			OperationTypeDAOCoinLimitOrder, currentTxn, txnHash, utxoOpsForTxn, blockHeight)
+
 	} else if currentTxn.TxnMeta.GetTxnType() == TxnTypeSwapIdentity {
 		return bav._disconnectSwapIdentity(
 			OperationTypeSwapIdentity, currentTxn, txnHash, utxoOpsForTxn, blockHeight)
@@ -1022,7 +1009,7 @@
 }
 
 func (bav *UtxoView) DisconnectBlock(
-	desoBlock *MsgDeSoBlock, txHashes []*BlockHash, utxoOps [][]*UtxoOperation) error {
+	desoBlock *MsgDeSoBlock, txHashes []*BlockHash, utxoOps [][]*UtxoOperation, blockHeight uint64) error {
 
 	glog.Infof("DisconnectBlock: Disconnecting block %v", desoBlock)
 
@@ -1048,6 +1035,15 @@
 		if txn.TxnMeta.GetTxnType() == TxnTypeAcceptNFTBid {
 			numInputs += len(txn.TxnMeta.(*AcceptNFTBidMetadata).BidderInputs)
 		}
+		if txn.TxnMeta.GetTxnType() == TxnTypeDAOCoinLimitOrder {
+			numMatchingOrderInputs := 0
+
+			for _, transactor := range txn.TxnMeta.(*DAOCoinLimitOrderMetadata).BidderInputs {
+				numMatchingOrderInputs += len(transactor.Inputs)
+			}
+
+			numInputs += numMatchingOrderInputs
+		}
 		numOutputs += len(txn.TxOutputs)
 	}
 	numSpendOps := 0
@@ -1083,9 +1079,9 @@
 		currentTxn := desoBlock.Txns[txnIndex]
 		txnHash := txHashes[txnIndex]
 		utxoOpsForTxn := utxoOps[txnIndex]
-		blockHeight := desoBlock.Header.Height
-
-		err := bav.DisconnectTransaction(currentTxn, txnHash, utxoOpsForTxn, uint32(blockHeight))
+		desoBlockHeight := desoBlock.Header.Height
+
+		err := bav.DisconnectTransaction(currentTxn, txnHash, utxoOpsForTxn, uint32(desoBlockHeight))
 		if err != nil {
 			return errors.Wrapf(err, "DisconnectBlock: Problem disconnecting transaction: %v", currentTxn)
 		}
@@ -1117,437 +1113,6 @@
 	return false
 }
 
-func (bav *UtxoView) _verifySignature(txn *MsgDeSoTxn, blockHeight uint32) error {
-	// Compute a hash of the transaction.
-	txBytes, err := txn.ToBytes(true /*preSignature*/)
-	if err != nil {
-		return errors.Wrapf(err, "_verifySignature: Problem serializing txn without signature: ")
-	}
-	txHash := Sha256DoubleHash(txBytes)
-
-	// Look for the derived key in transaction ExtraData and validate it. For transactions
-	// signed using a derived key, the derived public key is passed to ExtraData.
-	var derivedPk *btcec.PublicKey
-	var derivedPkBytes []byte
-	if txn.ExtraData != nil {
-		var isDerived bool
-		derivedPkBytes, isDerived = txn.ExtraData[DerivedPublicKey]
-		if isDerived {
-			derivedPk, err = btcec.ParsePubKey(derivedPkBytes, btcec.S256())
-			if err != nil {
-				return RuleErrorDerivedKeyInvalidExtraData
-			}
-		}
-	}
-
-	// Get the owner public key and attempt turning it into *btcec.PublicKey.
-	ownerPkBytes := txn.PublicKey
-	ownerPk, err := btcec.ParsePubKey(ownerPkBytes, btcec.S256())
-	if err != nil {
-		return errors.Wrapf(err, "_verifySignature: Problem parsing owner public key: ")
-	}
-
-	// If no derived key is present in ExtraData, we check if transaction was signed by the owner.
-	// If derived key is present in ExtraData, we check if transaction was signed by the derived key.
-	if derivedPk == nil {
-		// Verify that the transaction is signed by the specified key.
-		if txn.Signature.Verify(txHash[:], ownerPk) {
-			return nil
-		}
-	} else {
-		// Look for a derived key entry in UtxoView and DB, check if it exists nor is deleted.
-		derivedKeyEntry := bav._getDerivedKeyMappingForOwner(ownerPkBytes, derivedPkBytes)
-		if derivedKeyEntry == nil || derivedKeyEntry.isDeleted {
-			return RuleErrorDerivedKeyNotAuthorized
-		}
-
-		// Sanity-check that transaction public keys line up with looked-up derivedKeyEntry public keys.
-		if !reflect.DeepEqual(ownerPkBytes, derivedKeyEntry.OwnerPublicKey[:]) ||
-			!reflect.DeepEqual(derivedPkBytes, derivedKeyEntry.DerivedPublicKey[:]) {
-			return RuleErrorDerivedKeyNotAuthorized
-		}
-
-		// At this point, we know the derivedKeyEntry that we have is matching.
-		// We check if the derived key hasn't been de-authorized or hasn't expired.
-		if derivedKeyEntry.OperationType != AuthorizeDerivedKeyOperationValid ||
-			derivedKeyEntry.ExpirationBlock <= uint64(blockHeight) {
-			return RuleErrorDerivedKeyNotAuthorized
-		}
-
-		// All checks passed so we try to verify the signature.
-		if txn.Signature.Verify(txHash[:], derivedPk) {
-			return nil
-		}
-
-		return RuleErrorDerivedKeyNotAuthorized
-	}
-
-	return RuleErrorInvalidTransactionSignature
-}
-
-func (bav *UtxoView) _connectBasicTransfer(
-	txn *MsgDeSoTxn, txHash *BlockHash, blockHeight uint32, verifySignatures bool) (
-	_totalInput uint64, _totalOutput uint64, _utxoOps []*UtxoOperation, _err error) {
-
-	var utxoOpsForTxn []*UtxoOperation
-
-	// Loop through all the inputs and validate them.
-	var totalInput uint64
-	// Each input should have a UtxoEntry corresponding to it if the transaction
-	// is legitimate. These should all have back-pointers to their UtxoKeys as well.
-	utxoEntriesForInputs := []*UtxoEntry{}
-	for _, desoInput := range txn.TxInputs {
-		// Fetch the utxoEntry for this input from the view. Make a copy to
-		// avoid having the iterator change under our feet.
-		utxoKey := UtxoKey(*desoInput)
-		utxoEntry := bav.GetUtxoEntryForUtxoKey(&utxoKey)
-		// If the utxo doesn't exist mark the block as invalid and return an error.
-		if utxoEntry == nil {
-			return 0, 0, nil, RuleErrorInputSpendsNonexistentUtxo
-		}
-		// If the utxo exists but is already spent mark the block as invalid and
-		// return an error.
-		if utxoEntry.isSpent {
-			return 0, 0, nil, RuleErrorInputSpendsPreviouslySpentOutput
-		}
-		// If the utxo is from a block reward txn, make sure enough time has passed to
-		// make it spendable.
-		if _isEntryImmatureBlockReward(utxoEntry, blockHeight, bav.Params) {
-			glog.V(1).Infof("utxoKey: %v, utxoEntry: %v, height: %d", &utxoKey, utxoEntry, blockHeight)
-			return 0, 0, nil, RuleErrorInputSpendsImmatureBlockReward
-		}
-
-		// Verify that the input's public key is the same as the public key specified
-		// in the transaction.
-		//
-		// TODO: Enforcing this rule isn't a clear-cut decision. On the one hand,
-		// we save space and minimize complexity by enforcing this constraint. On
-		// the other hand, we make certain things harder to implement in the
-		// future. For example, implementing constant key rotation like Bitcoin
-		// has is difficult to do with a scheme like this. As are things like
-		// multi-sig (although that could probably be handled using transaction
-		// metadata). Key rotation combined with the use of addresses also helps
-		// a lot with quantum resistance. Nevertheless, if we assume the platform
-		// is committed to "one identity = roughly one public key" for usability
-		// reasons (e.g. reputation is way easier to manage without key rotation),
-		// then I don't think this constraint should pose much of an issue.
-		if !reflect.DeepEqual(utxoEntry.PublicKey, txn.PublicKey) {
-			return 0, 0, nil, errors.Wrapf(
-				RuleErrorInputWithPublicKeyDifferentFromTxnPublicKey,
-				"utxoEntry.PublicKey: %v, txn.PublicKey: %v, " +
-					"utxoEntry.UtxoKey: %v:%v, AmountNanos: %v",
-				PkToStringTestnet(utxoEntry.PublicKey),
-				PkToStringTestnet(txn.PublicKey),
-				hex.EncodeToString(utxoEntry.UtxoKey.TxID[:]),
-				utxoEntry.UtxoKey.Index, utxoEntry.AmountNanos)
-		}
-
-		// Sanity check the amount of the input.
-		if utxoEntry.AmountNanos > MaxNanos ||
-			totalInput >= (math.MaxUint64-utxoEntry.AmountNanos) ||
-			totalInput+utxoEntry.AmountNanos > MaxNanos {
-
-			return 0, 0, nil, RuleErrorInputSpendsOutputWithInvalidAmount
-		}
-		// Add the amount of the utxo to the total input and add the UtxoEntry to
-		// our list.
-		totalInput += utxoEntry.AmountNanos
-		utxoEntriesForInputs = append(utxoEntriesForInputs, utxoEntry)
-
-		// At this point we know the utxo exists in the view and is unspent so actually
-		// tell the view to spend the input. If the spend fails for any reason we return
-		// an error. Don't mark the block as invalid though since this is not necessarily
-		// a rule error and the block could benefit from reprocessing.
-		newUtxoOp, err := bav._spendUtxo(&utxoKey)
-
-		if err != nil {
-			return 0, 0, nil, errors.Wrapf(err, "_connectBasicTransfer: Problem spending input utxo")
-		}
-
-		utxoOpsForTxn = append(utxoOpsForTxn, newUtxoOp)
-	}
-
-	if len(txn.TxInputs) != len(utxoEntriesForInputs) {
-		// Something went wrong if these lists differ in length.
-		return 0, 0, nil, fmt.Errorf("_connectBasicTransfer: Length of list of " +
-			"UtxoEntries does not match length of input list; this should never happen")
-	}
-
-	// Block rewards are a bit special in that we don't allow them to have any
-	// inputs. Part of the reason for this stems from the fact that we explicitly
-	// require that block reward transactions not be signed. If a block reward is
-	// not allowed to have a signature then it should not be trying to spend any
-	// inputs.
-	if txn.TxnMeta.GetTxnType() == TxnTypeBlockReward && len(txn.TxInputs) != 0 {
-		return 0, 0, nil, RuleErrorBlockRewardTxnNotAllowedToHaveInputs
-	}
-
-	// At this point, all of the utxos corresponding to inputs of this txn
-	// should be marked as spent in the view. Now we go through and process
-	// the outputs.
-	var totalOutput uint64
-	amountsByPublicKey := make(map[PkMapKey]uint64)
-	for outputIndex, desoOutput := range txn.TxOutputs {
-		// Sanity check the amount of the output. Mark the block as invalid and
-		// return an error if it isn't sane.
-		if desoOutput.AmountNanos > MaxNanos ||
-			totalOutput >= (math.MaxUint64-desoOutput.AmountNanos) ||
-			totalOutput+desoOutput.AmountNanos > MaxNanos {
-
-			return 0, 0, nil, RuleErrorTxnOutputWithInvalidAmount
-		}
-
-		// Since the amount is sane, add it to the total.
-		totalOutput += desoOutput.AmountNanos
-
-		// Create a map of total output by public key. This is used to check diamond
-		// amounts below.
-		//
-		// Note that we don't need to check overflow here because overflow is checked
-		// directly above when adding to totalOutput.
-		currentAmount, _ := amountsByPublicKey[MakePkMapKey(desoOutput.PublicKey)]
-		amountsByPublicKey[MakePkMapKey(desoOutput.PublicKey)] = currentAmount + desoOutput.AmountNanos
-
-		// Create a new entry for this output and add it to the view. It should be
-		// added at the end of the utxo list.
-		outputKey := UtxoKey{
-			TxID:  *txHash,
-			Index: uint32(outputIndex),
-		}
-		utxoType := UtxoTypeOutput
-		if txn.TxnMeta.GetTxnType() == TxnTypeBlockReward {
-			utxoType = UtxoTypeBlockReward
-		}
-		// A basic transfer cannot create any output other than a "normal" output
-		// or a BlockReward. Outputs of other types must be created after processing
-		// the "basic" outputs.
-
-		utxoEntry := UtxoEntry{
-			AmountNanos: desoOutput.AmountNanos,
-			PublicKey:   desoOutput.PublicKey,
-			BlockHeight: blockHeight,
-			UtxoType:    utxoType,
-			UtxoKey:     &outputKey,
-			// We leave the position unset and isSpent to false by default.
-			// The position will be set in the call to _addUtxo.
-		}
-		// If we have a problem adding this utxo return an error but don't
-		// mark this block as invalid since it's not a rule error and the block
-		// could therefore benefit from being processed in the future.
-		newUtxoOp, err := bav._addUtxo(&utxoEntry)
-		if err != nil {
-			return 0, 0, nil, errors.Wrapf(err, "_connectBasicTransfer: Problem adding output utxo")
-=======
-
-func (bav *UtxoView) DisconnectTransaction(currentTxn *MsgDeSoTxn, txnHash *BlockHash,
-	utxoOpsForTxn []*UtxoOperation, blockHeight uint32) error {
-
-	if currentTxn.TxnMeta.GetTxnType() == TxnTypeBlockReward || currentTxn.TxnMeta.GetTxnType() == TxnTypeBasicTransfer {
-		return bav._disconnectBasicTransfer(
-			currentTxn, txnHash, utxoOpsForTxn, blockHeight)
-
-	} else if currentTxn.TxnMeta.GetTxnType() == TxnTypeBitcoinExchange {
-		return bav._disconnectBitcoinExchange(
-			OperationTypeBitcoinExchange, currentTxn, txnHash, utxoOpsForTxn, blockHeight)
-
-	} else if currentTxn.TxnMeta.GetTxnType() == TxnTypePrivateMessage {
-		return bav._disconnectPrivateMessage(
-			OperationTypePrivateMessage, currentTxn, txnHash, utxoOpsForTxn, blockHeight)
-
-	} else if currentTxn.TxnMeta.GetTxnType() == TxnTypeMessagingGroup {
-		return bav._disconnectMessagingGroup(
-			OperationTypeMessagingKey, currentTxn, txnHash, utxoOpsForTxn, blockHeight)
-
-	} else if currentTxn.TxnMeta.GetTxnType() == TxnTypeSubmitPost {
-		return bav._disconnectSubmitPost(
-			OperationTypeSubmitPost, currentTxn, txnHash, utxoOpsForTxn, blockHeight)
-
-	} else if currentTxn.TxnMeta.GetTxnType() == TxnTypeUpdateProfile {
-		return bav._disconnectUpdateProfile(
-			OperationTypeUpdateProfile, currentTxn, txnHash, utxoOpsForTxn, blockHeight)
-
-	} else if currentTxn.TxnMeta.GetTxnType() == TxnTypeUpdateBitcoinUSDExchangeRate {
-		return bav._disconnectUpdateBitcoinUSDExchangeRate(
-			OperationTypeUpdateBitcoinUSDExchangeRate, currentTxn, txnHash, utxoOpsForTxn, blockHeight)
-
-	} else if currentTxn.TxnMeta.GetTxnType() == TxnTypeUpdateGlobalParams {
-		return bav._disconnectUpdateGlobalParams(
-			OperationTypeUpdateGlobalParams, currentTxn, txnHash, utxoOpsForTxn, blockHeight)
-
-	} else if currentTxn.TxnMeta.GetTxnType() == TxnTypeFollow {
-		return bav._disconnectFollow(
-			OperationTypeFollow, currentTxn, txnHash, utxoOpsForTxn, blockHeight)
-
-	} else if currentTxn.TxnMeta.GetTxnType() == TxnTypeLike {
-		return bav._disconnectLike(
-			OperationTypeLike, currentTxn, txnHash, utxoOpsForTxn, blockHeight)
-
-	} else if currentTxn.TxnMeta.GetTxnType() == TxnTypeCreatorCoin {
-		return bav._disconnectCreatorCoin(
-			OperationTypeCreatorCoin, currentTxn, txnHash, utxoOpsForTxn, blockHeight)
-
-	} else if currentTxn.TxnMeta.GetTxnType() == TxnTypeCreatorCoinTransfer {
-		return bav._disconnectCreatorCoinTransfer(
-			OperationTypeCreatorCoinTransfer, currentTxn, txnHash, utxoOpsForTxn, blockHeight)
-
-	} else if currentTxn.TxnMeta.GetTxnType() == TxnTypeDAOCoin {
-		return bav._disconnectDAOCoin(
-			OperationTypeDAOCoin, currentTxn, txnHash, utxoOpsForTxn, blockHeight)
-
-	} else if currentTxn.TxnMeta.GetTxnType() == TxnTypeDAOCoinTransfer {
-		return bav._disconnectDAOCoinTransfer(
-			OperationTypeDAOCoinTransfer, currentTxn, txnHash, utxoOpsForTxn, blockHeight)
-
-	} else if currentTxn.TxnMeta.GetTxnType() == TxnTypeDAOCoinLimitOrder {
-		return bav._disconnectDAOCoinLimitOrder(
-			OperationTypeDAOCoinLimitOrder, currentTxn, txnHash, utxoOpsForTxn, blockHeight)
-
-	} else if currentTxn.TxnMeta.GetTxnType() == TxnTypeSwapIdentity {
-		return bav._disconnectSwapIdentity(
-			OperationTypeSwapIdentity, currentTxn, txnHash, utxoOpsForTxn, blockHeight)
-
-	} else if currentTxn.TxnMeta.GetTxnType() == TxnTypeCreateNFT {
-		return bav._disconnectCreateNFT(
-			OperationTypeCreateNFT, currentTxn, txnHash, utxoOpsForTxn, blockHeight)
-
-	} else if currentTxn.TxnMeta.GetTxnType() == TxnTypeUpdateNFT {
-		return bav._disconnectUpdateNFT(
-			OperationTypeUpdateNFT, currentTxn, txnHash, utxoOpsForTxn, blockHeight)
-
-	} else if currentTxn.TxnMeta.GetTxnType() == TxnTypeAcceptNFTBid {
-		return bav._disconnectAcceptNFTBid(
-			OperationTypeAcceptNFTBid, currentTxn, txnHash, utxoOpsForTxn, blockHeight)
-
-	} else if currentTxn.TxnMeta.GetTxnType() == TxnTypeNFTBid {
-		return bav._disconnectNFTBid(
-			OperationTypeNFTBid, currentTxn, txnHash, utxoOpsForTxn, blockHeight)
-
-	} else if currentTxn.TxnMeta.GetTxnType() == TxnTypeNFTTransfer {
-		return bav._disconnectNFTTransfer(
-			OperationTypeNFTTransfer, currentTxn, txnHash, utxoOpsForTxn, blockHeight)
-
-	} else if currentTxn.TxnMeta.GetTxnType() == TxnTypeAcceptNFTTransfer {
-		return bav._disconnectAcceptNFTTransfer(
-			OperationTypeAcceptNFTTransfer, currentTxn, txnHash, utxoOpsForTxn, blockHeight)
-
-	} else if currentTxn.TxnMeta.GetTxnType() == TxnTypeBurnNFT {
-		return bav._disconnectBurnNFT(
-			OperationTypeBurnNFT, currentTxn, txnHash, utxoOpsForTxn, blockHeight)
-
-	} else if currentTxn.TxnMeta.GetTxnType() == TxnTypeAuthorizeDerivedKey {
-		return bav._disconnectAuthorizeDerivedKey(
-			OperationTypeAuthorizeDerivedKey, currentTxn, txnHash, utxoOpsForTxn, blockHeight)
-
-	}
-
-	return fmt.Errorf("DisconnectBlock: Unimplemented txn type %v", currentTxn.TxnMeta.GetTxnType().String())
-}
-
-func (bav *UtxoView) DisconnectBlock(
-	desoBlock *MsgDeSoBlock, txHashes []*BlockHash, utxoOps [][]*UtxoOperation, blockHeight uint64) error {
-
-	glog.Infof("DisconnectBlock: Disconnecting block %v", desoBlock)
-
-	// Verify that the block being disconnected is the current tip. DisconnectBlock
-	// can only be called on a block at the tip. We do this to keep the API simple.
-	blockHash, err := desoBlock.Header.Hash()
-	if err != nil {
-		return fmt.Errorf("DisconnectBlock: Problem computing block hash")
-	}
-	if *bav.TipHash != *blockHash {
-		return fmt.Errorf("DisconnectBlock: Block being disconnected does not match tip")
-	}
-
-	// Verify the number of ADD and SPEND operations in the utxOps list is equal
-	// to the number of outputs and inputs in the block respectively.
-	//
-	// There is a special case, which is that BidderInputs count as inputs in a
-	// txn and they result in SPEND operations being created.
-	numInputs := 0
-	numOutputs := 0
-	for _, txn := range desoBlock.Txns {
-		numInputs += len(txn.TxInputs)
-		if txn.TxnMeta.GetTxnType() == TxnTypeAcceptNFTBid {
-			numInputs += len(txn.TxnMeta.(*AcceptNFTBidMetadata).BidderInputs)
-		}
-		if txn.TxnMeta.GetTxnType() == TxnTypeDAOCoinLimitOrder {
-			numMatchingOrderInputs := 0
-
-			for _, transactor := range txn.TxnMeta.(*DAOCoinLimitOrderMetadata).BidderInputs {
-				numMatchingOrderInputs += len(transactor.Inputs)
-			}
-
-			numInputs += numMatchingOrderInputs
-		}
-		numOutputs += len(txn.TxOutputs)
-	}
-	numSpendOps := 0
-	numAddOps := 0
-	for _, utxoOpsForTxn := range utxoOps {
-		for _, op := range utxoOpsForTxn {
-			if op.Type == OperationTypeSpendUtxo {
-				numSpendOps++
-			} else if op.Type == OperationTypeAddUtxo {
-				numAddOps++
-			}
-		}
-	}
-	if numInputs != numSpendOps {
-		return fmt.Errorf(
-			"DisconnectBlock: Number of inputs in passed block (%d) "+
-				"not equal to number of SPEND operations in passed "+
-				"utxoOps (%d)", numInputs, numSpendOps)
-	}
-	// Note that the number of add operations can be greater than the number of "explicit"
-	// outputs in the block because transactions like BitcoinExchange
-	// produce "implicit" outputs when the transaction is applied.
-	if numOutputs > numAddOps {
-		return fmt.Errorf(
-			"DisconnectBlock: Number of outputs in passed block (%d) "+
-				"not equal to number of ADD operations in passed "+
-				"utxoOps (%d)", numOutputs, numAddOps)
-	}
-
-	// Loop through the txns backwards to process them.
-	// Track the operation we're performing as we go.
-	for txnIndex := len(desoBlock.Txns) - 1; txnIndex >= 0; txnIndex-- {
-		currentTxn := desoBlock.Txns[txnIndex]
-		txnHash := txHashes[txnIndex]
-		utxoOpsForTxn := utxoOps[txnIndex]
-		desoBlockHeight := desoBlock.Header.Height
-
-		err := bav.DisconnectTransaction(currentTxn, txnHash, utxoOpsForTxn, uint32(desoBlockHeight))
-		if err != nil {
-			return errors.Wrapf(err, "DisconnectBlock: Problem disconnecting transaction: %v", currentTxn)
-		}
-	}
-
-	// At this point, all of the transactions in the block should be fully
-	// reversed and the view should therefore be in the state it was in before
-	// this block was applied.
-
-	// Update the tip to point to the parent of this block since we've managed
-	// to successfully disconnect it.
-	bav.TipHash = desoBlock.Header.PrevBlockHash
-
-	return nil
-}
-
-func _isEntryImmatureBlockReward(utxoEntry *UtxoEntry, blockHeight uint32, params *DeSoParams) bool {
-	if utxoEntry.UtxoType == UtxoTypeBlockReward {
-		blocksPassed := blockHeight - utxoEntry.BlockHeight
-		// Note multiplication is OK here and has no chance of overflowing because
-		// block heights are computed by our code and are guaranteed to be sane values.
-		timePassed := time.Duration(int64(params.TimeBetweenBlocks) * int64(blocksPassed))
-		if timePassed < params.BlockRewardMaturity {
-			// Mark the block as invalid and return error if an immature block reward
-			// is being spent.
-			return true
-		}
-	}
-	return false
-}
-
 func (bav *UtxoView) _verifySignature(txn *MsgDeSoTxn, blockHeight uint32) (_derivedPkBytes []byte, _err error) {
 	// Compute a hash of the transaction.
 	txBytes, err := txn.ToBytes(true /*preSignature*/)
@@ -1564,624 +1129,9 @@
 		derivedPk, err = btcec.ParsePubKey(derivedPkBytes, btcec.S256())
 		if err != nil {
 			return nil, RuleErrorDerivedKeyInvalidExtraData
->>>>>>> 99730616
-		}
-
-		// Rosetta uses this UtxoOperation to provide INPUT amounts
-		utxoOpsForTxn = append(utxoOpsForTxn, newUtxoOp)
-	}
-
-<<<<<<< HEAD
-	// Now that we have computed the outputs, we can finish processing diamonds if need be.
-	diamondPostHashBytes, hasDiamondPostHash := txn.ExtraData[DiamondPostHashKey]
-	diamondPostHash := &BlockHash{}
-	diamondLevelBytes, hasDiamondLevel := txn.ExtraData[DiamondLevelKey]
-	var previousDiamondPostEntry *PostEntry
-	var previousDiamondEntry *DiamondEntry
-	if hasDiamondPostHash && blockHeight > bav.Params.ForkHeights.DeSoDiamondsBlockHeight &&
-		txn.TxnMeta.GetTxnType() == TxnTypeBasicTransfer {
-		if !hasDiamondLevel {
-			return 0, 0, nil, RuleErrorBasicTransferHasDiamondPostHashWithoutDiamondLevel
-		}
-		diamondLevel, bytesRead := Varint(diamondLevelBytes)
-		// NOTE: Despite being an int, diamondLevel is required to be non-negative. This
-		// is useful for sorting our dbkeys by diamondLevel.
-		if bytesRead < 0 || diamondLevel < 0 {
-			return 0, 0, nil, RuleErrorBasicTransferHasInvalidDiamondLevel
-		}
-
-		// Get the post that is being diamonded.
-		if len(diamondPostHashBytes) != HashSizeBytes {
-			return 0, 0, nil, errors.Wrapf(
-				RuleErrorBasicTransferDiamondInvalidLengthForPostHashBytes,
-				"_connectBasicTransfer: DiamondPostHashBytes length: %d", len(diamondPostHashBytes))
-		}
-		copy(diamondPostHash[:], diamondPostHashBytes[:])
-
-		previousDiamondPostEntry = bav.GetPostEntryForPostHash(diamondPostHash)
-		if previousDiamondPostEntry == nil || previousDiamondPostEntry.isDeleted {
-			return 0, 0, nil, RuleErrorBasicTransferDiamondPostEntryDoesNotExist
-		}
-
-		// Store the diamond recipient pub key so we can figure out how much they are paid.
-		diamondRecipientPubKey := previousDiamondPostEntry.PosterPublicKey
-
-		// Check that the diamond sender and receiver public keys are different.
-		if reflect.DeepEqual(txn.PublicKey, diamondRecipientPubKey) {
-			return 0, 0, nil, RuleErrorBasicTransferDiamondCannotTransferToSelf
-		}
-
-		expectedDeSoNanosToTransfer, netNewDiamonds, err := bav.ValidateDiamondsAndGetNumDeSoNanos(
-			txn.PublicKey, diamondRecipientPubKey, diamondPostHash, diamondLevel, blockHeight)
-		if err != nil {
-			return 0, 0, nil, errors.Wrapf(err, "_connectBasicTransfer: ")
-		}
-		diamondRecipientTotal, _ := amountsByPublicKey[MakePkMapKey(diamondRecipientPubKey)]
-
-		if diamondRecipientTotal < expectedDeSoNanosToTransfer {
-			return 0, 0, nil, RuleErrorBasicTransferInsufficientDeSoForDiamondLevel
-		}
-
-		// The diamondPostEntry needs to be updated with the number of new diamonds.
-		// We make a copy to avoid issues with disconnecting.
-		newDiamondPostEntry := &PostEntry{}
-		*newDiamondPostEntry = *previousDiamondPostEntry
-		newDiamondPostEntry.DiamondCount += uint64(netNewDiamonds)
-		bav._setPostEntryMappings(newDiamondPostEntry)
-
-		// Convert pub keys into PKIDs so we can make the DiamondEntry.
-		senderPKID := bav.GetPKIDForPublicKey(txn.PublicKey)
-		receiverPKID := bav.GetPKIDForPublicKey(diamondRecipientPubKey)
-
-		// Create a new DiamondEntry
-		newDiamondEntry := &DiamondEntry{
-			SenderPKID:      senderPKID.PKID,
-			ReceiverPKID:    receiverPKID.PKID,
-			DiamondPostHash: diamondPostHash,
-			DiamondLevel:    diamondLevel,
-		}
-
-		// Save the old DiamondEntry
-		diamondKey := MakeDiamondKey(senderPKID.PKID, receiverPKID.PKID, diamondPostHash)
-		existingDiamondEntry := bav.GetDiamondEntryForDiamondKey(&diamondKey)
-		// Save the existing DiamondEntry, if it exists, so we can disconnect
-		if existingDiamondEntry != nil {
-			dd := &DiamondEntry{}
-			*dd = *existingDiamondEntry
-			previousDiamondEntry = dd
-		}
-
-		// Now set the diamond entry mappings on the view so they are flushed to the DB.
-		bav._setDiamondEntryMappings(newDiamondEntry)
-
-		// Add an op to help us with the disconnect.
-		utxoOpsForTxn = append(utxoOpsForTxn, &UtxoOperation{
-			Type:             OperationTypeDeSoDiamond,
-			PrevPostEntry:    previousDiamondPostEntry,
-			PrevDiamondEntry: previousDiamondEntry,
-		})
-	}
-
-	// If signature verification is requested then do that as well.
-	if verifySignatures {
-		// When we looped through the inputs we verified that all of them belong
-		// to the public key specified in the transaction. So, as long as the transaction
-		// public key has signed the transaction as a whole, we can assume that
-		// all of the inputs are authorized to be spent. One signature to rule them
-		// all.
-		//
-		// UPDATE: Transaction can be signed by a different key, called a derived key.
-		// The derived key must be authorized through an AuthorizeDerivedKey transaction,
-		// and then passed along in ExtraData for evey transaction signed with it.
-		//
-		// We treat block rewards as a special case in that we actually require that they
-		// not have a transaction-level public key and that they not be signed. Doing this
-		// simplifies things operationally for miners because it means they can run their
-		// mining operation without having any private key material on any of the mining
-		// nodes. Block rewards are the only transactions that get a pass on this. They are
-		// also not allowed to have any inputs because they by construction cannot authorize
-		// the spending of any inputs.
-		if txn.TxnMeta.GetTxnType() == TxnTypeBlockReward {
-			if len(txn.PublicKey) != 0 || txn.Signature != nil {
-				return 0, 0, nil, RuleErrorBlockRewardTxnNotAllowedToHaveSignature
-			}
-		} else {
-			if err := bav._verifySignature(txn, blockHeight); err != nil {
-				return 0, 0, nil, errors.Wrapf(err, "_connectBasicTransfer: Problem verifying txn signature: ")
-			}
-		}
-	}
-
-	// Now that we've processed the transaction, return all of the computed
-	// data.
-	return totalInput, totalOutput, utxoOpsForTxn, nil
-}
-
-func (bav *UtxoView) _connectUpdateGlobalParams(
-	txn *MsgDeSoTxn, txHash *BlockHash, blockHeight uint32, verifySignatures bool) (
-	_totalInput uint64, _totalOutput uint64, _utxoOps []*UtxoOperation, _err error) {
-
-	// Check that the transaction has the right TxnType.
-	if txn.TxnMeta.GetTxnType() != TxnTypeUpdateGlobalParams {
-		return 0, 0, nil, fmt.Errorf("_connectUpdateGlobalParams: called with bad TxnType %s",
-			txn.TxnMeta.GetTxnType().String())
-	}
-
-	// Initialize the new global params entry as a copy of the old global params entry and
-	// only overwrite values provided in extra data.
-	prevGlobalParamsEntry := bav.GlobalParamsEntry
-	newGlobalParamsEntry := *prevGlobalParamsEntry
-	extraData := txn.ExtraData
-	// Validate the public key. Only a paramUpdater is allowed to trigger this.
-	_, updaterIsParamUpdater := bav.Params.ParamUpdaterPublicKeys[MakePkMapKey(txn.PublicKey)]
-	if !updaterIsParamUpdater {
-		return 0, 0, nil, RuleErrorUserNotAuthorizedToUpdateGlobalParams
-	}
-	if len(extraData[USDCentsPerBitcoinKey]) > 0 {
-		// Validate that the exchange rate is not less than the floor as a sanity-check.
-		newUSDCentsPerBitcoin, usdCentsPerBitcoinBytesRead := Uvarint(extraData[USDCentsPerBitcoinKey])
-		if usdCentsPerBitcoinBytesRead <= 0 {
-			return 0, 0, nil, fmt.Errorf("_connectUpdateGlobalParams: unable to decode USDCentsPerBitcoin as uint64")
-		}
-		if newUSDCentsPerBitcoin < MinUSDCentsPerBitcoin {
-			return 0, 0, nil, RuleErrorExchangeRateTooLow
-		}
-		if newUSDCentsPerBitcoin > MaxUSDCentsPerBitcoin {
-			return 0, 0, nil, RuleErrorExchangeRateTooHigh
-		}
-		newGlobalParamsEntry.USDCentsPerBitcoin = newUSDCentsPerBitcoin
-	}
-
-	if len(extraData[MinNetworkFeeNanosPerKBKey]) > 0 {
-		newMinNetworkFeeNanosPerKB, minNetworkFeeNanosPerKBBytesRead := Uvarint(extraData[MinNetworkFeeNanosPerKBKey])
-		if minNetworkFeeNanosPerKBBytesRead <= 0 {
-			return 0, 0, nil, fmt.Errorf("_connectUpdateGlobalParams: unable to decode MinNetworkFeeNanosPerKB as uint64")
-		}
-		if newMinNetworkFeeNanosPerKB < MinNetworkFeeNanosPerKBValue {
-			return 0, 0, nil, RuleErrorMinNetworkFeeTooLow
-		}
-		if newMinNetworkFeeNanosPerKB > MaxNetworkFeeNanosPerKBValue {
-			return 0, 0, nil, RuleErrorMinNetworkFeeTooHigh
-		}
-		newGlobalParamsEntry.MinimumNetworkFeeNanosPerKB = newMinNetworkFeeNanosPerKB
-	}
-
-	if len(extraData[CreateProfileFeeNanosKey]) > 0 {
-		newCreateProfileFeeNanos, createProfileFeeNanosBytesRead := Uvarint(extraData[CreateProfileFeeNanosKey])
-		if createProfileFeeNanosBytesRead <= 0 {
-			return 0, 0, nil, fmt.Errorf("_connectUpdateGlobalParams: unable to decode CreateProfileFeeNanos as uint64")
-		}
-		if newCreateProfileFeeNanos < MinCreateProfileFeeNanos {
-			return 0, 0, nil, RuleErrorCreateProfileFeeTooLow
-		}
-		if newCreateProfileFeeNanos > MaxCreateProfileFeeNanos {
-			return 0, 0, nil, RuleErrorCreateProfileTooHigh
-		}
-		newGlobalParamsEntry.CreateProfileFeeNanos = newCreateProfileFeeNanos
-	}
-
-	if len(extraData[CreateNFTFeeNanosKey]) > 0 {
-		newCreateNFTFeeNanos, createNFTFeeNanosBytesRead := Uvarint(extraData[CreateNFTFeeNanosKey])
-		if createNFTFeeNanosBytesRead <= 0 {
-			return 0, 0, nil, fmt.Errorf("_connectUpdateGlobalParams: unable to decode CreateNFTFeeNanos as uint64")
-		}
-		if newCreateNFTFeeNanos < MinCreateNFTFeeNanos {
-			return 0, 0, nil, RuleErrorCreateNFTFeeTooLow
-		}
-		if newCreateNFTFeeNanos > MaxCreateNFTFeeNanos {
-			return 0, 0, nil, RuleErrorCreateNFTFeeTooHigh
-		}
-		newGlobalParamsEntry.CreateNFTFeeNanos = newCreateNFTFeeNanos
-	}
-
-	if len(extraData[MaxCopiesPerNFTKey]) > 0 {
-		newMaxCopiesPerNFT, maxCopiesPerNFTBytesRead := Uvarint(extraData[MaxCopiesPerNFTKey])
-		if maxCopiesPerNFTBytesRead <= 0 {
-			return 0, 0, nil, fmt.Errorf("_connectUpdateGlobalParams: unable to decode MaxCopiesPerNFT as uint64")
-		}
-		if newMaxCopiesPerNFT < MinMaxCopiesPerNFT {
-			return 0, 0, nil, RuleErrorMaxCopiesPerNFTTooLow
-		}
-		if newMaxCopiesPerNFT > MaxMaxCopiesPerNFT {
-			return 0, 0, nil, RuleErrorMaxCopiesPerNFTTooHigh
-		}
-		newGlobalParamsEntry.MaxCopiesPerNFT = newMaxCopiesPerNFT
-	}
-
-	var newForbiddenPubKeyEntry *ForbiddenPubKeyEntry
-	var prevForbiddenPubKeyEntry *ForbiddenPubKeyEntry
-	var forbiddenPubKey []byte
-	if _, exists := extraData[ForbiddenBlockSignaturePubKeyKey]; exists {
-		forbiddenPubKey = extraData[ForbiddenBlockSignaturePubKeyKey]
-
-		if len(forbiddenPubKey) != btcec.PubKeyBytesLenCompressed {
-			return 0, 0, nil, RuleErrorForbiddenPubKeyLength
-		}
-
-		// If there is already an entry on the view for this pub key, save it.
-		if val, ok := bav.ForbiddenPubKeyToForbiddenPubKeyEntry[MakePkMapKey(forbiddenPubKey)]; ok {
-			prevForbiddenPubKeyEntry = val
-		}
-
-		newForbiddenPubKeyEntry = &ForbiddenPubKeyEntry{
-			PubKey: forbiddenPubKey,
-		}
-	}
-
-	// Connect basic txn to get the total input and the total output without
-	// considering the transaction metadata.
-	totalInput, totalOutput, utxoOpsForTxn, err := bav._connectBasicTransfer(
-		txn, txHash, blockHeight, verifySignatures)
-	if err != nil {
-		return 0, 0, nil, errors.Wrapf(err, "_connectUpdateGlobalParams: ")
-	}
-
-	// Output must be non-zero
-	if totalOutput == 0 {
-		return 0, 0, nil, RuleErrorUserOutputMustBeNonzero
-	}
-
-	if verifySignatures {
-		// _connectBasicTransfer has already checked that the transaction is
-		// signed by the top-level public key, which is all we need.
-	}
-
-	// Update the GlobalParamsEntry using the txn's ExtraData. Save the previous value
-	// so it can be easily reverted.
-	bav.GlobalParamsEntry = &newGlobalParamsEntry
-
-	// Update the forbidden pub key entry on the view, if we have one to update.
-	if newForbiddenPubKeyEntry != nil {
-		bav.ForbiddenPubKeyToForbiddenPubKeyEntry[MakePkMapKey(forbiddenPubKey)] = newForbiddenPubKeyEntry
-	}
-
-	// Save a UtxoOperation of type OperationTypeUpdateGlobalParams that will allow
-	// us to easily revert when we disconnect the transaction.
-	utxoOpsForTxn = append(utxoOpsForTxn, &UtxoOperation{
-		Type:                     OperationTypeUpdateGlobalParams,
-		PrevGlobalParamsEntry:    prevGlobalParamsEntry,
-		PrevForbiddenPubKeyEntry: prevForbiddenPubKeyEntry,
-	})
-
-	return totalInput, totalOutput, utxoOpsForTxn, nil
-}
-
-func (bav *UtxoView) ValidateDiamondsAndGetNumDeSoNanos(
-	senderPublicKey []byte,
-	receiverPublicKey []byte,
-	diamondPostHash *BlockHash,
-	diamondLevel int64,
-	blockHeight uint32,
-) (_numDeSoNanos uint64, _netNewDiamonds int64, _err error) {
-
-	// Check that the diamond level is reasonable
-	diamondLevelMap := GetDeSoNanosDiamondLevelMapAtBlockHeight(int64(blockHeight))
-	if _, isAllowedLevel := diamondLevelMap[diamondLevel]; !isAllowedLevel {
-		return 0, 0, fmt.Errorf(
-			"ValidateDiamondsAndGetNumCreatorCoinNanos: Diamond level %v not allowed",
-			diamondLevel)
-	}
-
-	// Convert pub keys into PKIDs.
-	senderPKID := bav.GetPKIDForPublicKey(senderPublicKey)
-	receiverPKID := bav.GetPKIDForPublicKey(receiverPublicKey)
-
-	// Look up if there is an existing diamond entry.
-	diamondKey := MakeDiamondKey(senderPKID.PKID, receiverPKID.PKID, diamondPostHash)
-	diamondEntry := bav.GetDiamondEntryForDiamondKey(&diamondKey)
-
-	currDiamondLevel := int64(0)
-	if diamondEntry != nil {
-		currDiamondLevel = diamondEntry.DiamondLevel
-	}
-
-	if currDiamondLevel >= diamondLevel {
-		return 0, 0, RuleErrorCreatorCoinTransferPostAlreadyHasSufficientDiamonds
-	}
-
-	// Calculate the number of creator coin nanos needed vs. already added for previous diamonds.
-	currDeSoNanos := GetDeSoNanosForDiamondLevelAtBlockHeight(currDiamondLevel, int64(blockHeight))
-	neededDeSoNanos := GetDeSoNanosForDiamondLevelAtBlockHeight(diamondLevel, int64(blockHeight))
-
-	// There is an edge case where, if the person's creator coin value goes down
-	// by a large enough amount, then they can get a "free" diamond upgrade. This
-	// seems fine for now.
-	desoToTransferNanos := uint64(0)
-	if neededDeSoNanos > currDeSoNanos {
-		desoToTransferNanos = neededDeSoNanos - currDeSoNanos
-	}
-
-	netNewDiamonds := diamondLevel - currDiamondLevel
-
-	return desoToTransferNanos, netNewDiamonds, nil
-}
-
-func (bav *UtxoView) ConnectTransaction(txn *MsgDeSoTxn, txHash *BlockHash,
-	txnSizeBytes int64,
-	blockHeight uint32, verifySignatures bool, ignoreUtxos bool) (
-	_utxoOps []*UtxoOperation, _totalInput uint64, _totalOutput uint64,
-	_fees uint64, _err error) {
-
-	return bav._connectTransaction(txn, txHash,
-		txnSizeBytes,
-		blockHeight, verifySignatures,
-		ignoreUtxos)
-
-}
-
-func (bav *UtxoView) _connectTransaction(txn *MsgDeSoTxn, txHash *BlockHash,
-	txnSizeBytes int64, blockHeight uint32, verifySignatures bool, ignoreUtxos bool) (
-	_utxoOps []*UtxoOperation, _totalInput uint64, _totalOutput uint64,
-	_fees uint64, _err error) {
-
-	// Do a quick sanity check before trying to connect.
-	if err := CheckTransactionSanity(txn); err != nil {
-		return nil, 0, 0, 0, errors.Wrapf(err, "_connectTransaction: ")
-	}
-
-	// Don't allow transactions that take up more than half of the block.
-	txnBytes, err := txn.ToBytes(false)
-	if err != nil {
-		return nil, 0, 0, 0, errors.Wrapf(
-			err, "CheckTransactionSanity: Problem serializing transaction: ")
-	}
-	if len(txnBytes) > int(bav.Params.MaxBlockSizeBytes/2) {
-		return nil, 0, 0, 0, RuleErrorTxnTooBig
-	}
-
-	var totalInput, totalOutput uint64
-	var utxoOpsForTxn []*UtxoOperation
-	if txn.TxnMeta.GetTxnType() == TxnTypeBlockReward || txn.TxnMeta.GetTxnType() == TxnTypeBasicTransfer {
-		totalInput, totalOutput, utxoOpsForTxn, err =
-			bav._connectBasicTransfer(
-				txn, txHash, blockHeight, verifySignatures)
-
-	} else if txn.TxnMeta.GetTxnType() == TxnTypeBitcoinExchange {
-		totalInput, totalOutput, utxoOpsForTxn, err =
-			bav._connectBitcoinExchange(
-				txn, txHash, blockHeight, verifySignatures)
-
-	} else if txn.TxnMeta.GetTxnType() == TxnTypePrivateMessage {
-		totalInput, totalOutput, utxoOpsForTxn, err =
-			bav._connectPrivateMessage(
-				txn, txHash, blockHeight, verifySignatures)
-
-	} else if txn.TxnMeta.GetTxnType() == TxnTypeMessagingGroup {
-		totalInput, totalOutput, utxoOpsForTxn, err =
-			bav._connectMessagingGroup(
-				txn, txHash, blockHeight, verifySignatures)
-
-	} else if txn.TxnMeta.GetTxnType() == TxnTypeSubmitPost {
-		totalInput, totalOutput, utxoOpsForTxn, err =
-			bav._connectSubmitPost(
-				txn, txHash, blockHeight, verifySignatures, ignoreUtxos)
-
-	} else if txn.TxnMeta.GetTxnType() == TxnTypeUpdateProfile {
-		totalInput, totalOutput, utxoOpsForTxn, err =
-			bav._connectUpdateProfile(
-				txn, txHash, blockHeight, verifySignatures, ignoreUtxos)
-
-	} else if txn.TxnMeta.GetTxnType() == TxnTypeUpdateBitcoinUSDExchangeRate {
-		totalInput, totalOutput, utxoOpsForTxn, err =
-			bav._connectUpdateBitcoinUSDExchangeRate(
-				txn, txHash, blockHeight, verifySignatures)
-
-	} else if txn.TxnMeta.GetTxnType() == TxnTypeUpdateGlobalParams {
-		totalInput, totalOutput, utxoOpsForTxn, err =
-			bav._connectUpdateGlobalParams(
-				txn, txHash, blockHeight, verifySignatures)
-
-	} else if txn.TxnMeta.GetTxnType() == TxnTypeFollow {
-		totalInput, totalOutput, utxoOpsForTxn, err =
-			bav._connectFollow(
-				txn, txHash, blockHeight, verifySignatures)
-
-	} else if txn.TxnMeta.GetTxnType() == TxnTypeLike {
-		totalInput, totalOutput, utxoOpsForTxn, err =
-			bav._connectLike(txn, txHash, blockHeight, verifySignatures)
-
-	} else if txn.TxnMeta.GetTxnType() == TxnTypeCreatorCoin {
-		totalInput, totalOutput, utxoOpsForTxn, err =
-			bav._connectCreatorCoin(
-				txn, txHash, blockHeight, verifySignatures)
-
-	} else if txn.TxnMeta.GetTxnType() == TxnTypeCreatorCoinTransfer {
-		totalInput, totalOutput, utxoOpsForTxn, err =
-			bav._connectCreatorCoinTransfer(
-				txn, txHash, blockHeight, verifySignatures)
-
-	} else if txn.TxnMeta.GetTxnType() == TxnTypeDAOCoin {
-		totalInput, totalOutput, utxoOpsForTxn, err =
-			bav._connectDAOCoin(
-				txn, txHash, blockHeight, verifySignatures)
-
-	} else if txn.TxnMeta.GetTxnType() == TxnTypeDAOCoinTransfer {
-		totalInput, totalOutput, utxoOpsForTxn, err =
-			bav._connectDAOCoinTransfer(
-				txn, txHash, blockHeight, verifySignatures)
-
-	} else if txn.TxnMeta.GetTxnType() == TxnTypeSwapIdentity {
-		totalInput, totalOutput, utxoOpsForTxn, err =
-			bav._connectSwapIdentity(
-				txn, txHash, blockHeight, verifySignatures)
-
-	} else if txn.TxnMeta.GetTxnType() == TxnTypeCreateNFT {
-		totalInput, totalOutput, utxoOpsForTxn, err =
-			bav._connectCreateNFT(
-				txn, txHash, blockHeight, verifySignatures)
-
-	} else if txn.TxnMeta.GetTxnType() == TxnTypeUpdateNFT {
-		totalInput, totalOutput, utxoOpsForTxn, err =
-			bav._connectUpdateNFT(
-				txn, txHash, blockHeight, verifySignatures)
-
-	} else if txn.TxnMeta.GetTxnType() == TxnTypeAcceptNFTBid {
-		totalInput, totalOutput, utxoOpsForTxn, err =
-			bav._connectAcceptNFTBid(
-				txn, txHash, blockHeight, verifySignatures)
-
-	} else if txn.TxnMeta.GetTxnType() == TxnTypeNFTBid {
-		totalInput, totalOutput, utxoOpsForTxn, err =
-			bav._connectNFTBid(
-				txn, txHash, blockHeight, verifySignatures)
-
-	} else if txn.TxnMeta.GetTxnType() == TxnTypeNFTTransfer {
-		totalInput, totalOutput, utxoOpsForTxn, err =
-			bav._connectNFTTransfer(
-				txn, txHash, blockHeight, verifySignatures)
-
-	} else if txn.TxnMeta.GetTxnType() == TxnTypeAcceptNFTTransfer {
-		totalInput, totalOutput, utxoOpsForTxn, err =
-			bav._connectAcceptNFTTransfer(
-				txn, txHash, blockHeight, verifySignatures)
-
-	} else if txn.TxnMeta.GetTxnType() == TxnTypeBurnNFT {
-		totalInput, totalOutput, utxoOpsForTxn, err =
-			bav._connectBurnNFT(
-				txn, txHash, blockHeight, verifySignatures)
-
-	} else if txn.TxnMeta.GetTxnType() == TxnTypeAuthorizeDerivedKey {
-		totalInput, totalOutput, utxoOpsForTxn, err =
-			bav._connectAuthorizeDerivedKey(
-				txn, txHash, blockHeight, verifySignatures)
-
-	} else {
-		err = fmt.Errorf("ConnectTransaction: Unimplemented txn type %v", txn.TxnMeta.GetTxnType().String())
-	}
-	if err != nil {
-		return nil, 0, 0, 0, errors.Wrapf(err, "ConnectTransaction: ")
-	}
-
-	// Do some extra processing for non-block-reward transactions. Block reward transactions
-	// will return zero for their fees.
-	fees := uint64(0)
-	if txn.TxnMeta.GetTxnType() != TxnTypeBlockReward {
-		// If this isn't a block reward transaction, make sure the total input does
-		// not exceed the total output. If it does, mark the block as invalid and
-		// return an error.
-		if totalInput < totalOutput {
-			return nil, 0, 0, 0, RuleErrorTxnOutputExceedsInput
-		}
-		fees = totalInput - totalOutput
-	}
-
-	// BitcoinExchange transactions have their own special fee that is computed as a function of how much
-	// DeSo is being minted. They do not need to abide by the global minimum fee check, since if they had
-	// enough fees to get mined into the Bitcoin blockchain itself then they're almost certainly not spam.
-	// If the transaction size was set to 0, skip validating the fee is above the minimum.
-	// If the current minimum network fee per kb is set to 0, that indicates we should not assess a minimum fee.
-	if txn.TxnMeta.GetTxnType() != TxnTypeBitcoinExchange && txnSizeBytes != 0 && bav.GlobalParamsEntry.MinimumNetworkFeeNanosPerKB != 0 {
-		// Make sure there isn't overflow in the fee.
-		if fees != ((fees * 1000) / 1000) {
-			return nil, 0, 0, 0, RuleErrorOverflowDetectedInFeeRateCalculation
-		}
-		// If the fee is less than the minimum network fee per KB, return an error.
-		if (fees*1000)/uint64(txnSizeBytes) < bav.GlobalParamsEntry.MinimumNetworkFeeNanosPerKB {
-			return nil, 0, 0, 0, RuleErrorTxnFeeBelowNetworkMinimum
-		}
-	}
-
-	return utxoOpsForTxn, totalInput, totalOutput, fees, nil
-}
-
-func (bav *UtxoView) ConnectBlock(
-	desoBlock *MsgDeSoBlock, txHashes []*BlockHash, verifySignatures bool, eventManager *EventManager) (
-	[][]*UtxoOperation, error) {
-
-	glog.V(1).Infof("ConnectBlock: Connecting block %v", desoBlock)
-
-	// Check that the block being connected references the current tip. ConnectBlock
-	// can only add a block to the current tip. We do this to keep the API simple.
-	if *desoBlock.Header.PrevBlockHash != *bav.TipHash {
-		return nil, fmt.Errorf("ConnectBlock: Parent hash of block being connected does not match tip")
-	}
-
-	blockHeader := desoBlock.Header
-	// Loop through all the transactions and validate them using the view. Also
-	// keep track of the total fees throughout.
-	var totalFees uint64
-	utxoOps := [][]*UtxoOperation{}
-	for txIndex, txn := range desoBlock.Txns {
-		txHash := txHashes[txIndex]
-
-		// ConnectTransaction validates all of the transactions in the block and
-		// is responsible for verifying signatures.
-		//
-		// TODO: We currently don't check that the min transaction fee is satisfied when
-		// connecting blocks. We skip this check because computing the transaction's size
-		// would slow down block processing significantly. We should figure out a way to
-		// enforce this check in the future, but for now the only attack vector is one in
-		// which a miner is trying to spam the network, which should generally never happen.
-		utxoOpsForTxn, totalInput, totalOutput, currentFees, err := bav.ConnectTransaction(
-			txn, txHash, 0, uint32(blockHeader.Height), verifySignatures, false /*ignoreUtxos*/)
-		_, _ = totalInput, totalOutput // A bit surprising we don't use these
-		if err != nil {
-			return nil, errors.Wrapf(err, "ConnectBlock: ")
-		}
-
-		// Add the fees from this txn to the total fees. If any overflow occurs
-		// mark the block as invalid and return a rule error. Note that block reward
-		// txns should count as having zero fees.
-		if totalFees > (math.MaxUint64 - currentFees) {
-			return nil, RuleErrorTxnOutputWithInvalidAmount
-		}
-		totalFees += currentFees
-
-		// Add the utxo operations to our list for all the txns.
-		utxoOps = append(utxoOps, utxoOpsForTxn)
-
-		// TODO: This should really be called at the end of _connectTransaction but it's
-		// really annoying to change all the call signatures right now and we don't really
-		// need it just yet.
-		//
-		// Call the event manager
-		if eventManager != nil {
-			eventManager.transactionConnected(&TransactionEvent{
-				Txn:      txn,
-				TxnHash:  txHash,
-				UtxoView: bav,
-				UtxoOps:  utxoOpsForTxn,
-			})
-		}
-	}
-
-	// We should now have computed totalFees. Use this to check that
-	// the block reward's outputs are correct.
-	//
-	// Compute the sum of the outputs in the block reward. If an overflow
-	// occurs mark the block as invalid and return a rule error.
-	var blockRewardOutput uint64
-	for _, bro := range desoBlock.Txns[0].TxOutputs {
-		if bro.AmountNanos > MaxNanos ||
-			blockRewardOutput > (math.MaxUint64-bro.AmountNanos) {
-
-			return nil, RuleErrorBlockRewardOutputWithInvalidAmount
-		}
-		blockRewardOutput += bro.AmountNanos
-	}
-	// Verify that the block reward does not overflow when added to
-	// the block's fees.
-	blockReward := CalcBlockRewardNanos(uint32(blockHeader.Height))
-	if totalFees > MaxNanos ||
-		blockReward > (math.MaxUint64-totalFees) {
-
-		return nil, RuleErrorBlockRewardOverflow
-	}
-	maxBlockReward := blockReward + totalFees
-	// If the outputs of the block reward txn exceed the max block reward
-	// allowed then mark the block as invalid and return an error.
-	if blockRewardOutput > maxBlockReward {
-		glog.Errorf("ConnectBlock(RuleErrorBlockRewardExceedsMaxAllowed): "+
-			"blockRewardOutput %d exceeds maxBlockReward %d", blockRewardOutput, maxBlockReward)
-		return nil, RuleErrorBlockRewardExceedsMaxAllowed
-	}
-
-	// If we made it to the end and this block is valid, advance the tip
-	// of the view to reflect that.
-	blockHash, err := desoBlock.Header.Hash()
-	if err != nil {
-		return nil, fmt.Errorf("ConnectBlock: Problem computing block hash after validation")
-=======
+		}
+	}
+
 	// Get the owner public key and attempt turning it into *btcec.PublicKey.
 	ownerPkBytes := txn.PublicKey
 	ownerPk, err := btcec.ParsePubKey(ownerPkBytes, btcec.S256())
@@ -3430,288 +2380,8 @@
 	// can only add a block to the current tip. We do this to keep the API simple.
 	if *desoBlock.Header.PrevBlockHash != *bav.TipHash {
 		return nil, fmt.Errorf("ConnectBlock: Parent hash of block being connected does not match tip")
->>>>>>> 99730616
-	}
-	bav.TipHash = blockHash
-
-<<<<<<< HEAD
-	return utxoOps, nil
-}
-
-// Preload tries to fetch all the relevant data needed to connect a block
-// in batches from Postgres. It marks many objects as "nil" in the respective
-// data structures and then fills in the objects it is able to retrieve from
-// the database. It's much faster to fetch data in bulk and cache "nil" values
-// then to query individual records when connecting every transaction. If something
-// is not preloaded the view falls back to individual queries.
-func (bav *UtxoView) Preload(desoBlock *MsgDeSoBlock) error {
-	// We can only preload if we're using postgres
-	if bav.Postgres == nil {
-		return nil
-	}
-
-	// One iteration for all the PKIDs
-	// NOTE: Work in progress. Testing with follows for now.
-	var publicKeys []*PublicKey
-	for _, txn := range desoBlock.Txns {
-		if txn.TxnMeta.GetTxnType() == TxnTypeFollow {
-			txnMeta := txn.TxnMeta.(*FollowMetadata)
-			publicKeys = append(publicKeys, NewPublicKey(txn.PublicKey))
-			publicKeys = append(publicKeys, NewPublicKey(txnMeta.FollowedPublicKey))
-		} else if txn.TxnMeta.GetTxnType() == TxnTypeCreatorCoin {
-			txnMeta := txn.TxnMeta.(*CreatorCoinMetadataa)
-			publicKeys = append(publicKeys, NewPublicKey(txn.PublicKey))
-			publicKeys = append(publicKeys, NewPublicKey(txnMeta.ProfilePublicKey))
-		} else if txn.TxnMeta.GetTxnType() == TxnTypeDAOCoin {
-			txnMeta := txn.TxnMeta.(*DAOCoinMetadata)
-			publicKeys = append(publicKeys, NewPublicKey(txn.PublicKey))
-			publicKeys = append(publicKeys, NewPublicKey(txnMeta.ProfilePublicKey))
-		} else if txn.TxnMeta.GetTxnType() == TxnTypeUpdateProfile {
-			publicKeys = append(publicKeys, NewPublicKey(txn.PublicKey))
-		}
-	}
-
-	if len(publicKeys) > 0 {
-		for _, publicKey := range publicKeys {
-			publicKeyBytes := publicKey.ToBytes()
-			pkidEntry := &PKIDEntry{
-				PKID:      PublicKeyToPKID(publicKeyBytes),
-				PublicKey: publicKeyBytes,
-			}
-
-			// Set pkid entries for all the public keys
-			bav._setPKIDMappings(pkidEntry)
-
-			// Set nil profile entries
-			bav.ProfilePKIDToProfileEntry[*pkidEntry.PKID] = nil
-		}
-
-		// Set real entries for all the profiles that actually exist
-		result := bav.Postgres.GetProfilesForPublicKeys(publicKeys)
-		for _, profile := range result {
-			bav.setProfileMappings(profile)
-		}
-	}
-
-	// One iteration for everything else
-	// TODO: For some reason just fetching follows from the DB causes consensus issues??
-	var outputs []*PGTransactionOutput
-	var follows []*PGFollow
-	var balances []*PGCreatorCoinBalance
-	var daoBalances []*PGDAOCoinBalance
-	var likes []*PGLike
-	var posts []*PGPost
-	var lowercaseUsernames []string
-
-	for _, txn := range desoBlock.Txns {
-		// Preload all the inputs
-		for _, txInput := range txn.TxInputs {
-			output := &PGTransactionOutput{
-				OutputHash:  &txInput.TxID,
-				OutputIndex: txInput.Index,
-				Spent:       false,
-			}
-			outputs = append(outputs, output)
-		}
-
-		if txn.TxnMeta.GetTxnType() == TxnTypeFollow {
-			txnMeta := txn.TxnMeta.(*FollowMetadata)
-			follow := &PGFollow{
-				FollowerPKID: bav.GetPKIDForPublicKey(txn.PublicKey).PKID.NewPKID(),
-				FollowedPKID: bav.GetPKIDForPublicKey(txnMeta.FollowedPublicKey).PKID.NewPKID(),
-			}
-			follows = append(follows, follow)
-
-			// We cache the follow as not present and then fill them in later
-			followerKey := MakeFollowKey(follow.FollowerPKID, follow.FollowedPKID)
-			bav.FollowKeyToFollowEntry[followerKey] = nil
-		} else if txn.TxnMeta.GetTxnType() == TxnTypeCreatorCoin {
-			txnMeta := txn.TxnMeta.(*CreatorCoinMetadataa)
-
-			// Fetch the buyer's balance entry
-			balance := &PGCreatorCoinBalance{
-				HolderPKID:  bav.GetPKIDForPublicKey(txn.PublicKey).PKID.NewPKID(),
-				CreatorPKID: bav.GetPKIDForPublicKey(txnMeta.ProfilePublicKey).PKID.NewPKID(),
-			}
-			balances = append(balances, balance)
-
-			// We cache the balances as not present and then fill them in later
-			balanceEntryKey := MakeBalanceEntryKey(balance.HolderPKID, balance.CreatorPKID)
-			bav.HODLerPKIDCreatorPKIDToBalanceEntry[balanceEntryKey] = nil
-
-			// Fetch the creator's balance entry if they're not buying their own coin
-			if !reflect.DeepEqual(txn.PublicKey, txnMeta.ProfilePublicKey) {
-				balance = &PGCreatorCoinBalance{
-					HolderPKID:  bav.GetPKIDForPublicKey(txnMeta.ProfilePublicKey).PKID.NewPKID(),
-					CreatorPKID: bav.GetPKIDForPublicKey(txnMeta.ProfilePublicKey).PKID.NewPKID(),
-				}
-				balances = append(balances, balance)
-
-				// We cache the balances as not present and then fill them in later
-				balanceEntryKey = MakeBalanceEntryKey(balance.HolderPKID, balance.CreatorPKID)
-				bav.HODLerPKIDCreatorPKIDToBalanceEntry[balanceEntryKey] = nil
-			}
-		} else if txn.TxnMeta.GetTxnType() == TxnTypeDAOCoin {
-			txnMeta := txn.TxnMeta.(*DAOCoinMetadata)
-
-			// Fetch the buyer's balance entry
-			daoBalance := &PGDAOCoinBalance{
-				HolderPKID:  bav.GetPKIDForPublicKey(txn.PublicKey).PKID.NewPKID(),
-				CreatorPKID: bav.GetPKIDForPublicKey(txnMeta.ProfilePublicKey).PKID.NewPKID(),
-			}
-			daoBalances = append(daoBalances, daoBalance)
-
-			// We cache the balances as not present and then fill them in later
-			balanceEntryKey := MakeBalanceEntryKey(daoBalance.HolderPKID, daoBalance.CreatorPKID)
-			bav.HODLerPKIDCreatorPKIDToDAOCoinBalanceEntry[balanceEntryKey] = nil
-
-			// Fetch the creator's balance entry if they're not buying their own coin
-			if !reflect.DeepEqual(txn.PublicKey, txnMeta.ProfilePublicKey) {
-				daoBalance = &PGDAOCoinBalance{
-					HolderPKID:  bav.GetPKIDForPublicKey(txnMeta.ProfilePublicKey).PKID.NewPKID(),
-					CreatorPKID: bav.GetPKIDForPublicKey(txnMeta.ProfilePublicKey).PKID.NewPKID(),
-				}
-				daoBalances = append(daoBalances, daoBalance)
-
-				// We cache the balances as not present and then fill them in later
-				balanceEntryKey = MakeBalanceEntryKey(daoBalance.HolderPKID, daoBalance.CreatorPKID)
-				bav.HODLerPKIDCreatorPKIDToDAOCoinBalanceEntry[balanceEntryKey] = nil
-			}
-		} else if txn.TxnMeta.GetTxnType() == TxnTypeLike {
-			txnMeta := txn.TxnMeta.(*LikeMetadata)
-			like := &PGLike{
-				LikerPublicKey: txn.PublicKey,
-				LikedPostHash:  txnMeta.LikedPostHash.NewBlockHash(),
-			}
-			likes = append(likes, like)
-
-			// We cache the likes as not present and then fill them in later
-			likeKey := MakeLikeKey(like.LikerPublicKey, *like.LikedPostHash)
-			bav.LikeKeyToLikeEntry[likeKey] = nil
-
-			post := &PGPost{
-				PostHash: txnMeta.LikedPostHash.NewBlockHash(),
-			}
-			posts = append(posts, post)
-
-			// We cache the posts as not present and then fill them in later
-			bav.PostHashToPostEntry[*post.PostHash] = nil
-		} else if txn.TxnMeta.GetTxnType() == TxnTypeSubmitPost {
-			txnMeta := txn.TxnMeta.(*SubmitPostMetadata)
-
-			var postHash *BlockHash
-			if len(txnMeta.PostHashToModify) != 0 {
-				postHash = NewBlockHash(txnMeta.PostHashToModify)
-			} else {
-				postHash = txn.Hash()
-			}
-
-			posts = append(posts, &PGPost{
-				PostHash: postHash,
-			})
-
-			// We cache the posts as not present and then fill them in later
-			bav.PostHashToPostEntry[*postHash] = nil
-
-			// TODO: Preload parent, grandparent, and reposted posts
-		} else if txn.TxnMeta.GetTxnType() == TxnTypeUpdateProfile {
-			txnMeta := txn.TxnMeta.(*UpdateProfileMetadata)
-			if len(txnMeta.NewUsername) == 0 {
-				continue
-			}
-
-			lowercaseUsernames = append(lowercaseUsernames, strings.ToLower(string(txnMeta.NewUsername)))
-
-			// We cache the profiles as not present and then fill them in later
-			bav.ProfileUsernameToProfileEntry[MakeUsernameMapKey(txnMeta.NewUsername)] = nil
-		}
-	}
-
-	if len(outputs) > 0 {
-		//foundOutputs := bav.Postgres.GetOutputs(outputs)
-		//for _, output := range foundOutputs {
-		//	err := bav._setUtxoMappings(output.NewUtxoEntry())
-		//	if err != nil {
-		//		return err
-		//	}
-		//}
-	}
-
-	if len(follows) > 0 {
-		foundFollows := bav.Postgres.GetFollows(follows)
-		for _, follow := range foundFollows {
-			followEntry := follow.NewFollowEntry()
-			bav._setFollowEntryMappings(followEntry)
-		}
-	}
-
-	if len(balances) > 0 {
-		foundBalances := bav.Postgres.GetCreatorCoinBalances(balances)
-		for _, balance := range foundBalances {
-			balanceEntry := balance.NewBalanceEntry()
-			bav._setCreatorCoinBalanceEntryMappings(balanceEntry)
-		}
-	}
-
-	if len(daoBalances) > 0 {
-		foundDAOBalances := bav.Postgres.GetDAOCoinBalances(daoBalances)
-		for _, daoBalance := range foundDAOBalances {
-			daoBalanceEntry := daoBalance.NewBalanceEntry()
-			bav._setDAOCoinBalanceEntryMappings(daoBalanceEntry)
-		}
-	}
-
-	if len(likes) > 0 {
-		foundLikes := bav.Postgres.GetLikes(likes)
-		for _, like := range foundLikes {
-			likeEntry := like.NewLikeEntry()
-			bav._setLikeEntryMappings(likeEntry)
-		}
-	}
-
-	if len(posts) > 0 {
-		foundPosts := bav.Postgres.GetPosts(posts)
-		for _, post := range foundPosts {
-			bav.setPostMappings(post)
-		}
-	}
-
-	if len(lowercaseUsernames) > 0 {
-		foundProfiles := bav.Postgres.GetProfilesForUsername(lowercaseUsernames)
-		for _, profile := range foundProfiles {
-			bav.setProfileMappings(profile)
-		}
-	}
-
-	return nil
-}
-
-// GetUnspentUtxoEntrysForPublicKey returns the UtxoEntrys corresponding to the
-// passed-in public key that are currently unspent. It does this while factoring
-// in any transactions that have already been connected to it. This is useful,
-// as an example, when one whats to see what UtxoEntrys are available for spending
-// after factoring in (i.e. connecting) all of the transactions currently in the
-// mempool that are related to this public key.
-//
-// At a high level, this function allows one to get the utxos that are the union of:
-// - utxos in the db
-// - utxos in the view from previously-connected transactions
-func (bav *UtxoView) GetUnspentUtxoEntrysForPublicKey(pkBytes []byte) ([]*UtxoEntry, error) {
-	// Fetch the relevant utxos for this public key from the db. We do this because
-	// the db could contain utxos that are not currently loaded into the view.
-	var utxoEntriesForPublicKey []*UtxoEntry
-	var err error
-	if bav.Postgres != nil {
-		utxoEntriesForPublicKey = bav.Postgres.GetUtxoEntriesForPublicKey(pkBytes)
-	} else {
-		utxoEntriesForPublicKey, err = DbGetUtxosForPubKey(pkBytes, bav.Handle)
-	}
-	if err != nil {
-		return nil, errors.Wrapf(err, "UtxoView.GetUnspentUtxoEntrysForPublicKey: Problem fetching "+
-			"utxos for public key %s", PkToString(pkBytes, bav.Params))
-	}
-
-=======
+	}
+
 	blockHeader := desoBlock.Header
 	// Loop through all the transactions and validate them using the view. Also
 	// keep track of the total fees throughout.
@@ -4076,7 +2746,6 @@
 			"utxos for public key %s", PkToString(pkBytes, bav.Params))
 	}
 
->>>>>>> 99730616
 	// Load all the utxos associated with this public key into
 	// the view. This makes it so that the view can enumerate all of the utxoEntries
 	// known for this public key. To put it another way, it allows the view to
@@ -4102,7 +2771,6 @@
 
 	return utxoEntriesToReturn, nil
 }
-<<<<<<< HEAD
 
 func (bav *UtxoView) GetSpendableDeSoBalanceNanosForPublicKey(pkBytes []byte,
 	tipHeight uint32) (_spendableBalance uint64, _err error) {
@@ -4114,30 +2782,12 @@
 	immatureBlockRewards := uint64(0)
 
 	if bav.Postgres != nil {
-		// TODO: Filter out immature block rewards in postgres. UtxoType needs to be set correctly when importing blocks
-		//outputs := bav.Postgres.GetBlockRewardsForPublicKey(NewPublicKey(pkBytes), tipHeight-numImmatureBlocks, tipHeight)
-		//for _, output := range outputs {
-		//	immatureBlockRewards += output.AmountNanos
-		//}
-=======
-
-func (bav *UtxoView) GetSpendableDeSoBalanceNanosForPublicKey(pkBytes []byte,
-	tipHeight uint32) (_spendableBalance uint64, _err error) {
-	// In order to get the spendable balance, we need to account for any immature block rewards.
-	// We get these by starting at the chain tip and iterating backwards until we have collected
-	// all of the immature block rewards for this public key.
-	nextBlockHash := bav.TipHash
-	numImmatureBlocks := uint32(bav.Params.BlockRewardMaturity / bav.Params.TimeBetweenBlocks)
-	immatureBlockRewards := uint64(0)
-
-	if bav.Postgres != nil {
 		// Filter out immature block rewards in postgres. UtxoType needs to be set correctly when importing blocks
 		outputs := bav.Postgres.GetBlockRewardsForPublicKey(NewPublicKey(pkBytes), tipHeight-numImmatureBlocks, tipHeight)
 
 		for _, output := range outputs {
 			immatureBlockRewards += output.AmountNanos
 		}
->>>>>>> 99730616
 	} else {
 		for ii := uint64(1); ii < uint64(numImmatureBlocks); ii++ {
 			// Don't look up the genesis block since it isn't in the DB.
@@ -4145,21 +2795,13 @@
 				break
 			}
 
-<<<<<<< HEAD
-			blockNode := GetHeightHashToNodeInfo(bav.Handle, tipHeight, nextBlockHash, false)
-=======
 			blockNode := GetHeightHashToNodeInfo(bav.Handle, bav.Snapshot, tipHeight, nextBlockHash, false)
->>>>>>> 99730616
 			if blockNode == nil {
 				return uint64(0), fmt.Errorf(
 					"GetSpendableDeSoBalanceNanosForPublicKey: Problem getting block for blockhash %s",
 					nextBlockHash.String())
 			}
-<<<<<<< HEAD
-			blockRewardForPK, err := DbGetBlockRewardForPublicKeyBlockHash(bav.Handle, pkBytes, nextBlockHash)
-=======
 			blockRewardForPK, err := DbGetBlockRewardForPublicKeyBlockHash(bav.Handle, bav.Snapshot, pkBytes, nextBlockHash)
->>>>>>> 99730616
 			if err != nil {
 				return uint64(0), errors.Wrapf(
 					err, "GetSpendableDeSoBalanceNanosForPublicKey: Problem getting block reward for "+
@@ -4173,7 +2815,6 @@
 			}
 		}
 	}
-<<<<<<< HEAD
 
 	balanceNanos, err := bav.GetDeSoBalanceNanosForPublicKey(pkBytes)
 	if err != nil {
@@ -4185,18 +2826,6 @@
 			"GetSpendableUtxosForPublicKey: balance underflow (%d,%d)", balanceNanos, immatureBlockRewards)
 	}
 	return balanceNanos - immatureBlockRewards, nil
-=======
-
-	balanceNanos, err := bav.GetDeSoBalanceNanosForPublicKey(pkBytes)
-	if err != nil {
-		return uint64(0), errors.Wrap(err, "GetSpendableUtxosForPublicKey: ")
-	}
-	// Sanity check that the balanceNanos >= immatureBlockRewards to prevent underflow.
-	if balanceNanos < immatureBlockRewards {
-		return uint64(0), fmt.Errorf(
-			"GetSpendableUtxosForPublicKey: balance underflow (%d,%d)", balanceNanos, immatureBlockRewards)
-	}
-	return balanceNanos - immatureBlockRewards, nil
 }
 
 func mergeExtraData(oldMap map[string][]byte, newMap map[string][]byte) map[string][]byte {
@@ -4215,5 +2844,4 @@
 	}
 
 	return retMap
->>>>>>> 99730616
 }