package lib

import (
	"bytes"
	"encoding/hex"
	"fmt"
	"github.com/btcsuite/btcd/wire"
	"github.com/holiman/uint256"
	"math"
	"math/big"
	"reflect"
	"strings"
	"time"

	"github.com/davecgh/go-spew/spew"

	"github.com/btcsuite/btcd/btcec"
	"github.com/dgraph-io/badger/v3"
	"github.com/golang/glog"
	"github.com/pkg/errors"
)

// block_view.go is the main work-horse for validating transactions in blocks.
// It generally works by creating an "in-memory view" of the current tip and
// then applying a transaction's operations to the view to see if those operations
// are allowed and consistent with the blockchain's current state. Generally,
// every transaction we define has a corresponding connect() and disconnect()
// function defined here that specifies what operations that transaction applies
// to the view and ultimately to the database. If you want to know how any
// particular transaction impacts the database, you've found the right file. A
// good place to start in this file is ConnectTransaction and DisconnectTransaction.
// ConnectBlock is also good.

type UtxoView struct {
	// Utxo data
	NumUtxoEntries              uint64
	UtxoKeyToUtxoEntry          map[UtxoKey]*UtxoEntry
	PublicKeyToDeSoBalanceNanos map[PublicKey]uint64

	// BitcoinExchange data
	NanosPurchased     uint64
	USDCentsPerBitcoin uint64
	GlobalParamsEntry  *GlobalParamsEntry
	BitcoinBurnTxIDs   map[BlockHash]bool

	// Forbidden block signature pubkeys
	ForbiddenPubKeyToForbiddenPubKeyEntry map[PkMapKey]*ForbiddenPubKeyEntry

	// Messages data
	MessageKeyToMessageEntry map[MessageKey]*MessageEntry

	// Messaging group entries.
	MessagingGroupKeyToMessagingGroupEntry map[MessagingGroupKey]*MessagingGroupEntry

	// Access group entries.
	AccessGroupIdToAccessGroupEntry map[AccessGroupId]*AccessGroupEntry

	// Group Memberships
	AccessGroupMembershipKeyToAccessGroupMember map[AccessGroupMembershipKey]*AccessGroupMemberEntry

	// Postgres stores message data slightly differently
	MessageMap map[BlockHash]*PGMessage

	// Group Chat and Dm messages.
	GroupChatMessagesIndex map[GroupChatMessageKey]*NewMessageEntry
	DmMessagesIndex        map[DmMessageKey]*NewMessageEntry

	// Dm threads.
	DmThreadIndex map[DmThreadKey]*DmThreadEntry

	// Follow data
	FollowKeyToFollowEntry map[FollowKey]*FollowEntry

	// NFT data
	NFTKeyToNFTEntry              map[NFTKey]*NFTEntry
	NFTBidKeyToNFTBidEntry        map[NFTBidKey]*NFTBidEntry
	NFTKeyToAcceptedNFTBidHistory map[NFTKey]*[]*NFTBidEntry

	// Diamond data
	DiamondKeyToDiamondEntry map[DiamondKey]*DiamondEntry

	// Like data
	LikeKeyToLikeEntry map[LikeKey]*LikeEntry

	// Repost data
	RepostKeyToRepostEntry map[RepostKey]*RepostEntry

	// Post data
	PostHashToPostEntry map[BlockHash]*PostEntry

	// Profile data
	PublicKeyToPKIDEntry map[PkMapKey]*PKIDEntry
	// The PKIDEntry is only used here to store the public key.
	PKIDToPublicKey               map[PKID]*PKIDEntry
	ProfilePKIDToProfileEntry     map[PKID]*ProfileEntry
	ProfileUsernameToProfileEntry map[UsernameMapKey]*ProfileEntry

	// Creator coin balance entries
	HODLerPKIDCreatorPKIDToBalanceEntry map[BalanceEntryMapKey]*BalanceEntry

	// DAO coin balance entries
	HODLerPKIDCreatorPKIDToDAOCoinBalanceEntry map[BalanceEntryMapKey]*BalanceEntry

	// Derived Key entries. Map key is a combination of owner and derived public keys.
	DerivedKeyToDerivedEntry map[DerivedKeyMapKey]*DerivedKeyEntry

	// DAO coin limit order entry mapping.
	DAOCoinLimitOrderMapKeyToDAOCoinLimitOrderEntry map[DAOCoinLimitOrderMapKey]*DAOCoinLimitOrderEntry

	// Association mappings
	AssociationMapKeyToUserAssociationEntry map[AssociationMapKey]*UserAssociationEntry
	AssociationMapKeyToPostAssociationEntry map[AssociationMapKey]*PostAssociationEntry

	// Map of DeSoNonce and PKID to TransactorNonceEntry
	TransactorNonceMapKeyToTransactorNonceEntry map[TransactorNonceMapKey]*TransactorNonceEntry

	// Validator mappings
	ValidatorMapKeyToValidatorEntry map[ValidatorMapKey]*ValidatorEntry

	// Global stake across validators
	GlobalStakeAmountNanos *uint256.Int

<<<<<<< HEAD
	// Stake mappings
	StakeMapKeyToStakeEntry             map[StakeMapKey]*StakeEntry
	LockedStakeMapKeyToLockedStakeEntry map[LockedStakeMapKey]*LockedStakeEntry

=======
>>>>>>> 470dff83
	// The hash of the tip the view is currently referencing. Mainly used
	// for error-checking when doing a bulk operation on the view.
	TipHash *BlockHash

	Handle   *badger.DB
	Postgres *Postgres
	Params   *DeSoParams
	Snapshot *Snapshot
}

// Assumes the db Handle is already set on the view, but otherwise the
// initialization is full.
func (bav *UtxoView) _ResetViewMappingsAfterFlush() {
	// Utxo data
	bav.UtxoKeyToUtxoEntry = make(map[UtxoKey]*UtxoEntry)
	// TODO: Deprecate this value
	bav.NumUtxoEntries = GetUtxoNumEntries(bav.Handle, bav.Snapshot)
	bav.PublicKeyToDeSoBalanceNanos = make(map[PublicKey]uint64)

	// BitcoinExchange data
	bav.NanosPurchased = DbGetNanosPurchased(bav.Handle, bav.Snapshot)
	bav.USDCentsPerBitcoin = DbGetUSDCentsPerBitcoinExchangeRate(bav.Handle, bav.Snapshot)
	bav.GlobalParamsEntry = DbGetGlobalParamsEntry(bav.Handle, bav.Snapshot)
	bav.BitcoinBurnTxIDs = make(map[BlockHash]bool)

	// Forbidden block signature pub key info.
	bav.ForbiddenPubKeyToForbiddenPubKeyEntry = make(map[PkMapKey]*ForbiddenPubKeyEntry)

	// Post and profile data
	bav.PostHashToPostEntry = make(map[BlockHash]*PostEntry)
	bav.PublicKeyToPKIDEntry = make(map[PkMapKey]*PKIDEntry)
	bav.PKIDToPublicKey = make(map[PKID]*PKIDEntry)
	bav.ProfilePKIDToProfileEntry = make(map[PKID]*ProfileEntry)
	bav.ProfileUsernameToProfileEntry = make(map[UsernameMapKey]*ProfileEntry)

	// Messages data
	bav.MessageKeyToMessageEntry = make(map[MessageKey]*MessageEntry)
	bav.MessageMap = make(map[BlockHash]*PGMessage)

	// Messaging group entries
	bav.MessagingGroupKeyToMessagingGroupEntry = make(map[MessagingGroupKey]*MessagingGroupEntry)

	// Access group entries
	bav.AccessGroupIdToAccessGroupEntry = make(map[AccessGroupId]*AccessGroupEntry)
	bav.AccessGroupMembershipKeyToAccessGroupMember = make(map[AccessGroupMembershipKey]*AccessGroupMemberEntry)

	// Group chat and Dm messages.
	bav.GroupChatMessagesIndex = make(map[GroupChatMessageKey]*NewMessageEntry)
	bav.DmMessagesIndex = make(map[DmMessageKey]*NewMessageEntry)

	// Group chat and Dm threads.
	bav.DmThreadIndex = make(map[DmThreadKey]*DmThreadEntry)

	// Follow data
	bav.FollowKeyToFollowEntry = make(map[FollowKey]*FollowEntry)

	// NFT data
	bav.NFTKeyToNFTEntry = make(map[NFTKey]*NFTEntry)
	bav.NFTBidKeyToNFTBidEntry = make(map[NFTBidKey]*NFTBidEntry)
	bav.NFTKeyToAcceptedNFTBidHistory = make(map[NFTKey]*[]*NFTBidEntry)

	// Diamond data
	bav.DiamondKeyToDiamondEntry = make(map[DiamondKey]*DiamondEntry)

	// Like data
	bav.LikeKeyToLikeEntry = make(map[LikeKey]*LikeEntry)

	// Repost data
	bav.RepostKeyToRepostEntry = make(map[RepostKey]*RepostEntry)

	// Creator Coin Balance Entries
	bav.HODLerPKIDCreatorPKIDToBalanceEntry = make(map[BalanceEntryMapKey]*BalanceEntry)

	// DAO Coin Balance Entries
	bav.HODLerPKIDCreatorPKIDToDAOCoinBalanceEntry = make(map[BalanceEntryMapKey]*BalanceEntry)

	// Derived Key entries
	bav.DerivedKeyToDerivedEntry = make(map[DerivedKeyMapKey]*DerivedKeyEntry)

	// DAO Coin Limit Order Entries
	bav.DAOCoinLimitOrderMapKeyToDAOCoinLimitOrderEntry = make(map[DAOCoinLimitOrderMapKey]*DAOCoinLimitOrderEntry)

	// Association entries
	bav.AssociationMapKeyToUserAssociationEntry = make(map[AssociationMapKey]*UserAssociationEntry)
	bav.AssociationMapKeyToPostAssociationEntry = make(map[AssociationMapKey]*PostAssociationEntry)

	// Transaction nonce map
	bav.TransactorNonceMapKeyToTransactorNonceEntry = make(map[TransactorNonceMapKey]*TransactorNonceEntry)

	// ValidatorEntries
	bav.ValidatorMapKeyToValidatorEntry = make(map[ValidatorMapKey]*ValidatorEntry)

<<<<<<< HEAD
	// Global stake across validators. We deliberately want this to initialize to nil and not zero
	// since a zero value will overwrite an existing GlobalStakeAmountNanos value in the db, whereas
	// a nil GlobalStakeAmountNanos value signifies that this value was never set.
	bav.GlobalStakeAmountNanos = nil

	// StakeEntries
	bav.StakeMapKeyToStakeEntry = make(map[StakeMapKey]*StakeEntry)

	// LockedStakeEntries
	bav.LockedStakeMapKeyToLockedStakeEntry = make(map[LockedStakeMapKey]*LockedStakeEntry)
=======
	// Global stake across validators
	bav.GlobalStakeAmountNanos = uint256.NewInt()
>>>>>>> 470dff83
}

func (bav *UtxoView) CopyUtxoView() (*UtxoView, error) {
	newView, err := NewUtxoView(bav.Handle, bav.Params, bav.Postgres, bav.Snapshot)
	if err != nil {
		return nil, err
	}

	// Copy the UtxoEntry data
	// Note that using _setUtxoMappings is dangerous because the Pos within
	// the UtxoEntrys is off.
	newView.UtxoKeyToUtxoEntry = make(map[UtxoKey]*UtxoEntry, len(bav.UtxoKeyToUtxoEntry))
	for utxoKey, utxoEntry := range bav.UtxoKeyToUtxoEntry {
		newUtxoEntry := *utxoEntry
		newView.UtxoKeyToUtxoEntry[utxoKey] = &newUtxoEntry
	}
	newView.NumUtxoEntries = bav.NumUtxoEntries

	// Copy the public key to balance data
	newView.PublicKeyToDeSoBalanceNanos = make(map[PublicKey]uint64, len(bav.PublicKeyToDeSoBalanceNanos))
	for pkMapKey, desoBalance := range bav.PublicKeyToDeSoBalanceNanos {
		newView.PublicKeyToDeSoBalanceNanos[pkMapKey] = desoBalance
	}

	// Copy the BitcoinExchange data
	newView.BitcoinBurnTxIDs = make(map[BlockHash]bool, len(bav.BitcoinBurnTxIDs))
	for bh := range bav.BitcoinBurnTxIDs {
		newView.BitcoinBurnTxIDs[bh] = true
	}
	newView.NanosPurchased = bav.NanosPurchased
	newView.USDCentsPerBitcoin = bav.USDCentsPerBitcoin

	// Copy the GlobalParamsEntry
	newGlobalParamsEntry := *bav.GlobalParamsEntry
	newView.GlobalParamsEntry = &newGlobalParamsEntry

	// Copy the post data
	newView.PostHashToPostEntry = make(map[BlockHash]*PostEntry, len(bav.PostHashToPostEntry))
	for postHash, postEntry := range bav.PostHashToPostEntry {
		if postEntry == nil {
			continue
		}

		newPostEntry := *postEntry
		newView.PostHashToPostEntry[postHash] = &newPostEntry
	}

	// Copy the PKID data
	newView.PublicKeyToPKIDEntry = make(map[PkMapKey]*PKIDEntry, len(bav.PublicKeyToPKIDEntry))
	for pkMapKey, pkid := range bav.PublicKeyToPKIDEntry {
		newPKID := *pkid
		newView.PublicKeyToPKIDEntry[pkMapKey] = &newPKID
	}

	newView.PKIDToPublicKey = make(map[PKID]*PKIDEntry, len(bav.PKIDToPublicKey))
	for pkid, pkidEntry := range bav.PKIDToPublicKey {
		newPKIDEntry := *pkidEntry
		newView.PKIDToPublicKey[pkid] = &newPKIDEntry
	}

	// Copy the profile data
	newView.ProfilePKIDToProfileEntry = make(map[PKID]*ProfileEntry, len(bav.ProfilePKIDToProfileEntry))
	for profilePKID, profileEntry := range bav.ProfilePKIDToProfileEntry {
		if profileEntry == nil {
			continue
		}

		newProfileEntry := *profileEntry
		newView.ProfilePKIDToProfileEntry[profilePKID] = &newProfileEntry
	}
	newView.ProfileUsernameToProfileEntry = make(map[UsernameMapKey]*ProfileEntry, len(bav.ProfileUsernameToProfileEntry))
	for profilePKID, profileEntry := range bav.ProfileUsernameToProfileEntry {
		if profileEntry == nil {
			continue
		}

		newProfileEntry := *profileEntry
		newView.ProfileUsernameToProfileEntry[profilePKID] = &newProfileEntry
	}

	// Copy the message data
	newView.MessageKeyToMessageEntry = make(map[MessageKey]*MessageEntry, len(bav.MessageKeyToMessageEntry))
	for msgKey, msgEntry := range bav.MessageKeyToMessageEntry {
		newMsgEntry := *msgEntry
		newView.MessageKeyToMessageEntry[msgKey] = &newMsgEntry
	}

	// Copy access group entries
	newView.AccessGroupIdToAccessGroupEntry = make(map[AccessGroupId]*AccessGroupEntry, len(bav.AccessGroupIdToAccessGroupEntry))
	for key, entry := range bav.AccessGroupIdToAccessGroupEntry {
		newEntry := *entry
		newView.AccessGroupIdToAccessGroupEntry[key] = &newEntry
	}

	// Copy access group membership index
	newView.AccessGroupMembershipKeyToAccessGroupMember = make(map[AccessGroupMembershipKey]*AccessGroupMemberEntry, len(bav.AccessGroupMembershipKeyToAccessGroupMember))
	for key, member := range bav.AccessGroupMembershipKeyToAccessGroupMember {
		newMember := *member
		newView.AccessGroupMembershipKeyToAccessGroupMember[key] = &newMember
	}

	// Copy postgres message map
	newView.MessageMap = make(map[BlockHash]*PGMessage, len(bav.MessageMap))
	for txnHash, message := range bav.MessageMap {
		newMessage := *message
		newView.MessageMap[txnHash] = &newMessage
	}

	// Copy messaging group data
	newView.MessagingGroupKeyToMessagingGroupEntry = make(map[MessagingGroupKey]*MessagingGroupEntry, len(bav.MessagingGroupKeyToMessagingGroupEntry))
	for pkid, entry := range bav.MessagingGroupKeyToMessagingGroupEntry {
		newEntry := *entry
		newView.MessagingGroupKeyToMessagingGroupEntry[pkid] = &newEntry
	}

	// DM and Group chats
	// Copy group chat message index
	newView.GroupChatMessagesIndex = make(map[GroupChatMessageKey]*NewMessageEntry)
	for gcMsgKey, messageEntry := range bav.GroupChatMessagesIndex {
		newMessage := *messageEntry
		newView.GroupChatMessagesIndex[gcMsgKey] = &newMessage
	}

	// Copy dm messages index
	newView.DmMessagesIndex = make(map[DmMessageKey]*NewMessageEntry)
	for dmMessageKey, messageEntry := range bav.DmMessagesIndex {
		newMessage := *messageEntry
		newView.DmMessagesIndex[dmMessageKey] = &newMessage
	}

	// Copy dm thread index
	newView.DmThreadIndex = make(map[DmThreadKey]*DmThreadEntry)
	for dmThreadKey, threadEntry := range bav.DmThreadIndex {
		newThreadEntry := *threadEntry
		newView.DmThreadIndex[dmThreadKey] = &newThreadEntry
	}

	// Copy the follow data
	newView.FollowKeyToFollowEntry = make(map[FollowKey]*FollowEntry, len(bav.FollowKeyToFollowEntry))
	for followKey, followEntry := range bav.FollowKeyToFollowEntry {
		if followEntry == nil {
			continue
		}

		newFollowEntry := *followEntry
		newView.FollowKeyToFollowEntry[followKey] = &newFollowEntry
	}

	// Copy the like data
	newView.LikeKeyToLikeEntry = make(map[LikeKey]*LikeEntry, len(bav.LikeKeyToLikeEntry))
	for likeKey, likeEntry := range bav.LikeKeyToLikeEntry {
		if likeEntry == nil {
			continue
		}

		newLikeEntry := *likeEntry
		newView.LikeKeyToLikeEntry[likeKey] = &newLikeEntry
	}

	// Copy the repost data
	newView.RepostKeyToRepostEntry = make(map[RepostKey]*RepostEntry, len(bav.RepostKeyToRepostEntry))
	for repostKey, repostEntry := range bav.RepostKeyToRepostEntry {
		newRepostEntry := *repostEntry
		newView.RepostKeyToRepostEntry[repostKey] = &newRepostEntry
	}

	// Copy the creator coin balance entry data
	newView.HODLerPKIDCreatorPKIDToBalanceEntry = make(
		map[BalanceEntryMapKey]*BalanceEntry, len(bav.HODLerPKIDCreatorPKIDToBalanceEntry))
	for balanceEntryMapKey, balanceEntry := range bav.HODLerPKIDCreatorPKIDToBalanceEntry {
		if balanceEntry == nil {
			continue
		}

		newBalanceEntry := *balanceEntry
		newView.HODLerPKIDCreatorPKIDToBalanceEntry[balanceEntryMapKey] = &newBalanceEntry
	}

	// Copy the DAO coin balance entry data
	newView.HODLerPKIDCreatorPKIDToDAOCoinBalanceEntry = make(
		map[BalanceEntryMapKey]*BalanceEntry, len(bav.HODLerPKIDCreatorPKIDToDAOCoinBalanceEntry))
	for daoBalanceEntryMapKey, daoBalanceEntry := range bav.HODLerPKIDCreatorPKIDToDAOCoinBalanceEntry {
		if daoBalanceEntry == nil {
			continue
		}

		newDAOBalanceEntry := *daoBalanceEntry
		newView.HODLerPKIDCreatorPKIDToDAOCoinBalanceEntry[daoBalanceEntryMapKey] = &newDAOBalanceEntry
	}

	// Copy the Diamond data
	newView.DiamondKeyToDiamondEntry = make(
		map[DiamondKey]*DiamondEntry, len(bav.DiamondKeyToDiamondEntry))
	for diamondKey, diamondEntry := range bav.DiamondKeyToDiamondEntry {
		newDiamondEntry := *diamondEntry
		newView.DiamondKeyToDiamondEntry[diamondKey] = &newDiamondEntry
	}

	// Copy the NFT data
	newView.NFTKeyToNFTEntry = make(map[NFTKey]*NFTEntry, len(bav.NFTKeyToNFTEntry))
	for nftKey, nftEntry := range bav.NFTKeyToNFTEntry {
		newNFTEntry := *nftEntry
		newView.NFTKeyToNFTEntry[nftKey] = &newNFTEntry
	}

	newView.NFTBidKeyToNFTBidEntry = make(map[NFTBidKey]*NFTBidEntry, len(bav.NFTBidKeyToNFTBidEntry))
	for nftBidKey, nftBidEntry := range bav.NFTBidKeyToNFTBidEntry {
		newNFTBidEntry := *nftBidEntry
		newView.NFTBidKeyToNFTBidEntry[nftBidKey] = &newNFTBidEntry
	}

	newView.NFTKeyToAcceptedNFTBidHistory = make(map[NFTKey]*[]*NFTBidEntry, len(bav.NFTKeyToAcceptedNFTBidHistory))
	for nftKey, nftBidEntries := range bav.NFTKeyToAcceptedNFTBidHistory {
		newNFTBidEntries := *nftBidEntries
		newView.NFTKeyToAcceptedNFTBidHistory[nftKey] = &newNFTBidEntries
	}

	// Copy the Derived Key data
	newView.DerivedKeyToDerivedEntry = make(map[DerivedKeyMapKey]*DerivedKeyEntry, len(bav.DerivedKeyToDerivedEntry))
	for entryKey, entry := range bav.DerivedKeyToDerivedEntry {
		newEntry := *entry
		newView.DerivedKeyToDerivedEntry[entryKey] = &newEntry
	}

	// Copy the DAO Coin Limit Order Entries
	newView.DAOCoinLimitOrderMapKeyToDAOCoinLimitOrderEntry = make(map[DAOCoinLimitOrderMapKey]*DAOCoinLimitOrderEntry,
		len(bav.DAOCoinLimitOrderMapKeyToDAOCoinLimitOrderEntry))
	for entryKey, entry := range bav.DAOCoinLimitOrderMapKeyToDAOCoinLimitOrderEntry {
		newEntry := *entry
		newView.DAOCoinLimitOrderMapKeyToDAOCoinLimitOrderEntry[entryKey] = &newEntry
	}

	// Copy the Association entries
	newView.AssociationMapKeyToUserAssociationEntry = make(map[AssociationMapKey]*UserAssociationEntry, len(bav.AssociationMapKeyToUserAssociationEntry))
	for entryKey, entry := range bav.AssociationMapKeyToUserAssociationEntry {
		newEntry := *entry
		newView.AssociationMapKeyToUserAssociationEntry[entryKey] = &newEntry
	}
	newView.AssociationMapKeyToPostAssociationEntry = make(map[AssociationMapKey]*PostAssociationEntry, len(bav.AssociationMapKeyToPostAssociationEntry))
	for entryKey, entry := range bav.AssociationMapKeyToPostAssociationEntry {
		newEntry := *entry
		newView.AssociationMapKeyToPostAssociationEntry[entryKey] = &newEntry
	}

	// Copy the nonce map
	newView.TransactorNonceMapKeyToTransactorNonceEntry = make(map[TransactorNonceMapKey]*TransactorNonceEntry,
		len(bav.TransactorNonceMapKeyToTransactorNonceEntry))
	for entryKey, entry := range bav.TransactorNonceMapKeyToTransactorNonceEntry {
		newEntry := *entry
		newView.TransactorNonceMapKeyToTransactorNonceEntry[entryKey] = &newEntry
	}

	// Copy the ValidatorEntries
	newView.ValidatorMapKeyToValidatorEntry = make(map[ValidatorMapKey]*ValidatorEntry, len(bav.ValidatorMapKeyToValidatorEntry))
	for entryKey, entry := range bav.ValidatorMapKeyToValidatorEntry {
<<<<<<< HEAD
		newEntry := *entry
		newView.ValidatorMapKeyToValidatorEntry[entryKey] = &newEntry
	}

	// Copy the GlobalStakeAmountNanos.
	if bav.GlobalStakeAmountNanos != nil {
		newView.GlobalStakeAmountNanos = bav.GlobalStakeAmountNanos.Clone()
	}

	// Copy the StakeEntries
	newView.StakeMapKeyToStakeEntry = make(map[StakeMapKey]*StakeEntry, len(bav.StakeMapKeyToStakeEntry))
	for entryKey, entry := range bav.StakeMapKeyToStakeEntry {
		newEntry := *entry
		newView.StakeMapKeyToStakeEntry[entryKey] = &newEntry
	}

	// Copy the LockedStakeEntries
	newView.LockedStakeMapKeyToLockedStakeEntry = make(
		map[LockedStakeMapKey]*LockedStakeEntry, len(bav.LockedStakeMapKeyToLockedStakeEntry),
	)
	for entryKey, entry := range bav.LockedStakeMapKeyToLockedStakeEntry {
		newEntry := *entry
		newView.LockedStakeMapKeyToLockedStakeEntry[entryKey] = &newEntry
	}
=======
		newView.ValidatorMapKeyToValidatorEntry[entryKey] = entry.Copy()
	}

	// Copy the GlobalStakeAmountNanos.
	newView.GlobalStakeAmountNanos = bav.GlobalStakeAmountNanos.Clone()
>>>>>>> 470dff83

	return newView, nil
}

func NewUtxoView(
	_handle *badger.DB,
	_params *DeSoParams,
	_postgres *Postgres,
	_snapshot *Snapshot,
) (*UtxoView, error) {

	view := UtxoView{
		Handle: _handle,
		Params: _params,
		// Note that the TipHash does not get reset as part of
		// _ResetViewMappingsAfterFlush because it is not something that is affected by a
		// flush operation. Moreover, its value is consistent with the view regardless of
		// whether the view is flushed or not. Additionally, the utxo view does not concern
		// itself with the header chain (see comment on GetBestHash for more info on that).
		TipHash: DbGetBestHash(_handle, _snapshot, ChainTypeDeSoBlock /* don't get the header chain */),

		Postgres: _postgres,
		Snapshot: _snapshot,
		// Set everything else in _ResetViewMappings()
	}

	// Note that the TipHash does not get reset as part of
	// _ResetViewMappingsAfterFlush because it is not something that is affected by a
	// flush operation. Moreover, its value is consistent with the view regardless of
	// whether or not the view is flushed or not. Additionally the utxo view does
	// not concern itself with the header chain (see comment on GetBestHash for more
	// info on that).
	if view.Postgres != nil {
		view.TipHash = view.Postgres.GetChain(MAIN_CHAIN).TipHash
	} else {
		view.TipHash = DbGetBestHash(view.Handle, view.Snapshot, ChainTypeDeSoBlock /* don't get the header chain */)
	}

	// This function is generally used to reset the view after a flush has been performed
	// but we can use it here to initialize the mappings.
	view._ResetViewMappingsAfterFlush()

	return &view, nil
}

func (bav *UtxoView) _deleteUtxoMappings(utxoEntry *UtxoEntry) error {
	if utxoEntry.UtxoKey == nil {
		return fmt.Errorf("_deleteUtxoMappings: utxoKey missing for utxoEntry %+v", utxoEntry)
	}

	// Deleting a utxo amounts to setting its mappings to point to an
	// entry that has (isSpent = true). So we create such an entry and set
	// the mappings to point to it.
	tombstoneEntry := *utxoEntry
	tombstoneEntry.isSpent = true

	// _setUtxoMappings will take this and use its fields to update the
	// mappings.
	// TODO: We're doing a double-copy here at the moment. We should make this more
	// efficient.
	return bav._setUtxoMappings(&tombstoneEntry)

	// Note at this point, the utxoEntry passed in is dangling and can
	// be re-used for another purpose if desired.
}

func (bav *UtxoView) _setUtxoMappings(utxoEntry *UtxoEntry) error {
	if utxoEntry.UtxoKey == nil {
		return fmt.Errorf("_setUtxoMappings: utxoKey missing for utxoEntry %+v", utxoEntry)
	}
	bav.UtxoKeyToUtxoEntry[*utxoEntry.UtxoKey] = utxoEntry

	return nil
}

func (bav *UtxoView) GetUtxoEntryForUtxoKey(utxoKeyArg *UtxoKey) *UtxoEntry {
	utxoKey := &UtxoKey{}
	if utxoKeyArg != nil {
		*utxoKey = *utxoKeyArg
	}

	utxoEntry, ok := bav.UtxoKeyToUtxoEntry[*utxoKey]
	// If the utxo entry isn't in our in-memory data structure, fetch it from the
	// db.
	if !ok {
		if bav.Postgres != nil {
			utxoEntry = bav.Postgres.GetUtxoEntryForUtxoKey(utxoKey)
		} else {
			utxoEntry = DbGetUtxoEntryForUtxoKey(bav.Handle, bav.Snapshot, utxoKey)
		}
		if utxoEntry == nil {
			// This means the utxo is neither in our map nor in the db so
			// it doesn't exist. Return nil to signal that in this case.
			return nil
		}

		// At this point we have the utxo entry so load it
		// into our in-memory data structure for future reference. Note that
		// isSpent should be false by default. Also note that a back-reference
		// to the utxoKey should be set on the utxoEntry by this function.
		utxoEntry.UtxoKey = utxoKey
		if err := bav._setUtxoMappings(utxoEntry); err != nil {
			glog.Errorf("GetUtxoEntryForUtxoKey: Problem encountered setting utxo mapping %v", err)
			return nil
		}
	}

	return utxoEntry
}

func (bav *UtxoView) GetDeSoBalanceNanosForPublicKey(publicKeyArg []byte) (uint64, error) {
	if publicKeyArg == nil {
		return 0, errors.New("GetDeSoBalanceNanosForPublicKey: Called with nil publicKeyArg")
	}
	if len(publicKeyArg) != btcec.PubKeyBytesLenCompressed {
		return 0, fmt.Errorf("GetDeSoBalanceNanosForPublicKey: Called with "+
			"publicKeyArg of length %d but expected length %d",
			len(publicKeyArg), btcec.PubKeyBytesLenCompressed)
	}
	publicKey := publicKeyArg

	balanceNanos, hasBalance := bav.PublicKeyToDeSoBalanceNanos[*NewPublicKey(publicKey)]
	if hasBalance {
		return balanceNanos, nil
	}

	var err error
	balanceNanos, err = bav.GetDbAdapter().GetDeSoBalanceForPublicKey(publicKey)
	if err != nil {
		return 0, errors.Wrapf(err,
			"GetDeSoBalanceNanosForPublicKey: Problem getting balance for public key %v",
			PkToString(publicKey, bav.Params))
	}

	// Add the balance to memory for future references.
	bav.PublicKeyToDeSoBalanceNanos[*NewPublicKey(publicKey)] = balanceNanos

	return balanceNanos, nil
}

func (bav *UtxoView) _unSpendUtxo(utxoEntryy *UtxoEntry) error {
	// Operate on a copy of the entry in order to avoid bugs. Note that not
	// doing this could result in us maintaining a reference to the entry and
	// modifying it on subsequent calls to this function, which is bad.
	utxoEntryCopy := *utxoEntryy

	// If the utxoKey back-reference on the entry isn't set return an error.
	if utxoEntryCopy.UtxoKey == nil {
		return fmt.Errorf("_unSpendUtxo: utxoEntry must have utxoKey set")
	}
	// Make sure isSpent is set to false. It should be false by default if we
	// read this entry from the db but set it in case the caller derived the
	// entry via a different method.
	utxoEntryCopy.isSpent = false

	// Not setting this to a copy could cause issues down the road where we modify
	// the utxo passed-in on subsequent calls.
	if err := bav._setUtxoMappings(&utxoEntryCopy); err != nil {
		return err
	}

	// Since we re-added the utxo, bump the number of entries.
	bav.NumUtxoEntries++

	// Add the utxo back to the spender's balance.
	desoBalanceNanos, err := bav.GetDeSoBalanceNanosForPublicKey(utxoEntryy.PublicKey)
	if err != nil {
		return errors.Wrap(err, "_unSpendUtxo: ")
	}
	desoBalanceNanos += utxoEntryy.AmountNanos
	bav.PublicKeyToDeSoBalanceNanos[*NewPublicKey(utxoEntryy.PublicKey)] = desoBalanceNanos

	return nil
}

func (bav *UtxoView) _spendUtxo(utxoKeyArg *UtxoKey) (*UtxoOperation, error) {
	// Swap this utxo's position with the utxo in the last position and delete it.
	utxoKey := &UtxoKey{}
	if utxoKeyArg != nil {
		*utxoKey = *utxoKeyArg
	}

	// Get the entry for this utxo from the view if it's cached,
	// otherwise try and get it from the db.
	utxoEntry := bav.GetUtxoEntryForUtxoKey(utxoKey)
	if utxoEntry == nil {
		return nil, fmt.Errorf("_spendUtxo: Attempting to spend non-existent UTXO")
	}
	if utxoEntry.isSpent {
		return nil, fmt.Errorf("_spendUtxo: Attempting to spend an already-spent UTXO")
	}

	// Delete the entry by removing its mappings from our in-memory data
	// structures.
	if err := bav._deleteUtxoMappings(utxoEntry); err != nil {
		return nil, errors.Wrapf(err, "_spendUtxo: ")
	}

	// Decrement the number of entries by one since we marked one as spent in the
	// view.
	bav.NumUtxoEntries--

	// Deduct the utxo from the spender's balance.
	desoBalanceNanos, err := bav.GetDeSoBalanceNanosForPublicKey(utxoEntry.PublicKey)
	if err != nil {
		return nil, errors.Wrapf(err, "_spendUtxo: ")
	}
	desoBalanceNanos -= utxoEntry.AmountNanos
	bav.PublicKeyToDeSoBalanceNanos[*NewPublicKey(utxoEntry.PublicKey)] = desoBalanceNanos

	// Record a UtxoOperation in case we want to roll this back in the
	// future. At this point, the UtxoEntry passed in still has all of its
	// fields set to what they were right before SPEND was called. This is
	// exactly what we want (see comment on OperationTypeSpendUtxo for more info).
	// Make a copy of the entry to avoid issues where we accidentally modify
	// the entry in the future.
	utxoEntryCopy := *utxoEntry
	return &UtxoOperation{
		Type:  OperationTypeSpendUtxo,
		Key:   utxoKey,
		Entry: &utxoEntryCopy,
	}, nil
}

func (bav *UtxoView) _unAddUtxo(utxoKey *UtxoKey) error {
	// Get the entry for this utxo from the view if it's cached,
	// otherwise try and get it from the db.
	utxoEntry := bav.GetUtxoEntryForUtxoKey(utxoKey)
	if utxoEntry == nil {
		return fmt.Errorf("_unAddUtxo: Attempting to remove non-existent UTXO")
	}
	if utxoEntry.isSpent {
		return fmt.Errorf("_unAddUtxo: Attempting to remove an already-spent UTXO")
	}

	// At this point we should have the entry sanity-checked. To remove
	// it from our data structure, it is sufficient to replace it with an
	// entry that is marked as spent. When the view is eventually flushed
	// to the database the output's status as spent will translate to it
	// getting deleted, which is what we want.
	if err := bav._deleteUtxoMappings(utxoEntry); err != nil {
		return err
	}

	// In addition to marking the output as spent, we update the number of
	// entries to reflect the output is no longer in our utxo list.
	bav.NumUtxoEntries--

	// Remove the utxo back from the spender's balance.
	desoBalanceNanos, err := bav.GetDeSoBalanceNanosForPublicKey(utxoEntry.PublicKey)
	if err != nil {
		return errors.Wrapf(err, "_unAddUtxo: ")
	}
	desoBalanceNanos -= utxoEntry.AmountNanos
	bav.PublicKeyToDeSoBalanceNanos[*NewPublicKey(utxoEntry.PublicKey)] = desoBalanceNanos

	return nil
}

// Note: We assume that the person passing in the utxo key and the utxo entry
// aren't going to modify them after.
func (bav *UtxoView) _addUtxo(utxoEntryy *UtxoEntry) (*UtxoOperation, error) {
	// Use a copy of the utxo passed in so we avoid keeping a reference to it
	// which could be modified in subsequent calls.
	utxoEntryCopy := *utxoEntryy

	// If the utxoKey back-reference on the entry isn't set then error.
	if utxoEntryCopy.UtxoKey == nil {
		return nil, fmt.Errorf("_addUtxo: utxoEntry must have utxoKey set")
	}
	// If the UtxoEntry passed in has isSpent set then error. The caller should only
	// pass in entries that are unspent.
	if utxoEntryCopy.isSpent {
		return nil, fmt.Errorf("_addUtxo: UtxoEntry being added has isSpent = true")
	}

	// Put the utxo at the end and update our in-memory data structures with
	// this change.
	//
	// Note this may over-write an existing entry but this is OK for a very subtle
	// reason. When we roll back a transaction, e.g. due to a
	// reorg, we mark the outputs of that transaction as "spent" but we don't delete them
	// from our view because doing so would cause us to neglect to actually delete them
	// when we flush the view to the db. What this means is that if we roll back a transaction
	// in a block but then add it later in a different block, that second add could
	// over-write the entry that is currently has isSpent=true with a similar (though
	// not identical because the block height may differ) entry that has isSpent=false.
	// This is OK however because the new entry we're over-writing the old entry with
	// has the same key and so flushing the view to the database will result in the
	// deletion of the old entry as intended when the new entry over-writes it. Put
	// simply, the over-write that could happen here is an over-write we also want to
	// happen when we flush and so it should be OK.
	if err := bav._setUtxoMappings(&utxoEntryCopy); err != nil {
		return nil, errors.Wrapf(err, "_addUtxo: ")
	}

	// Bump the number of entries since we just added this one at the end.
	bav.NumUtxoEntries++

	// Add the utxo back to the spender's balance.
	desoBalanceNanos, err := bav.GetDeSoBalanceNanosForPublicKey(utxoEntryy.PublicKey)
	if err != nil {
		return nil, errors.Wrapf(err, "_addUtxo: ")
	}
	desoBalanceNanos += utxoEntryy.AmountNanos
	bav.PublicKeyToDeSoBalanceNanos[*NewPublicKey(utxoEntryy.PublicKey)] = desoBalanceNanos

	// Finally record a UtxoOperation in case we want to roll back this ADD
	// in the future. Note that Entry data isn't required for an ADD operation.
	return &UtxoOperation{
		Type: OperationTypeAddUtxo,
		// We don't technically need these in order to be able to roll back the
		// transaction but they're useful for callers of connectTransaction to
		// determine implicit outputs that were created like those that get created
		// in a Bitcoin burn transaction.
		Key:   utxoEntryCopy.UtxoKey,
		Entry: &utxoEntryCopy,
	}, nil
}

func (bav *UtxoView) _addBalance(amountNanos uint64, balancePublicKey []byte,
) (*UtxoOperation, error) {
	if len(balancePublicKey) == 0 {
		return nil, fmt.Errorf("_addBalance: balancePublicKey must be non-empty")
	}
	// Get the current balance and then update it on the view.
	desoBalanceNanos, err := bav.GetDeSoBalanceNanosForPublicKey(balancePublicKey)
	if err != nil {
		return nil, errors.Wrapf(err, "_addBalance: ")
	}
	desoBalanceNanos, err = SafeUint64().Add(desoBalanceNanos, amountNanos)
	if err != nil {
		return nil, errors.Wrapf(err, "_addBalance: add %d nanos to balance %d for public key %s: ", amountNanos, desoBalanceNanos, PkToStringBoth(balancePublicKey))
	}
	bav.PublicKeyToDeSoBalanceNanos[*NewPublicKey(balancePublicKey)] = desoBalanceNanos

	// Finally record a UtxoOperation in case we want to roll back this ADD
	// in the future. Note that Entry data isn't required for an ADD operation.
	return &UtxoOperation{
		Type:               OperationTypeAddBalance,
		BalancePublicKey:   balancePublicKey,
		BalanceAmountNanos: amountNanos,
	}, nil
}

func (bav *UtxoView) _addDESO(amountNanos uint64, publicKey []byte, utxoEntry *UtxoEntry, blockHeight uint32,
) (*UtxoOperation, error) {
	if blockHeight >= bav.Params.ForkHeights.BalanceModelBlockHeight {
		return bav._addBalance(amountNanos, publicKey)
	}
	return bav._addUtxo(utxoEntry)
}

func (bav *UtxoView) _unAddBalance(amountNanos uint64, balancePublicKey []byte) error {
	// Get the current balance and then remove the added balance.
	desoBalanceNanos, err := bav.GetDeSoBalanceNanosForPublicKey(balancePublicKey)
	if err != nil {
		return errors.Wrapf(err, "_unAddBalance: ")
	}
	desoBalanceNanos, err = SafeUint64().Sub(desoBalanceNanos, amountNanos)
	if err != nil {
		return fmt.Errorf("_unAddBalance: amount to unAdd (%d) exceeds balance (%d) for public key %s",
			amountNanos, desoBalanceNanos, PkToStringBoth(balancePublicKey))
	}
	bav.PublicKeyToDeSoBalanceNanos[*NewPublicKey(balancePublicKey)] = desoBalanceNanos

	return nil
}

func (bav *UtxoView) _spendBalance(
	amountNanos uint64, balancePublicKey []byte, tipHeight uint32,
) (*UtxoOperation, error) {
	// First we must check that the public key has sufficient spendable balance.
	spendableBalanceNanos, err :=
		bav.GetSpendableDeSoBalanceNanosForPublicKey(balancePublicKey, tipHeight)
	if err != nil {
		return nil, errors.Wrapf(err, "_spendBalance: ")
	}
	if spendableBalanceNanos < amountNanos {
		return nil, errors.Wrapf(RuleErrorInsufficientBalance,
			"_spendBalance: amountNanos (%d) exceeds spendable balance (%d) at tipHeight (%d)",
			amountNanos, spendableBalanceNanos, tipHeight,
		)
	}
	if len(balancePublicKey) == 0 {
		return nil, fmt.Errorf(" no pub key provided")
	}

	// Now that we know we can spend amountNanos, get the current balance and spend it.
	desoBalanceNanos, err := bav.GetDeSoBalanceNanosForPublicKey(balancePublicKey)
	if err != nil {
		return nil, errors.Wrapf(err, "_spendBalance: ")
	}
	desoBalanceNanos, err = SafeUint64().Sub(desoBalanceNanos, amountNanos)
	if err != nil {
		return nil, errors.Wrapf(RuleErrorInsufficientBalance,
			"_spendBalance: amountNanos (%d) exceeds deso balance (%d) for public key %s - this should never happen, %v",
			amountNanos, desoBalanceNanos, PkToStringBoth(balancePublicKey), err)
	}
	bav.PublicKeyToDeSoBalanceNanos[*NewPublicKey(balancePublicKey)] = desoBalanceNanos

	// Finally record a UtxoOperation in case we want to roll back this ADD
	// in the future. Note that Entry data isn't required for an ADD operation.
	return &UtxoOperation{
		Type:               OperationTypeSpendBalance,
		BalancePublicKey:   balancePublicKey,
		BalanceAmountNanos: amountNanos,
	}, nil
}

func (bav *UtxoView) _unSpendBalance(amountNanos uint64, balancePublicKey []byte) error {
	// Get the current balance and add back the spent amountNanos.
	desoBalanceNanos, err := bav.GetDeSoBalanceNanosForPublicKey(balancePublicKey)
	if err != nil {
		return errors.Wrapf(err, "_unSpendBalance: ")
	}
	desoBalanceNanos, err = SafeUint64().Add(desoBalanceNanos, amountNanos)
	if err != nil {
		return errors.Wrapf(err,
			"_unSpendBalance: adding %d nanos to balance %d for public key %s",
			amountNanos, desoBalanceNanos, balancePublicKey)
	}
	bav.PublicKeyToDeSoBalanceNanos[*NewPublicKey(balancePublicKey)] = desoBalanceNanos

	return nil
}

func (bav *UtxoView) _disconnectBasicTransfer(currentTxn *MsgDeSoTxn, txnHash *BlockHash, utxoOpsForTxn []*UtxoOperation, blockHeight uint32) error {
	// First we check to see if we're passed the derived key spending limit block height.
	// If we are, search for a spending limit accounting operation. If one exists, we disconnect
	// the accounting changes and decrement the operation index to move past it.
	operationIndex := len(utxoOpsForTxn) - 1
	if blockHeight >= bav.Params.ForkHeights.DerivedKeyTrackSpendingLimitsBlockHeight {
		if len(utxoOpsForTxn) > 0 && utxoOpsForTxn[operationIndex].Type == OperationTypeSpendingLimitAccounting {
			currentOperation := utxoOpsForTxn[operationIndex]
			// Get the current derived key entry
			derivedPkBytes, isDerived, err := IsDerivedSignature(currentTxn, blockHeight)
			if !isDerived || err != nil {
				return fmt.Errorf("_disconnectBasicTransfer: Found Spending Limit Accounting op with non-derived "+
					"key signature or got an error %v", err)
			}
			if err := IsByteArrayValidPublicKey(derivedPkBytes); err != nil {
				return fmt.Errorf(
					"_disconnectBasicTransfer: %v is not a valid public key: %v",
					PkToString(derivedPkBytes, bav.Params),
					err)
			}
			derivedKeyEntry := bav.GetDerivedKeyMappingForOwner(currentTxn.PublicKey, derivedPkBytes)
			if derivedKeyEntry == nil || derivedKeyEntry.isDeleted {
				return fmt.Errorf("_disconnectBasicTransfer: could not find derived key entry")
			}

			// Delete the derived key entry mapping and re-add it if the previous mapping is not nil.
			bav._deleteDerivedKeyMapping(derivedKeyEntry)
			if currentOperation.PrevDerivedKeyEntry != nil {
				bav._setDerivedKeyMapping(currentOperation.PrevDerivedKeyEntry)
			}
			operationIndex--
		}
	}

	// Next, we check to see if the last utxoOp (either last one in the list or last one before the spending limit
	// account op) was a diamond operation. If it was, we disconnect the diamond-related changes and decrement
	// the operation index to move past it.
	if len(utxoOpsForTxn) > 0 && utxoOpsForTxn[operationIndex].Type == OperationTypeDeSoDiamond {
		currentOperation := utxoOpsForTxn[operationIndex]

		diamondPostHashBytes, hasDiamondPostHash := currentTxn.ExtraData[DiamondPostHashKey]
		if !hasDiamondPostHash {
			return fmt.Errorf("_disconnectBasicTransfer: Found diamond op without diamondPostHash")
		}

		// Sanity check the post hash bytes before creating the post hash.
		diamondPostHash := &BlockHash{}
		if len(diamondPostHashBytes) != HashSizeBytes {
			return fmt.Errorf(
				"_disconnectBasicTransfer: DiamondPostHashBytes has incorrect length: %d",
				len(diamondPostHashBytes))
		}
		copy(diamondPostHash[:], diamondPostHashBytes[:])

		// Get the diamonded post entry and make sure it exists.
		diamondedPostEntry := bav.GetPostEntryForPostHash(diamondPostHash)
		if diamondedPostEntry == nil || diamondedPostEntry.isDeleted {
			return fmt.Errorf(
				"_disconnectBasicTransfer: Could not find diamonded post entry: %s",
				diamondPostHash.String())
		}

		// Get the existing diamondEntry so we can delete it.
		senderPKID := bav.GetPKIDForPublicKey(currentTxn.PublicKey)
		receiverPKID := bav.GetPKIDForPublicKey(diamondedPostEntry.PosterPublicKey)
		diamondKey := MakeDiamondKey(senderPKID.PKID, receiverPKID.PKID, diamondPostHash)
		diamondEntry := bav.GetDiamondEntryForDiamondKey(&diamondKey)

		// Sanity check that the diamondEntry is not nil.
		if diamondEntry == nil {
			return fmt.Errorf(
				"_disconnectBasicTransfer: Found nil diamond entry for diamondKey: %v", &diamondKey)
		}

		// Delete the diamond entry mapping and re-add it if the previous mapping is not nil.
		bav._deleteDiamondEntryMappings(diamondEntry)
		if currentOperation.PrevDiamondEntry != nil {
			bav._setDiamondEntryMappings(currentOperation.PrevDiamondEntry)
		}

		// Finally, revert the post entry mapping since we likely updated the DiamondCount.
		bav._setPostEntryMappings(currentOperation.PrevPostEntry)

		operationIndex--
	}

	// If this is a balance model basic transfer, the disconnect is simplified.  We first
	// loop over the outputs and subtract the amounts from each recipient's balance, then
	// we add the spent DESO + txn fees back to the sender's balance. In the balance model
	// no UTXOs are stored so outputs do not need to be looked up or deleted.
	if blockHeight >= bav.Params.ForkHeights.BalanceModelBlockHeight {
		for outputIndex := len(currentTxn.TxOutputs) - 1; outputIndex >= 0; outputIndex-- {
			currentOutput := currentTxn.TxOutputs[outputIndex]
			if err := bav._unAddBalance(currentOutput.AmountNanos, currentOutput.PublicKey); err != nil {
				return errors.Wrapf(err, "_disconnectBasicTransfer: Problem unAdding output %v: ", currentOutput)
			}
		}
		// Block reward transactions don't unspend DESO since it is newly created DESO
		// and no input DESO was provided.
		if currentTxn.TxnMeta.GetTxnType() != TxnTypeBlockReward {
			// Iterate over utxo ops and unspend any balance that was spent by the transactor.
			for _, utxoOp := range utxoOpsForTxn {
				if utxoOp.Type != OperationTypeSpendBalance ||
					!bytes.Equal(utxoOp.BalancePublicKey, currentTxn.PublicKey) {
					continue
				}
				if err := bav._unSpendBalance(utxoOp.BalanceAmountNanos, currentTxn.PublicKey); err != nil {
					return errors.Wrapf(err,
						"_disconnectBasicTransfer: Problem unSpending balance of %v for transactor: ",
						utxoOp.BalanceAmountNanos)
				}
			}
		}
		return nil
	}
	// If this is a UTXO model basic transfer, then loop through the transaction's
	// outputs backwards and remove them from the view. Since the outputs will have
	// been added to the view at the end of the utxo list, removing them from the
	// view amounts to removing the last element from the utxo list.
	//
	// Loop backwards over the utxo operations as we go along.
	for outputIndex := len(currentTxn.TxOutputs) - 1; outputIndex >= 0; outputIndex-- {
		currentOutput := currentTxn.TxOutputs[outputIndex]

		// Compute the utxo key for this output so we can reference it in our
		// data structures.
		outputKey := &UtxoKey{
			TxID:  *txnHash,
			Index: uint32(outputIndex),
		}

		// Verify that the utxo operation we're undoing is an add and advance
		// our index to the next operation.
		currentOperation := utxoOpsForTxn[operationIndex]
		operationIndex--
		if currentOperation.Type != OperationTypeAddUtxo {
			return fmt.Errorf(
				"_disconnectBasicTransfer: Output with key %v does not line up to an "+
					"ADD operation in the passed utxoOps", outputKey)
		}

		// The current output should be at the end of the utxo list so go
		// ahead and fetch it. Do some sanity checks to make sure the view
		// is in sync with the operations we're trying to perform.
		outputEntry := bav.GetUtxoEntryForUtxoKey(outputKey)
		if outputEntry == nil {
			return fmt.Errorf(
				"_disconnectBasicTransfer: Output with key %v is missing from "+
					"utxo view", outputKey)
		}
		if outputEntry.isSpent {
			return fmt.Errorf(
				"_disconnectBasicTransfer: Output with key %v was spent before "+
					"being removed from the utxo view. This should never "+
					"happen", outputKey)
		}
		if outputEntry.AmountNanos != currentOutput.AmountNanos {
			return fmt.Errorf(
				"_disconnectBasicTransfer: Output with key %v has amount (%d) "+
					"that differs from the amount for the output in the "+
					"view (%d)", outputKey, currentOutput.AmountNanos,
				outputEntry.AmountNanos)
		}
		if !reflect.DeepEqual(outputEntry.PublicKey, currentOutput.PublicKey) {
			return fmt.Errorf(
				"_disconnectBasicTransfer: Output with key %v has public key (%v) "+
					"that differs from the public key for the output in the "+
					"view (%v)", outputKey, currentOutput.PublicKey,
				outputEntry.PublicKey)
		}
		if outputEntry.BlockHeight != blockHeight {
			return fmt.Errorf(
				"_disconnectBasicTransfer: Output with key %v has block height (%d) "+
					"that differs from the block we're disconnecting (%d)",
				outputKey, outputEntry.BlockHeight, blockHeight)
		}
		if outputEntry.UtxoType == UtxoTypeBlockReward && (currentTxn.TxnMeta.GetTxnType() != TxnTypeBlockReward) {

			return fmt.Errorf(
				"_disconnectBasicTransfer: Output with key %v is a block reward txn according "+
					"to the view, yet is not the first transaction referenced in "+
					"the block", outputKey)
		}

		if err := bav._unAddUtxo(outputKey); err != nil {
			return errors.Wrapf(err, "_disconnectBasicTransfer: Problem unAdding utxo %v: ", outputKey)
		}
	}

	// At this point we should have rolled back all of the transaction's outputs
	// in the view. Now we roll back its inputs, similarly processing them in
	// backwards order.
	for inputIndex := len(currentTxn.TxInputs) - 1; inputIndex >= 0; inputIndex-- {
		currentInput := currentTxn.TxInputs[inputIndex]

		// Convert this input to a utxo key.
		inputKey := UtxoKey(*currentInput)

		// Get the output entry for this input from the utxoOps that were
		// passed in and check its type. For every input that we're restoring
		// we need a SPEND operation that lines up with it.
		currentOperation := utxoOpsForTxn[operationIndex]
		operationIndex--
		if currentOperation.Type != OperationTypeSpendUtxo {
			return fmt.Errorf(
				"_disconnectBasicTransfer: Input with key %v does not line up with a "+
					"SPEND operation in the passed utxoOps", inputKey)
		}

		// Check that the input matches the key of the spend we're rolling
		// back.
		if inputKey != *currentOperation.Key {
			return fmt.Errorf(
				"_disconnectBasicTransfer: Input with key %v does not match the key of the "+
					"corresponding SPEND operation in the passed utxoOps %v",
				inputKey, *currentOperation.Key)
		}

		// Unspend the entry using the information in the UtxoOperation. If the entry
		// was de-serialized from the db it will have its utxoKey unset so we need to
		// set it here in order to make it unspendable.
		currentOperation.Entry.UtxoKey = currentOperation.Key
		if err := bav._unSpendUtxo(currentOperation.Entry); err != nil {
			return errors.Wrapf(err, "_disconnectBasicTransfer: Problem unspending utxo %v: ", currentOperation.Key)
		}
	}

	return nil
}

func (bav *UtxoView) _disconnectUpdateGlobalParams(
	operationType OperationType, currentTxn *MsgDeSoTxn, txnHash *BlockHash,
	utxoOpsForTxn []*UtxoOperation, blockHeight uint32) error {
	// Check that the last operation has the required OperationType
	operationIndex := len(utxoOpsForTxn) - 1
	if len(utxoOpsForTxn) == 0 {
		return fmt.Errorf("_disconnectUpdateGlobalParams: Trying to revert "+
			"%v but utxoOperations are missing",
			OperationTypeUpdateGlobalParams)
	}
	if utxoOpsForTxn[operationIndex].Type != OperationTypeUpdateGlobalParams {
		return fmt.Errorf("_disconnectUpdateGlobalParams: Trying to revert "+
			"%v but found type %v",
			OperationTypeUpdateGlobalParams, utxoOpsForTxn[operationIndex].Type)
	}
	operationData := utxoOpsForTxn[operationIndex]

	// Reset the global params to their previous value.
	// This previous value comes from the UtxoOperation data.
	prevGlobalParamEntry := operationData.PrevGlobalParamsEntry
	if prevGlobalParamEntry == nil {
		prevGlobalParamEntry = &InitialGlobalParamsEntry
	}
	bav.GlobalParamsEntry = prevGlobalParamEntry

	// Reset any modified forbidden pub key entries if they exist.
	if operationData.PrevForbiddenPubKeyEntry != nil {
		pkMapKey := MakePkMapKey(operationData.PrevForbiddenPubKeyEntry.PubKey)
		bav.ForbiddenPubKeyToForbiddenPubKeyEntry[pkMapKey] = operationData.PrevForbiddenPubKeyEntry
	}

	// Now revert the basic transfer with the remaining operations. Cut off
	// the UpdateGlobalParams operation at the end since we just reverted it.
	return bav._disconnectBasicTransfer(
		currentTxn, txnHash, utxoOpsForTxn[:operationIndex], blockHeight)
}

func (bav *UtxoView) DisconnectTransaction(currentTxn *MsgDeSoTxn, txnHash *BlockHash,
	utxoOpsForTxn []*UtxoOperation, blockHeight uint32) error {

	// Start by resetting the expected nonce for this txn's public key.
	if blockHeight >= bav.Params.ForkHeights.BalanceModelBlockHeight && currentTxn.TxnMeta.GetTxnType() != TxnTypeBlockReward {

		// Make sure we haven't seen the nonce yet
		pkidEntry := bav.GetPKIDForPublicKey(currentTxn.PublicKey)
		if pkidEntry == nil || pkidEntry.isDeleted {
			return fmt.Errorf("DisconnectTransaction: PKID for public key %s does not exist", PkToString(currentTxn.PublicKey, bav.Params))
		}
		nonce, err := bav.GetTransactorNonceEntry(currentTxn.TxnNonce, pkidEntry.PKID)
		if err != nil {
			return errors.Wrapf(err, "DisconnectTransaction: Problem getting account nonce for nonce %s and PKID %v", currentTxn.TxnNonce.String(), pkidEntry.PKID)
		}
		if nonce == nil || nonce.isDeleted {
			return fmt.Errorf("DisconnectTransaction: Nonce %s hasn't been seen for PKID %v", currentTxn.TxnNonce.String(), pkidEntry.PKID)
		}
		bav.DeleteTransactorNonceEntry(nonce)
	}

	switch currentTxn.TxnMeta.GetTxnType() {
	case TxnTypeBlockReward, TxnTypeBasicTransfer:
		return bav._disconnectBasicTransfer(
			currentTxn, txnHash, utxoOpsForTxn, blockHeight)

	case TxnTypeBitcoinExchange:
		return bav._disconnectBitcoinExchange(
			OperationTypeBitcoinExchange, currentTxn, txnHash, utxoOpsForTxn, blockHeight)

	case TxnTypePrivateMessage:
		return bav._disconnectPrivateMessage(
			OperationTypePrivateMessage, currentTxn, txnHash, utxoOpsForTxn, blockHeight)

	case TxnTypeMessagingGroup:
		return bav._disconnectMessagingGroup(
			OperationTypeMessagingKey, currentTxn, txnHash, utxoOpsForTxn, blockHeight)

	case TxnTypeSubmitPost:
		return bav._disconnectSubmitPost(
			OperationTypeSubmitPost, currentTxn, txnHash, utxoOpsForTxn, blockHeight)

	case TxnTypeUpdateProfile:
		return bav._disconnectUpdateProfile(
			OperationTypeUpdateProfile, currentTxn, txnHash, utxoOpsForTxn, blockHeight)

	case TxnTypeUpdateBitcoinUSDExchangeRate:
		return bav._disconnectUpdateBitcoinUSDExchangeRate(
			OperationTypeUpdateBitcoinUSDExchangeRate, currentTxn, txnHash, utxoOpsForTxn, blockHeight)

	case TxnTypeUpdateGlobalParams:
		return bav._disconnectUpdateGlobalParams(
			OperationTypeUpdateGlobalParams, currentTxn, txnHash, utxoOpsForTxn, blockHeight)

	case TxnTypeFollow:
		return bav._disconnectFollow(
			OperationTypeFollow, currentTxn, txnHash, utxoOpsForTxn, blockHeight)

	case TxnTypeLike:
		return bav._disconnectLike(
			OperationTypeLike, currentTxn, txnHash, utxoOpsForTxn, blockHeight)

	case TxnTypeCreatorCoin:
		return bav._disconnectCreatorCoin(
			OperationTypeCreatorCoin, currentTxn, txnHash, utxoOpsForTxn, blockHeight)

	case TxnTypeCreatorCoinTransfer:
		return bav._disconnectCreatorCoinTransfer(
			OperationTypeCreatorCoinTransfer, currentTxn, txnHash, utxoOpsForTxn, blockHeight)

	case TxnTypeDAOCoin:
		return bav._disconnectDAOCoin(
			OperationTypeDAOCoin, currentTxn, txnHash, utxoOpsForTxn, blockHeight)

	case TxnTypeDAOCoinTransfer:
		return bav._disconnectDAOCoinTransfer(
			OperationTypeDAOCoinTransfer, currentTxn, txnHash, utxoOpsForTxn, blockHeight)

	case TxnTypeDAOCoinLimitOrder:
		return bav._disconnectDAOCoinLimitOrder(
			OperationTypeDAOCoinLimitOrder, currentTxn, txnHash, utxoOpsForTxn, blockHeight)

	case TxnTypeSwapIdentity:
		return bav._disconnectSwapIdentity(
			OperationTypeSwapIdentity, currentTxn, txnHash, utxoOpsForTxn, blockHeight)

	case TxnTypeCreateNFT:
		return bav._disconnectCreateNFT(
			OperationTypeCreateNFT, currentTxn, txnHash, utxoOpsForTxn, blockHeight)

	case TxnTypeUpdateNFT:
		return bav._disconnectUpdateNFT(
			OperationTypeUpdateNFT, currentTxn, txnHash, utxoOpsForTxn, blockHeight)

	case TxnTypeAcceptNFTBid:
		return bav._disconnectAcceptNFTBid(
			OperationTypeAcceptNFTBid, currentTxn, txnHash, utxoOpsForTxn, blockHeight)

	case TxnTypeNFTBid:
		return bav._disconnectNFTBid(
			OperationTypeNFTBid, currentTxn, txnHash, utxoOpsForTxn, blockHeight)

	case TxnTypeNFTTransfer:
		return bav._disconnectNFTTransfer(
			OperationTypeNFTTransfer, currentTxn, txnHash, utxoOpsForTxn, blockHeight)

	case TxnTypeAcceptNFTTransfer:
		return bav._disconnectAcceptNFTTransfer(
			OperationTypeAcceptNFTTransfer, currentTxn, txnHash, utxoOpsForTxn, blockHeight)

	case TxnTypeBurnNFT:
		return bav._disconnectBurnNFT(
			OperationTypeBurnNFT, currentTxn, txnHash, utxoOpsForTxn, blockHeight)

	case TxnTypeAuthorizeDerivedKey:
		return bav._disconnectAuthorizeDerivedKey(
			OperationTypeAuthorizeDerivedKey, currentTxn, txnHash, utxoOpsForTxn, blockHeight)
	case TxnTypeCreateUserAssociation:
		return bav._disconnectCreateUserAssociation(
			OperationTypeCreateUserAssociation, currentTxn, txnHash, utxoOpsForTxn, blockHeight)

	case TxnTypeDeleteUserAssociation:
		return bav._disconnectDeleteUserAssociation(
			OperationTypeDeleteUserAssociation, currentTxn, txnHash, utxoOpsForTxn, blockHeight)

	case TxnTypeCreatePostAssociation:
		return bav._disconnectCreatePostAssociation(
			OperationTypeCreatePostAssociation, currentTxn, txnHash, utxoOpsForTxn, blockHeight)

	case TxnTypeDeletePostAssociation:
		return bav._disconnectDeletePostAssociation(
			OperationTypeDeletePostAssociation, currentTxn, txnHash, utxoOpsForTxn, blockHeight)

	case TxnTypeAccessGroup:
		return bav._disconnectAccessGroup(
			OperationTypeAccessGroup, currentTxn, txnHash, utxoOpsForTxn, blockHeight)

	case TxnTypeAccessGroupMembers:
		return bav._disconnectAccessGroupMembers(
			OperationTypeAccessGroupMembers, currentTxn, txnHash, utxoOpsForTxn, blockHeight)

	case TxnTypeNewMessage:
		return bav._disconnectNewMessage(
			OperationTypeNewMessage, currentTxn, txnHash, utxoOpsForTxn, blockHeight)

	case TxnTypeRegisterAsValidator:
		return bav._disconnectRegisterAsValidator(
			OperationTypeRegisterAsValidator, currentTxn, txnHash, utxoOpsForTxn, blockHeight)

	case TxnTypeUnregisterAsValidator:
		return bav._disconnectUnregisterAsValidator(
			OperationTypeUnregisterAsValidator, currentTxn, txnHash, utxoOpsForTxn, blockHeight)
<<<<<<< HEAD

	case TxnTypeStake:
		return bav._disconnectStake(
			OperationTypeStake, currentTxn, txnHash, utxoOpsForTxn, blockHeight)

	case TxnTypeUnstake:
		return bav._disconnectUnstake(
			OperationTypeUnstake, currentTxn, txnHash, utxoOpsForTxn, blockHeight)

	case TxnTypeUnlockStake:
		return bav._disconnectUnlockStake(
			OperationTypeUnlockStake, currentTxn, txnHash, utxoOpsForTxn, blockHeight)
=======
>>>>>>> 470dff83
	}

	return fmt.Errorf("DisconnectBlock: Unimplemented txn type %v", currentTxn.TxnMeta.GetTxnType().String())
}

func (bav *UtxoView) DisconnectBlock(
	desoBlock *MsgDeSoBlock, txHashes []*BlockHash, utxoOps [][]*UtxoOperation, blockHeight uint64) error {

	glog.Infof("DisconnectBlock: Disconnecting block %v", desoBlock)

	// Verify that the block being disconnected is the current tip. DisconnectBlock
	// can only be called on a block at the tip. We do this to keep the API simple.
	blockHash, err := desoBlock.Header.Hash()
	if err != nil {
		return fmt.Errorf("DisconnectBlock: Problem computing block hash")
	}
	if *bav.TipHash != *blockHash {
		return fmt.Errorf("DisconnectBlock: Block being disconnected does not match tip")
	}

	// Verify the number of ADD and SPEND operations in the utxOps list is equal
	// to the number of outputs and inputs in the block respectively.
	//
	// There is a special case, which is that BidderInputs count as inputs in a
	// txn and they result in SPEND operations being created.
	numInputs := 0
	numOutputs := 0
	numAcceptNFTBidTxns := 0
	numDAOCoinLimitOrderTxns := 0
	for _, txn := range desoBlock.Txns {
		numInputs += len(txn.TxInputs)
		if txn.TxnMeta.GetTxnType() == TxnTypeAcceptNFTBid {
			numInputs += len(txn.TxnMeta.(*AcceptNFTBidMetadata).BidderInputs)
			numAcceptNFTBidTxns++
		}
		if txn.TxnMeta.GetTxnType() == TxnTypeDAOCoinLimitOrder {
			numDAOCoinLimitOrderTxns++
			numMatchingOrderInputs := 0

			for _, transactor := range txn.TxnMeta.(*DAOCoinLimitOrderMetadata).BidderInputs {
				numMatchingOrderInputs += len(transactor.Inputs)
			}

			numInputs += numMatchingOrderInputs
		}
		numOutputs += len(txn.TxOutputs)
	}
	numSpendUtxoOps := 0
	numAddUtxoOps := 0
	numAddToBalanceOps := 0
	numSpendBalanceOps := 0
	for _, utxoOpsForTxn := range utxoOps {
		for _, op := range utxoOpsForTxn {
			switch op.Type {
			case OperationTypeSpendUtxo:
				numSpendUtxoOps++
			case OperationTypeAddUtxo:
				numAddUtxoOps++
			case OperationTypeAddBalance:
				numAddToBalanceOps++
			case OperationTypeSpendBalance:
				numSpendBalanceOps++
			}
		}
	}
	if numInputs != numSpendUtxoOps {
		return fmt.Errorf(
			"DisconnectBlock: Number of inputs in passed block (%d) "+
				"not equal to number of SPEND operations in passed "+
				"utxoOps (%d)", numInputs, numSpendUtxoOps)
	}
	// Under the balance model, all txns should have one spend with the following exceptions:
	//    - Block rewards have no spend.
	//    - AcceptNFTBidTxns have 2 spends (one for the seller and one for the bidder).
	//    - DAOCoinLimitOrderTxns have n spends
	//    - Buy Now NFTs have 2 spends (one for the seller and one for the bidder).
	// TODO: this needs some checking
	// TODO: this condition is hard to satisfy w/ DAO coin limit orders since we don't have bidder inputs
	// specified.
	//if (len(desoBlock.Txns)-1)+numAcceptNFTBidTxns < numSpendBalanceOps &&
	//	desoBlock.Header.Height >= uint64(bav.Params.ForkHeights.BalanceModelBlockHeight) {
	//	return fmt.Errorf(
	//		"DisconnectBlock: Expected number of spend operations in passed block (%d) "+
	//			"is less than the number of SPEND BALANCE operations in passed "+
	//			"utxoOps (%d)", len(desoBlock.Txns)-1, numSpendBalanceOps)
	//}
	// Note that the number of add operations can be greater than the number of "explicit"
	// outputs in the block because transactions like BitcoinExchange
	// produce "implicit" outputs when the transaction is applied.
	if numOutputs > numAddUtxoOps && desoBlock.Header.Height < uint64(bav.Params.ForkHeights.BalanceModelBlockHeight) {
		return fmt.Errorf(
			"DisconnectBlock: Number of outputs in passed block (%d) "+
				"not equal to number of ADD operations in passed "+
				"utxoOps (%d)", numOutputs, numAddUtxoOps)
	}

	if numOutputs > numAddToBalanceOps && desoBlock.Header.Height >= uint64(bav.Params.ForkHeights.BalanceModelBlockHeight) {
		return fmt.Errorf(
			"DisconnectBlock: Number of outputs in passed block (%d) "+
				"not equal to number of ADD TO BALANCE operations in passed "+
				"utxoOps (%d)", numOutputs, numAddUtxoOps)
	}

	// After the balance model block height, we may have a delete expired nonces utxo operation.
	// We need to revert this before iterating over the transactions in the block.
	if desoBlock.Header.Height >= uint64(bav.Params.ForkHeights.BalanceModelBlockHeight) {
		if len(utxoOps) != len(desoBlock.Txns)+1 {
			return fmt.Errorf(
				"DisconnectBlock: Expected number of utxo ops to be equal to number of txns in block plus one for"+
					" delete expired nonces operation for block %d",
				desoBlock.Header.Height)
		}
		// We need to revert the delete expired nonces operation.
		deleteExpiredNoncesUtxoOps := utxoOps[len(utxoOps)-1]
		if deleteExpiredNoncesUtxoOps[0].Type != OperationTypeDeleteExpiredNonces {
			return fmt.Errorf(
				"DisconnectBlock: Expected last utxo op to be delete expired nonces operation for block %d",
				desoBlock.Header.Height)
		}
		if len(deleteExpiredNoncesUtxoOps) != 1 {
			return fmt.Errorf(
				"DisconnectBlock: Expected exactly utxo op for deleting expired nonces operation for block %d",
				desoBlock.Header.Height)
		}
		for _, nonceEntry := range deleteExpiredNoncesUtxoOps[0].PrevNonceEntries {
			bav.SetTransactorNonceEntry(nonceEntry)
		}
	}

	// Loop through the txns backwards to process them.
	// Track the operation we're performing as we go.
	for txnIndex := len(desoBlock.Txns) - 1; txnIndex >= 0; txnIndex-- {
		currentTxn := desoBlock.Txns[txnIndex]
		txnHash := txHashes[txnIndex]
		utxoOpsForTxn := utxoOps[txnIndex]
		desoBlockHeight := desoBlock.Header.Height

		err := bav.DisconnectTransaction(currentTxn, txnHash, utxoOpsForTxn, uint32(desoBlockHeight))
		if err != nil {
			return errors.Wrapf(err, "DisconnectBlock: Problem disconnecting transaction: %v", currentTxn)
		}
	}

	// At this point, all of the transactions in the block should be fully
	// reversed and the view should therefore be in the state it was in before
	// this block was applied.

	// Update the tip to point to the parent of this block since we've managed
	// to successfully disconnect it.
	bav.TipHash = desoBlock.Header.PrevBlockHash

	return nil
}

func _isEntryImmatureBlockReward(utxoEntry *UtxoEntry, blockHeight uint32, params *DeSoParams) bool {
	if utxoEntry.UtxoType == UtxoTypeBlockReward {
		blocksPassed := blockHeight - utxoEntry.BlockHeight
		// Note multiplication is OK here and has no chance of overflowing because
		// block heights are computed by our code and are guaranteed to be sane values.
		timePassed := time.Duration(int64(params.TimeBetweenBlocks) * int64(blocksPassed))
		if timePassed < params.BlockRewardMaturity {
			// Mark the block as invalid and return error if an immature block reward
			// is being spent.
			return true
		}
	}
	return false
}

func (bav *UtxoView) _verifySignature(txn *MsgDeSoTxn, blockHeight uint32) (_derivedPkBytes []byte, _err error) {
	if txn.Signature.Sign == nil {
		return nil, fmt.Errorf("_verifySignature: Transaction signature is empty")
	}
	if blockHeight >= bav.Params.ForkHeights.AssociationsAndAccessGroupsBlockHeight {
		if txn.Signature.HasHighS() {
			return nil, errors.Wrapf(RuleErrorTxnSigHasHighS, "_verifySignature: high-S deteceted")
		}
	}
	// Compute a hash of the transaction.
	txBytes, err := txn.ToBytes(true /*preSignature*/)
	if err != nil {
		return nil, errors.Wrapf(err, "_verifySignature: Problem serializing txn without signature: ")
	}
	txHash := Sha256DoubleHash(txBytes)

	// Look for the derived key in transaction ExtraData and validate it. For transactions
	// signed using a derived key, the derived public key is passed in ExtraData. Alternatively,
	// if the signature uses DeSo-DER encoding, meaning we can recover the derived public key from
	// the signature.
	var derivedPk *btcec.PublicKey
	derivedPkBytes, isDerived, err := IsDerivedSignature(txn, blockHeight)
	if err != nil {
		return nil, errors.Wrapf(err, "_verifySignature: Something went wrong while checking for "+
			"derived key signature")
	}
	// If we got a derived key then try parsing it.
	if isDerived {
		derivedPk, err = btcec.ParsePubKey(derivedPkBytes, btcec.S256())
		if err != nil {
			return nil, fmt.Errorf("%v %v", RuleErrorDerivedKeyInvalidExtraData, RuleErrorDerivedKeyInvalidRecoveryId)
		}
	}

	// Get the owner public key and attempt turning it into *btcec.PublicKey.
	ownerPkBytes := txn.PublicKey
	ownerPk, err := btcec.ParsePubKey(ownerPkBytes, btcec.S256())
	if err != nil {
		return nil, errors.Wrapf(err, "_verifySignature: Problem parsing owner public key: ")
	}

	// If no derived key was used, we check if transaction was signed by the owner.
	// If derived key *was* used, we check if transaction was signed by the derived key.
	if derivedPk == nil {
		// Verify that the transaction is signed by the specified key.
		if txn.Signature.Verify(txHash[:], ownerPk) {
			return nil, nil
		}
	} else {
		// Look for a derived key entry in UtxoView and DB, check to make sure it exists and is not isDeleted.
		if err := bav.ValidateDerivedKey(ownerPkBytes, derivedPkBytes, uint64(blockHeight)); err != nil {
			return nil, err
		}

		// All checks passed so we try to verify the signature. This step can be avoided for DeSo-DER signatures
		// but we run it redundantly just in case.
		if txn.Signature.Verify(txHash[:], derivedPk) {
			return derivedPk.SerializeCompressed(), nil
		}

		return nil, errors.Wrapf(RuleErrorDerivedKeyNotAuthorized, "Signature check failed: ")
	}

	return nil, RuleErrorInvalidTransactionSignature
}

// ValidateDerivedKey checks if a derived key is authorized and valid.
func (bav *UtxoView) ValidateDerivedKey(ownerPkBytes []byte, derivedPkBytes []byte, blockHeight uint64) error {
	derivedKeyEntry := bav.GetDerivedKeyMappingForOwner(ownerPkBytes, derivedPkBytes)
	if derivedKeyEntry == nil || derivedKeyEntry.isDeleted {
		return errors.Wrapf(RuleErrorDerivedKeyNotAuthorized, "Derived key mapping for owner not found: Owner: %v, "+
			"Derived key: %v", PkToStringBoth(ownerPkBytes), PkToStringBoth(derivedPkBytes))
	}

	// Sanity-check that transaction public keys line up with looked-up derivedKeyEntry public keys.
	if !reflect.DeepEqual(ownerPkBytes, derivedKeyEntry.OwnerPublicKey[:]) ||
		!reflect.DeepEqual(derivedPkBytes, derivedKeyEntry.DerivedPublicKey[:]) {
		return errors.Wrapf(RuleErrorDerivedKeyNotAuthorized, "DB entry (OwnerPubKey, DerivedPubKey) = (%v, %v) does not "+
			"match keys used to look up the entry: (%v, %v). This should never happen.",
			PkToStringBoth(derivedKeyEntry.OwnerPublicKey[:]), PkToStringBoth(derivedKeyEntry.DerivedPublicKey[:]),
			PkToStringBoth(ownerPkBytes), PkToStringBoth(derivedPkBytes))
	}

	// At this point, we know the derivedKeyEntry that we have is matching.
	// We check if the derived key hasn't been de-authorized or hasn't expired.
	if derivedKeyEntry.OperationType != AuthorizeDerivedKeyOperationValid ||
		derivedKeyEntry.ExpirationBlock <= blockHeight {
		return errors.Wrapf(RuleErrorDerivedKeyNotAuthorized, "Derived key EITHER deactivated or block height expired. "+
			"Deactivation status: %v, Expiration block height: %v, Current block height: %v",
			derivedKeyEntry.OperationType, derivedKeyEntry.ExpirationBlock, blockHeight)
	}

	// If we get to this point, we got a valid derived key.
	return nil
}

// IsDerivedSignature checks if a transaction was signed using a derived key. If so, it will recover the derived key used
// to sign the transaction. There are two possible ways to serialize transaction's ECDSA signature for a derived key.
// Either to use the DER encoding and place the derived public key in transaction's ExtraData, or to use DeSo-DER signature
// encoding and pass a special recovery ID into the signature's bytes. However, both encodings can't be used at the same time.
func IsDerivedSignature(txn *MsgDeSoTxn, blockHeight uint32) (_derivedPkBytes []byte, _isDerived bool, _err error) {
	if MigrationTriggered(uint64(blockHeight), AssociationsAndAccessGroupsMigration) {
		if txn.Signature.HasHighS() {
			return nil, false, errors.Wrapf(
				RuleErrorTxnSigHasHighS,
				"IsDerivedSignature: signature has high s")
		}
	}
	// If transaction contains ExtraData, then check if the DerivedPublicKey was passed along.
	if txn.ExtraData != nil {
		derivedPkBytes, isDerived := txn.ExtraData[DerivedPublicKey]
		// Make sure both encodings aren't used concurrently.
		if isDerived && txn.Signature.IsRecoverable {
			return nil, false, errors.Wrapf(RuleErrorDerivedKeyHasBothExtraDataAndRecoveryId,
				"IsDerivedSignature: transaction signed with a derived key can either store public key in "+
					"ExtraData or use the DeSo-DER recoverable signature encoding but not BOTH")
		}
		if isDerived {
			return derivedPkBytes, isDerived, nil
		}
	}

	// If transaction doesn't contain a derived key in ExtraData, then check if it contains the recovery ID.
	if txn.Signature.IsRecoverable {
		// Assemble the transaction hash; we need it in order to recover the public key.
		txBytes, err := txn.ToBytes(true /*preSignature*/)
		if err != nil {
			return nil, false, errors.Wrapf(err, "IsDerivedSignature: Problem "+
				"serializing txn without signature: ")
		}
		txHash := Sha256DoubleHash(txBytes)[:]

		// Recover the public key from the signature.
		derivedPublicKey, err := txn.Signature.RecoverPublicKey(txHash)
		if err != nil {
			return nil, false, errors.Wrapf(err, "IsDerivedSignature: Problem recovering "+
				"public key from signature")
		}
		return derivedPublicKey.SerializeCompressed(), true, nil
	}
	return nil, false, nil

}

func (bav *UtxoView) _connectBasicTransfer(
	txn *MsgDeSoTxn, txHash *BlockHash, blockHeight uint32, verifySignatures bool) (
	uint64, uint64, []*UtxoOperation, error) {
	return bav._connectBasicTransferWithExtraSpend(txn, txHash, blockHeight, 0, verifySignatures)
}

func (bav *UtxoView) _connectBasicTransferWithExtraSpend(
	txn *MsgDeSoTxn, txHash *BlockHash, blockHeight uint32, extraSpend uint64, verifySignatures bool) (
	_totalInput uint64, _totalOutput uint64, _utxoOps []*UtxoOperation, _err error) {

	var utxoOpsForTxn []*UtxoOperation

	// Loop through all the inputs and validate them.
	var totalInput uint64
	// After the BalanceModelBlockHeight, UTXO inputs are no longer allowed.
	if blockHeight >= bav.Params.ForkHeights.BalanceModelBlockHeight && len(txn.TxInputs) != 0 {
		return 0, 0, nil, RuleErrorBalanceModelDoesNotUseUTXOInputs
	}
	// Each input should have a UtxoEntry corresponding to it if the transaction
	// is legitimate. These should all have back-pointers to their UtxoKeys as well.
	utxoEntriesForInputs := []*UtxoEntry{}
	for _, desoInput := range txn.TxInputs {
		// Fetch the utxoEntry for this input from the view. Make a copy to
		// avoid having the iterator change under our feet.
		utxoKey := UtxoKey(*desoInput)
		utxoEntry := bav.GetUtxoEntryForUtxoKey(&utxoKey)
		// If the utxo doesn't exist mark the block as invalid and return an error.
		if utxoEntry == nil {
			return 0, 0, nil, RuleErrorInputSpendsNonexistentUtxo
		}
		// If the utxo exists but is already spent mark the block as invalid and
		// return an error.
		if utxoEntry.isSpent {
			return 0, 0, nil, RuleErrorInputSpendsPreviouslySpentOutput
		}
		// If the utxo is from a block reward txn, make sure enough time has passed to
		// make it spendable.
		if _isEntryImmatureBlockReward(utxoEntry, blockHeight, bav.Params) {
			glog.V(1).Infof("utxoKey: %v, utxoEntry: %v, height: %d", &utxoKey, utxoEntry, blockHeight)
			return 0, 0, nil, RuleErrorInputSpendsImmatureBlockReward
		}

		// Verify that the input's public key is the same as the public key specified
		// in the transaction.
		//
		// TODO: Enforcing this rule isn't a clear-cut decision. On the one hand,
		// we save space and minimize complexity by enforcing this constraint. On
		// the other hand, we make certain things harder to implement in the
		// future. For example, implementing constant key rotation like Bitcoin
		// has is difficult to do with a scheme like this. As are things like
		// multi-sig (although that could probably be handled using transaction
		// metadata). Key rotation combined with the use of addresses also helps
		// a lot with quantum resistance. Nevertheless, if we assume the platform
		// is committed to "one identity = roughly one public key" for usability
		// reasons (e.g. reputation is way easier to manage without key rotation),
		// then I don't think this constraint should pose much of an issue.
		if !reflect.DeepEqual(utxoEntry.PublicKey, txn.PublicKey) {
			return 0, 0, nil, errors.Wrapf(
				RuleErrorInputWithPublicKeyDifferentFromTxnPublicKey,
				"utxoEntry.PublicKey: %v, txn.PublicKey: %v, "+
					"utxoEntry.UtxoKey: %v:%v, AmountNanos: %v",
				PkToStringTestnet(utxoEntry.PublicKey),
				PkToStringTestnet(txn.PublicKey),
				hex.EncodeToString(utxoEntry.UtxoKey.TxID[:]),
				utxoEntry.UtxoKey.Index, utxoEntry.AmountNanos)
		}

		// Sanity check the amount of the input.
		if utxoEntry.AmountNanos > MaxNanos ||
			totalInput >= (math.MaxUint64-utxoEntry.AmountNanos) ||
			totalInput+utxoEntry.AmountNanos > MaxNanos {
			return 0, 0, nil, RuleErrorInputSpendsOutputWithInvalidAmount
		}
		// Add the amount of the utxo to the total input and add the UtxoEntry to
		// our list.
		totalInput += utxoEntry.AmountNanos
		utxoEntriesForInputs = append(utxoEntriesForInputs, utxoEntry)

		// At this point we know the utxo exists in the view and is unspent so actually
		// tell the view to spend the input. If the spend fails for any reason we return
		// an error. Don't mark the block as invalid though since this is not necessarily
		// a rule error and the block could benefit from reprocessing.
		newUtxoOp, err := bav._spendUtxo(&utxoKey)

		if err != nil {
			return 0, 0, nil, errors.Wrapf(err, "_connectBasicTransferWithExtraSpend Problem spending input utxo")
		}

		utxoOpsForTxn = append(utxoOpsForTxn, newUtxoOp)
	}

	if len(txn.TxInputs) != len(utxoEntriesForInputs) {
		// Something went wrong if these lists differ in length.
		return 0, 0, nil, fmt.Errorf("_connectBasicTransferWithExtraSpend Length of list of " +
			"UtxoEntries does not match length of input list; this should never happen")
	}

	// Block rewards are a bit special in that we don't allow them to have any
	// inputs. Part of the reason for this stems from the fact that we explicitly
	// require that block reward transactions not be signed. If a block reward is
	// not allowed to have a signature then it should not be trying to spend any
	// inputs.
	if txn.TxnMeta.GetTxnType() == TxnTypeBlockReward && len(txn.TxInputs) != 0 {
		return 0, 0, nil, RuleErrorBlockRewardTxnNotAllowedToHaveInputs
	}

	// At this point, all the utxos corresponding to inputs of this txn
	// should be marked as spent in the view. Now we go through and process
	// the outputs.
	var totalOutput uint64
	amountsByPublicKey := make(map[PublicKey]uint64)
	utxoEntries := []UtxoEntry{}
	for outputIndex, desoOutput := range txn.TxOutputs {
		// Sanity check the amount of the output. Mark the block as invalid and
		// return an error if it isn't sane.
		if desoOutput.AmountNanos > MaxNanos ||
			totalOutput >= (math.MaxUint64-desoOutput.AmountNanos) ||
			totalOutput+desoOutput.AmountNanos > MaxNanos {

			return 0, 0, nil, RuleErrorTxnOutputWithInvalidAmount
		}

		// Since the amount is sane, add it to the total.
		totalOutput += desoOutput.AmountNanos

		// Create a map of total output by public key. This is used to check diamond
		// amounts below.
		//
		// Note that we don't need to check overflow here because overflow is checked
		// directly above when adding to totalOutput.
		currentAmount, _ := amountsByPublicKey[*NewPublicKey(desoOutput.PublicKey)]
		amountsByPublicKey[*NewPublicKey(desoOutput.PublicKey)] = currentAmount + desoOutput.AmountNanos

		// A basic transfer cannot create any output other than a "normal" output
		// or a BlockReward. Outputs of other types must be created after processing
		// the "basic" outputs.

		// If we have transitioned to balance model, we need to add to the total input
		// as we will spend the total output before adding DESO for the outputs.
		if blockHeight >= bav.Params.ForkHeights.BalanceModelBlockHeight &&
			txn.TxnMeta.GetTxnType() != TxnTypeBlockReward {

			var err error
			totalInput, err = SafeUint64().Add(totalInput, desoOutput.AmountNanos)
			if err != nil {
				return 0, 0, nil, errors.Wrapf(err,
					"_connectBasicTransferWithExtraSpend: Problem adding "+
						"output amount %v to total input %v: %v", desoOutput.AmountNanos, totalInput, err)
			}
		}

		// Create a new entry for this output and add it to the view. It should be
		// added at the end of the utxo list.
		outputKey := UtxoKey{
			TxID:  *txHash,
			Index: uint32(outputIndex),
		}
		utxoType := UtxoTypeOutput
		if txn.TxnMeta.GetTxnType() == TxnTypeBlockReward {
			utxoType = UtxoTypeBlockReward
		}
		// A basic transfer cannot create any output other than a "normal" output
		// or a BlockReward. Outputs of other types must be created after processing
		// the "basic" outputs.

		utxoEntries = append(utxoEntries, UtxoEntry{
			AmountNanos: desoOutput.AmountNanos,
			PublicKey:   desoOutput.PublicKey,
			BlockHeight: blockHeight,
			UtxoType:    utxoType,
			UtxoKey:     &outputKey,
			// We leave the position unset and isSpent to false by default.
			// The position will be set in the call to _addUtxo.
		})
	}

	// After the BalanceModelBlockHeight, we no longer spend UTXO inputs. Instead, we must
	// spend the sender's balance. Note that we don't need to explicitly check that the
	// sender's balance is sufficient because _spendBalance will error if it is insufficient.
	// Note that for block reward transactions, we don't spend any balance; DESO is printed.
	// If we have transitioned to the balance model, then always attempt to spend
	// the output from the transactor's balance before adding it to the recipient's
	// balance. This ensures we never enter situations where we are calling _addDeSo
	// before we call _spendBalance to verify that the transactor has the coins.
	if blockHeight >= bav.Params.ForkHeights.BalanceModelBlockHeight &&
		txn.TxnMeta.GetTxnType() != TxnTypeBlockReward {

		var err error
		feePlusExtraSpend := txn.TxnFeeNanos
		if err != nil {
			return 0, 0, nil, errors.Wrapf(err, "_connectBasicTransferWithExtraSpend Problem adding txn fee and total output")
		}
		feePlusExtraSpend, err = SafeUint64().Add(feePlusExtraSpend, extraSpend)
		if err != nil {
			return 0, 0, nil, errors.Wrapf(err, "_connectBasicTransferWithExtraSpend Problem adding extraSpend")
		}

		totalInput, err = SafeUint64().Add(totalInput, feePlusExtraSpend)
		if err != nil {
			return 0, 0, nil, errors.Wrapf(err,
				"_connectBasicTransferWithExtraSpend: Problem adding "+
					"amount %v to total input %v: %v", feePlusExtraSpend, totalInput, err)
		}
		// When spending balances, we need to check for immature block rewards. Since we don't have
		// the block rewards yet for the current block, we subtract one from the current block height
		// when spending balances.
		newUtxoOp, err := bav._spendBalance(totalInput, txn.PublicKey, blockHeight-1)
		if err != nil {
			return 0, 0, nil, errors.Wrapf(
				err, "_connectBasicTransferWithExtraSpend Problem spending balance")
		}
		utxoOpsForTxn = append(utxoOpsForTxn, newUtxoOp)
	}

	// Now that we've constructed the utxo entries for each output and spent the
	// transactor's balance to pay for all of them, we can call _addDeSo safely.
	for _, utxoEntry := range utxoEntries {
		// If we have a problem adding this utxo or balance return an error but don't
		// mark this block as invalid since it's not a rule error and the block
		// could therefore benefit from being processed in the future.
		newUtxoOp, err := bav._addDESO(utxoEntry.AmountNanos, utxoEntry.PublicKey, &utxoEntry, blockHeight)
		if err != nil {
			return 0, 0, nil, errors.Wrapf(err, "_connectBasicTransferWithExtraSpend Problem adding DESO")
		}

		// Rosetta uses this UtxoOperation to provide INPUT amounts
		utxoOpsForTxn = append(utxoOpsForTxn, newUtxoOp)
	}

	// Now that we have computed the outputs, we can finish processing diamonds if need be.
	diamondPostHashBytes, hasDiamondPostHash := txn.ExtraData[DiamondPostHashKey]
	diamondPostHash := &BlockHash{}
	diamondLevelBytes, hasDiamondLevel := txn.ExtraData[DiamondLevelKey]
	var previousDiamondPostEntry *PostEntry
	var previousDiamondEntry *DiamondEntry
	if hasDiamondPostHash && blockHeight > bav.Params.ForkHeights.DeSoDiamondsBlockHeight &&
		txn.TxnMeta.GetTxnType() == TxnTypeBasicTransfer {
		if !hasDiamondLevel {
			return 0, 0, nil, RuleErrorBasicTransferHasDiamondPostHashWithoutDiamondLevel
		}
		diamondLevel, bytesRead := Varint(diamondLevelBytes)
		// NOTE: Despite being an int, diamondLevel is required to be non-negative. This
		// is useful for sorting our dbkeys by diamondLevel.
		if bytesRead < 0 || diamondLevel < 0 {
			return 0, 0, nil, RuleErrorBasicTransferHasInvalidDiamondLevel
		}

		// Get the post that is being diamonded.
		if len(diamondPostHashBytes) != HashSizeBytes {
			return 0, 0, nil, errors.Wrapf(
				RuleErrorBasicTransferDiamondInvalidLengthForPostHashBytes,
				"_connectBasicTransferWithExtraSpend DiamondPostHashBytes length: %d", len(diamondPostHashBytes))
		}
		copy(diamondPostHash[:], diamondPostHashBytes[:])

		previousDiamondPostEntry = bav.GetPostEntryForPostHash(diamondPostHash)
		if previousDiamondPostEntry == nil || previousDiamondPostEntry.isDeleted {
			return 0, 0, nil, RuleErrorBasicTransferDiamondPostEntryDoesNotExist
		}

		// Store the diamond recipient pub key so we can figure out how much they are paid.
		diamondRecipientPubKey := previousDiamondPostEntry.PosterPublicKey

		// Check that the diamond sender and receiver public keys are different.
		if reflect.DeepEqual(txn.PublicKey, diamondRecipientPubKey) {
			return 0, 0, nil, RuleErrorBasicTransferDiamondCannotTransferToSelf
		}

		expectedDeSoNanosToTransfer, netNewDiamonds, err := bav.ValidateDiamondsAndGetNumDeSoNanos(
			txn.PublicKey, diamondRecipientPubKey, diamondPostHash, diamondLevel, blockHeight)
		if err != nil {
			return 0, 0, nil, errors.Wrapf(err, "_connectBasicTransferWithExtraSpend ")
		}
		diamondRecipientTotal, _ := amountsByPublicKey[*NewPublicKey(diamondRecipientPubKey)]

		if diamondRecipientTotal < expectedDeSoNanosToTransfer {
			return 0, 0, nil, RuleErrorBasicTransferInsufficientDeSoForDiamondLevel
		}

		// The diamondPostEntry needs to be updated with the number of new diamonds.
		// We make a copy to avoid issues with disconnecting.
		newDiamondPostEntry := &PostEntry{}
		*newDiamondPostEntry = *previousDiamondPostEntry
		newDiamondPostEntry.DiamondCount += uint64(netNewDiamonds)
		bav._setPostEntryMappings(newDiamondPostEntry)

		// Convert pub keys into PKIDs so we can make the DiamondEntry.
		senderPKID := bav.GetPKIDForPublicKey(txn.PublicKey)
		receiverPKID := bav.GetPKIDForPublicKey(diamondRecipientPubKey)

		// Create a new DiamondEntry
		newDiamondEntry := &DiamondEntry{
			SenderPKID:      senderPKID.PKID,
			ReceiverPKID:    receiverPKID.PKID,
			DiamondPostHash: diamondPostHash,
			DiamondLevel:    diamondLevel,
		}

		// Save the old DiamondEntry
		diamondKey := MakeDiamondKey(senderPKID.PKID, receiverPKID.PKID, diamondPostHash)
		existingDiamondEntry := bav.GetDiamondEntryForDiamondKey(&diamondKey)
		// Save the existing DiamondEntry, if it exists, so we can disconnect
		if existingDiamondEntry != nil {
			dd := &DiamondEntry{}
			*dd = *existingDiamondEntry
			previousDiamondEntry = dd
		}

		// Now set the diamond entry mappings on the view so they are flushed to the DB.
		bav._setDiamondEntryMappings(newDiamondEntry)

		// Add an op to help us with the disconnect.
		utxoOpsForTxn = append(utxoOpsForTxn, &UtxoOperation{
			Type:             OperationTypeDeSoDiamond,
			PrevPostEntry:    previousDiamondPostEntry,
			PrevDiamondEntry: previousDiamondEntry,
		})
	}

	// If signature verification is requested then do that as well.
	if verifySignatures {
		// When we looped through the inputs we verified that all of them belong
		// to the public key specified in the transaction. So, as long as the transaction
		// public key has signed the transaction as a whole, we can assume that
		// all of the inputs are authorized to be spent. One signature to rule them
		// all.
		//
		// UPDATE: Transaction can be signed by a different key, called a derived key.
		// The derived key must be authorized through an AuthorizeDerivedKey transaction,
		// and then passed along in ExtraData for evey transaction signed with it.
		//
		// We treat block rewards as a special case in that we actually require that they
		// not have a transaction-level public key and that they not be signed. Doing this
		// simplifies things operationally for miners because it means they can run their
		// mining operation without having any private key material on any of the mining
		// nodes. Block rewards are the only transactions that get a pass on this. They are
		// also not allowed to have any inputs because they by construction cannot authorize
		// the spending of any inputs.
		if txn.TxnMeta.GetTxnType() == TxnTypeBlockReward {
			if len(txn.PublicKey) != 0 || txn.Signature.Sign != nil {
				return 0, 0, nil, RuleErrorBlockRewardTxnNotAllowedToHaveSignature
			}
		} else {
			if _, err := bav._verifySignature(txn, blockHeight); err != nil {
				return 0, 0, nil, errors.Wrapf(err, "_connectBasicTransferWithExtraSpend Problem verifying txn signature: ")
			}
		}
	}

	if blockHeight >= bav.Params.ForkHeights.DerivedKeyTrackSpendingLimitsBlockHeight {
		if derivedPkBytes, isDerivedSig, err := IsDerivedSignature(txn, blockHeight); isDerivedSig {
			if err != nil {
				return 0, 0, nil, errors.Wrapf(err, "_connectBasicTransferWithExtraSpend "+
					"It looks like this transaction was signed with a derived key, but the signature is malformed: ")
			}
			// Now we check the transaction limits on the derived key.
			// At this point we know that the transaction was signed by a derived key and the signature passes validation
			// against the provided derived key. We will now verify that the spending limit for this derived key allows for
			// this transaction, and error otherwise. If everything checks out, we will update the spending limit for this
			// derived key to reflect the new spending limit after the transaction has been performed.
			utxoOpsForTxn, err = bav._checkAndUpdateDerivedKeySpendingLimit(txn, derivedPkBytes, totalInput, utxoOpsForTxn, blockHeight)
			if err != nil {
				return 0, 0, nil, err
			}
		}
	}

	// Now that we've processed the transaction, return all of the computed
	// data.
	return totalInput, totalOutput, utxoOpsForTxn, nil
}

func (bav *UtxoView) _checkAndUpdateDerivedKeySpendingLimit(
	txn *MsgDeSoTxn, derivedPkBytes []byte, totalInput uint64, utxoOpsForTxn []*UtxoOperation, blockHeight uint32) (
	_utxoOpsForTxn []*UtxoOperation, _err error) {

	// Get the derived key entry
	prevDerivedKeyEntry := bav.GetDerivedKeyMappingForOwner(txn.PublicKey, derivedPkBytes)
	if prevDerivedKeyEntry == nil || prevDerivedKeyEntry.isDeleted {
		return utxoOpsForTxn, fmt.Errorf("_checkAndUpdateDerivedKeySpendingLimit: No derived key entry found")
	}

	// Create a copy of the prevDerivedKeyEntry so we can safely modify the new entry
	derivedKeyEntry := *prevDerivedKeyEntry.Copy()
	// Make sure spending limit is not nil.
	if derivedKeyEntry.TransactionSpendingLimitTracker == nil {
		return utxoOpsForTxn, errors.Wrap(RuleErrorDerivedKeyNotAuthorized,
			"_checkAndUpdateDerivedKeySpendingLimit: TransactionSpendingLimitTracker is nil")
	}
	// If the derived key is an unlimited key, we don't need to further check nor update the spending limits whatsoever.
	if derivedKeyEntry.TransactionSpendingLimitTracker.IsUnlimited {
		return utxoOpsForTxn, nil
	}

	// Spend amount is total inputs minus sum of AddUtxo type operations
	// going to transactor (i.e. change).
	//
	// Note the following edge cases whereby this check will potentially not protect
	// the user:
	// - For TxnTypeNFTBid, a bid can be placed on someone's NFT without triggering this
	//   check. The user should be extra careful when approving an NFT bid, making sure
	//   that the amount being bid *and* the NFT being bid on are accurate.
	// - For TxnTypeCreatorCoinTransfer, the app can transfer as much creator coin as it
	//   wants without hitting this check.
	// - For TxnTypeDAOCoinTransfer, same as the TxnTypeCreatorCoinTransfer.
	// - For TxnTypeCreatorCoin, a SELL operation could liquidate someone's creator
	//   coin without triggering this check.
	//
	// These are all acceptable, as the main point of this check is to prevent someone's
	// money being spent when attempting non-monetary txns like SubmitPost or Follow.
	spendAmount := totalInput
	for _, utxoOp := range utxoOpsForTxn {
		if utxoOp.Type == OperationTypeAddUtxo && utxoOp.Entry.UtxoType == UtxoTypeOutput &&
			reflect.DeepEqual(utxoOp.Entry.PublicKey, txn.PublicKey) {
			if utxoOp.Entry.AmountNanos > spendAmount {
				return utxoOpsForTxn, fmt.Errorf("_checkAndUpdateDerivedKeySpendingLimit: Underflow on spend amount")
			}
			spendAmount -= utxoOp.Entry.AmountNanos
		}
		if utxoOp.Type == OperationTypeAddBalance &&
			reflect.DeepEqual(utxoOp.BalancePublicKey, txn.PublicKey) {

			if utxoOp.BalanceAmountNanos > spendAmount {
				return utxoOpsForTxn, fmt.Errorf("_checkAndUpdateDerivedKeySpendingLimit: Underflow on spend amount")
			}
			spendAmount -= utxoOp.BalanceAmountNanos
		}
	}

	// If the spend amount exceeds the Global DESO limit, this derived key is not authorized to spend this DESO.
	if spendAmount > derivedKeyEntry.TransactionSpendingLimitTracker.GlobalDESOLimit {
		return utxoOpsForTxn, errors.Wrapf(RuleErrorDerivedKeyTxnSpendsMoreThanGlobalDESOLimit,
			"_checkAndUpdateDerivedKeySpendingLimit: Spend Amount %v Exceeds Global DESO Limit %v for Derived Key",
			spendAmount, spew.Sdump(derivedKeyEntry.TransactionSpendingLimitTracker))
	}

	// Decrement the global limit by the spend amount
	derivedKeyEntry.TransactionSpendingLimitTracker.GlobalDESOLimit -= spendAmount

	txnType := txn.TxnMeta.GetTxnType()

	var err error
	// Okay now we've validated that we can do the op. Decrement the special counters if applicable
	switch txnType {
	case TxnTypeCreatorCoin:
		txnMeta := txn.TxnMeta.(*CreatorCoinMetadataa)
		var creatorCoinLimitOperation CreatorCoinLimitOperation
		switch txnMeta.OperationType {
		case CreatorCoinOperationTypeBuy:
			creatorCoinLimitOperation = BuyCreatorCoinOperation
		case CreatorCoinOperationTypeSell:
			creatorCoinLimitOperation = SellCreatorCoinOperation
		default:
			return utxoOpsForTxn, errors.Wrapf(
				RuleErrorDerivedKeyInvalidCreatorCoinLimitOperation,
				"_checkAndUpdateDerivedKeySpendingLimit: Invalid creator coin limit operation %v",
				txnMeta.OperationType)
		}
		if derivedKeyEntry, err = bav._checkCreatorCoinLimitAndUpdateDerivedKeyEntry(
			derivedKeyEntry, txnMeta.ProfilePublicKey, creatorCoinLimitOperation); err != nil {
			return utxoOpsForTxn, err
		}
	case TxnTypeCreatorCoinTransfer:
		txnMeta := txn.TxnMeta.(*CreatorCoinTransferMetadataa)
		if derivedKeyEntry, err = bav._checkCreatorCoinLimitAndUpdateDerivedKeyEntry(
			derivedKeyEntry, txnMeta.ProfilePublicKey, TransferCreatorCoinOperation); err != nil {
			return utxoOpsForTxn, err
		}
	case TxnTypeDAOCoin:
		txnMeta := txn.TxnMeta.(*DAOCoinMetadata)
		var daoCoinLimitOperation DAOCoinLimitOperation
		switch txnMeta.OperationType {
		case DAOCoinOperationTypeMint:
			daoCoinLimitOperation = MintDAOCoinOperation
		case DAOCoinOperationTypeBurn:
			daoCoinLimitOperation = BurnDAOCoinOperation
		case DAOCoinOperationTypeDisableMinting:
			daoCoinLimitOperation = DisableMintingDAOCoinOperation
		case DAOCoinOperationTypeUpdateTransferRestrictionStatus:
			daoCoinLimitOperation = UpdateTransferRestrictionStatusDAOCoinOperation
		default:
			return utxoOpsForTxn, errors.Wrapf(
				RuleErrorDerivedKeyInvalidDAOCoinLimitOperation,
				"_checkAndUpdateDerivedKeySpendingLimit: Invalid DAO coin limit operation %v",
				txnMeta.OperationType)
		}
		if derivedKeyEntry, err = bav._checkDAOCoinLimitAndUpdateDerivedKeyEntry(
			derivedKeyEntry, txnMeta.ProfilePublicKey, daoCoinLimitOperation); err != nil {
			return utxoOpsForTxn, err
		}
	case TxnTypeDAOCoinTransfer:
		txnMeta := txn.TxnMeta.(*DAOCoinTransferMetadata)
		if derivedKeyEntry, err = bav._checkDAOCoinLimitAndUpdateDerivedKeyEntry(
			derivedKeyEntry, txnMeta.ProfilePublicKey, TransferDAOCoinOperation); err != nil {
			return utxoOpsForTxn, err
		}
	case TxnTypeDAOCoinLimitOrder:
		txnMeta := txn.TxnMeta.(*DAOCoinLimitOrderMetadata)
		var buyingCoinPublicKey []byte
		var sellingCoinPublicKey []byte
		if txnMeta.CancelOrderID != nil {
			orderEntry, err := bav._getDAOCoinLimitOrderEntry(txnMeta.CancelOrderID)
			if err != nil || orderEntry == nil {
				return utxoOpsForTxn, errors.Wrapf(
					RuleErrorDerivedKeyInvalidDAOCoinLimitOrderOrderID,
					"_checkAndUpdateDerivedKeySpendingLimit: Invalid DAO coin limit order ID %v",
					txnMeta.CancelOrderID)
			}
			buyingCoinPublicKey = bav.GetPublicKeyForPKID(orderEntry.BuyingDAOCoinCreatorPKID)
			sellingCoinPublicKey = bav.GetPublicKeyForPKID(orderEntry.SellingDAOCoinCreatorPKID)
		} else {
			buyingCoinPublicKey = txnMeta.BuyingDAOCoinCreatorPublicKey.ToBytes()
			sellingCoinPublicKey = txnMeta.SellingDAOCoinCreatorPublicKey.ToBytes()
		}
		if derivedKeyEntry, err = bav._checkDAOCoinLimitOrderLimitAndUpdateDerivedKeyEntry(
			derivedKeyEntry, buyingCoinPublicKey, sellingCoinPublicKey); err != nil {
			return utxoOpsForTxn, err
		}
	case TxnTypeUpdateNFT:
		txnMeta := txn.TxnMeta.(*UpdateNFTMetadata)
		if derivedKeyEntry, err = _checkNFTLimitAndUpdateDerivedKeyEntry(
			derivedKeyEntry, txnMeta.NFTPostHash, txnMeta.SerialNumber, UpdateNFTOperation); err != nil {
			return utxoOpsForTxn, err
		}
	case TxnTypeAcceptNFTBid:
		txnMeta := txn.TxnMeta.(*AcceptNFTBidMetadata)
		if derivedKeyEntry, err = _checkNFTLimitAndUpdateDerivedKeyEntry(
			derivedKeyEntry, txnMeta.NFTPostHash, txnMeta.SerialNumber, AcceptNFTBidOperation); err != nil {
			return utxoOpsForTxn, err
		}
	case TxnTypeNFTBid:
		txnMeta := txn.TxnMeta.(*NFTBidMetadata)
		if derivedKeyEntry, err = _checkNFTLimitAndUpdateDerivedKeyEntry(
			derivedKeyEntry, txnMeta.NFTPostHash, txnMeta.SerialNumber, NFTBidOperation); err != nil {
			return utxoOpsForTxn, err
		}
	case TxnTypeAcceptNFTTransfer:
		txnMeta := txn.TxnMeta.(*AcceptNFTTransferMetadata)
		if derivedKeyEntry, err = _checkNFTLimitAndUpdateDerivedKeyEntry(
			derivedKeyEntry, txnMeta.NFTPostHash, txnMeta.SerialNumber, AcceptNFTTransferOperation); err != nil {
			return utxoOpsForTxn, err
		}
	case TxnTypeNFTTransfer:
		txnMeta := txn.TxnMeta.(*NFTTransferMetadata)
		if derivedKeyEntry, err = _checkNFTLimitAndUpdateDerivedKeyEntry(
			derivedKeyEntry, txnMeta.NFTPostHash, txnMeta.SerialNumber, TransferNFTOperation); err != nil {
			return utxoOpsForTxn, err
		}
	case TxnTypeBurnNFT:
		txnMeta := txn.TxnMeta.(*BurnNFTMetadata)
		if derivedKeyEntry, err = _checkNFTLimitAndUpdateDerivedKeyEntry(
			derivedKeyEntry, txnMeta.NFTPostHash, txnMeta.SerialNumber, BurnNFTOperation); err != nil {
			return utxoOpsForTxn, err
		}
	case TxnTypeCreateUserAssociation:
		txnMeta := txn.TxnMeta.(*CreateUserAssociationMetadata)
		if derivedKeyEntry, err = bav._checkAssociationLimitAndUpdateDerivedKey(
			derivedKeyEntry,
			AssociationClassUser,
			txnMeta.AssociationType,
			txnMeta.AppPublicKey,
			AssociationOperationCreate,
		); err != nil {
			return utxoOpsForTxn, errors.Wrapf(err, "_checkDerivedKeySpendingLimit: ")
		}
	case TxnTypeDeleteUserAssociation:
		txnMeta := txn.TxnMeta.(*DeleteUserAssociationMetadata)
		associationEntry, err := bav.GetUserAssociationByID(txnMeta.AssociationID)
		if err != nil {
			return utxoOpsForTxn, errors.Wrapf(err, "_checkDerivedKeySpendingLimit: ")
		}
		if associationEntry == nil {
			return utxoOpsForTxn, errors.New("_checkDerivedKeySpendingLimit: association to delete not found")
		}
		if derivedKeyEntry, err = bav._checkAssociationLimitAndUpdateDerivedKey(
			derivedKeyEntry,
			AssociationClassUser,
			associationEntry.AssociationType,
			NewPublicKey(bav.GetPublicKeyForPKID(associationEntry.AppPKID)),
			AssociationOperationDelete,
		); err != nil {
			return utxoOpsForTxn, errors.Wrapf(err, "_checkDerivedKeySpendingLimit: ")
		}
	case TxnTypeCreatePostAssociation:
		var associationType []byte
		var appPublicKey *PublicKey
		if blockHeight >= bav.Params.ForkHeights.AssociationsDerivedKeySpendingLimitBlockHeight {
			txnMeta := txn.TxnMeta.(*CreatePostAssociationMetadata)
			associationType = txnMeta.AssociationType
			appPublicKey = txnMeta.AppPublicKey
		} else {
			txnMeta := txn.TxnMeta.(*CreateUserAssociationMetadata)
			associationType = txnMeta.AssociationType
			appPublicKey = txnMeta.AppPublicKey
		}
		if derivedKeyEntry, err = bav._checkAssociationLimitAndUpdateDerivedKey(
			derivedKeyEntry,
			AssociationClassPost,
			associationType,
			appPublicKey,
			AssociationOperationCreate,
		); err != nil {
			return utxoOpsForTxn, errors.Wrapf(err, "_checkDerivedKeySpendingLimit: ")
		}
	case TxnTypeDeletePostAssociation:
		txnMeta := txn.TxnMeta.(*DeletePostAssociationMetadata)
		associationEntry, err := bav.GetPostAssociationByID(txnMeta.AssociationID)
		if err != nil {
			return utxoOpsForTxn, errors.Wrapf(err, "_checkDerivedKeySpendingLimit: ")
		}
		if associationEntry == nil {
			return utxoOpsForTxn, errors.New("_checkDerivedKeySpendingLimit: association to delete not found")
		}
		if derivedKeyEntry, err = bav._checkAssociationLimitAndUpdateDerivedKey(
			derivedKeyEntry,
			AssociationClassPost,
			associationEntry.AssociationType,
			NewPublicKey(bav.GetPublicKeyForPKID(associationEntry.AppPKID)),
			AssociationOperationDelete,
		); err != nil {
			return utxoOpsForTxn, errors.Wrapf(err, "_checkDerivedKeySpendingLimit: ")
		}
	case TxnTypeAccessGroup:
		txnMeta := txn.TxnMeta.(*AccessGroupMetadata)
		if derivedKeyEntry, err = bav._checkAccessGroupSpendingLimitAndUpdateDerivedKeyEntry(
			derivedKeyEntry, txnMeta); err != nil {
			return utxoOpsForTxn, err
		}
	case TxnTypeAccessGroupMembers:
		txnMeta := txn.TxnMeta.(*AccessGroupMembersMetadata)
		if derivedKeyEntry, err = bav._checkAccessGroupMembersSpendingLimitAndUpdateDerivedKeyEntry(
			derivedKeyEntry, txnMeta); err != nil {
			return utxoOpsForTxn, err
		}
	case TxnTypeStake:
		txnMeta := txn.TxnMeta.(*StakeMetadata)
		if derivedKeyEntry, err = bav._checkStakeTxnSpendingLimitAndUpdateDerivedKey(
			derivedKeyEntry, txn.PublicKey, txnMeta); err != nil {
			return utxoOpsForTxn, err
		}
	case TxnTypeUnstake:
		txnMeta := txn.TxnMeta.(*UnstakeMetadata)
		if derivedKeyEntry, err = bav._checkUnstakeTxnSpendingLimitAndUpdateDerivedKey(
			derivedKeyEntry, txn.PublicKey, txnMeta); err != nil {
			return utxoOpsForTxn, err
		}
	case TxnTypeUnlockStake:
		txnMeta := txn.TxnMeta.(*UnlockStakeMetadata)
		if derivedKeyEntry, err = bav._checkUnlockStakeTxnSpendingLimitAndUpdateDerivedKey(
			derivedKeyEntry, txn.PublicKey, txnMeta); err != nil {
			return utxoOpsForTxn, err
		}
	default:
		// If we get here, it means we're dealing with a txn that doesn't have any special
		// granular limits to deal with. This means we just check whether we have
		// quota to execute this particular TxnType.
		if derivedKeyEntry.TransactionSpendingLimitTracker.TransactionCountLimitMap == nil {
			return utxoOpsForTxn, errors.Wrapf(RuleErrorDerivedKeyNotAuthorized,
				"_checkAndUpdateDerivedKeySpendingLimit: TransactionCountLimitMap is nil")
		}
		// If the transaction limit is not specified or equal to 0, this derived
		// key is not authorized to perform this transaction.
		transactionLimit, transactionLimitExists :=
			derivedKeyEntry.TransactionSpendingLimitTracker.TransactionCountLimitMap[txnType]
		if !transactionLimitExists || transactionLimit == 0 {
			return utxoOpsForTxn, errors.Wrapf(
				RuleErrorDerivedKeyTxnTypeNotAuthorized,
				"_checkAndUpdateDerivedKeySpendingLimit: No more transactions of type %v are allowed on this Derived Key",
				txnType.String())
		}
		// Otherwise, this derived key is authorized to perform this operation. Delete the key if this is the last
		// time this derived key can perform this operation, otherwise decrement the counter.
		if transactionLimit == 1 {
			delete(derivedKeyEntry.TransactionSpendingLimitTracker.TransactionCountLimitMap, txnType)
		} else {
			derivedKeyEntry.TransactionSpendingLimitTracker.TransactionCountLimitMap[txnType]--
		}
	}
	// Set derived key entry mapping
	bav._setDerivedKeyMapping(&derivedKeyEntry)

	// Append the SpendingLimitAccounting operation se can revert this transaction in the disconnect logic
	utxoOpsForTxn = append(utxoOpsForTxn, &UtxoOperation{
		Type:                OperationTypeSpendingLimitAccounting,
		PrevDerivedKeyEntry: prevDerivedKeyEntry,
	})
	return utxoOpsForTxn, nil
}

// _checkNFTKeyAndUpdateDerivedKeyEntry checks if the NFTOperationLimitKey is present
// in the DerivedKeyEntry's TransactionSpendingLimitTracker's NFTOperationLimitMap.
// If the key is present, the operation is allowed and we decrement the number of
// operations remaining. If there are no operation remaining after this one, we
// delete the key. Returns true if the key was found and the derived key entry
// was updated.
func _checkNFTKeyAndUpdateDerivedKeyEntry(key NFTOperationLimitKey, derivedKeyEntry DerivedKeyEntry) bool {
	if derivedKeyEntry.TransactionSpendingLimitTracker == nil ||
		derivedKeyEntry.TransactionSpendingLimitTracker.NFTOperationLimitMap == nil {
		return false
	}
	// If the key is present in the NFTOperationLimitMap...
	nftLimit, nftLimitExist := derivedKeyEntry.TransactionSpendingLimitTracker.NFTOperationLimitMap[key]
	// Return false because we didn't find the key
	if !nftLimitExist || nftLimit <= 0 {
		return false
	}
	// If this is the last operation allowed for this key, we delete the key from the map.
	if nftLimit == 1 {
		delete(derivedKeyEntry.TransactionSpendingLimitTracker.NFTOperationLimitMap, key)
	} else {
		// Otherwise, we decrement the number of operations remaining for this key
		derivedKeyEntry.TransactionSpendingLimitTracker.NFTOperationLimitMap[key]--
	}
	// Return true because we found the key and decremented the remaining operations
	return true
}

func _checkNFTLimitAndUpdateDerivedKeyEntry(
	derivedKeyEntry DerivedKeyEntry, nftPostHash *BlockHash, serialNumber uint64, operation NFTLimitOperation) (
	_derivedKeyEntry DerivedKeyEntry, _err error) {
	// We allow you to set permissions on NFTs at multiple levels: Post hash, serial number,
	// operation type. In checking permissions, we start by trying to use up the quota from
	// the most specific possible combination, and then work our way up to the more general
	// combinations. This ensures that the quota is used most efficiently.

	// Start by checking (specific post hash || specific serial number || specific operation key)
	postHashSerialNumberOperationKey := MakeNFTOperationLimitKey(*nftPostHash, serialNumber, operation)
	if _checkNFTKeyAndUpdateDerivedKeyEntry(postHashSerialNumberOperationKey, derivedKeyEntry) {
		return derivedKeyEntry, nil
	}

	// Next check (specific post hash || specific serial number || any operation key)
	postHashSerialNumberAnyOpKey := MakeNFTOperationLimitKey(*nftPostHash, serialNumber, AnyNFTOperation)
	if _checkNFTKeyAndUpdateDerivedKeyEntry(postHashSerialNumberAnyOpKey, derivedKeyEntry) {
		return derivedKeyEntry, nil
	}

	// Next check (specific post hash || any serial number (= 0 to check this) || specific operation key)
	postHashZeroSerialNumOperationKey := MakeNFTOperationLimitKey(*nftPostHash, 0, operation)
	if _checkNFTKeyAndUpdateDerivedKeyEntry(postHashZeroSerialNumOperationKey, derivedKeyEntry) {
		return derivedKeyEntry, nil
	}

	// Next check (specific post hash || any serial number (= 0 to check this) || any operation key)
	postHashZeroSerialNumAnyOperationKey := MakeNFTOperationLimitKey(*nftPostHash, 0, AnyNFTOperation)
	if _checkNFTKeyAndUpdateDerivedKeyEntry(postHashZeroSerialNumAnyOperationKey, derivedKeyEntry) {
		return derivedKeyEntry, nil
	}

	// Next, check (any post hash || any serial number (= 0 to check this) || specific operation key)
	nilPostHashZeroSerialNumOperationKey := MakeNFTOperationLimitKey(ZeroBlockHash, 0, operation)
	if _checkNFTKeyAndUpdateDerivedKeyEntry(nilPostHashZeroSerialNumOperationKey, derivedKeyEntry) {
		return derivedKeyEntry, nil
	}

	// Lastly, check (any post hash || any serial number (= 0 to check this) || any operation key)
	nilPostHashZeroSerialNumAnyOperationKey := MakeNFTOperationLimitKey(ZeroBlockHash, 0, AnyNFTOperation)
	if _checkNFTKeyAndUpdateDerivedKeyEntry(nilPostHashZeroSerialNumAnyOperationKey, derivedKeyEntry) {
		return derivedKeyEntry, nil
	}

	// Note we don't check nil post hash + serial number cases, because that
	// doesn't really make sense. Think about it.
	return derivedKeyEntry, RuleErrorDerivedKeyNFTOperationNotAuthorized
}

// _checkCreatorCoinKeyAndUpdateDerivedKeyEntry checks if the CreatorCoinOperationLimitKey is present
// in the DerivedKeyEntry's TransactionSpendingLimitTracker's CreatorCoinOperationLimitMap.
// If the key is present, the operation is allowed and we decrement the number of operation remaining.
// If there are no operation remaining after this one, we delete the key.
// Returns true if the key was found and the derived key entry was updated.
func _checkCreatorCoinKeyAndUpdateDerivedKeyEntry(key CreatorCoinOperationLimitKey, derivedKeyEntry DerivedKeyEntry) bool {
	if derivedKeyEntry.TransactionSpendingLimitTracker == nil ||
		derivedKeyEntry.TransactionSpendingLimitTracker.CreatorCoinOperationLimitMap == nil {
		return false
	}
	// If the key is present in the CreatorCoinOperationLimitMap...
	ccOperationLimit, ccOperationLimitExists :=
		derivedKeyEntry.TransactionSpendingLimitTracker.CreatorCoinOperationLimitMap[key]
	// Return false because we didn't find the key
	if !ccOperationLimitExists || ccOperationLimit <= 0 {
		return false
	}
	// If this is the last operation allowed for this key, we delete the key from the map.
	if ccOperationLimit == 1 {
		delete(derivedKeyEntry.TransactionSpendingLimitTracker.CreatorCoinOperationLimitMap, key)
	} else {
		// Otherwise, we decrement the number of operations remaining for this key
		derivedKeyEntry.TransactionSpendingLimitTracker.CreatorCoinOperationLimitMap[key]--
	}
	// Return true because we found the key and decremented the remaining operations
	return true
}

func (bav *UtxoView) _checkCreatorCoinLimitAndUpdateDerivedKeyEntry(
	derivedKeyEntry DerivedKeyEntry, creatorPublicKey []byte, operation CreatorCoinLimitOperation) (
	_derivedKeyEntry DerivedKeyEntry, _err error) {
	pkidEntry := bav.GetPKIDForPublicKey(creatorPublicKey)
	if pkidEntry == nil || pkidEntry.isDeleted {
		return derivedKeyEntry, fmt.Errorf(
			"_checkCreatorCoinLimitAndUpdateDerivedKeyEntry: creator pkid is deleted")
	}

	// First check (creator pkid || operation) key
	creatorOperationKey := MakeCreatorCoinOperationLimitKey(*pkidEntry.PKID, operation)
	if _checkCreatorCoinKeyAndUpdateDerivedKeyEntry(creatorOperationKey, derivedKeyEntry) {
		return derivedKeyEntry, nil
	}

	// Next check (creator pkid || any operation) key
	creatorAnyOperationKey := MakeCreatorCoinOperationLimitKey(*pkidEntry.PKID, AnyCreatorCoinOperation)
	if _checkCreatorCoinKeyAndUpdateDerivedKeyEntry(creatorAnyOperationKey, derivedKeyEntry) {
		return derivedKeyEntry, nil
	}

	// Next check (any creator pkid || operation) key
	nilCreatorOperationKey := MakeCreatorCoinOperationLimitKey(ZeroPKID, operation)
	if _checkCreatorCoinKeyAndUpdateDerivedKeyEntry(nilCreatorOperationKey, derivedKeyEntry) {
		return derivedKeyEntry, nil
	}

	// Finally, check (any creator pkid || any operation) key
	nilCreatorAnyOperationKey := MakeCreatorCoinOperationLimitKey(ZeroPKID, AnyCreatorCoinOperation)
	if _checkCreatorCoinKeyAndUpdateDerivedKeyEntry(nilCreatorAnyOperationKey, derivedKeyEntry) {
		return derivedKeyEntry, nil
	}
	return derivedKeyEntry, errors.Wrapf(RuleErrorDerivedKeyCreatorCoinOperationNotAuthorized,
		"_checkCreatorCoinLimitAndUpdateDerivedKeyEntry: cc operation not authorized: ")
}

// _checkDAOCoinKeyAndUpdateDerivedKeyEntry checks if the DAOCoinOperationLimitKey is present
// in the DerivedKeyEntry's TransactionSpendingLimitTracker's DAOCoinOperationLimitMap.
// If the key is present, the operation is allowed and we decrement the number of operation remaining.
// If there are no operation remaining after this one, we delete the key.
// Returns true if the key was found and the derived key entry was updated.
func _checkDAOCoinKeyAndUpdateDerivedKeyEntry(key DAOCoinOperationLimitKey, derivedKeyEntry DerivedKeyEntry) bool {
	if derivedKeyEntry.TransactionSpendingLimitTracker == nil ||
		derivedKeyEntry.TransactionSpendingLimitTracker.DAOCoinOperationLimitMap == nil {
		return false
	}
	// If the key is present in the DAOCoinOperationLimitMap...
	daoCoinOperationLimit, daoCoinOperationLimitExists :=
		derivedKeyEntry.TransactionSpendingLimitTracker.DAOCoinOperationLimitMap[key]
	// Return false because we didn't find the key
	if !daoCoinOperationLimitExists || daoCoinOperationLimit <= 0 {
		return false
	}
	// If this is the last operation allowed for this key, we delete the key from the map.
	if daoCoinOperationLimit == 1 {
		delete(derivedKeyEntry.TransactionSpendingLimitTracker.DAOCoinOperationLimitMap, key)
	} else {
		// Otherwise, we decrement the number of operations remaining for this key
		derivedKeyEntry.TransactionSpendingLimitTracker.DAOCoinOperationLimitMap[key]--
	}
	// Return true because we found the key and decremented the remaining operations
	return true
}

// _checkDAOCoinLimitAndUpdateDerivedKeyEntry checks that the DAO coin operation being performed has
// been authorized for this derived key.
func (bav *UtxoView) _checkDAOCoinLimitAndUpdateDerivedKeyEntry(
	derivedKeyEntry DerivedKeyEntry, creatorPublicKey []byte, operation DAOCoinLimitOperation) (
	_derivedKeyEntry DerivedKeyEntry, _err error) {
	pkidEntry := bav.GetPKIDForPublicKey(creatorPublicKey)
	if pkidEntry == nil || pkidEntry.isDeleted {
		return derivedKeyEntry, fmt.Errorf("_checkDAOCoinLimitAndUpdateDerivedKeyEntry: creator pkid is deleted")
	}

	// First check (creator pkid || operation) key
	creatorOperationKey := MakeDAOCoinOperationLimitKey(*pkidEntry.PKID, operation)
	if _checkDAOCoinKeyAndUpdateDerivedKeyEntry(creatorOperationKey, derivedKeyEntry) {
		return derivedKeyEntry, nil
	}

	// Next check (creator pkid || any operation) key
	creatorAnyOperationKey := MakeDAOCoinOperationLimitKey(*pkidEntry.PKID, AnyDAOCoinOperation)
	if _checkDAOCoinKeyAndUpdateDerivedKeyEntry(creatorAnyOperationKey, derivedKeyEntry) {
		return derivedKeyEntry, nil
	}

	// Next check (any creator pkid || operation) key
	nilCreatorOperationKey := MakeDAOCoinOperationLimitKey(ZeroPKID, operation)
	if _checkDAOCoinKeyAndUpdateDerivedKeyEntry(nilCreatorOperationKey, derivedKeyEntry) {
		return derivedKeyEntry, nil
	}

	// Finally, check (any creator pkid || any operation) key
	nilCreatorAnyOperationKey := MakeDAOCoinOperationLimitKey(ZeroPKID, AnyDAOCoinOperation)
	if _checkDAOCoinKeyAndUpdateDerivedKeyEntry(nilCreatorAnyOperationKey, derivedKeyEntry) {
		return derivedKeyEntry, nil
	}
	return derivedKeyEntry, RuleErrorDerivedKeyDAOCoinOperationNotAuthorized
}

// _checkDAOCoinLimitOrderLimitKeyAndUpdateDerivedKeyEntry checks if the DAOCoinLimitOrderLimitKey is present
// in the DerivedKeyEntry's TransactionSpendingLimitTracker's DAOCoinLimitOrderLimitMap.
// If the key is present, the operation is allowed and we decrement the number of operations remaining.
// If there are no operations remaining after this one, we delete the key.
// Returns true if the key was found and the derived key entry was updated.
//
// TODO: Right now, the "buy" and "sell" DAO coins that the user is transacting must be
// specified explicitly. There is no way to specify "any" DAO coins in the spending limit
// because ZeroPKID, which we use to specify "any" in other spending limits, corresponds
// to DESO for order book operations. We should fix this down the road.
func _checkDAOCoinLimitOrderLimitKeyAndUpdateDerivedKeyEntry(
	key DAOCoinLimitOrderLimitKey, derivedKeyEntry DerivedKeyEntry) bool {
	if derivedKeyEntry.TransactionSpendingLimitTracker == nil ||
		derivedKeyEntry.TransactionSpendingLimitTracker.DAOCoinLimitOrderLimitMap == nil {
		return false
	}
	// Check if the key is present in the DAOCoinLimitOrderLimitMap...
	daoCoinLimitOrderLimit, daoCoinLimitOrderLimitExists :=
		derivedKeyEntry.TransactionSpendingLimitTracker.DAOCoinLimitOrderLimitMap[key]
	// If the key doesn't exist or the value is <= 0, return false.
	if !daoCoinLimitOrderLimitExists || daoCoinLimitOrderLimit <= 0 {
		return false
	}
	// If this is the last operation allowed for this key, we delete the key from the map.
	if daoCoinLimitOrderLimit == 1 {
		delete(derivedKeyEntry.TransactionSpendingLimitTracker.DAOCoinLimitOrderLimitMap, key)
	} else {
		// Otherwise, we decrement the number of operations remaining for this key
		derivedKeyEntry.TransactionSpendingLimitTracker.DAOCoinLimitOrderLimitMap[key]--
	}
	// Return true because we found the key and decremented the remaining operations
	return true
}

// _checkDAOCoinLimitOrderLimitAndUpdateDerivedKeyEntry checks that the DAO Coin Limit Order
// being performed has been authorized for this derived key.
//
// TODO: Right now, the "buy" and "sell" DAO coins that the user is transacting must be
// specified explicitly. There is no way to specify "any" DAO coins in the spending limit
// because ZeroPKID, which we use to specify "any" in other spending limits, corresponds
// to DESO for order book operations. We should fix this down the road.
func (bav *UtxoView) _checkDAOCoinLimitOrderLimitAndUpdateDerivedKeyEntry(
	derivedKeyEntry DerivedKeyEntry, buyingDAOCoinCreatorPublicKey []byte, sellingDAOCoinCreatorPublicKey []byte) (
	_derivedKeyEntry DerivedKeyEntry, _err error) {
	buyingPKIDEntry := bav.GetPKIDForPublicKey(buyingDAOCoinCreatorPublicKey)
	if buyingPKIDEntry == nil || buyingPKIDEntry.isDeleted {
		return derivedKeyEntry, fmt.Errorf(
			"_checkDAOCoinLimitOrderLimitAndUpdateDerivedKeyEntry: buying pkid is deleted")
	}
	sellingPKIDEntry := bav.GetPKIDForPublicKey(sellingDAOCoinCreatorPublicKey)
	if sellingPKIDEntry == nil || sellingPKIDEntry.isDeleted {
		return derivedKeyEntry, fmt.Errorf(
			"_checkDAOCoinLimitOrderLimitAndUpdateDerivedKeyEntry: selling pkid is deleted")
	}

	// Check (buying DAO Creator PKID || selling DAO Creator PKID) key
	buyingAndSellingKey := MakeDAOCoinLimitOrderLimitKey(*buyingPKIDEntry.PKID, *sellingPKIDEntry.PKID)
	if _checkDAOCoinLimitOrderLimitKeyAndUpdateDerivedKeyEntry(buyingAndSellingKey, derivedKeyEntry) {
		return derivedKeyEntry, nil
	}

	// TODO: How do we want to account for buying ANY creator or selling ANY creator given that we
	// use the ZeroPKID / ZeroPublicKey to represent buying/selling DESO.

	return derivedKeyEntry, errors.Wrapf(RuleErrorDerivedKeyDAOCoinLimitOrderNotAuthorized,
		"_checkDAOCoinLimitOrderLimitAndUpdateDerivedKeyEntr: DAO Coin limit order not authorized: ")
}

func (bav *UtxoView) _checkAssociationLimitAndUpdateDerivedKey(
	derivedKeyEntry DerivedKeyEntry,
	associationClass AssociationClass,
	associationType []byte,
	appPublicKey *PublicKey,
	operation AssociationOperation,
) (DerivedKeyEntry, error) {
	// Convert AppPublicKey to AppPKID
	appPKID := bav._associationAppPublicKeyToPKID(appPublicKey)
	// Construct AssociationLimitKey.
	var associationLimitKey AssociationLimitKey
	// Check for applicable spending limit matching:
	//   - Scoped AppScopeType else any AppScopeType
	//   - Scoped AssociationType else any AssociationType
	//   - Scoped OperationType else any OperationType
	for _, spendingLimitScopeType := range []AssociationAppScopeType{AssociationAppScopeTypeScoped, AssociationAppScopeTypeAny} {
		spendingLimitAppPKID := *appPKID
		if spendingLimitScopeType == AssociationAppScopeTypeAny {
			spendingLimitAppPKID = ZeroPKID
		}
		for _, spendingLimitAssociationType := range [][]byte{associationType, []byte("")} {
			for _, spendingLimitOperationType := range []AssociationOperation{operation, AssociationOperationAny} {
				associationLimitKey = MakeAssociationLimitKey(
					associationClass,
					spendingLimitAssociationType,
					spendingLimitAppPKID,
					spendingLimitScopeType,
					spendingLimitOperationType,
				)
				updatedDerivedKeyEntry, err := _checkAssociationLimitAndUpdateDerivedKey(derivedKeyEntry, associationLimitKey)
				if err == nil {
					return updatedDerivedKeyEntry, nil
				}
			}
		}
	}
	// If we get to this point, then no authorized spending limits
	// were found and the association is not authorized.
	return derivedKeyEntry, errors.New("_checkAssociationLimitAndUpdateDerivedKey: association not authorized for derived key")
}

func _checkAssociationLimitAndUpdateDerivedKey(
	derivedKeyEntry DerivedKeyEntry, associationLimitKey AssociationLimitKey,
) (DerivedKeyEntry, error) {
	errMsg := errors.New("_checkAssociationLimitAndUpdateDerivedKey: association not authorized for derived key")
	// If derived key spending limit is missing, return unauthorized.
	if derivedKeyEntry.TransactionSpendingLimitTracker == nil ||
		derivedKeyEntry.TransactionSpendingLimitTracker.AssociationLimitMap == nil {
		return derivedKeyEntry, errMsg
	}
	// Check if the key is present in the AssociationLimitMap.
	associationLimit, associationLimitExists :=
		derivedKeyEntry.TransactionSpendingLimitTracker.AssociationLimitMap[associationLimitKey]
	// If the key doesn't exist or the value is <= 0, return unauthorized.
	if !associationLimitExists || associationLimit <= 0 {
		return derivedKeyEntry, errMsg
	}
	// If this is the last operation allowed for this key, we delete the key from the map.
	if associationLimit == 1 {
		delete(derivedKeyEntry.TransactionSpendingLimitTracker.AssociationLimitMap, associationLimitKey)
	} else {
		// Otherwise, we decrement the number of operations remaining for this key.
		derivedKeyEntry.TransactionSpendingLimitTracker.AssociationLimitMap[associationLimitKey]--
	}
	// Happy path: we found the key and decremented the remaining operations.
	return derivedKeyEntry, nil
}

// _checkAccessGroupSpendingLimitKeyAndUpdateDerivedKeyEntry checks that the access group spending limit is sufficient
// to cover an accessGroup transaction. If the spending limit is present, we decrement the number of remaining operations
// for the corresponding spending limit entry and return the new derived key entry with the updated spending limit.
func (bav *UtxoView) _checkAccessGroupSpendingLimitAndUpdateDerivedKeyEntry(derivedKeyEntry DerivedKeyEntry,
	accessGroupMetadata *AccessGroupMetadata) (_derivedKeyEntry DerivedKeyEntry, _err error) {

	// Make sure input data is valid.
	if accessGroupMetadata == nil {
		return derivedKeyEntry, fmt.Errorf("_checkAccessGroupSpendingLimitAndUpdateDerivedKeyEntry: " +
			"transaction metadata is empty")
	}
	if derivedKeyEntry.TransactionSpendingLimitTracker == nil ||
		derivedKeyEntry.TransactionSpendingLimitTracker.AccessGroupMap == nil {
		return derivedKeyEntry, fmt.Errorf("_checkAccessGroupSpendingLimitAndUpdateDerivedKeyEntry: " +
			"TransactionSpendingLimitTracker or TransactionSpendingLimitTracker.AccessGroupMap are empty")
	}

	// Validate the access group operation type.
	var operationType AccessGroupOperationType
	switch accessGroupMetadata.AccessGroupOperationType {
	case AccessGroupOperationTypeCreate:
		operationType = AccessGroupOperationTypeCreate
	case AccessGroupOperationTypeUpdate:
		operationType = AccessGroupOperationTypeUpdate
	default:
		return derivedKeyEntry, fmt.Errorf("_checkAccessGroupSpendingLimitAndUpdateDerivedKeyEntry: Unknown access group "+
			"operation type (%v)", accessGroupMetadata.AccessGroupOperationType)
	}

	// Look for the spending limit corresponding to this accessGroupMetadata.
	for _, scopeTypeIter := range []AccessGroupScopeType{AccessGroupScopeTypeScoped, AccessGroupScopeTypeAny} {
		groupKeyName := *NewGroupKeyName(accessGroupMetadata.AccessGroupKeyName)
		if scopeTypeIter == AccessGroupScopeTypeAny {
			groupKeyName = *NewGroupKeyName([]byte{})
		}

		for _, operationTypeIter := range []AccessGroupOperationType{operationType, AccessGroupOperationTypeAny} {
			accessGroupLimitKey := MakeAccessGroupLimitKey(
				*NewPublicKey(accessGroupMetadata.AccessGroupOwnerPublicKey),
				scopeTypeIter,
				groupKeyName,
				operationTypeIter,
			)
			spendingLimit, exists := derivedKeyEntry.TransactionSpendingLimitTracker.AccessGroupMap[accessGroupLimitKey]
			// If spending limit is non-positive, continue.
			if !exists || spendingLimit <= 0 {
				continue
			}

			// Delete the spending limit entry if we've exhausted the spending limit for this key, otherwise decrement it by 1.
			if spendingLimit == 1 {
				delete(derivedKeyEntry.TransactionSpendingLimitTracker.AccessGroupMap, accessGroupLimitKey)
			} else {
				derivedKeyEntry.TransactionSpendingLimitTracker.AccessGroupMap[accessGroupLimitKey]--
			}
			return derivedKeyEntry, nil
		}
	}

	// If we get to this point, then no applicable spending limit was found.
	return derivedKeyEntry, errors.Wrapf(
		RuleErrorAccessGroupTransactionSpendingLimitInvalid,
		"_checkAccessGroupSpendingLimitAndUpdateDerivedKeyEntry: No corresponding access group operation spending limit exists",
	)
}

// _checkAccessGroupMembersSpendingLimitAndUpdateDerivedKeyEntry checks that the access group members spending limit is sufficient
// to cover an accessGroupMembers transaction. If the spending limit is present, we decrement the number of remaining operations
// for the corresponding spending limit entry and return the new derived key entry with the updated spending limit.
func (bav *UtxoView) _checkAccessGroupMembersSpendingLimitAndUpdateDerivedKeyEntry(derivedKeyEntry DerivedKeyEntry,
	accessGroupMembersMetadata *AccessGroupMembersMetadata) (_derivedKeyEntry DerivedKeyEntry, _err error) {

	// Make sure input data is valid.
	if accessGroupMembersMetadata == nil {
		return derivedKeyEntry, fmt.Errorf("_checkAccessGroupMembersSpendingLimitAndUpdateDerivedKeyEntry: " +
			"transaction metadata is empty")
	}
	if derivedKeyEntry.TransactionSpendingLimitTracker == nil ||
		derivedKeyEntry.TransactionSpendingLimitTracker.AccessGroupMemberMap == nil {
		return derivedKeyEntry, fmt.Errorf("_checkAccessGroupMembersSpendingLimitAndUpdateDerivedKeyEntry: " +
			"TransactionSpendingLimitTracker or TransactionSpendingLimitTracker.AccessGroupMemberMap are empty")
	}

	var operationType AccessGroupMemberOperationType
	switch accessGroupMembersMetadata.AccessGroupMemberOperationType {
	case AccessGroupMemberOperationTypeAdd:
		operationType = AccessGroupMemberOperationTypeAdd
	case AccessGroupMemberOperationTypeUpdate:
		operationType = AccessGroupMemberOperationTypeUpdate
	case AccessGroupMemberOperationTypeRemove:
		operationType = AccessGroupMemberOperationTypeRemove
	default:
		return derivedKeyEntry, fmt.Errorf("_checkAccessGroupMembersSpendingLimitAndUpdateDerivedKeyEntry: "+
			"operation type (%v)", accessGroupMembersMetadata.AccessGroupMemberOperationType)
	}

	// Look for the spending limit corresponding to this accessGroupMembersMetadata.
	for _, scopeTypeIter := range []AccessGroupScopeType{AccessGroupScopeTypeScoped, AccessGroupScopeTypeAny} {
		groupKeyName := *NewGroupKeyName(accessGroupMembersMetadata.AccessGroupKeyName)
		if scopeTypeIter == AccessGroupScopeTypeAny {
			groupKeyName = *NewGroupKeyName([]byte{})
		}

		for _, operationTypeIter := range []AccessGroupMemberOperationType{operationType, AccessGroupMemberOperationTypeAny} {
			accessGroupMembersLimitKey := MakeAccessGroupMemberLimitKey(
				*NewPublicKey(accessGroupMembersMetadata.AccessGroupOwnerPublicKey),
				scopeTypeIter,
				groupKeyName,
				operationTypeIter,
			)
			spendingLimit, exists := derivedKeyEntry.TransactionSpendingLimitTracker.AccessGroupMemberMap[accessGroupMembersLimitKey]
			// If spending limit is non-positive, continue.
			if !exists || spendingLimit <= 0 {
				continue
			}

			// Delete the spending limit entry if we've exhausted the spending limit for this key, otherwise decrement it by 1.
			if spendingLimit == 1 {
				delete(derivedKeyEntry.TransactionSpendingLimitTracker.AccessGroupMemberMap, accessGroupMembersLimitKey)
			} else {
				derivedKeyEntry.TransactionSpendingLimitTracker.AccessGroupMemberMap[accessGroupMembersLimitKey]--
			}
			return derivedKeyEntry, nil
		}
	}

	// If we get to this point, then no applicable spending limit was found.
	return derivedKeyEntry, errors.Wrapf(
		RuleErrorAccessGroupMemberSpendingLimitInvalid,
		"_checkAccessGroupMembersSpendingLimitAndUpdateDerivedKeyEntry: No corresponding access group operation spending limit exists",
	)
}

func (bav *UtxoView) _connectUpdateGlobalParams(
	txn *MsgDeSoTxn, txHash *BlockHash, blockHeight uint32, verifySignatures bool) (
	_totalInput uint64, _totalOutput uint64, _utxoOps []*UtxoOperation, _err error) {

	// Check that the transaction has the right TxnType.
	if txn.TxnMeta.GetTxnType() != TxnTypeUpdateGlobalParams {
		return 0, 0, nil, fmt.Errorf("_connectUpdateGlobalParams: called with bad TxnType %s",
			txn.TxnMeta.GetTxnType().String())
	}

	// Initialize the new global params entry as a copy of the old global params entry and
	// only overwrite values provided in extra data.
	prevGlobalParamsEntry := bav.GlobalParamsEntry
	newGlobalParamsEntry := *prevGlobalParamsEntry
	extraData := txn.ExtraData
	// Validate the public key. Only a paramUpdater is allowed to trigger this.
	_, updaterIsParamUpdater := GetParamUpdaterPublicKeys(blockHeight, bav.Params)[MakePkMapKey(txn.PublicKey)]
	if !updaterIsParamUpdater {
		return 0, 0, nil, RuleErrorUserNotAuthorizedToUpdateGlobalParams
	}
	if len(extraData[USDCentsPerBitcoinKey]) > 0 {
		// Validate that the exchange rate is not less than the floor as a sanity-check.
		newUSDCentsPerBitcoin, usdCentsPerBitcoinBytesRead := Uvarint(extraData[USDCentsPerBitcoinKey])
		if usdCentsPerBitcoinBytesRead <= 0 {
			return 0, 0, nil, fmt.Errorf("_connectUpdateGlobalParams: unable to decode USDCentsPerBitcoin as uint64")
		}
		if newUSDCentsPerBitcoin < MinUSDCentsPerBitcoin {
			return 0, 0, nil, RuleErrorExchangeRateTooLow
		}
		if newUSDCentsPerBitcoin > MaxUSDCentsPerBitcoin {
			return 0, 0, nil, RuleErrorExchangeRateTooHigh
		}
		newGlobalParamsEntry.USDCentsPerBitcoin = newUSDCentsPerBitcoin
	}

	if len(extraData[MinNetworkFeeNanosPerKBKey]) > 0 {
		newMinNetworkFeeNanosPerKB, minNetworkFeeNanosPerKBBytesRead := Uvarint(extraData[MinNetworkFeeNanosPerKBKey])
		if minNetworkFeeNanosPerKBBytesRead <= 0 {
			return 0, 0, nil, fmt.Errorf("_connectUpdateGlobalParams: unable to decode MinNetworkFeeNanosPerKB as uint64")
		}
		if newMinNetworkFeeNanosPerKB < MinNetworkFeeNanosPerKBValue {
			return 0, 0, nil, RuleErrorMinNetworkFeeTooLow
		}
		if newMinNetworkFeeNanosPerKB > MaxNetworkFeeNanosPerKBValue {
			return 0, 0, nil, RuleErrorMinNetworkFeeTooHigh
		}
		newGlobalParamsEntry.MinimumNetworkFeeNanosPerKB = newMinNetworkFeeNanosPerKB
	}

	if len(extraData[CreateProfileFeeNanosKey]) > 0 {
		newCreateProfileFeeNanos, createProfileFeeNanosBytesRead := Uvarint(extraData[CreateProfileFeeNanosKey])
		if createProfileFeeNanosBytesRead <= 0 {
			return 0, 0, nil, fmt.Errorf("_connectUpdateGlobalParams: unable to decode CreateProfileFeeNanos as uint64")
		}
		if newCreateProfileFeeNanos < MinCreateProfileFeeNanos {
			return 0, 0, nil, RuleErrorCreateProfileFeeTooLow
		}
		if newCreateProfileFeeNanos > MaxCreateProfileFeeNanos {
			return 0, 0, nil, RuleErrorCreateProfileTooHigh
		}
		newGlobalParamsEntry.CreateProfileFeeNanos = newCreateProfileFeeNanos
	}

	if len(extraData[CreateNFTFeeNanosKey]) > 0 {
		newCreateNFTFeeNanos, createNFTFeeNanosBytesRead := Uvarint(extraData[CreateNFTFeeNanosKey])
		if createNFTFeeNanosBytesRead <= 0 {
			return 0, 0, nil, fmt.Errorf("_connectUpdateGlobalParams: unable to decode CreateNFTFeeNanos as uint64")
		}
		if newCreateNFTFeeNanos < MinCreateNFTFeeNanos {
			return 0, 0, nil, RuleErrorCreateNFTFeeTooLow
		}
		if newCreateNFTFeeNanos > MaxCreateNFTFeeNanos {
			return 0, 0, nil, RuleErrorCreateNFTFeeTooHigh
		}
		newGlobalParamsEntry.CreateNFTFeeNanos = newCreateNFTFeeNanos
	}

	if len(extraData[MaxCopiesPerNFTKey]) > 0 {
		newMaxCopiesPerNFT, maxCopiesPerNFTBytesRead := Uvarint(extraData[MaxCopiesPerNFTKey])
		if maxCopiesPerNFTBytesRead <= 0 {
			return 0, 0, nil, fmt.Errorf("_connectUpdateGlobalParams: unable to decode MaxCopiesPerNFT as uint64")
		}
		if newMaxCopiesPerNFT < MinMaxCopiesPerNFT {
			return 0, 0, nil, RuleErrorMaxCopiesPerNFTTooLow
		}
		if newMaxCopiesPerNFT > MaxMaxCopiesPerNFT {
			return 0, 0, nil, RuleErrorMaxCopiesPerNFTTooHigh
		}
		newGlobalParamsEntry.MaxCopiesPerNFT = newMaxCopiesPerNFT
	}

	if blockHeight >= bav.Params.ForkHeights.BalanceModelBlockHeight &&
		len(extraData[MaxNonceExpirationBlockHeightOffsetKey]) > 0 {

		newMaxNonceExpirationBlockHeightOffset, maxNonceExpirationBlockHeightOffsetBytesRead := Uvarint(extraData[MaxNonceExpirationBlockHeightOffsetKey])
		if maxNonceExpirationBlockHeightOffsetBytesRead <= 0 {
			return 0, 0, nil, fmt.Errorf("_connectUpdateGlobalParams: unable to decode MaxNonceExpirationBlockHeightOffset as uint64")
		}
		newGlobalParamsEntry.MaxNonceExpirationBlockHeightOffset = newMaxNonceExpirationBlockHeightOffset
	}

	var newForbiddenPubKeyEntry *ForbiddenPubKeyEntry
	var prevForbiddenPubKeyEntry *ForbiddenPubKeyEntry
	var forbiddenPubKey []byte
	if _, exists := extraData[ForbiddenBlockSignaturePubKeyKey]; exists {
		forbiddenPubKey = extraData[ForbiddenBlockSignaturePubKeyKey]

		if len(forbiddenPubKey) != btcec.PubKeyBytesLenCompressed {
			return 0, 0, nil, RuleErrorForbiddenPubKeyLength
		}

		// If there is already an entry on the view for this pub key, save it.
		if val, ok := bav.ForbiddenPubKeyToForbiddenPubKeyEntry[MakePkMapKey(forbiddenPubKey)]; ok {
			prevForbiddenPubKeyEntry = val
		}

		newForbiddenPubKeyEntry = &ForbiddenPubKeyEntry{
			PubKey: forbiddenPubKey,
		}
	}

	// Connect basic txn to get the total input and the total output without
	// considering the transaction metadata.
	totalInput, totalOutput, utxoOpsForTxn, err := bav._connectBasicTransfer(
		txn, txHash, blockHeight, verifySignatures)
	if err != nil {
		return 0, 0, nil, errors.Wrapf(err, "_connectUpdateGlobalParams: ")
	}

	// Output must be non-zero
	if totalOutput == 0 && blockHeight < bav.Params.ForkHeights.BalanceModelBlockHeight {
		return 0, 0, nil, RuleErrorUserOutputMustBeNonzero
	}

	if verifySignatures {
		// _connectBasicTransfer has already checked that the transaction is
		// signed by the top-level public key, which is all we need.
	}

	// Update the GlobalParamsEntry using the txn's ExtraData. Save the previous value
	// so it can be easily reverted.
	bav.GlobalParamsEntry = &newGlobalParamsEntry

	// Update the forbidden pub key entry on the view, if we have one to update.
	if newForbiddenPubKeyEntry != nil {
		bav.ForbiddenPubKeyToForbiddenPubKeyEntry[MakePkMapKey(forbiddenPubKey)] = newForbiddenPubKeyEntry
	}

	// Save a UtxoOperation of type OperationTypeUpdateGlobalParams that will allow
	// us to easily revert when we disconnect the transaction.
	utxoOpsForTxn = append(utxoOpsForTxn, &UtxoOperation{
		Type:                     OperationTypeUpdateGlobalParams,
		PrevGlobalParamsEntry:    prevGlobalParamsEntry,
		PrevForbiddenPubKeyEntry: prevForbiddenPubKeyEntry,
	})

	return totalInput, totalOutput, utxoOpsForTxn, nil
}

func (bav *UtxoView) ValidateDiamondsAndGetNumDeSoNanos(
	senderPublicKey []byte,
	receiverPublicKey []byte,
	diamondPostHash *BlockHash,
	diamondLevel int64,
	blockHeight uint32,
) (_numDeSoNanos uint64, _netNewDiamonds int64, _err error) {

	// Check that the diamond level is reasonable
	diamondLevelMap := GetDeSoNanosDiamondLevelMapAtBlockHeight(int64(blockHeight))
	if _, isAllowedLevel := diamondLevelMap[diamondLevel]; !isAllowedLevel {
		return 0, 0, fmt.Errorf(
			"ValidateDiamondsAndGetNumCreatorCoinNanos: Diamond level %v not allowed",
			diamondLevel)
	}

	// Convert pub keys into PKIDs.
	senderPKID := bav.GetPKIDForPublicKey(senderPublicKey)
	receiverPKID := bav.GetPKIDForPublicKey(receiverPublicKey)

	// Look up if there is an existing diamond entry.
	diamondKey := MakeDiamondKey(senderPKID.PKID, receiverPKID.PKID, diamondPostHash)
	diamondEntry := bav.GetDiamondEntryForDiamondKey(&diamondKey)

	currDiamondLevel := int64(0)
	if diamondEntry != nil {
		currDiamondLevel = diamondEntry.DiamondLevel
	}

	if currDiamondLevel >= diamondLevel {
		return 0, 0, RuleErrorCreatorCoinTransferPostAlreadyHasSufficientDiamonds
	}

	// Calculate the number of creator coin nanos needed vs. already added for previous diamonds.
	currDeSoNanos := GetDeSoNanosForDiamondLevelAtBlockHeight(currDiamondLevel, int64(blockHeight))
	neededDeSoNanos := GetDeSoNanosForDiamondLevelAtBlockHeight(diamondLevel, int64(blockHeight))

	// There is an edge case where, if the person's creator coin value goes down
	// by a large enough amount, then they can get a "free" diamond upgrade. This
	// seems fine for now.
	desoToTransferNanos := uint64(0)
	if neededDeSoNanos > currDeSoNanos {
		desoToTransferNanos = neededDeSoNanos - currDeSoNanos
	}

	netNewDiamonds := diamondLevel - currDiamondLevel

	return desoToTransferNanos, netNewDiamonds, nil
}

func (bav *UtxoView) ConnectTransaction(txn *MsgDeSoTxn, txHash *BlockHash,
	txnSizeBytes int64,
	blockHeight uint32, verifySignatures bool, ignoreUtxos bool) (
	_utxoOps []*UtxoOperation, _totalInput uint64, _totalOutput uint64,
	_fees uint64, _err error) {

	return bav._connectTransaction(txn, txHash,
		txnSizeBytes,
		blockHeight, verifySignatures,
		ignoreUtxos)

}

func (bav *UtxoView) _connectTransaction(txn *MsgDeSoTxn, txHash *BlockHash,
	txnSizeBytes int64, blockHeight uint32, verifySignatures bool, ignoreUtxos bool) (
	_utxoOps []*UtxoOperation, _totalInput uint64, _totalOutput uint64,
	_fees uint64, _err error) {

	// Do a quick sanity check before trying to connect.
	if err := CheckTransactionSanity(txn, blockHeight, bav.Params); err != nil {
		return nil, 0, 0, 0, errors.Wrapf(err, "_connectTransaction: ")
	}

	// Don't allow transactions that take up more than half of the block.
	txnBytes, err := txn.ToBytes(false)
	if err != nil {
		return nil, 0, 0, 0, errors.Wrapf(
			err, "_connectTransaction: Problem serializing transaction: ")
	}
	if len(txnBytes) > int(bav.Params.MaxBlockSizeBytes/2) {
		return nil, 0, 0, 0, RuleErrorTxnTooBig
	}

	// Take snapshot of balance
	balanceSnapshot := make(map[PublicKey]uint64)
	for publicKey, balance := range bav.PublicKeyToDeSoBalanceNanos {
		balanceSnapshot[publicKey] = balance
	}
	// Special case: take snapshot of the creator coin entry.
	var creatorCoinSnapshot *CoinEntry
	if txn.TxnMeta.GetTxnType() == TxnTypeCreatorCoin {
		// Get the creator coin entry.
		creatorCoinTxnMeta := txn.TxnMeta.(*CreatorCoinMetadataa)
		creatorProfile := bav.GetProfileEntryForPublicKey(creatorCoinTxnMeta.ProfilePublicKey)
		if creatorProfile == nil || creatorProfile.IsDeleted() {
			return nil, 0, 0, 0, fmt.Errorf("_connectTransaction: Profile not found for "+
				"public key: %v", PkToString(creatorCoinTxnMeta.ProfilePublicKey, bav.Params))
		}
		creatorCoinSnapshot = creatorProfile.CreatorCoinEntry.Copy()
	}
	// When an NFT is sold, we may need to account for royalties that end up getting
	// generated and paid to a user's creator coin directly.
	nftCreatorCoinRoyaltyEntriesSnapshot := make(map[PKID]*CoinEntry)
	if txn.TxnMeta.GetTxnType() == TxnTypeAcceptNFTBid || txn.TxnMeta.GetTxnType() == TxnTypeNFTBid {
		// We don't really care if it's an NFT buy now bid or not. We just want to
		// capture the royalties that occur to account for ALL DESO.
		var nftPostHash *BlockHash
		if txn.TxnMeta.GetTxnType() == TxnTypeAcceptNFTBid {
			nftPostHash = txn.TxnMeta.(*AcceptNFTBidMetadata).NFTPostHash
		} else {
			nftPostHash = txn.TxnMeta.(*NFTBidMetadata).NFTPostHash
		}
		postEntry := bav.GetPostEntryForPostHash(nftPostHash)
		if postEntry == nil || postEntry.IsDeleted() {
			return nil, 0, 0, 0, errors.Wrapf(RuleErrorNFTBidOnNonExistentPost, "_connectTransaction: PostEntry not found for "+
				"post hash: %v", nftPostHash.String())
		}
		nftCreatorProfileEntry := bav.GetProfileEntryForPublicKey(postEntry.PosterPublicKey)
		if nftCreatorProfileEntry == nil || nftCreatorProfileEntry.IsDeleted() {
			return nil, 0, 0, 0, fmt.Errorf("_connectTransaction: Profile not found for "+
				"public key: %v", PkToString(postEntry.PosterPublicKey, bav.Params))
		}
		pkidEntry := bav.GetPKIDForPublicKey(postEntry.PosterPublicKey)
		if pkidEntry == nil || pkidEntry.isDeleted {
			return nil, 0, 0, 0, fmt.Errorf("_connectTransaction: PKID not found for "+
				"public key: %v", PkToString(postEntry.PosterPublicKey, bav.Params))
		}
		nftCreatorCoinRoyaltyEntriesSnapshot[*(pkidEntry.PKID)] = nftCreatorProfileEntry.CreatorCoinEntry.Copy()
		for pkid := range postEntry.AdditionalNFTRoyaltiesToCoinsBasisPoints {
			profileEntry := bav.GetProfileEntryForPKID(&pkid)
			if profileEntry == nil || profileEntry.IsDeleted() {
				return nil, 0, 0, 0, fmt.Errorf("_connectTransaction: Profile not found for "+
					"pkid: %v", PkToString(pkid.ToBytes(), bav.Params))
			}
			nftCreatorCoinRoyaltyEntriesSnapshot[pkid] = profileEntry.CreatorCoinEntry.Copy()
		}
	}

	var totalInput, totalOutput uint64
	var utxoOpsForTxn []*UtxoOperation
	switch txn.TxnMeta.GetTxnType() {
	case TxnTypeBlockReward, TxnTypeBasicTransfer:
		totalInput, totalOutput, utxoOpsForTxn, err =
			bav._connectBasicTransfer(
				txn, txHash, blockHeight, verifySignatures)

	case TxnTypeBitcoinExchange:
		totalInput, totalOutput, utxoOpsForTxn, err =
			bav._connectBitcoinExchange(
				txn, txHash, blockHeight, verifySignatures)

	case TxnTypePrivateMessage:
		totalInput, totalOutput, utxoOpsForTxn, err =
			bav._connectPrivateMessage(
				txn, txHash, blockHeight, verifySignatures)

	case TxnTypeMessagingGroup:
		totalInput, totalOutput, utxoOpsForTxn, err =
			bav._connectMessagingGroup(
				txn, txHash, blockHeight, verifySignatures)

	case TxnTypeSubmitPost:
		totalInput, totalOutput, utxoOpsForTxn, err =
			bav._connectSubmitPost(
				txn, txHash, blockHeight, verifySignatures, ignoreUtxos)

	case TxnTypeUpdateProfile:
		totalInput, totalOutput, utxoOpsForTxn, err =
			bav._connectUpdateProfile(
				txn, txHash, blockHeight, verifySignatures, ignoreUtxos)

	case TxnTypeUpdateBitcoinUSDExchangeRate:
		totalInput, totalOutput, utxoOpsForTxn, err =
			bav._connectUpdateBitcoinUSDExchangeRate(
				txn, txHash, blockHeight, verifySignatures)

	case TxnTypeUpdateGlobalParams:
		totalInput, totalOutput, utxoOpsForTxn, err =
			bav._connectUpdateGlobalParams(
				txn, txHash, blockHeight, verifySignatures)

	case TxnTypeFollow:
		totalInput, totalOutput, utxoOpsForTxn, err =
			bav._connectFollow(
				txn, txHash, blockHeight, verifySignatures)

	case TxnTypeLike:
		totalInput, totalOutput, utxoOpsForTxn, err =
			bav._connectLike(txn, txHash, blockHeight, verifySignatures)

	case TxnTypeCreatorCoin:
		totalInput, totalOutput, utxoOpsForTxn, err =
			bav._connectCreatorCoin(
				txn, txHash, blockHeight, verifySignatures)

	case TxnTypeCreatorCoinTransfer:
		totalInput, totalOutput, utxoOpsForTxn, err =
			bav._connectCreatorCoinTransfer(
				txn, txHash, blockHeight, verifySignatures)

	case TxnTypeDAOCoin:
		totalInput, totalOutput, utxoOpsForTxn, err =
			bav._connectDAOCoin(
				txn, txHash, blockHeight, verifySignatures)

	case TxnTypeDAOCoinTransfer:
		totalInput, totalOutput, utxoOpsForTxn, err =
			bav._connectDAOCoinTransfer(
				txn, txHash, blockHeight, verifySignatures)

	case TxnTypeDAOCoinLimitOrder:
		totalInput, totalOutput, utxoOpsForTxn, err =
			bav._connectDAOCoinLimitOrder(
				txn, txHash, blockHeight, verifySignatures)

	case TxnTypeSwapIdentity:
		totalInput, totalOutput, utxoOpsForTxn, err =
			bav._connectSwapIdentity(
				txn, txHash, blockHeight, verifySignatures)

	case TxnTypeCreateNFT:
		totalInput, totalOutput, utxoOpsForTxn, err =
			bav._connectCreateNFT(
				txn, txHash, blockHeight, verifySignatures)

	case TxnTypeUpdateNFT:
		totalInput, totalOutput, utxoOpsForTxn, err =
			bav._connectUpdateNFT(
				txn, txHash, blockHeight, verifySignatures)

	case TxnTypeAcceptNFTBid:
		totalInput, totalOutput, utxoOpsForTxn, err =
			bav._connectAcceptNFTBid(
				txn, txHash, blockHeight, verifySignatures)

	case TxnTypeNFTBid:
		totalInput, totalOutput, utxoOpsForTxn, err =
			bav._connectNFTBid(
				txn, txHash, blockHeight, verifySignatures)

	case TxnTypeNFTTransfer:
		totalInput, totalOutput, utxoOpsForTxn, err =
			bav._connectNFTTransfer(
				txn, txHash, blockHeight, verifySignatures)

	case TxnTypeAcceptNFTTransfer:
		totalInput, totalOutput, utxoOpsForTxn, err =
			bav._connectAcceptNFTTransfer(
				txn, txHash, blockHeight, verifySignatures)

	case TxnTypeBurnNFT:
		totalInput, totalOutput, utxoOpsForTxn, err =
			bav._connectBurnNFT(
				txn, txHash, blockHeight, verifySignatures)

	case TxnTypeAuthorizeDerivedKey:
		totalInput, totalOutput, utxoOpsForTxn, err =
			bav._connectAuthorizeDerivedKey(
				txn, txHash, blockHeight, verifySignatures)
	case TxnTypeCreateUserAssociation:
		totalInput, totalOutput, utxoOpsForTxn, err = bav._connectCreateUserAssociation(txn, txHash, blockHeight, verifySignatures)

	case TxnTypeDeleteUserAssociation:
		totalInput, totalOutput, utxoOpsForTxn, err = bav._connectDeleteUserAssociation(txn, txHash, blockHeight, verifySignatures)

	case TxnTypeCreatePostAssociation:
		totalInput, totalOutput, utxoOpsForTxn, err = bav._connectCreatePostAssociation(txn, txHash, blockHeight, verifySignatures)

	case TxnTypeDeletePostAssociation:
		totalInput, totalOutput, utxoOpsForTxn, err = bav._connectDeletePostAssociation(txn, txHash, blockHeight, verifySignatures)

	case TxnTypeAccessGroup:
		totalInput, totalOutput, utxoOpsForTxn, err =
			bav._connectAccessGroup(
				txn, txHash, blockHeight, verifySignatures)

	case TxnTypeAccessGroupMembers:
		totalInput, totalOutput, utxoOpsForTxn, err =
			bav._connectAccessGroupMembers(
				txn, txHash, blockHeight, verifySignatures)

	case TxnTypeNewMessage:
		totalInput, totalOutput, utxoOpsForTxn, err =
			bav._connectNewMessage(
				txn, txHash, blockHeight, verifySignatures)

	case TxnTypeRegisterAsValidator:
		totalInput, totalOutput, utxoOpsForTxn, err = bav._connectRegisterAsValidator(txn, txHash, blockHeight, verifySignatures)

	case TxnTypeUnregisterAsValidator:
		totalInput, totalOutput, utxoOpsForTxn, err = bav._connectUnregisterAsValidator(txn, txHash, blockHeight, verifySignatures)

<<<<<<< HEAD
	case TxnTypeStake:
		totalInput, totalOutput, utxoOpsForTxn, err = bav._connectStake(txn, txHash, blockHeight, verifySignatures)

	case TxnTypeUnstake:
		totalInput, totalOutput, utxoOpsForTxn, err = bav._connectUnstake(txn, txHash, blockHeight, verifySignatures)

	case TxnTypeUnlockStake:
		totalInput, totalOutput, utxoOpsForTxn, err = bav._connectUnlockStake(txn, txHash, blockHeight, verifySignatures)

=======
>>>>>>> 470dff83
	default:
		err = fmt.Errorf("ConnectTransaction: Unimplemented txn type %v", txn.TxnMeta.GetTxnType().String())
	}
	if err != nil {
		return nil, 0, 0, 0, errors.Wrapf(err, "ConnectTransaction: ")
	}

	// Do some extra processing for non-block-reward transactions. Block reward transactions
	// will return zero for their fees.
	fees := uint64(0)
	if txn.TxnMeta.GetTxnType() != TxnTypeBlockReward {
		// If this isn't a block reward transaction, make sure the total input does
		// not exceed the total output. If it does, mark the block as invalid and
		// return an error.
		if totalInput < totalOutput {
			return nil, 0, 0, 0, RuleErrorTxnOutputExceedsInput
		}
		fees = totalInput - totalOutput
		// After the balance model block height, fees are specified in the transaction and
		// cannot be assumed to be equal to total input - total output.
		if blockHeight >= bav.Params.ForkHeights.BalanceModelBlockHeight {
			fees = txn.TxnFeeNanos
		}
	}
	// Validate that totalInput - totalOutput is equal to the fee specified in the transaction metadata.
	if txn.TxnMeta.GetTxnType() == TxnTypeDAOCoinLimitOrder {
		if fees != txn.TxnMeta.(*DAOCoinLimitOrderMetadata).FeeNanos {
			return nil, 0, 0, 0, RuleErrorDAOCoinLimitOrderTotalInputMinusTotalOutputNotEqualToFee
		}
	}

	// BitcoinExchange transactions have their own special fee that is computed as a function of how much
	// DeSo is being minted. They do not need to abide by the global minimum fee check, since if they had
	// enough fees to get mined into the Bitcoin blockchain itself then they're almost certainly not spam.
	// If the transaction size was set to 0, skip validating the fee is above the minimum.
	// If the current minimum network fee per kb is set to 0, that indicates we should not assess a minimum fee.
	// Similarly, BlockReward transactions do not require a fee.
	isFeeExempt := txn.TxnMeta.GetTxnType() == TxnTypeBitcoinExchange || txn.TxnMeta.GetTxnType() == TxnTypeBlockReward
	if !isFeeExempt && txnSizeBytes != 0 && bav.GlobalParamsEntry.MinimumNetworkFeeNanosPerKB != 0 {
		// Make sure there isn't overflow in the fee.
		if fees != ((fees * 1000) / 1000) {
			return nil, 0, 0, 0, RuleErrorOverflowDetectedInFeeRateCalculation
		}
		// If the fee is less than the minimum network fee per KB, return an error.
		if (fees*1000)/uint64(txnSizeBytes) < bav.GlobalParamsEntry.MinimumNetworkFeeNanosPerKB {
			return nil, 0, 0, 0, RuleErrorTxnFeeBelowNetworkMinimum
		}
	}

	// Validate that we aren't printing any DESO
	if txn.TxnMeta.GetTxnType() != TxnTypeBlockReward &&
		txn.TxnMeta.GetTxnType() != TxnTypeBitcoinExchange {

		balanceDelta, _, err := bav._compareBalancesToSnapshot(balanceSnapshot)
		if err != nil {
			return nil, 0, 0, 0, errors.Wrapf(err, "ConnectTransaction: error comparing current balances to snapshot")
		}
		desoLockedDelta := big.NewInt(0)
		if txn.TxnMeta.GetTxnType() == TxnTypeCreatorCoin {
			ccMeta := txn.TxnMeta.(*CreatorCoinMetadataa)
			creatorProfile := bav.GetProfileEntryForPublicKey(ccMeta.ProfilePublicKey)
			if creatorProfile == nil || creatorProfile.IsDeleted() {
				return nil, 0, 0, 0, fmt.Errorf("ConnectTransaction: Profile for CreatorCoin being sold does not exist")
			}
			desoLockedDelta = big.NewInt(0).Sub(big.NewInt(0).SetUint64(creatorProfile.CreatorCoinEntry.DeSoLockedNanos),
				big.NewInt(0).SetUint64(creatorCoinSnapshot.DeSoLockedNanos))
		}
		if txn.TxnMeta.GetTxnType() == TxnTypeAcceptNFTBid ||
			txn.TxnMeta.GetTxnType() == TxnTypeNFTBid {

			for pkid, coinEntry := range nftCreatorCoinRoyaltyEntriesSnapshot {
				creatorProfile := bav.GetProfileEntryForPKID(&pkid)
				if creatorProfile == nil || creatorProfile.IsDeleted() {
					return nil, 0, 0, 0, fmt.Errorf("ConnectTransaction: Profile for NFT being sold does not exist")
				}
				desoLockedDelta = desoLockedDelta.Sub(desoLockedDelta,
					big.NewInt(0).Sub(
						big.NewInt(0).SetUint64(creatorProfile.CreatorCoinEntry.DeSoLockedNanos),
						big.NewInt(0).SetUint64(coinEntry.DeSoLockedNanos)),
				)
			}
		}
		if txn.TxnMeta.GetTxnType() == TxnTypeUnlockStake {
			if len(utxoOpsForTxn) == 0 {
				return nil, 0, 0, 0, errors.New(
					"ConnectTransaction: TxnTypeUnlockStake must return UtxoOpsForTxn",
				)
			}
			utxoOp := utxoOpsForTxn[len(utxoOpsForTxn)-1]
			if utxoOp == nil || utxoOp.Type != OperationTypeUnlockStake {
				return nil, 0, 0, 0, errors.New(
					"ConnectTransaction: TxnTypeUnlockStake must correspond to OperationTypeUnlockStake",
				)
			}
			totalLockedAmountNanos := uint256.NewInt()
			for _, prevLockedStakeEntry := range utxoOp.PrevLockedStakeEntries {
				totalLockedAmountNanos, err = SafeUint256().Add(
					totalLockedAmountNanos, prevLockedStakeEntry.LockedAmountNanos,
				)
				if err != nil {
					return nil, 0, 0, 0, errors.Wrapf(err, "ConnectTransaction: error computing TotalLockedAmountNanos: ")
				}
			}
			desoLockedDelta = big.NewInt(0).Neg(totalLockedAmountNanos.ToBig())
		}
		if big.NewInt(0).Add(balanceDelta, desoLockedDelta).Sign() > 0 {
			return nil, 0, 0, 0, RuleErrorBalanceChangeGreaterThanZero
		}
	}

	// For all transactions other than block rewards, validate the nonce.
	if blockHeight >= bav.Params.ForkHeights.BalanceModelBlockHeight &&
		txn.TxnMeta.GetTxnType() != TxnTypeBlockReward {

		if uint64(blockHeight) > txn.TxnNonce.ExpirationBlockHeight {
			return nil, 0, 0, 0, errors.Wrapf(RuleErrorNonceExpired,
				"ConnectTransaction: Nonce %s has expired for public key %v",
				txn.TxnNonce.String(), PkToStringBoth(txn.PublicKey))
		}
		pkidEntry := bav.GetPKIDForPublicKey(txn.PublicKey)
		if pkidEntry == nil || pkidEntry.isDeleted {
			return nil, 0, 0, 0, fmt.Errorf(
				"DisconnectTransaction: PKID for public key %s does not exist",
				PkToString(txn.PublicKey, bav.Params))
		}

		nonce, err := bav.GetTransactorNonceEntry(txn.TxnNonce, pkidEntry.PKID)
		if err != nil {
			return nil, 0, 0, 0, errors.Wrapf(err,
				"ConnectTransaction: Problem getting transaction nonce entry for nonce %s and PKID %v",
				txn.TxnNonce.String(), pkidEntry.PKID)
		}
		if nonce != nil && !nonce.isDeleted {
			return nil, 0, 0, 0, errors.Wrapf(RuleErrorReusedNonce,
				"ConnectTransaction: Nonce %s has already been used for PKID %v",
				txn.TxnNonce.String(), pkidEntry.PKID)
		}
		bav.SetTransactorNonceEntry(&TransactorNonceEntry{
			Nonce:          txn.TxnNonce,
			TransactorPKID: pkidEntry.PKID,
		})
	}

	return utxoOpsForTxn, totalInput, totalOutput, fees, nil
}

func (bav *UtxoView) _compareBalancesToSnapshot(balanceSnapshot map[PublicKey]uint64) (
	*big.Int, map[PublicKey]*big.Int, error) {
	runningTotal := big.NewInt(0)
	balanceDeltasMap := make(map[PublicKey]*big.Int)
	for publicKey, balance := range bav.PublicKeyToDeSoBalanceNanos {
		snapshotBalance, exists := balanceSnapshot[publicKey]
		if !exists {
			// Get it from the DB
			dbBalance, err := bav.GetDbAdapter().GetDeSoBalanceForPublicKey(publicKey.ToBytes())
			if err != nil {
				return nil, nil, err
			}
			snapshotBalance = dbBalance
			balanceSnapshot[publicKey] = snapshotBalance
		}
		// New - Old
		delta := big.NewInt(0).Sub(big.NewInt(0).SetUint64(balance), big.NewInt(0).SetUint64(snapshotBalance))
		balanceDeltasMap[publicKey] = delta
		runningTotal = big.NewInt(0).Add(runningTotal, delta)
	}
	return runningTotal, balanceDeltasMap, nil
}

func (bav *UtxoView) ConnectBlock(
	desoBlock *MsgDeSoBlock, txHashes []*BlockHash, verifySignatures bool, eventManager *EventManager, blockHeight uint64) (
	[][]*UtxoOperation, error) {

	glog.V(1).Infof("ConnectBlock: Connecting block %v", desoBlock)

	// Check that the block being connected references the current tip. ConnectBlock
	// can only add a block to the current tip. We do this to keep the API simple.
	if *desoBlock.Header.PrevBlockHash != *bav.TipHash {
		return nil, fmt.Errorf("ConnectBlock: Parent hash of block being connected does not match tip")
	}

	blockHeader := desoBlock.Header
	// Loop through all the transactions and validate them using the view. Also
	// keep track of the total fees throughout.
	var totalFees uint64
	utxoOps := [][]*UtxoOperation{}
	for txIndex, txn := range desoBlock.Txns {
		txHash := txHashes[txIndex]

		// ConnectTransaction validates all of the transactions in the block and
		// is responsible for verifying signatures.
		//
		// TODO: We currently don't check that the min transaction fee is satisfied when
		// connecting blocks. We skip this check because computing the transaction's size
		// would slow down block processing significantly. We should figure out a way to
		// enforce this check in the future, but for now the only attack vector is one in
		// which a miner is trying to spam the network, which should generally never happen.
		utxoOpsForTxn, totalInput, totalOutput, currentFees, err := bav.ConnectTransaction(
			txn, txHash, 0, uint32(blockHeader.Height), verifySignatures, false /*ignoreUtxos*/)
		_, _ = totalInput, totalOutput // A bit surprising we don't use these
		if err != nil {
			return nil, errors.Wrapf(err, "ConnectBlock: error connecting txn #%d", txIndex)
		}

		// Add the fees from this txn to the total fees. If any overflow occurs
		// mark the block as invalid and return a rule error. Note that block reward
		// txns should count as having zero fees.
		if totalFees > (math.MaxUint64 - currentFees) {
			return nil, RuleErrorTxnOutputWithInvalidAmount
		}
		totalFees += currentFees

		// Add the utxo operations to our list for all the txns.
		utxoOps = append(utxoOps, utxoOpsForTxn)

		// TODO: This should really be called at the end of _connectTransaction but it's
		// really annoying to change all the call signatures right now and we don't really
		// need it just yet.
		//
		// Call the event manager
		if eventManager != nil {
			eventManager.transactionConnected(&TransactionEvent{
				Txn:      txn,
				TxnHash:  txHash,
				UtxoView: bav,
				UtxoOps:  utxoOpsForTxn,
			})
		}
	}

	// We should now have computed totalFees. Use this to check that
	// the block reward's outputs are correct.
	//
	// Compute the sum of the outputs in the block reward. If an overflow
	// occurs mark the block as invalid and return a rule error.
	var blockRewardOutput uint64
	for _, bro := range desoBlock.Txns[0].TxOutputs {
		if bro.AmountNanos > MaxNanos ||
			blockRewardOutput > (math.MaxUint64-bro.AmountNanos) {

			return nil, RuleErrorBlockRewardOutputWithInvalidAmount
		}
		blockRewardOutput += bro.AmountNanos
	}
	// Verify that the block reward does not overflow when added to
	// the block's fees.
	blockReward := CalcBlockRewardNanos(uint32(blockHeader.Height))
	if totalFees > MaxNanos ||
		blockReward > (math.MaxUint64-totalFees) {

		return nil, RuleErrorBlockRewardOverflow
	}
	maxBlockReward := blockReward + totalFees
	// If the outputs of the block reward txn exceed the max block reward
	// allowed then mark the block as invalid and return an error.
	if blockRewardOutput > maxBlockReward {
		glog.Errorf("ConnectBlock(RuleErrorBlockRewardExceedsMaxAllowed): "+
			"blockRewardOutput %d exceeds maxBlockReward %d", blockRewardOutput, maxBlockReward)
		return nil, RuleErrorBlockRewardExceedsMaxAllowed
	}

	if blockHeight >= uint64(bav.Params.ForkHeights.BalanceModelBlockHeight) {
		prevNonces := bav.GetTransactorNonceEntriesToDeleteAtBlockHeight(blockHeight)
		utxoOps = append(utxoOps, []*UtxoOperation{{
			Type:             OperationTypeDeleteExpiredNonces,
			PrevNonceEntries: prevNonces,
		}})
		for _, prevNonceEntry := range prevNonces {
			bav.DeleteTransactorNonceEntry(prevNonceEntry)
		}
	}

	// If we made it to the end and this block is valid, advance the tip
	// of the view to reflect that.
	blockHash, err := desoBlock.Header.Hash()
	if err != nil {
		return nil, fmt.Errorf("ConnectBlock: Problem computing block hash after validation")
	}
	bav.TipHash = blockHash

	return utxoOps, nil
}

// Preload tries to fetch all the relevant data needed to connect a block
// in batches from Postgres. It marks many objects as "nil" in the respective
// data structures and then fills in the objects it is able to retrieve from
// the database. It's much faster to fetch data in bulk and cache "nil" values
// then to query individual records when connecting every transaction. If something
// is not preloaded the view falls back to individual queries.
func (bav *UtxoView) Preload(desoBlock *MsgDeSoBlock, blockHeight uint64) error {
	// We can only preload if we're using postgres
	if bav.Postgres == nil {
		return nil
	}

	// One iteration for all the PKIDs
	// NOTE: Work in progress. Testing with follows for now.
	var publicKeys []*PublicKey
	for _, txn := range desoBlock.Txns {
		if txn.TxnMeta.GetTxnType() == TxnTypeFollow {
			txnMeta := txn.TxnMeta.(*FollowMetadata)
			publicKeys = append(publicKeys, NewPublicKey(txn.PublicKey))
			publicKeys = append(publicKeys, NewPublicKey(txnMeta.FollowedPublicKey))
		} else if txn.TxnMeta.GetTxnType() == TxnTypeCreatorCoin {
			txnMeta := txn.TxnMeta.(*CreatorCoinMetadataa)
			publicKeys = append(publicKeys, NewPublicKey(txn.PublicKey))
			publicKeys = append(publicKeys, NewPublicKey(txnMeta.ProfilePublicKey))
		} else if txn.TxnMeta.GetTxnType() == TxnTypeDAOCoin {
			txnMeta := txn.TxnMeta.(*DAOCoinMetadata)
			publicKeys = append(publicKeys, NewPublicKey(txn.PublicKey))
			publicKeys = append(publicKeys, NewPublicKey(txnMeta.ProfilePublicKey))
		} else if txn.TxnMeta.GetTxnType() == TxnTypeUpdateProfile {
			publicKeys = append(publicKeys, NewPublicKey(txn.PublicKey))
		}
	}

	if len(publicKeys) > 0 {
		for _, publicKey := range publicKeys {
			publicKeyBytes := publicKey.ToBytes()
			pkidEntry := &PKIDEntry{
				PKID:      PublicKeyToPKID(publicKeyBytes),
				PublicKey: publicKeyBytes,
			}

			// Set pkid entries for all the public keys
			bav._setPKIDMappings(pkidEntry)

			// Set nil profile entries
			bav.ProfilePKIDToProfileEntry[*pkidEntry.PKID] = nil
		}

		// Set real entries for all the profiles that actually exist
		result := bav.Postgres.GetProfilesForPublicKeys(publicKeys)
		for _, profile := range result {
			bav.setProfileMappings(profile)
		}
	}

	// One iteration for everything else
	// TODO: For some reason just fetching follows from the DB causes consensus issues??
	var outputs []*PGTransactionOutput
	var follows []*PGFollow
	var balances []*PGCreatorCoinBalance
	var daoBalances []*PGDAOCoinBalance
	var likes []*PGLike
	var posts []*PGPost
	var lowercaseUsernames []string

	for _, txn := range desoBlock.Txns {
		// Preload all the inputs
		for _, txInput := range txn.TxInputs {
			output := &PGTransactionOutput{
				OutputHash:  &txInput.TxID,
				OutputIndex: txInput.Index,
				Spent:       false,
			}
			outputs = append(outputs, output)
		}

		if txn.TxnMeta.GetTxnType() == TxnTypeFollow {
			txnMeta := txn.TxnMeta.(*FollowMetadata)
			follow := &PGFollow{
				FollowerPKID: bav.GetPKIDForPublicKey(txn.PublicKey).PKID.NewPKID(),
				FollowedPKID: bav.GetPKIDForPublicKey(txnMeta.FollowedPublicKey).PKID.NewPKID(),
			}
			follows = append(follows, follow)

			// We cache the follow as not present and then fill them in later
			followerKey := MakeFollowKey(follow.FollowerPKID, follow.FollowedPKID)
			bav.FollowKeyToFollowEntry[followerKey] = nil
		} else if txn.TxnMeta.GetTxnType() == TxnTypeCreatorCoin {
			txnMeta := txn.TxnMeta.(*CreatorCoinMetadataa)

			// Fetch the buyer's balance entry
			balance := &PGCreatorCoinBalance{
				HolderPKID:  bav.GetPKIDForPublicKey(txn.PublicKey).PKID.NewPKID(),
				CreatorPKID: bav.GetPKIDForPublicKey(txnMeta.ProfilePublicKey).PKID.NewPKID(),
			}
			balances = append(balances, balance)

			// We cache the balances as not present and then fill them in later
			balanceEntryKey := MakeBalanceEntryKey(balance.HolderPKID, balance.CreatorPKID)
			bav.HODLerPKIDCreatorPKIDToBalanceEntry[balanceEntryKey] = nil

			// Fetch the creator's balance entry if they're not buying their own coin
			if !reflect.DeepEqual(txn.PublicKey, txnMeta.ProfilePublicKey) {
				balance = &PGCreatorCoinBalance{
					HolderPKID:  bav.GetPKIDForPublicKey(txnMeta.ProfilePublicKey).PKID.NewPKID(),
					CreatorPKID: bav.GetPKIDForPublicKey(txnMeta.ProfilePublicKey).PKID.NewPKID(),
				}
				balances = append(balances, balance)

				// We cache the balances as not present and then fill them in later
				balanceEntryKey = MakeBalanceEntryKey(balance.HolderPKID, balance.CreatorPKID)
				bav.HODLerPKIDCreatorPKIDToBalanceEntry[balanceEntryKey] = nil
			}
		} else if txn.TxnMeta.GetTxnType() == TxnTypeDAOCoin {
			txnMeta := txn.TxnMeta.(*DAOCoinMetadata)

			// Fetch the buyer's balance entry
			daoBalance := &PGDAOCoinBalance{
				HolderPKID:  bav.GetPKIDForPublicKey(txn.PublicKey).PKID.NewPKID(),
				CreatorPKID: bav.GetPKIDForPublicKey(txnMeta.ProfilePublicKey).PKID.NewPKID(),
			}
			daoBalances = append(daoBalances, daoBalance)

			// We cache the balances as not present and then fill them in later
			balanceEntryKey := MakeBalanceEntryKey(daoBalance.HolderPKID, daoBalance.CreatorPKID)
			bav.HODLerPKIDCreatorPKIDToDAOCoinBalanceEntry[balanceEntryKey] = nil

			// Fetch the creator's balance entry if they're not buying their own coin
			if !reflect.DeepEqual(txn.PublicKey, txnMeta.ProfilePublicKey) {
				daoBalance = &PGDAOCoinBalance{
					HolderPKID:  bav.GetPKIDForPublicKey(txnMeta.ProfilePublicKey).PKID.NewPKID(),
					CreatorPKID: bav.GetPKIDForPublicKey(txnMeta.ProfilePublicKey).PKID.NewPKID(),
				}
				daoBalances = append(daoBalances, daoBalance)

				// We cache the balances as not present and then fill them in later
				balanceEntryKey = MakeBalanceEntryKey(daoBalance.HolderPKID, daoBalance.CreatorPKID)
				bav.HODLerPKIDCreatorPKIDToDAOCoinBalanceEntry[balanceEntryKey] = nil
			}
		} else if txn.TxnMeta.GetTxnType() == TxnTypeLike {
			txnMeta := txn.TxnMeta.(*LikeMetadata)
			like := &PGLike{
				LikerPublicKey: txn.PublicKey,
				LikedPostHash:  txnMeta.LikedPostHash.NewBlockHash(),
			}
			likes = append(likes, like)

			// We cache the likes as not present and then fill them in later
			likeKey := MakeLikeKey(like.LikerPublicKey, *like.LikedPostHash)
			bav.LikeKeyToLikeEntry[likeKey] = nil

			post := &PGPost{
				PostHash: txnMeta.LikedPostHash.NewBlockHash(),
			}
			posts = append(posts, post)

			// We cache the posts as not present and then fill them in later
			bav.PostHashToPostEntry[*post.PostHash] = nil
		} else if txn.TxnMeta.GetTxnType() == TxnTypeSubmitPost {
			txnMeta := txn.TxnMeta.(*SubmitPostMetadata)

			var postHash *BlockHash
			if len(txnMeta.PostHashToModify) != 0 {
				postHash = NewBlockHash(txnMeta.PostHashToModify)
			} else {
				postHash = txn.Hash()
			}

			posts = append(posts, &PGPost{
				PostHash: postHash,
			})

			// We cache the posts as not present and then fill them in later
			bav.PostHashToPostEntry[*postHash] = nil

			// TODO: Preload parent, grandparent, and reposted posts
		} else if txn.TxnMeta.GetTxnType() == TxnTypeUpdateProfile {
			txnMeta := txn.TxnMeta.(*UpdateProfileMetadata)
			if len(txnMeta.NewUsername) == 0 {
				continue
			}

			lowercaseUsernames = append(lowercaseUsernames, strings.ToLower(string(txnMeta.NewUsername)))

			// We cache the profiles as not present and then fill them in later
			bav.ProfileUsernameToProfileEntry[MakeUsernameMapKey(txnMeta.NewUsername)] = nil
		}
	}

	if len(outputs) > 0 {
		//foundOutputs := bav.Postgres.GetOutputs(outputs)
		//for _, output := range foundOutputs {
		//	err := bav._setUtxoMappings(output.NewUtxoEntry())
		//	if err != nil {
		//		return err
		//	}
		//}
	}

	if len(follows) > 0 {
		foundFollows := bav.Postgres.GetFollows(follows)
		for _, follow := range foundFollows {
			followEntry := follow.NewFollowEntry()
			bav._setFollowEntryMappings(followEntry)
		}
	}

	if len(balances) > 0 {
		foundBalances := bav.Postgres.GetCreatorCoinBalances(balances)
		for _, balance := range foundBalances {
			balanceEntry := balance.NewBalanceEntry()
			bav._setCreatorCoinBalanceEntryMappings(balanceEntry)
		}
	}

	if len(daoBalances) > 0 {
		foundDAOBalances := bav.Postgres.GetDAOCoinBalances(daoBalances)
		for _, daoBalance := range foundDAOBalances {
			daoBalanceEntry := daoBalance.NewBalanceEntry()
			bav._setDAOCoinBalanceEntryMappings(daoBalanceEntry)
		}
	}

	if len(likes) > 0 {
		foundLikes := bav.Postgres.GetLikes(likes)
		for _, like := range foundLikes {
			likeEntry := like.NewLikeEntry()
			bav._setLikeEntryMappings(likeEntry)
		}
	}

	if len(posts) > 0 {
		foundPosts := bav.Postgres.GetPosts(posts)
		for _, post := range foundPosts {
			bav.setPostMappings(post)
		}
	}

	if len(lowercaseUsernames) > 0 {
		foundProfiles := bav.Postgres.GetProfilesForUsername(lowercaseUsernames)
		for _, profile := range foundProfiles {
			bav.setProfileMappings(profile)
		}
	}

	return nil
}

func (bav *UtxoView) GetTransactorNonceEntry(nonce *DeSoNonce, pkid *PKID) (*TransactorNonceEntry, error) {
	if nonce == nil {
		return nil, fmt.Errorf("GetTransactorNonceEntry: nil nonce")
	}
	if pkid == nil {
		return nil, fmt.Errorf("GetTransactorNonceEntry: nil pkid")
	}
	mapKey := TransactorNonceMapKey{
		Nonce:          *nonce,
		TransactorPKID: *pkid,
	}

	nonceEntry, exists := bav.TransactorNonceMapKeyToTransactorNonceEntry[mapKey]
	if exists && nonceEntry != nil {
		return nonceEntry, nil
	}
	var err error
	nonceEntry, err = DbGetTransactorNonceEntry(bav.Handle, nonce, pkid)
	if err != nil {
		return nil, err
	}
	if nonceEntry == nil {
		return nil, nil
	}
	bav.TransactorNonceMapKeyToTransactorNonceEntry[mapKey] = nonceEntry
	return nonceEntry, nil

}

func (bav *UtxoView) SetTransactorNonceEntry(nonceEntry *TransactorNonceEntry) {
	if nonceEntry == nil {
		glog.Errorf("SetTransactorNonceEntry: nil nonceEntry")
		return
	}

	bav.TransactorNonceMapKeyToTransactorNonceEntry[nonceEntry.ToMapKey()] = nonceEntry
}

func (bav *UtxoView) DeleteTransactorNonceEntry(nonceEntry *TransactorNonceEntry) {
	if nonceEntry == nil {
		glog.Errorf("DeleteTransactorNonceEntry: nil nonceEntry")
		return
	}

	tombstoneEntry := nonceEntry.Copy()

	tombstoneEntry.isDeleted = true
	bav.SetTransactorNonceEntry(tombstoneEntry)
}

func (bav *UtxoView) GetTransactorNonceEntriesToDeleteAtBlockHeight(blockHeight uint64) []*TransactorNonceEntry {
	dbExpiredNonceEntries, err := DbGetTransactorNonceEntriesToExpireAtBlockHeight(bav.Handle, blockHeight)
	if err != nil {
		glog.Errorf("GetTransactorNonceEntriesToDeleteAtBlockHeight: Error fetching expired nonce entries: %v", err)
		return nil
	}
	// Add the db entries to the view
	for _, dbNonceEntry := range dbExpiredNonceEntries {
		// If the entry already exists, skip it and use what's in the view.
		if _, exists := bav.TransactorNonceMapKeyToTransactorNonceEntry[dbNonceEntry.ToMapKey()]; exists {
			continue
		}
		bav.SetTransactorNonceEntry(dbNonceEntry)
	}
	var transactorNoncesToExpire []*TransactorNonceEntry
	for _, nonceEntry := range bav.TransactorNonceMapKeyToTransactorNonceEntry {
		if nonceEntry.isDeleted {
			continue
		}
		if nonceEntry.Nonce.ExpirationBlockHeight <= blockHeight {
			transactorNoncesToExpire = append(transactorNoncesToExpire, nonceEntry)
		}
	}
	return transactorNoncesToExpire
}

func (bav *UtxoView) ConstructNonceForPublicKey(publicKey []byte, blockHeight uint64) (*DeSoNonce, error) {
	pkidEntry := bav.GetPKIDForPublicKey(publicKey)
	if pkidEntry == nil || pkidEntry.isDeleted {
		return nil, fmt.Errorf(
			"ConstructNonceForPublicKey: No PKID entry found for public key %s",
			PkToStringBoth(publicKey))
	}
	return bav.ConstructNonceForPKID(pkidEntry.PKID, blockHeight)
}

// ConstructNonceForPKID constructs a nonce for the given PKID. The depth parameter
// must be less than or equal to 2 when calling this function. We check that the
// randomly generated nonce is not already in use by the given PKID. If it is, we
// try to generate another nonce w/ depth - 1. When depth is 0 and we fail to generate
// a unique nonce, we return an error.
func (bav *UtxoView) ConstructNonceForPKID(pkid *PKID, blockHeight uint64) (*DeSoNonce, error) {
	// construct nonce
	expirationBuffer := uint64(DefaultMaxNonceExpirationBlockHeightOffset)
	if bav.GlobalParamsEntry != nil && bav.GlobalParamsEntry.MaxNonceExpirationBlockHeightOffset != 0 {
		expirationBuffer = bav.GlobalParamsEntry.MaxNonceExpirationBlockHeightOffset
	}
	// Some tests use a very low expiration buffer to test
	// that expired nonces get deleted. We don't want to
	// underflow the expiration buffer, so we only subtract
	// 10 if the expiration buffer is greater than 10.
	// We subtract 10 from the expiration buffer so that
	// nodes that are slightly behind do not reject transactions.
	if expirationBuffer > 10 {
		expirationBuffer -= 10
	}
	randomUint64, err := wire.RandomUint64()
	if err != nil {
		return nil, errors.Wrapf(err, "ConstructNonceForPKID: Error generating random uint64: ")
	}
	nonce := DeSoNonce{
		PartialID:             randomUint64,
		ExpirationBlockHeight: blockHeight + expirationBuffer,
	}

	// Make sure we don't have a collision.
	nonceEntry, err := bav.GetTransactorNonceEntry(&nonce, pkid)
	if err != nil {
		return nil, errors.Wrapf(err, "ConstructNonceForPKID: ")
	}
	if nonceEntry != nil && !nonceEntry.isDeleted {
		return nil, errors.New("ConstructNonceForPKID: Nonce already exists")
	}
	return &nonce, nil
}

// GetUnspentUtxoEntrysForPublicKey returns the UtxoEntrys corresponding to the
// passed-in public key that are currently unspent. It does this while factoring
// in any transactions that have already been connected to it. This is useful,
// as an example, when one whats to see what UtxoEntrys are available for spending
// after factoring in (i.e. connecting) all of the transactions currently in the
// mempool that are related to this public key.
//
// At a high level, this function allows one to get the utxos that are the union of:
// - utxos in the db
// - utxos in the view from previously-connected transactions
func (bav *UtxoView) GetUnspentUtxoEntrysForPublicKey(pkBytes []byte) ([]*UtxoEntry, error) {
	// Fetch the relevant utxos for this public key from the db. We do this because
	// the db could contain utxos that are not currently loaded into the view.
	var utxoEntriesForPublicKey []*UtxoEntry
	var err error
	if bav.Postgres != nil {
		utxoEntriesForPublicKey = bav.Postgres.GetUtxoEntriesForPublicKey(pkBytes)
	} else {
		utxoEntriesForPublicKey, err = DbGetUtxosForPubKey(pkBytes, bav.Handle, bav.Snapshot)
	}
	if err != nil {
		return nil, errors.Wrapf(err, "UtxoView.GetUnspentUtxoEntrysForPublicKey: Problem fetching "+
			"utxos for public key %s", PkToString(pkBytes, bav.Params))
	}

	// Load all the utxos associated with this public key into
	// the view. This makes it so that the view can enumerate all of the utxoEntries
	// known for this public key. To put it another way, it allows the view to
	// contain the union of:
	// - utxos in the db
	// - utxos in the view from previously-connected transactions
	for _, utxoEntry := range utxoEntriesForPublicKey {
		bav.GetUtxoEntryForUtxoKey(utxoEntry.UtxoKey)
	}

	// Now that all of the utxos for this key have been loaded, filter the
	// ones for this public key and return them.
	utxoEntriesToReturn := []*UtxoEntry{}
	for utxoKeyTmp, utxoEntry := range bav.UtxoKeyToUtxoEntry {
		// Make a copy of the iterator since it might change from underneath us
		// if we take its pointer.
		utxoKey := utxoKeyTmp
		utxoEntry.UtxoKey = &utxoKey
		if !utxoEntry.isSpent && reflect.DeepEqual(utxoEntry.PublicKey, pkBytes) {
			utxoEntriesToReturn = append(utxoEntriesToReturn, utxoEntry)
		}
	}

	return utxoEntriesToReturn, nil
}

func (bav *UtxoView) GetSpendableDeSoBalanceNanosForPublicKey(pkBytes []byte,
	tipHeight uint32) (_spendableBalance uint64, _err error) {
	// In order to get the spendable balance, we need to account for any immature block rewards.
	// We get these by starting at the chain tip and iterating backwards until we have collected
	// all the immature block rewards for this public key.
	nextBlockHash := bav.TipHash
	numImmatureBlocks := uint32(bav.Params.BlockRewardMaturity / bav.Params.TimeBetweenBlocks)
	immatureBlockRewards := uint64(0)

	if bav.Postgres != nil {
		// Filter out immature block rewards in postgres. UtxoType needs to be set correctly when importing blocks
		var startHeight uint32
		if tipHeight > numImmatureBlocks {
			startHeight = tipHeight - numImmatureBlocks
		}
		outputs := bav.Postgres.GetBlockRewardsForPublicKey(NewPublicKey(pkBytes), startHeight, tipHeight)

		var err error
		for _, output := range outputs {
			immatureBlockRewards, err = SafeUint64().Add(immatureBlockRewards, output.AmountNanos)
			if err != nil {
				return 0, errors.Wrap(err, "GetSpendableDeSoBalanceNanosForPublicKey: Problem "+
					"adding immature block rewards")
			}
		}
	} else {
		for ii := uint64(1); ii < uint64(numImmatureBlocks); ii++ {
			// Don't look up the genesis block since it isn't in the DB.
			if GenesisBlockHashHex == nextBlockHash.String() {
				break
			}

			blockNode := GetHeightHashToNodeInfo(bav.Handle, bav.Snapshot, tipHeight, nextBlockHash, false)
			if blockNode == nil {
				return 0, fmt.Errorf(
					"GetSpendableDeSoBalanceNanosForPublicKey: Problem getting block for blockhash %s",
					nextBlockHash.String())
			}
			blockRewardForPK, err := DbGetBlockRewardForPublicKeyBlockHash(bav.Handle, bav.Snapshot, pkBytes, nextBlockHash)
			if err != nil {
				return 0, errors.Wrapf(
					err, "GetSpendableDeSoBalanceNanosForPublicKey: Problem getting block reward for "+
						"public key %s blockhash %s", PkToString(pkBytes, bav.Params), nextBlockHash.String())
			}
			immatureBlockRewards, err = SafeUint64().Add(immatureBlockRewards, blockRewardForPK)
			if err != nil {
				return 0, errors.Wrapf(err, "GetSpendableDeSoBalanceNanosForPublicKey: Problem adding "+
					"block reward (%d) to immature block rewards (%d)", blockRewardForPK, immatureBlockRewards)
			}
			if blockNode.Parent != nil {
				nextBlockHash = blockNode.Parent.Hash
			} else {
				nextBlockHash = GenesisBlockHash
			}
		}
	}

	balanceNanos, err := bav.GetDeSoBalanceNanosForPublicKey(pkBytes)

	if err != nil {
		return 0, errors.Wrap(err, "GetSpendableDeSoBalanceNanosForPublicKey: ")
	}
	spendableBalanceNanos, err := SafeUint64().Sub(balanceNanos, immatureBlockRewards)
	if err != nil {
		return 0, errors.Wrapf(err,
			"GetSpendableDeSoBalanceNanosForPublicKey: error subtract immature block rewards (%d) from "+
				"balance nanos (%d)", immatureBlockRewards, balanceNanos)
	}
	return spendableBalanceNanos, nil
}

func mergeExtraData(oldMap map[string][]byte, newMap map[string][]byte) map[string][]byte {
	// Always create the map from scratch, since modifying the map on
	// newMap could modify the map on the oldMap otherwise.
	retMap := make(map[string][]byte)

	// Add the values from the oldMap
	for kk, vv := range oldMap {
		vvCopy := make([]byte, len(vv))
		copy(vvCopy, vv)
		retMap[kk] = vvCopy
	}
	// Add the values from the newMap. Allow the newMap values to overwrite the
	// oldMap values during the merge.
	for kk, vv := range newMap {
		vvCopy := make([]byte, len(vv))
		copy(vvCopy, vv)
		retMap[kk] = vvCopy
	}

	return retMap
}<|MERGE_RESOLUTION|>--- conflicted
+++ resolved
@@ -120,13 +120,12 @@
 	// Global stake across validators
 	GlobalStakeAmountNanos *uint256.Int
 
-<<<<<<< HEAD
 	// Stake mappings
-	StakeMapKeyToStakeEntry             map[StakeMapKey]*StakeEntry
+	StakeMapKeyToStakeEntry map[StakeMapKey]*StakeEntry
+
+	// Locked stake mappings
 	LockedStakeMapKeyToLockedStakeEntry map[LockedStakeMapKey]*LockedStakeEntry
 
-=======
->>>>>>> 470dff83
 	// The hash of the tip the view is currently referencing. Mainly used
 	// for error-checking when doing a bulk operation on the view.
 	TipHash *BlockHash
@@ -219,7 +218,6 @@
 	// ValidatorEntries
 	bav.ValidatorMapKeyToValidatorEntry = make(map[ValidatorMapKey]*ValidatorEntry)
 
-<<<<<<< HEAD
 	// Global stake across validators. We deliberately want this to initialize to nil and not zero
 	// since a zero value will overwrite an existing GlobalStakeAmountNanos value in the db, whereas
 	// a nil GlobalStakeAmountNanos value signifies that this value was never set.
@@ -230,10 +228,6 @@
 
 	// LockedStakeEntries
 	bav.LockedStakeMapKeyToLockedStakeEntry = make(map[LockedStakeMapKey]*LockedStakeEntry)
-=======
-	// Global stake across validators
-	bav.GlobalStakeAmountNanos = uint256.NewInt()
->>>>>>> 470dff83
 }
 
 func (bav *UtxoView) CopyUtxoView() (*UtxoView, error) {
@@ -489,9 +483,7 @@
 	// Copy the ValidatorEntries
 	newView.ValidatorMapKeyToValidatorEntry = make(map[ValidatorMapKey]*ValidatorEntry, len(bav.ValidatorMapKeyToValidatorEntry))
 	for entryKey, entry := range bav.ValidatorMapKeyToValidatorEntry {
-<<<<<<< HEAD
-		newEntry := *entry
-		newView.ValidatorMapKeyToValidatorEntry[entryKey] = &newEntry
+		newView.ValidatorMapKeyToValidatorEntry[entryKey] = entry.Copy()
 	}
 
 	// Copy the GlobalStakeAmountNanos.
@@ -502,8 +494,7 @@
 	// Copy the StakeEntries
 	newView.StakeMapKeyToStakeEntry = make(map[StakeMapKey]*StakeEntry, len(bav.StakeMapKeyToStakeEntry))
 	for entryKey, entry := range bav.StakeMapKeyToStakeEntry {
-		newEntry := *entry
-		newView.StakeMapKeyToStakeEntry[entryKey] = &newEntry
+		newView.StakeMapKeyToStakeEntry[entryKey] = entry.Copy()
 	}
 
 	// Copy the LockedStakeEntries
@@ -511,16 +502,8 @@
 		map[LockedStakeMapKey]*LockedStakeEntry, len(bav.LockedStakeMapKeyToLockedStakeEntry),
 	)
 	for entryKey, entry := range bav.LockedStakeMapKeyToLockedStakeEntry {
-		newEntry := *entry
-		newView.LockedStakeMapKeyToLockedStakeEntry[entryKey] = &newEntry
-	}
-=======
-		newView.ValidatorMapKeyToValidatorEntry[entryKey] = entry.Copy()
-	}
-
-	// Copy the GlobalStakeAmountNanos.
-	newView.GlobalStakeAmountNanos = bav.GlobalStakeAmountNanos.Clone()
->>>>>>> 470dff83
+		newView.LockedStakeMapKeyToLockedStakeEntry[entryKey] = entry.Copy()
+	}
 
 	return newView, nil
 }
@@ -1367,7 +1350,6 @@
 	case TxnTypeUnregisterAsValidator:
 		return bav._disconnectUnregisterAsValidator(
 			OperationTypeUnregisterAsValidator, currentTxn, txnHash, utxoOpsForTxn, blockHeight)
-<<<<<<< HEAD
 
 	case TxnTypeStake:
 		return bav._disconnectStake(
@@ -1380,8 +1362,6 @@
 	case TxnTypeUnlockStake:
 		return bav._disconnectUnlockStake(
 			OperationTypeUnlockStake, currentTxn, txnHash, utxoOpsForTxn, blockHeight)
-=======
->>>>>>> 470dff83
 	}
 
 	return fmt.Errorf("DisconnectBlock: Unimplemented txn type %v", currentTxn.TxnMeta.GetTxnType().String())
@@ -3309,7 +3289,6 @@
 	case TxnTypeUnregisterAsValidator:
 		totalInput, totalOutput, utxoOpsForTxn, err = bav._connectUnregisterAsValidator(txn, txHash, blockHeight, verifySignatures)
 
-<<<<<<< HEAD
 	case TxnTypeStake:
 		totalInput, totalOutput, utxoOpsForTxn, err = bav._connectStake(txn, txHash, blockHeight, verifySignatures)
 
@@ -3319,8 +3298,6 @@
 	case TxnTypeUnlockStake:
 		totalInput, totalOutput, utxoOpsForTxn, err = bav._connectUnlockStake(txn, txHash, blockHeight, verifySignatures)
 
-=======
->>>>>>> 470dff83
 	default:
 		err = fmt.Errorf("ConnectTransaction: Unimplemented txn type %v", txn.TxnMeta.GetTxnType().String())
 	}
