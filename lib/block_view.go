--- conflicted
+++ resolved
@@ -4,12 +4,8 @@
 	"bytes"
 	"encoding/hex"
 	"fmt"
-<<<<<<< HEAD
-	"github.com/davecgh/go-spew/spew"
+	"github.com/btcsuite/btcd/wire"
 	"github.com/holiman/uint256"
-=======
-	"github.com/btcsuite/btcd/wire"
->>>>>>> 8fa1b7fe
 	"math"
 	"math/big"
 	"reflect"
@@ -115,14 +111,12 @@
 	AssociationMapKeyToUserAssociationEntry map[AssociationMapKey]*UserAssociationEntry
 	AssociationMapKeyToPostAssociationEntry map[AssociationMapKey]*PostAssociationEntry
 
-<<<<<<< HEAD
+	// Map of DeSoNonce and PKID to TransactorNonceEntry
+	TransactorNonceMapKeyToTransactorNonceEntry map[TransactorNonceMapKey]*TransactorNonceEntry
+
 	// Validator mappings
 	ValidatorMapKeyToValidatorEntry map[ValidatorMapKey]*ValidatorEntry
 	GlobalStakeAmountNanos          *uint256.Int
-=======
-	// Map of DeSoNonce and PKID to TransactorNonceEntry
-	TransactorNonceMapKeyToTransactorNonceEntry map[TransactorNonceMapKey]*TransactorNonceEntry
->>>>>>> 8fa1b7fe
 
 	// The hash of the tip the view is currently referencing. Mainly used
 	// for error-checking when doing a bulk operation on the view.
@@ -210,14 +204,12 @@
 	bav.AssociationMapKeyToUserAssociationEntry = make(map[AssociationMapKey]*UserAssociationEntry)
 	bav.AssociationMapKeyToPostAssociationEntry = make(map[AssociationMapKey]*PostAssociationEntry)
 
-<<<<<<< HEAD
+	// Transaction nonce map
+	bav.TransactorNonceMapKeyToTransactorNonceEntry = make(map[TransactorNonceMapKey]*TransactorNonceEntry)
+
 	// ValidatorEntries
 	bav.ValidatorMapKeyToValidatorEntry = make(map[ValidatorMapKey]*ValidatorEntry)
 	bav.GlobalStakeAmountNanos = uint256.NewInt()
-=======
-	// Transaction nonce map
-	bav.TransactorNonceMapKeyToTransactorNonceEntry = make(map[TransactorNonceMapKey]*TransactorNonceEntry)
->>>>>>> 8fa1b7fe
 }
 
 func (bav *UtxoView) CopyUtxoView() (*UtxoView, error) {
@@ -462,15 +454,6 @@
 		newView.AssociationMapKeyToPostAssociationEntry[entryKey] = &newEntry
 	}
 
-<<<<<<< HEAD
-	// Copy the ValidatorEntries
-	newView.ValidatorMapKeyToValidatorEntry = make(map[ValidatorMapKey]*ValidatorEntry, len(bav.ValidatorMapKeyToValidatorEntry))
-	for entryKey, entry := range bav.ValidatorMapKeyToValidatorEntry {
-		newEntry := *entry
-		newView.ValidatorMapKeyToValidatorEntry[entryKey] = &newEntry
-	}
-	newView.GlobalStakeAmountNanos = bav.GlobalStakeAmountNanos.Clone()
-=======
 	// Copy the nonce map
 	newView.TransactorNonceMapKeyToTransactorNonceEntry = make(map[TransactorNonceMapKey]*TransactorNonceEntry,
 		len(bav.TransactorNonceMapKeyToTransactorNonceEntry))
@@ -479,7 +462,14 @@
 		newView.TransactorNonceMapKeyToTransactorNonceEntry[entryKey] = &newEntry
 	}
 
->>>>>>> 8fa1b7fe
+	// Copy the ValidatorEntries
+	newView.ValidatorMapKeyToValidatorEntry = make(map[ValidatorMapKey]*ValidatorEntry, len(bav.ValidatorMapKeyToValidatorEntry))
+	for entryKey, entry := range bav.ValidatorMapKeyToValidatorEntry {
+		newEntry := *entry
+		newView.ValidatorMapKeyToValidatorEntry[entryKey] = &newEntry
+	}
+	newView.GlobalStakeAmountNanos = bav.GlobalStakeAmountNanos.Clone()
+
 	return newView, nil
 }
 
@@ -1317,10 +1307,12 @@
 	case TxnTypeNewMessage:
 		return bav._disconnectNewMessage(
 			OperationTypeNewMessage, currentTxn, txnHash, utxoOpsForTxn, blockHeight)
-	} else if currentTxn.TxnMeta.GetTxnType() == TxnTypeRegisterAsValidator {
+
+	case TxnTypeRegisterAsValidator:
 		return bav._disconnectRegisterAsValidator(
 			OperationTypeRegisterAsValidator, currentTxn, txnHash, utxoOpsForTxn, blockHeight)
-	} else if currentTxn.TxnMeta.GetTxnType() == TxnTypeUnregisterAsValidator {
+
+	case TxnTypeUnregisterAsValidator:
 		return bav._disconnectUnregisterAsValidator(
 			OperationTypeUnregisterAsValidator, currentTxn, txnHash, utxoOpsForTxn, blockHeight)
 	}
@@ -3225,18 +3217,14 @@
 		totalInput, totalOutput, utxoOpsForTxn, err =
 			bav._connectNewMessage(
 				txn, txHash, blockHeight, verifySignatures)
-<<<<<<< HEAD
-
-	} else if txn.TxnMeta.GetTxnType() == TxnTypeRegisterAsValidator {
+
+	case TxnTypeRegisterAsValidator:
 		totalInput, totalOutput, utxoOpsForTxn, err = bav._connectRegisterAsValidator(txn, txHash, blockHeight, verifySignatures)
 
-	} else if txn.TxnMeta.GetTxnType() == TxnTypeUnregisterAsValidator {
+	case TxnTypeUnregisterAsValidator:
 		totalInput, totalOutput, utxoOpsForTxn, err = bav._connectUnregisterAsValidator(txn, txHash, blockHeight, verifySignatures)
 
-	} else {
-=======
 	default:
->>>>>>> 8fa1b7fe
 		err = fmt.Errorf("ConnectTransaction: Unimplemented txn type %v", txn.TxnMeta.GetTxnType().String())
 	}
 	if err != nil {
