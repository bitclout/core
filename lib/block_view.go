package lib

import (
	"bytes"
	"encoding/hex"
	"fmt"
	"github.com/davecgh/go-spew/spew"
	"math"
	"math/rand"
	"reflect"
	"strings"
	"time"

	"github.com/btcsuite/btcd/btcec"
	"github.com/dgraph-io/badger/v3"
	"github.com/golang/glog"
	"github.com/pkg/errors"
)

// block_view.go is the main work-horse for validating transactions in blocks.
// It generally works by creating an "in-memory view" of the current tip and
// then applying a transaction's operations to the view to see if those operations
// are allowed and consistent with the blockchain's current state. Generally,
// every transaction we define has a corresponding connect() and disconnect()
// function defined here that specifies what operations that transaction applies
// to the view and ultimately to the database. If you want to know how any
// particular transaction impacts the database, you've found the right file. A
// good place to start in this file is ConnectTransaction and DisconnectTransaction.
// ConnectBlock is also good.

type UtxoView struct {
	// Utxo data
	NumUtxoEntries              uint64
	UtxoKeyToUtxoEntry          map[UtxoKey]*UtxoEntry
	PublicKeyToDeSoBalanceNanos map[PublicKey]uint64

	// BitcoinExchange data
	NanosPurchased     uint64
	USDCentsPerBitcoin uint64
	GlobalParamsEntry  *GlobalParamsEntry
	BitcoinBurnTxIDs   map[BlockHash]bool

	// Forbidden block signature pubkeys
	ForbiddenPubKeyToForbiddenPubKeyEntry map[PkMapKey]*ForbiddenPubKeyEntry

	// Messages data
	MessageKeyToMessageEntry map[MessageKey]*MessageEntry

	// Messaging group entries.
	MessagingGroupKeyToMessagingGroupEntry map[MessagingGroupKey]*MessagingGroupEntry

	// Access group entries.
	AccessGroupIdToAccessGroupEntry map[AccessGroupId]*AccessGroupEntry

	// Group Memberships
	AccessGroupMembershipKeyToAccessGroupMember map[AccessGroupMembershipKey]*AccessGroupMemberEntry

	// Postgres stores message data slightly differently
	MessageMap map[BlockHash]*PGMessage

	// Group Chat and Dm messages.
	GroupChatMessagesIndex map[GroupChatMessageKey]*NewMessageEntry
	DmMessagesIndex        map[DmMessageKey]*NewMessageEntry

	// Dm threads.
	DmThreadIndex map[DmThreadKey]*DmThreadEntry

	// Follow data
	FollowKeyToFollowEntry map[FollowKey]*FollowEntry

	// NFT data
	NFTKeyToNFTEntry              map[NFTKey]*NFTEntry
	NFTBidKeyToNFTBidEntry        map[NFTBidKey]*NFTBidEntry
	NFTKeyToAcceptedNFTBidHistory map[NFTKey]*[]*NFTBidEntry

	// Diamond data
	DiamondKeyToDiamondEntry map[DiamondKey]*DiamondEntry

	// Like data
	LikeKeyToLikeEntry map[LikeKey]*LikeEntry

	// Repost data
	RepostKeyToRepostEntry map[RepostKey]*RepostEntry

	// Post data
	PostHashToPostEntry map[BlockHash]*PostEntry

	// Profile data
	PublicKeyToPKIDEntry map[PkMapKey]*PKIDEntry
	// The PKIDEntry is only used here to store the public key.
	PKIDToPublicKey               map[PKID]*PKIDEntry
	ProfilePKIDToProfileEntry     map[PKID]*ProfileEntry
	ProfileUsernameToProfileEntry map[UsernameMapKey]*ProfileEntry

	// Creator coin balance entries
	HODLerPKIDCreatorPKIDToBalanceEntry map[BalanceEntryMapKey]*BalanceEntry

	// DAO coin balance entries
	HODLerPKIDCreatorPKIDToDAOCoinBalanceEntry map[BalanceEntryMapKey]*BalanceEntry

	// Derived Key entries. Map key is a combination of owner and derived public keys.
	DerivedKeyToDerivedEntry map[DerivedKeyMapKey]*DerivedKeyEntry

	// DAO coin limit order entry mapping.
	DAOCoinLimitOrderMapKeyToDAOCoinLimitOrderEntry map[DAOCoinLimitOrderMapKey]*DAOCoinLimitOrderEntry

	// Association mappings
	AssociationMapKeyToUserAssociationEntry map[AssociationMapKey]*UserAssociationEntry
	AssociationMapKeyToPostAssociationEntry map[AssociationMapKey]*PostAssociationEntry

	// Map of DeSoNonce and PKID to NonceEntry
	NonceMapKeyToNonceEntry map[NonceMapKey]*NonceEntry

	// The hash of the tip the view is currently referencing. Mainly used
	// for error-checking when doing a bulk operation on the view.
	TipHash *BlockHash

	Handle   *badger.DB
	Postgres *Postgres
	Params   *DeSoParams
	Snapshot *Snapshot
}

// Assumes the db Handle is already set on the view, but otherwise the
// initialization is full.
func (bav *UtxoView) _ResetViewMappingsAfterFlush() {
	// Utxo data
	bav.UtxoKeyToUtxoEntry = make(map[UtxoKey]*UtxoEntry)
	// TODO: Deprecate this value
	bav.NumUtxoEntries = GetUtxoNumEntries(bav.Handle, bav.Snapshot)
	bav.PublicKeyToDeSoBalanceNanos = make(map[PublicKey]uint64)

	// BitcoinExchange data
	bav.NanosPurchased = DbGetNanosPurchased(bav.Handle, bav.Snapshot)
	bav.USDCentsPerBitcoin = DbGetUSDCentsPerBitcoinExchangeRate(bav.Handle, bav.Snapshot)
	bav.GlobalParamsEntry = DbGetGlobalParamsEntry(bav.Handle, bav.Snapshot)
	bav.BitcoinBurnTxIDs = make(map[BlockHash]bool)

	// Forbidden block signature pub key info.
	bav.ForbiddenPubKeyToForbiddenPubKeyEntry = make(map[PkMapKey]*ForbiddenPubKeyEntry)

	// Post and profile data
	bav.PostHashToPostEntry = make(map[BlockHash]*PostEntry)
	bav.PublicKeyToPKIDEntry = make(map[PkMapKey]*PKIDEntry)
	bav.PKIDToPublicKey = make(map[PKID]*PKIDEntry)
	bav.ProfilePKIDToProfileEntry = make(map[PKID]*ProfileEntry)
	bav.ProfileUsernameToProfileEntry = make(map[UsernameMapKey]*ProfileEntry)

	// Messages data
	bav.MessageKeyToMessageEntry = make(map[MessageKey]*MessageEntry)
	bav.MessageMap = make(map[BlockHash]*PGMessage)

	// Messaging group entries
	bav.MessagingGroupKeyToMessagingGroupEntry = make(map[MessagingGroupKey]*MessagingGroupEntry)

	// Access group entries
	bav.AccessGroupIdToAccessGroupEntry = make(map[AccessGroupId]*AccessGroupEntry)
	bav.AccessGroupMembershipKeyToAccessGroupMember = make(map[AccessGroupMembershipKey]*AccessGroupMemberEntry)

	// Group chat and Dm messages.
	bav.GroupChatMessagesIndex = make(map[GroupChatMessageKey]*NewMessageEntry)
	bav.DmMessagesIndex = make(map[DmMessageKey]*NewMessageEntry)

	// Group chat and Dm threads.
	bav.DmThreadIndex = make(map[DmThreadKey]*DmThreadEntry)

	// Follow data
	bav.FollowKeyToFollowEntry = make(map[FollowKey]*FollowEntry)

	// NFT data
	bav.NFTKeyToNFTEntry = make(map[NFTKey]*NFTEntry)
	bav.NFTBidKeyToNFTBidEntry = make(map[NFTBidKey]*NFTBidEntry)
	bav.NFTKeyToAcceptedNFTBidHistory = make(map[NFTKey]*[]*NFTBidEntry)

	// Diamond data
	bav.DiamondKeyToDiamondEntry = make(map[DiamondKey]*DiamondEntry)

	// Like data
	bav.LikeKeyToLikeEntry = make(map[LikeKey]*LikeEntry)

	// Repost data
	bav.RepostKeyToRepostEntry = make(map[RepostKey]*RepostEntry)

	// Creator Coin Balance Entries
	bav.HODLerPKIDCreatorPKIDToBalanceEntry = make(map[BalanceEntryMapKey]*BalanceEntry)

	// DAO Coin Balance Entries
	bav.HODLerPKIDCreatorPKIDToDAOCoinBalanceEntry = make(map[BalanceEntryMapKey]*BalanceEntry)

	// Derived Key entries
	bav.DerivedKeyToDerivedEntry = make(map[DerivedKeyMapKey]*DerivedKeyEntry)

	// DAO Coin Limit Order Entries
	bav.DAOCoinLimitOrderMapKeyToDAOCoinLimitOrderEntry = make(map[DAOCoinLimitOrderMapKey]*DAOCoinLimitOrderEntry)

	// Association entries
	bav.AssociationMapKeyToUserAssociationEntry = make(map[AssociationMapKey]*UserAssociationEntry)
	bav.AssociationMapKeyToPostAssociationEntry = make(map[AssociationMapKey]*PostAssociationEntry)

	// Transaction nonce map
	bav.NonceMapKeyToNonceEntry = make(map[NonceMapKey]*NonceEntry)
}

func (bav *UtxoView) CopyUtxoView() (*UtxoView, error) {
	newView, err := NewUtxoView(bav.Handle, bav.Params, bav.Postgres, bav.Snapshot)
	if err != nil {
		return nil, err
	}

	// Copy the UtxoEntry data
	// Note that using _setUtxoMappings is dangerous because the Pos within
	// the UtxoEntrys is off.
	newView.UtxoKeyToUtxoEntry = make(map[UtxoKey]*UtxoEntry, len(bav.UtxoKeyToUtxoEntry))
	for utxoKey, utxoEntry := range bav.UtxoKeyToUtxoEntry {
		newUtxoEntry := *utxoEntry
		newView.UtxoKeyToUtxoEntry[utxoKey] = &newUtxoEntry
	}
	newView.NumUtxoEntries = bav.NumUtxoEntries

	// Copy the public key to balance data
	newView.PublicKeyToDeSoBalanceNanos = make(map[PublicKey]uint64, len(bav.PublicKeyToDeSoBalanceNanos))
	for pkMapKey, desoBalance := range bav.PublicKeyToDeSoBalanceNanos {
		newView.PublicKeyToDeSoBalanceNanos[pkMapKey] = desoBalance
	}

	// Copy the BitcoinExchange data
	newView.BitcoinBurnTxIDs = make(map[BlockHash]bool, len(bav.BitcoinBurnTxIDs))
	for bh := range bav.BitcoinBurnTxIDs {
		newView.BitcoinBurnTxIDs[bh] = true
	}
	newView.NanosPurchased = bav.NanosPurchased
	newView.USDCentsPerBitcoin = bav.USDCentsPerBitcoin

	// Copy the GlobalParamsEntry
	newGlobalParamsEntry := *bav.GlobalParamsEntry
	newView.GlobalParamsEntry = &newGlobalParamsEntry

	// Copy the post data
	newView.PostHashToPostEntry = make(map[BlockHash]*PostEntry, len(bav.PostHashToPostEntry))
	for postHash, postEntry := range bav.PostHashToPostEntry {
		if postEntry == nil {
			continue
		}

		newPostEntry := *postEntry
		newView.PostHashToPostEntry[postHash] = &newPostEntry
	}

	// Copy the PKID data
	newView.PublicKeyToPKIDEntry = make(map[PkMapKey]*PKIDEntry, len(bav.PublicKeyToPKIDEntry))
	for pkMapKey, pkid := range bav.PublicKeyToPKIDEntry {
		newPKID := *pkid
		newView.PublicKeyToPKIDEntry[pkMapKey] = &newPKID
	}

	newView.PKIDToPublicKey = make(map[PKID]*PKIDEntry, len(bav.PKIDToPublicKey))
	for pkid, pkidEntry := range bav.PKIDToPublicKey {
		newPKIDEntry := *pkidEntry
		newView.PKIDToPublicKey[pkid] = &newPKIDEntry
	}

	// Copy the profile data
	newView.ProfilePKIDToProfileEntry = make(map[PKID]*ProfileEntry, len(bav.ProfilePKIDToProfileEntry))
	for profilePKID, profileEntry := range bav.ProfilePKIDToProfileEntry {
		if profileEntry == nil {
			continue
		}

		newProfileEntry := *profileEntry
		newView.ProfilePKIDToProfileEntry[profilePKID] = &newProfileEntry
	}
	newView.ProfileUsernameToProfileEntry = make(map[UsernameMapKey]*ProfileEntry, len(bav.ProfileUsernameToProfileEntry))
	for profilePKID, profileEntry := range bav.ProfileUsernameToProfileEntry {
		if profileEntry == nil {
			continue
		}

		newProfileEntry := *profileEntry
		newView.ProfileUsernameToProfileEntry[profilePKID] = &newProfileEntry
	}

	// Copy the message data
	newView.MessageKeyToMessageEntry = make(map[MessageKey]*MessageEntry, len(bav.MessageKeyToMessageEntry))
	for msgKey, msgEntry := range bav.MessageKeyToMessageEntry {
		newMsgEntry := *msgEntry
		newView.MessageKeyToMessageEntry[msgKey] = &newMsgEntry
	}

	// Copy access group entries
	newView.AccessGroupIdToAccessGroupEntry = make(map[AccessGroupId]*AccessGroupEntry, len(bav.AccessGroupIdToAccessGroupEntry))
	for key, entry := range bav.AccessGroupIdToAccessGroupEntry {
		newEntry := *entry
		newView.AccessGroupIdToAccessGroupEntry[key] = &newEntry
	}

	// Copy access group membership index
	newView.AccessGroupMembershipKeyToAccessGroupMember = make(map[AccessGroupMembershipKey]*AccessGroupMemberEntry, len(bav.AccessGroupMembershipKeyToAccessGroupMember))
	for key, member := range bav.AccessGroupMembershipKeyToAccessGroupMember {
		newMember := *member
		newView.AccessGroupMembershipKeyToAccessGroupMember[key] = &newMember
	}

	// Copy postgres message map
	newView.MessageMap = make(map[BlockHash]*PGMessage, len(bav.MessageMap))
	for txnHash, message := range bav.MessageMap {
		newMessage := *message
		newView.MessageMap[txnHash] = &newMessage
	}

	// Copy messaging group data
	newView.MessagingGroupKeyToMessagingGroupEntry = make(map[MessagingGroupKey]*MessagingGroupEntry, len(bav.MessagingGroupKeyToMessagingGroupEntry))
	for pkid, entry := range bav.MessagingGroupKeyToMessagingGroupEntry {
		newEntry := *entry
		newView.MessagingGroupKeyToMessagingGroupEntry[pkid] = &newEntry
	}

	// DM and Group chats
	// Copy group chat message index
	newView.GroupChatMessagesIndex = make(map[GroupChatMessageKey]*NewMessageEntry)
	for gcMsgKey, messageEntry := range bav.GroupChatMessagesIndex {
		newMessage := *messageEntry
		newView.GroupChatMessagesIndex[gcMsgKey] = &newMessage
	}

	// Copy dm messages index
	newView.DmMessagesIndex = make(map[DmMessageKey]*NewMessageEntry)
	for dmMessageKey, messageEntry := range bav.DmMessagesIndex {
		newMessage := *messageEntry
		newView.DmMessagesIndex[dmMessageKey] = &newMessage
	}

	// Copy dm thread index
	newView.DmThreadIndex = make(map[DmThreadKey]*DmThreadEntry)
	for dmThreadKey, threadEntry := range bav.DmThreadIndex {
		newThreadEntry := *threadEntry
		newView.DmThreadIndex[dmThreadKey] = &newThreadEntry
	}

	// Copy the follow data
	newView.FollowKeyToFollowEntry = make(map[FollowKey]*FollowEntry, len(bav.FollowKeyToFollowEntry))
	for followKey, followEntry := range bav.FollowKeyToFollowEntry {
		if followEntry == nil {
			continue
		}

		newFollowEntry := *followEntry
		newView.FollowKeyToFollowEntry[followKey] = &newFollowEntry
	}

	// Copy the like data
	newView.LikeKeyToLikeEntry = make(map[LikeKey]*LikeEntry, len(bav.LikeKeyToLikeEntry))
	for likeKey, likeEntry := range bav.LikeKeyToLikeEntry {
		if likeEntry == nil {
			continue
		}

		newLikeEntry := *likeEntry
		newView.LikeKeyToLikeEntry[likeKey] = &newLikeEntry
	}

	// Copy the repost data
	newView.RepostKeyToRepostEntry = make(map[RepostKey]*RepostEntry, len(bav.RepostKeyToRepostEntry))
	for repostKey, repostEntry := range bav.RepostKeyToRepostEntry {
		newRepostEntry := *repostEntry
		newView.RepostKeyToRepostEntry[repostKey] = &newRepostEntry
	}

	// Copy the creator coin balance entry data
	newView.HODLerPKIDCreatorPKIDToBalanceEntry = make(
		map[BalanceEntryMapKey]*BalanceEntry, len(bav.HODLerPKIDCreatorPKIDToBalanceEntry))
	for balanceEntryMapKey, balanceEntry := range bav.HODLerPKIDCreatorPKIDToBalanceEntry {
		if balanceEntry == nil {
			continue
		}

		newBalanceEntry := *balanceEntry
		newView.HODLerPKIDCreatorPKIDToBalanceEntry[balanceEntryMapKey] = &newBalanceEntry
	}

	// Copy the DAO coin balance entry data
	newView.HODLerPKIDCreatorPKIDToDAOCoinBalanceEntry = make(
		map[BalanceEntryMapKey]*BalanceEntry, len(bav.HODLerPKIDCreatorPKIDToDAOCoinBalanceEntry))
	for daoBalanceEntryMapKey, daoBalanceEntry := range bav.HODLerPKIDCreatorPKIDToDAOCoinBalanceEntry {
		if daoBalanceEntry == nil {
			continue
		}

		newDAOBalanceEntry := *daoBalanceEntry
		newView.HODLerPKIDCreatorPKIDToDAOCoinBalanceEntry[daoBalanceEntryMapKey] = &newDAOBalanceEntry
	}

	// Copy the Diamond data
	newView.DiamondKeyToDiamondEntry = make(
		map[DiamondKey]*DiamondEntry, len(bav.DiamondKeyToDiamondEntry))
	for diamondKey, diamondEntry := range bav.DiamondKeyToDiamondEntry {
		newDiamondEntry := *diamondEntry
		newView.DiamondKeyToDiamondEntry[diamondKey] = &newDiamondEntry
	}

	// Copy the NFT data
	newView.NFTKeyToNFTEntry = make(map[NFTKey]*NFTEntry, len(bav.NFTKeyToNFTEntry))
	for nftKey, nftEntry := range bav.NFTKeyToNFTEntry {
		newNFTEntry := *nftEntry
		newView.NFTKeyToNFTEntry[nftKey] = &newNFTEntry
	}

	newView.NFTBidKeyToNFTBidEntry = make(map[NFTBidKey]*NFTBidEntry, len(bav.NFTBidKeyToNFTBidEntry))
	for nftBidKey, nftBidEntry := range bav.NFTBidKeyToNFTBidEntry {
		newNFTBidEntry := *nftBidEntry
		newView.NFTBidKeyToNFTBidEntry[nftBidKey] = &newNFTBidEntry
	}

	newView.NFTKeyToAcceptedNFTBidHistory = make(map[NFTKey]*[]*NFTBidEntry, len(bav.NFTKeyToAcceptedNFTBidHistory))
	for nftKey, nftBidEntries := range bav.NFTKeyToAcceptedNFTBidHistory {
		newNFTBidEntries := *nftBidEntries
		newView.NFTKeyToAcceptedNFTBidHistory[nftKey] = &newNFTBidEntries
	}

	// Copy the Derived Key data
	newView.DerivedKeyToDerivedEntry = make(map[DerivedKeyMapKey]*DerivedKeyEntry, len(bav.DerivedKeyToDerivedEntry))
	for entryKey, entry := range bav.DerivedKeyToDerivedEntry {
		newEntry := *entry
		newView.DerivedKeyToDerivedEntry[entryKey] = &newEntry
	}

	// Copy the DAO Coin Limit Order Entries
	newView.DAOCoinLimitOrderMapKeyToDAOCoinLimitOrderEntry = make(map[DAOCoinLimitOrderMapKey]*DAOCoinLimitOrderEntry,
		len(bav.DAOCoinLimitOrderMapKeyToDAOCoinLimitOrderEntry))
	for entryKey, entry := range bav.DAOCoinLimitOrderMapKeyToDAOCoinLimitOrderEntry {
		newEntry := *entry
		newView.DAOCoinLimitOrderMapKeyToDAOCoinLimitOrderEntry[entryKey] = &newEntry
	}

	// Copy the Association entries
	newView.AssociationMapKeyToUserAssociationEntry = make(map[AssociationMapKey]*UserAssociationEntry, len(bav.AssociationMapKeyToUserAssociationEntry))
	for entryKey, entry := range bav.AssociationMapKeyToUserAssociationEntry {
		newEntry := *entry
		newView.AssociationMapKeyToUserAssociationEntry[entryKey] = &newEntry
	}
	newView.AssociationMapKeyToPostAssociationEntry = make(map[AssociationMapKey]*PostAssociationEntry, len(bav.AssociationMapKeyToPostAssociationEntry))
	for entryKey, entry := range bav.AssociationMapKeyToPostAssociationEntry {
		newEntry := *entry
		newView.AssociationMapKeyToPostAssociationEntry[entryKey] = &newEntry
	}

	// Copy the nonce map
	newView.NonceMapKeyToNonceEntry = make(map[NonceMapKey]*NonceEntry,
		len(bav.NonceMapKeyToNonceEntry))
	for entryKey, entry := range bav.NonceMapKeyToNonceEntry {
		newEntry := *entry
		newView.NonceMapKeyToNonceEntry[entryKey] = &newEntry
	}

	return newView, nil
}

func NewUtxoView(
	_handle *badger.DB,
	_params *DeSoParams,
	_postgres *Postgres,
	_snapshot *Snapshot,
) (*UtxoView, error) {

	view := UtxoView{
		Handle: _handle,
		Params: _params,
		// Note that the TipHash does not get reset as part of
		// _ResetViewMappingsAfterFlush because it is not something that is affected by a
		// flush operation. Moreover, its value is consistent with the view regardless of
		// whether the view is flushed or not. Additionally, the utxo view does not concern
		// itself with the header chain (see comment on GetBestHash for more info on that).
		TipHash: DbGetBestHash(_handle, _snapshot, ChainTypeDeSoBlock /* don't get the header chain */),

		Postgres: _postgres,
		Snapshot: _snapshot,
		// Set everything else in _ResetViewMappings()
	}

	// Note that the TipHash does not get reset as part of
	// _ResetViewMappingsAfterFlush because it is not something that is affected by a
	// flush operation. Moreover, its value is consistent with the view regardless of
	// whether or not the view is flushed or not. Additionally the utxo view does
	// not concern itself with the header chain (see comment on GetBestHash for more
	// info on that).
	if view.Postgres != nil {
		view.TipHash = view.Postgres.GetChain(MAIN_CHAIN).TipHash
	} else {
		view.TipHash = DbGetBestHash(view.Handle, view.Snapshot, ChainTypeDeSoBlock /* don't get the header chain */)
	}

	// This function is generally used to reset the view after a flush has been performed
	// but we can use it here to initialize the mappings.
	view._ResetViewMappingsAfterFlush()

	return &view, nil
}

func (bav *UtxoView) _deleteUtxoMappings(utxoEntry *UtxoEntry) error {
	if utxoEntry.UtxoKey == nil {
		return fmt.Errorf("_deleteUtxoMappings: utxoKey missing for utxoEntry %+v", utxoEntry)
	}

	// Deleting a utxo amounts to setting its mappings to point to an
	// entry that has (isSpent = true). So we create such an entry and set
	// the mappings to point to it.
	tombstoneEntry := *utxoEntry
	tombstoneEntry.isSpent = true

	// _setUtxoMappings will take this and use its fields to update the
	// mappings.
	// TODO: We're doing a double-copy here at the moment. We should make this more
	// efficient.
	return bav._setUtxoMappings(&tombstoneEntry)

	// Note at this point, the utxoEntry passed in is dangling and can
	// be re-used for another purpose if desired.
}

func (bav *UtxoView) _setUtxoMappings(utxoEntry *UtxoEntry) error {
	if utxoEntry.UtxoKey == nil {
		return fmt.Errorf("_setUtxoMappings: utxoKey missing for utxoEntry %+v", utxoEntry)
	}
	bav.UtxoKeyToUtxoEntry[*utxoEntry.UtxoKey] = utxoEntry

	return nil
}

func (bav *UtxoView) GetUtxoEntryForUtxoKey(utxoKeyArg *UtxoKey) *UtxoEntry {
	utxoKey := &UtxoKey{}
	if utxoKeyArg != nil {
		*utxoKey = *utxoKeyArg
	}

	utxoEntry, ok := bav.UtxoKeyToUtxoEntry[*utxoKey]
	// If the utxo entry isn't in our in-memory data structure, fetch it from the
	// db.
	if !ok {
		if bav.Postgres != nil {
			utxoEntry = bav.Postgres.GetUtxoEntryForUtxoKey(utxoKey)
		} else {
			utxoEntry = DbGetUtxoEntryForUtxoKey(bav.Handle, bav.Snapshot, utxoKey)
		}
		if utxoEntry == nil {
			// This means the utxo is neither in our map nor in the db so
			// it doesn't exist. Return nil to signal that in this case.
			return nil
		}

		// At this point we have the utxo entry so load it
		// into our in-memory data structure for future reference. Note that
		// isSpent should be false by default. Also note that a back-reference
		// to the utxoKey should be set on the utxoEntry by this function.
		utxoEntry.UtxoKey = utxoKey
		if err := bav._setUtxoMappings(utxoEntry); err != nil {
			glog.Errorf("GetUtxoEntryForUtxoKey: Problem encountered setting utxo mapping %v", err)
			return nil
		}
	}

	return utxoEntry
}

func (bav *UtxoView) GetDeSoBalanceNanosForPublicKey(publicKeyArg []byte) (uint64, error) {
	if publicKeyArg == nil {
		return 0, errors.New("GetDeSoBalanceNanosForPublicKey: Called with nil publicKeyArg")
	}
	if len(publicKeyArg) != btcec.PubKeyBytesLenCompressed {
		return 0, fmt.Errorf("GetDeSoBalanceNanosForPublicKey: Called with "+
			"publicKeyArg of length %d but expected length %d",
			len(publicKeyArg), btcec.PubKeyBytesLenCompressed)
	}
	publicKey := publicKeyArg

	balanceNanos, hasBalance := bav.PublicKeyToDeSoBalanceNanos[*NewPublicKey(publicKey)]
	if hasBalance {
		return balanceNanos, nil
	}

	var err error
	balanceNanos, err = bav.GetDbAdapter().GetDeSoBalanceForPublicKey(publicKey)
	if err != nil {
		return 0, errors.Wrapf(err,
			"GetDeSoBalanceNanosForPublicKey: Problem getting balance for public key %v",
			PkToString(publicKey, bav.Params))
	}

	// Add the balance to memory for future references.
	bav.PublicKeyToDeSoBalanceNanos[*NewPublicKey(publicKey)] = balanceNanos

	return balanceNanos, nil
}

func (bav *UtxoView) _unSpendUtxo(utxoEntryy *UtxoEntry) error {
	// Operate on a copy of the entry in order to avoid bugs. Note that not
	// doing this could result in us maintaining a reference to the entry and
	// modifying it on subsequent calls to this function, which is bad.
	utxoEntryCopy := *utxoEntryy

	// If the utxoKey back-reference on the entry isn't set return an error.
	if utxoEntryCopy.UtxoKey == nil {
		return fmt.Errorf("_unSpendUtxo: utxoEntry must have utxoKey set")
	}
	// Make sure isSpent is set to false. It should be false by default if we
	// read this entry from the db but set it in case the caller derived the
	// entry via a different method.
	utxoEntryCopy.isSpent = false

	// Not setting this to a copy could cause issues down the road where we modify
	// the utxo passed-in on subsequent calls.
	if err := bav._setUtxoMappings(&utxoEntryCopy); err != nil {
		return err
	}

	// Since we re-added the utxo, bump the number of entries.
	bav.NumUtxoEntries++

	// Add the utxo back to the spender's balance.
	desoBalanceNanos, err := bav.GetDeSoBalanceNanosForPublicKey(utxoEntryy.PublicKey)
	if err != nil {
		return errors.Wrap(err, "_unSpendUtxo: ")
	}
	desoBalanceNanos += utxoEntryy.AmountNanos
	bav.PublicKeyToDeSoBalanceNanos[*NewPublicKey(utxoEntryy.PublicKey)] = desoBalanceNanos

	return nil
}

func (bav *UtxoView) _spendUtxo(utxoKeyArg *UtxoKey) (*UtxoOperation, error) {
	// Swap this utxo's position with the utxo in the last position and delete it.
	utxoKey := &UtxoKey{}
	if utxoKeyArg != nil {
		*utxoKey = *utxoKeyArg
	}

	// Get the entry for this utxo from the view if it's cached,
	// otherwise try and get it from the db.
	utxoEntry := bav.GetUtxoEntryForUtxoKey(utxoKey)
	if utxoEntry == nil {
		return nil, fmt.Errorf("_spendUtxo: Attempting to spend non-existent UTXO")
	}
	if utxoEntry.isSpent {
		return nil, fmt.Errorf("_spendUtxo: Attempting to spend an already-spent UTXO")
	}

	// Delete the entry by removing its mappings from our in-memory data
	// structures.
	if err := bav._deleteUtxoMappings(utxoEntry); err != nil {
		return nil, errors.Wrapf(err, "_spendUtxo: ")
	}

	// Decrement the number of entries by one since we marked one as spent in the
	// view.
	bav.NumUtxoEntries--

	// Deduct the utxo from the spender's balance.
	desoBalanceNanos, err := bav.GetDeSoBalanceNanosForPublicKey(utxoEntry.PublicKey)
	if err != nil {
		return nil, errors.Wrapf(err, "_spendUtxo: ")
	}
	desoBalanceNanos -= utxoEntry.AmountNanos
	bav.PublicKeyToDeSoBalanceNanos[*NewPublicKey(utxoEntry.PublicKey)] = desoBalanceNanos

	// Record a UtxoOperation in case we want to roll this back in the
	// future. At this point, the UtxoEntry passed in still has all of its
	// fields set to what they were right before SPEND was called. This is
	// exactly what we want (see comment on OperationTypeSpendUtxo for more info).
	// Make a copy of the entry to avoid issues where we accidentally modify
	// the entry in the future.
	utxoEntryCopy := *utxoEntry
	return &UtxoOperation{
		Type:  OperationTypeSpendUtxo,
		Key:   utxoKey,
		Entry: &utxoEntryCopy,
	}, nil
}

func (bav *UtxoView) _unAddUtxo(utxoKey *UtxoKey) error {
	// Get the entry for this utxo from the view if it's cached,
	// otherwise try and get it from the db.
	utxoEntry := bav.GetUtxoEntryForUtxoKey(utxoKey)
	if utxoEntry == nil {
		return fmt.Errorf("_unAddUtxo: Attempting to remove non-existent UTXO")
	}
	if utxoEntry.isSpent {
		return fmt.Errorf("_unAddUtxo: Attempting to remove an already-spent UTXO")
	}

	// At this point we should have the entry sanity-checked. To remove
	// it from our data structure, it is sufficient to replace it with an
	// entry that is marked as spent. When the view is eventually flushed
	// to the database the output's status as spent will translate to it
	// getting deleted, which is what we want.
	if err := bav._deleteUtxoMappings(utxoEntry); err != nil {
		return err
	}

	// In addition to marking the output as spent, we update the number of
	// entries to reflect the output is no longer in our utxo list.
	bav.NumUtxoEntries--

	// Remove the utxo back from the spender's balance.
	desoBalanceNanos, err := bav.GetDeSoBalanceNanosForPublicKey(utxoEntry.PublicKey)
	if err != nil {
		return errors.Wrapf(err, "_unAddUtxo: ")
	}
	desoBalanceNanos -= utxoEntry.AmountNanos
	bav.PublicKeyToDeSoBalanceNanos[*NewPublicKey(utxoEntry.PublicKey)] = desoBalanceNanos

	return nil
}

// Note: We assume that the person passing in the utxo key and the utxo entry
// aren't going to modify them after.
func (bav *UtxoView) _addUtxo(utxoEntryy *UtxoEntry) (*UtxoOperation, error) {
	// Use a copy of the utxo passed in so we avoid keeping a reference to it
	// which could be modified in subsequent calls.
	utxoEntryCopy := *utxoEntryy

	// If the utxoKey back-reference on the entry isn't set then error.
	if utxoEntryCopy.UtxoKey == nil {
		return nil, fmt.Errorf("_addUtxo: utxoEntry must have utxoKey set")
	}
	// If the UtxoEntry passed in has isSpent set then error. The caller should only
	// pass in entries that are unspent.
	if utxoEntryCopy.isSpent {
		return nil, fmt.Errorf("_addUtxo: UtxoEntry being added has isSpent = true")
	}

	// Put the utxo at the end and update our in-memory data structures with
	// this change.
	//
	// Note this may over-write an existing entry but this is OK for a very subtle
	// reason. When we roll back a transaction, e.g. due to a
	// reorg, we mark the outputs of that transaction as "spent" but we don't delete them
	// from our view because doing so would cause us to neglect to actually delete them
	// when we flush the view to the db. What this means is that if we roll back a transaction
	// in a block but then add it later in a different block, that second add could
	// over-write the entry that is currently has isSpent=true with a similar (though
	// not identical because the block height may differ) entry that has isSpent=false.
	// This is OK however because the new entry we're over-writing the old entry with
	// has the same key and so flushing the view to the database will result in the
	// deletion of the old entry as intended when the new entry over-writes it. Put
	// simply, the over-write that could happen here is an over-write we also want to
	// happen when we flush and so it should be OK.
	if err := bav._setUtxoMappings(&utxoEntryCopy); err != nil {
		return nil, errors.Wrapf(err, "_addUtxo: ")
	}

	// Bump the number of entries since we just added this one at the end.
	bav.NumUtxoEntries++

	// Add the utxo back to the spender's balance.
	desoBalanceNanos, err := bav.GetDeSoBalanceNanosForPublicKey(utxoEntryy.PublicKey)
	if err != nil {
		return nil, errors.Wrapf(err, "_addUtxo: ")
	}
	desoBalanceNanos += utxoEntryy.AmountNanos
	bav.PublicKeyToDeSoBalanceNanos[*NewPublicKey(utxoEntryy.PublicKey)] = desoBalanceNanos

	// Finally record a UtxoOperation in case we want to roll back this ADD
	// in the future. Note that Entry data isn't required for an ADD operation.
	return &UtxoOperation{
		Type: OperationTypeAddUtxo,
		// We don't technically need these in order to be able to roll back the
		// transaction but they're useful for callers of connectTransaction to
		// determine implicit outputs that were created like those that get created
		// in a Bitcoin burn transaction.
		Key:   utxoEntryCopy.UtxoKey,
		Entry: &utxoEntryCopy,
	}, nil
}

func (bav *UtxoView) _addBalance(amountNanos uint64, balancePublicKey []byte,
) (*UtxoOperation, error) {
	if len(balancePublicKey) == 0 {
		return nil, fmt.Errorf("_addBalance: balancePublicKey must be non-empty")
	}
	// Get the current balance and then update it on the view.
	desoBalanceNanos, err := bav.GetDeSoBalanceNanosForPublicKey(balancePublicKey)
	if err != nil {
		return nil, errors.Wrapf(err, "_addBalance: ")
	}
	desoBalanceNanos, err = SafeUint64().Add(desoBalanceNanos, amountNanos)
	if err != nil {
		return nil, errors.Wrapf(err, "_addBalance: add %d nanos to balance %d for public key %s: ", amountNanos, desoBalanceNanos, PkToStringBoth(balancePublicKey))
	}
	bav.PublicKeyToDeSoBalanceNanos[*NewPublicKey(balancePublicKey)] = desoBalanceNanos

	// Finally record a UtxoOperation in case we want to roll back this ADD
	// in the future. Note that Entry data isn't required for an ADD operation.
	return &UtxoOperation{
		Type:               OperationTypeAddBalance,
		BalancePublicKey:   balancePublicKey,
		BalanceAmountNanos: amountNanos,
	}, nil
}

func (bav *UtxoView) _addDESO(amountNanos uint64, publicKey []byte, getUtxoEntry func() *UtxoEntry, blockHeight uint32,
) (*UtxoOperation, error) {
	if blockHeight >= bav.Params.ForkHeights.BalanceModelBlockHeight {
		return bav._addBalance(amountNanos, publicKey)
	}
	return bav._addUtxo(getUtxoEntry())
}

func (bav *UtxoView) _unAddBalance(amountNanos uint64, balancePublicKey []byte) error {
	// Get the current balance and then remove the added balance.
	desoBalanceNanos, err := bav.GetDeSoBalanceNanosForPublicKey(balancePublicKey)
	if err != nil {
		return errors.Wrapf(err, "_unAddBalance: ")
	}
	desoBalanceNanos, err = SafeUint64().Sub(desoBalanceNanos, amountNanos)
	if err != nil {
		return fmt.Errorf("_unAddBalance: amount to unAdd (%d) exceeds balance (%d) for public key %s",
			amountNanos, desoBalanceNanos, PkToStringBoth(balancePublicKey))
	}
	bav.PublicKeyToDeSoBalanceNanos[*NewPublicKey(balancePublicKey)] = desoBalanceNanos

	return nil
}

func (bav *UtxoView) _unAddDESO(amountNanos uint64, publicKey []byte, getUtxoKey func() *UtxoKey, blockHeight uint32) error {
	if blockHeight >= bav.Params.ForkHeights.BalanceModelBlockHeight {
		return bav._unAddBalance(amountNanos, publicKey)
	}
	return bav._unAddUtxo(getUtxoKey())
}

func (bav *UtxoView) _spendBalance(
	amountNanos uint64, balancePublicKey []byte, tipHeight uint32,
) (*UtxoOperation, error) {
	// First we must check that the public key has sufficient spendable balance.
	spendableBalanceNanos, err :=
		bav.GetSpendableDeSoBalanceNanosForPublicKey(balancePublicKey, tipHeight)
	if err != nil {
		return nil, errors.Wrapf(err, "_spendBalance: ")
	}
	if spendableBalanceNanos < amountNanos {
		return nil, errors.Wrapf(RuleErrorInsufficientBalance,
			"_spendBalance: amountNanos (%d) exceeds spendable balance (%d) at tipHeight (%d)",
			amountNanos, spendableBalanceNanos, tipHeight,
		)
	}
	if len(balancePublicKey) == 0 {
		return nil, fmt.Errorf(" no pub key provided")
	}

	// Now that we know we can spend amountNanos, get the current balance and spend it.
	desoBalanceNanos, err := bav.GetDeSoBalanceNanosForPublicKey(balancePublicKey)
	if err != nil {
		return nil, errors.Wrapf(err, "_spendBalance: ")
	}
	desoBalanceNanos, err = SafeUint64().Sub(desoBalanceNanos, amountNanos)
	if err != nil {
		return nil, errors.Wrapf(RuleErrorInsufficientBalance,
			"_spendBalance: amountNanos (%d) exceeds deso balance (%d) for public key %s - this should never happen, %v",
			amountNanos, desoBalanceNanos, PkToStringBoth(balancePublicKey), err)
	}
	bav.PublicKeyToDeSoBalanceNanos[*NewPublicKey(balancePublicKey)] = desoBalanceNanos

	// Finally record a UtxoOperation in case we want to roll back this ADD
	// in the future. Note that Entry data isn't required for an ADD operation.
	return &UtxoOperation{
		Type:               OperationTypeSpendBalance,
		BalancePublicKey:   balancePublicKey,
		BalanceAmountNanos: amountNanos,
	}, nil
}

func (bav *UtxoView) _spendDESO(amountNanos uint64, publicKey []byte, getUtxoKeys func() []*UtxoKey, blockHeight uint32,
) ([]*UtxoOperation, error) {
	if blockHeight >= bav.Params.ForkHeights.BalanceModelBlockHeight {
		utxoOp, err := bav._spendBalance(amountNanos, publicKey, blockHeight)
		if err != nil {
			return nil, err
		}
		return []*UtxoOperation{utxoOp}, nil
	}
	utxoOperations := []*UtxoOperation{}
	for _, utxoKey := range getUtxoKeys() {
		utxoOperation, err := bav._spendUtxo(utxoKey)
		if err != nil {
			return nil, err
		}
		utxoOperations = append(utxoOperations, utxoOperation)
	}
	return utxoOperations, nil
}

func (bav *UtxoView) _unSpendBalance(amountNanos uint64, balancePublicKey []byte) error {
	// Get the current balance and add back the spent amountNanos.
	desoBalanceNanos, err := bav.GetDeSoBalanceNanosForPublicKey(balancePublicKey)
	if err != nil {
		return errors.Wrapf(err, "_unSpendBalance: ")
	}
	desoBalanceNanos, err = SafeUint64().Add(desoBalanceNanos, amountNanos)
	if err != nil {
		return errors.Wrapf(err,
			"_unSpendBalance: adding %d nanos to balance %d for public key %s",
			amountNanos, desoBalanceNanos, balancePublicKey)
	}
	bav.PublicKeyToDeSoBalanceNanos[*NewPublicKey(balancePublicKey)] = desoBalanceNanos

	return nil
}

func (bav *UtxoView) _unSpendDESO(amountNanos uint64, publicKey []byte, getUtxoEntries func() []*UtxoEntry, blockHeight uint32) error {
	if blockHeight >= bav.Params.ForkHeights.BalanceModelBlockHeight {
		return bav._unSpendBalance(amountNanos, publicKey)
	}
	for _, utxoEntry := range getUtxoEntries() {
		err := bav._unSpendUtxo(utxoEntry)
		if err != nil {
			return err
		}
	}
	return nil
}

func (bav *UtxoView) _disconnectBasicTransfer(currentTxn *MsgDeSoTxn, txnHash *BlockHash, utxoOpsForTxn []*UtxoOperation, blockHeight uint32) error {
	// First we check to see if we're passed the derived key spending limit block height.
	// If we are, search for a spending limit accounting operation. If one exists, we disconnect
	// the accounting changes and decrement the operation index to move past it.
	operationIndex := len(utxoOpsForTxn) - 1
	if blockHeight >= bav.Params.ForkHeights.DerivedKeyTrackSpendingLimitsBlockHeight {
		if len(utxoOpsForTxn) > 0 && utxoOpsForTxn[operationIndex].Type == OperationTypeSpendingLimitAccounting {
			currentOperation := utxoOpsForTxn[operationIndex]
			// Get the current derived key entry
			derivedPkBytes, isDerived, err := IsDerivedSignature(currentTxn, blockHeight)
			if !isDerived || err != nil {
				return fmt.Errorf("_disconnectBasicTransfer: Found Spending Limit Accounting op with non-derived "+
					"key signature or got an error %v", err)
			}
			if err := IsByteArrayValidPublicKey(derivedPkBytes); err != nil {
				return fmt.Errorf(
					"_disconnectBasicTransfer: %v is not a valid public key: %v",
					PkToString(derivedPkBytes, bav.Params),
					err)
			}
			derivedKeyEntry := bav.GetDerivedKeyMappingForOwner(currentTxn.PublicKey, derivedPkBytes)
			if derivedKeyEntry == nil || derivedKeyEntry.isDeleted {
				return fmt.Errorf("_disconnectBasicTransfer: could not find derived key entry")
			}

			// Delete the derived key entry mapping and re-add it if the previous mapping is not nil.
			bav._deleteDerivedKeyMapping(derivedKeyEntry)
			if currentOperation.PrevDerivedKeyEntry != nil {
				bav._setDerivedKeyMapping(currentOperation.PrevDerivedKeyEntry)
			}
			operationIndex--
		}
	}

	// Next, we check to see if the last utxoOp (either last one in the list or last one before the spending limit
	// account op) was a diamond operation. If it was, we disconnect the diamond-related changes and decrement
	// the operation index to move past it.
	if len(utxoOpsForTxn) > 0 && utxoOpsForTxn[operationIndex].Type == OperationTypeDeSoDiamond {
		currentOperation := utxoOpsForTxn[operationIndex]

		diamondPostHashBytes, hasDiamondPostHash := currentTxn.ExtraData[DiamondPostHashKey]
		if !hasDiamondPostHash {
			return fmt.Errorf("_disconnectBasicTransfer: Found diamond op without diamondPostHash")
		}

		// Sanity check the post hash bytes before creating the post hash.
		diamondPostHash := &BlockHash{}
		if len(diamondPostHashBytes) != HashSizeBytes {
			return fmt.Errorf(
				"_disconnectBasicTransfer: DiamondPostHashBytes has incorrect length: %d",
				len(diamondPostHashBytes))
		}
		copy(diamondPostHash[:], diamondPostHashBytes[:])

		// Get the diamonded post entry and make sure it exists.
		diamondedPostEntry := bav.GetPostEntryForPostHash(diamondPostHash)
		if diamondedPostEntry == nil || diamondedPostEntry.isDeleted {
			return fmt.Errorf(
				"_disconnectBasicTransfer: Could not find diamonded post entry: %s",
				diamondPostHash.String())
		}

		// Get the existing diamondEntry so we can delete it.
		senderPKID := bav.GetPKIDForPublicKey(currentTxn.PublicKey)
		receiverPKID := bav.GetPKIDForPublicKey(diamondedPostEntry.PosterPublicKey)
		diamondKey := MakeDiamondKey(senderPKID.PKID, receiverPKID.PKID, diamondPostHash)
		diamondEntry := bav.GetDiamondEntryForDiamondKey(&diamondKey)

		// Sanity check that the diamondEntry is not nil.
		if diamondEntry == nil {
			return fmt.Errorf(
				"_disconnectBasicTransfer: Found nil diamond entry for diamondKey: %v", &diamondKey)
		}

		// Delete the diamond entry mapping and re-add it if the previous mapping is not nil.
		bav._deleteDiamondEntryMappings(diamondEntry)
		if currentOperation.PrevDiamondEntry != nil {
			bav._setDiamondEntryMappings(currentOperation.PrevDiamondEntry)
		}

		// Finally, revert the post entry mapping since we likely updated the DiamondCount.
		bav._setPostEntryMappings(currentOperation.PrevPostEntry)

		operationIndex--
	}

	// If this is a balance model basic transfer, the disconnect is simplified.  We first
	// loop over the outputs and subtract the amounts from each recipients balance, then
	// we add the spent DESO + txn fees back to the sender's balance. In the balance model
	// no UTXOs are stored so outputs do not need to be looked up or deleted.
	if blockHeight >= bav.Params.ForkHeights.BalanceModelBlockHeight {
		for outputIndex := len(currentTxn.TxOutputs) - 1; outputIndex >= 0; outputIndex-- {
			currentOutput := currentTxn.TxOutputs[outputIndex]
			if err := bav._unAddBalance(currentOutput.AmountNanos, currentOutput.PublicKey); err != nil {
				return errors.Wrapf(err, "_disconnectBasicTransfer: Problem unAdding output %v: ", currentOutput)
			}
		}
		// Block reward transactions don't unspend DESO since it is newly created DESO
		// and no input DESO was provided.
		if currentTxn.TxnMeta.GetTxnType() != TxnTypeBlockReward {
			// Iterate over utxo ops and unspend any balance that was spent by the transactor.
			for _, utxoOp := range utxoOpsForTxn {
				if utxoOp.Type != OperationTypeSpendBalance ||
					!bytes.Equal(utxoOp.BalancePublicKey, currentTxn.PublicKey) {
					continue
				}
				if err := bav._unSpendBalance(utxoOp.BalanceAmountNanos, currentTxn.PublicKey); err != nil {
					return errors.Wrapf(err,
						"_disconnectBasicTransfer: Problem unSpending balance of %v for transactor: ",
						utxoOp.BalanceAmountNanos)
				}
			}
		}
		return nil
	}
	// If this is a UTXO model basic transfer, then loop through the transaction's
	// outputs backwards and remove them from the view. Since the outputs will have
	// been added to the view at the end of the utxo list, removing them from the
	// view amounts to removing the last element from the utxo list.
	//
	// Loop backwards over the utxo operations as we go along.
	for outputIndex := len(currentTxn.TxOutputs) - 1; outputIndex >= 0; outputIndex-- {
		currentOutput := currentTxn.TxOutputs[outputIndex]

		// Compute the utxo key for this output so we can reference it in our
		// data structures.
		outputKey := &UtxoKey{
			TxID:  *txnHash,
			Index: uint32(outputIndex),
		}

		// Verify that the utxo operation we're undoing is an add and advance
		// our index to the next operation.
		currentOperation := utxoOpsForTxn[operationIndex]
		operationIndex--
		if currentOperation.Type != OperationTypeAddUtxo {
			return fmt.Errorf(
				"_disconnectBasicTransfer: Output with key %v does not line up to an "+
					"ADD operation in the passed utxoOps", outputKey)
		}

		// The current output should be at the end of the utxo list so go
		// ahead and fetch it. Do some sanity checks to make sure the view
		// is in sync with the operations we're trying to perform.
		outputEntry := bav.GetUtxoEntryForUtxoKey(outputKey)
		if outputEntry == nil {
			return fmt.Errorf(
				"_disconnectBasicTransfer: Output with key %v is missing from "+
					"utxo view", outputKey)
		}
		if outputEntry.isSpent {
			return fmt.Errorf(
				"_disconnectBasicTransfer: Output with key %v was spent before "+
					"being removed from the utxo view. This should never "+
					"happen", outputKey)
		}
		if outputEntry.AmountNanos != currentOutput.AmountNanos {
			return fmt.Errorf(
				"_disconnectBasicTransfer: Output with key %v has amount (%d) "+
					"that differs from the amount for the output in the "+
					"view (%d)", outputKey, currentOutput.AmountNanos,
				outputEntry.AmountNanos)
		}
		if !reflect.DeepEqual(outputEntry.PublicKey, currentOutput.PublicKey) {
			return fmt.Errorf(
				"_disconnectBasicTransfer: Output with key %v has public key (%v) "+
					"that differs from the public key for the output in the "+
					"view (%v)", outputKey, currentOutput.PublicKey,
				outputEntry.PublicKey)
		}
		if outputEntry.BlockHeight != blockHeight {
			return fmt.Errorf(
				"_disconnectBasicTransfer: Output with key %v has block height (%d) "+
					"that differs from the block we're disconnecting (%d)",
				outputKey, outputEntry.BlockHeight, blockHeight)
		}
		if outputEntry.UtxoType == UtxoTypeBlockReward && (currentTxn.TxnMeta.GetTxnType() != TxnTypeBlockReward) {

			return fmt.Errorf(
				"_disconnectBasicTransfer: Output with key %v is a block reward txn according "+
					"to the view, yet is not the first transaction referenced in "+
					"the block", outputKey)
		}

		if err := bav._unAddUtxo(outputKey); err != nil {
			return errors.Wrapf(err, "_disconnectBasicTransfer: Problem unAdding utxo %v: ", outputKey)
		}
	}

	// At this point we should have rolled back all of the transaction's outputs
	// in the view. Now we roll back its inputs, similarly processing them in
	// backwards order.
	for inputIndex := len(currentTxn.TxInputs) - 1; inputIndex >= 0; inputIndex-- {
		currentInput := currentTxn.TxInputs[inputIndex]

		// Convert this input to a utxo key.
		inputKey := UtxoKey(*currentInput)

		// Get the output entry for this input from the utxoOps that were
		// passed in and check its type. For every input that we're restoring
		// we need a SPEND operation that lines up with it.
		currentOperation := utxoOpsForTxn[operationIndex]
		operationIndex--
		if currentOperation.Type != OperationTypeSpendUtxo {
			return fmt.Errorf(
				"_disconnectBasicTransfer: Input with key %v does not line up with a "+
					"SPEND operation in the passed utxoOps", inputKey)
		}

		// Check that the input matches the key of the spend we're rolling
		// back.
		if inputKey != *currentOperation.Key {
			return fmt.Errorf(
				"_disconnectBasicTransfer: Input with key %v does not match the key of the "+
					"corresponding SPEND operation in the passed utxoOps %v",
				inputKey, *currentOperation.Key)
		}

		// Unspend the entry using the information in the UtxoOperation. If the entry
		// was de-serialized from the db it will have its utxoKey unset so we need to
		// set it here in order to make it unspendable.
		currentOperation.Entry.UtxoKey = currentOperation.Key
		if err := bav._unSpendUtxo(currentOperation.Entry); err != nil {
			return errors.Wrapf(err, "_disconnectBasicTransfer: Problem unspending utxo %v: ", currentOperation.Key)
		}
	}

	return nil
}

func (bav *UtxoView) _disconnectUpdateGlobalParams(
	operationType OperationType, currentTxn *MsgDeSoTxn, txnHash *BlockHash,
	utxoOpsForTxn []*UtxoOperation, blockHeight uint32) error {
	// Check that the last operation has the required OperationType
	operationIndex := len(utxoOpsForTxn) - 1
	if len(utxoOpsForTxn) == 0 {
		return fmt.Errorf("_disconnectUpdateGlobalParams: Trying to revert "+
			"%v but utxoOperations are missing",
			OperationTypeUpdateGlobalParams)
	}
	if utxoOpsForTxn[operationIndex].Type != OperationTypeUpdateGlobalParams {
		return fmt.Errorf("_disconnectUpdateGlobalParams: Trying to revert "+
			"%v but found type %v",
			OperationTypeUpdateGlobalParams, utxoOpsForTxn[operationIndex].Type)
	}
	operationData := utxoOpsForTxn[operationIndex]

	// Reset the global params to their previous value.
	// This previous value comes from the UtxoOperation data.
	prevGlobalParamEntry := operationData.PrevGlobalParamsEntry
	if prevGlobalParamEntry == nil {
		prevGlobalParamEntry = &InitialGlobalParamsEntry
	}
	bav.GlobalParamsEntry = prevGlobalParamEntry

	// Reset any modified forbidden pub key entries if they exist.
	if operationData.PrevForbiddenPubKeyEntry != nil {
		pkMapKey := MakePkMapKey(operationData.PrevForbiddenPubKeyEntry.PubKey)
		bav.ForbiddenPubKeyToForbiddenPubKeyEntry[pkMapKey] = operationData.PrevForbiddenPubKeyEntry
	}

	// Now revert the basic transfer with the remaining operations. Cut off
	// the UpdateGlobalParams operation at the end since we just reverted it.
	return bav._disconnectBasicTransfer(
		currentTxn, txnHash, utxoOpsForTxn[:operationIndex], blockHeight)
}

func (bav *UtxoView) DisconnectTransaction(currentTxn *MsgDeSoTxn, txnHash *BlockHash,
	utxoOpsForTxn []*UtxoOperation, blockHeight uint32) error {

	// Start by resetting the expected nonce for this txn's public key.
	if blockHeight >= bav.Params.ForkHeights.BalanceModelBlockHeight && currentTxn.TxnMeta.GetTxnType() != TxnTypeBlockReward {

		// Make sure we haven't seen the nonce yet
		pkidEntry := bav.GetPKIDForPublicKey(currentTxn.PublicKey)
		if pkidEntry == nil || pkidEntry.isDeleted {
			return fmt.Errorf("DisconnectTransaction: PKID for public key %s does not exist", PkToString(currentTxn.PublicKey, bav.Params))
		}
		nonce, err := bav.GetNonceEntry(currentTxn.TxnNonce, pkidEntry.PKID)
		if err != nil {
			return errors.Wrapf(err, "DisconnectTransaction: Problem getting account nonce for nonce %s and PKID %v", currentTxn.TxnNonce.String(), pkidEntry.PKID)
		}
		// TODO: Is it possible that the nonce is already deleted from badger? I don't think so, but I'm not sure.
		if nonce == nil || nonce.isDeleted {
			return fmt.Errorf("DisconnectTransaction: Nonce %s hasn't been seen for PKID %v", currentTxn.TxnNonce.String(), pkidEntry.PKID)
		}
		bav.DeleteNonceEntry(nonce)
	}

	switch currentTxn.TxnMeta.GetTxnType() {
	case TxnTypeBlockReward, TxnTypeBasicTransfer:
		return bav._disconnectBasicTransfer(
			currentTxn, txnHash, utxoOpsForTxn, blockHeight)

	case TxnTypeBitcoinExchange:
		return bav._disconnectBitcoinExchange(
			OperationTypeBitcoinExchange, currentTxn, txnHash, utxoOpsForTxn, blockHeight)

	case TxnTypePrivateMessage:
		return bav._disconnectPrivateMessage(
			OperationTypePrivateMessage, currentTxn, txnHash, utxoOpsForTxn, blockHeight)

	case TxnTypeMessagingGroup:
		return bav._disconnectMessagingGroup(
			OperationTypeMessagingKey, currentTxn, txnHash, utxoOpsForTxn, blockHeight)

	case TxnTypeSubmitPost:
		return bav._disconnectSubmitPost(
			OperationTypeSubmitPost, currentTxn, txnHash, utxoOpsForTxn, blockHeight)

	case TxnTypeUpdateProfile:
		return bav._disconnectUpdateProfile(
			OperationTypeUpdateProfile, currentTxn, txnHash, utxoOpsForTxn, blockHeight)

	case TxnTypeUpdateBitcoinUSDExchangeRate:
		return bav._disconnectUpdateBitcoinUSDExchangeRate(
			OperationTypeUpdateBitcoinUSDExchangeRate, currentTxn, txnHash, utxoOpsForTxn, blockHeight)

	case TxnTypeUpdateGlobalParams:
		return bav._disconnectUpdateGlobalParams(
			OperationTypeUpdateGlobalParams, currentTxn, txnHash, utxoOpsForTxn, blockHeight)

	case TxnTypeFollow:
		return bav._disconnectFollow(
			OperationTypeFollow, currentTxn, txnHash, utxoOpsForTxn, blockHeight)

	case TxnTypeLike:
		return bav._disconnectLike(
			OperationTypeLike, currentTxn, txnHash, utxoOpsForTxn, blockHeight)

	case TxnTypeCreatorCoin:
		return bav._disconnectCreatorCoin(
			OperationTypeCreatorCoin, currentTxn, txnHash, utxoOpsForTxn, blockHeight)

	case TxnTypeCreatorCoinTransfer:
		return bav._disconnectCreatorCoinTransfer(
			OperationTypeCreatorCoinTransfer, currentTxn, txnHash, utxoOpsForTxn, blockHeight)

	case TxnTypeDAOCoin:
		return bav._disconnectDAOCoin(
			OperationTypeDAOCoin, currentTxn, txnHash, utxoOpsForTxn, blockHeight)

	case TxnTypeDAOCoinTransfer:
		return bav._disconnectDAOCoinTransfer(
			OperationTypeDAOCoinTransfer, currentTxn, txnHash, utxoOpsForTxn, blockHeight)

	case TxnTypeDAOCoinLimitOrder:
		return bav._disconnectDAOCoinLimitOrder(
			OperationTypeDAOCoinLimitOrder, currentTxn, txnHash, utxoOpsForTxn, blockHeight)

	case TxnTypeSwapIdentity:
		return bav._disconnectSwapIdentity(
			OperationTypeSwapIdentity, currentTxn, txnHash, utxoOpsForTxn, blockHeight)

	case TxnTypeCreateNFT:
		return bav._disconnectCreateNFT(
			OperationTypeCreateNFT, currentTxn, txnHash, utxoOpsForTxn, blockHeight)

	case TxnTypeUpdateNFT:
		return bav._disconnectUpdateNFT(
			OperationTypeUpdateNFT, currentTxn, txnHash, utxoOpsForTxn, blockHeight)

	case TxnTypeAcceptNFTBid:
		return bav._disconnectAcceptNFTBid(
			OperationTypeAcceptNFTBid, currentTxn, txnHash, utxoOpsForTxn, blockHeight)

	case TxnTypeNFTBid:
		return bav._disconnectNFTBid(
			OperationTypeNFTBid, currentTxn, txnHash, utxoOpsForTxn, blockHeight)

	case TxnTypeNFTTransfer:
		return bav._disconnectNFTTransfer(
			OperationTypeNFTTransfer, currentTxn, txnHash, utxoOpsForTxn, blockHeight)

	case TxnTypeAcceptNFTTransfer:
		return bav._disconnectAcceptNFTTransfer(
			OperationTypeAcceptNFTTransfer, currentTxn, txnHash, utxoOpsForTxn, blockHeight)

	case TxnTypeBurnNFT:
		return bav._disconnectBurnNFT(
			OperationTypeBurnNFT, currentTxn, txnHash, utxoOpsForTxn, blockHeight)

	case TxnTypeAuthorizeDerivedKey:
		return bav._disconnectAuthorizeDerivedKey(
			OperationTypeAuthorizeDerivedKey, currentTxn, txnHash, utxoOpsForTxn, blockHeight)
	case TxnTypeCreateUserAssociation:
		return bav._disconnectCreateUserAssociation(
			OperationTypeCreateUserAssociation, currentTxn, txnHash, utxoOpsForTxn, blockHeight)

	case TxnTypeDeleteUserAssociation:
		return bav._disconnectDeleteUserAssociation(
			OperationTypeDeleteUserAssociation, currentTxn, txnHash, utxoOpsForTxn, blockHeight)

	case TxnTypeCreatePostAssociation:
		return bav._disconnectCreatePostAssociation(
			OperationTypeCreatePostAssociation, currentTxn, txnHash, utxoOpsForTxn, blockHeight)

	case TxnTypeDeletePostAssociation:
		return bav._disconnectDeletePostAssociation(
			OperationTypeDeletePostAssociation, currentTxn, txnHash, utxoOpsForTxn, blockHeight)

	case TxnTypeAccessGroup:
		return bav._disconnectAccessGroup(
			OperationTypeAccessGroup, currentTxn, txnHash, utxoOpsForTxn, blockHeight)

	case TxnTypeAccessGroupMembers:
		return bav._disconnectAccessGroupMembers(
			OperationTypeAccessGroupMembers, currentTxn, txnHash, utxoOpsForTxn, blockHeight)

	case TxnTypeNewMessage:
		return bav._disconnectNewMessage(
			OperationTypeNewMessage, currentTxn, txnHash, utxoOpsForTxn, blockHeight)
	}

	return fmt.Errorf("DisconnectBlock: Unimplemented txn type %v", currentTxn.TxnMeta.GetTxnType().String())
}

func (bav *UtxoView) DisconnectBlock(
	desoBlock *MsgDeSoBlock, txHashes []*BlockHash, utxoOps [][]*UtxoOperation, blockHeight uint64) error {

	glog.Infof("DisconnectBlock: Disconnecting block %v", desoBlock)

	// Verify that the block being disconnected is the current tip. DisconnectBlock
	// can only be called on a block at the tip. We do this to keep the API simple.
	blockHash, err := desoBlock.Header.Hash()
	if err != nil {
		return fmt.Errorf("DisconnectBlock: Problem computing block hash")
	}
	if *bav.TipHash != *blockHash {
		return fmt.Errorf("DisconnectBlock: Block being disconnected does not match tip")
	}

	// Verify the number of ADD and SPEND operations in the utxOps list is equal
	// to the number of outputs and inputs in the block respectively.
	//
	// There is a special case, which is that BidderInputs count as inputs in a
	// txn and they result in SPEND operations being created.
	numInputs := 0
	numOutputs := 0
	numAcceptNFTBidTxns := 0
	numDAOCoinLimitOrderTxns := 0
	for _, txn := range desoBlock.Txns {
		numInputs += len(txn.TxInputs)
		if txn.TxnMeta.GetTxnType() == TxnTypeAcceptNFTBid {
			numInputs += len(txn.TxnMeta.(*AcceptNFTBidMetadata).BidderInputs)
			numAcceptNFTBidTxns++
		}
		if txn.TxnMeta.GetTxnType() == TxnTypeDAOCoinLimitOrder {
			numDAOCoinLimitOrderTxns++
			numMatchingOrderInputs := 0

			for _, transactor := range txn.TxnMeta.(*DAOCoinLimitOrderMetadata).BidderInputs {
				numMatchingOrderInputs += len(transactor.Inputs)
			}

			numInputs += numMatchingOrderInputs
		}
		numOutputs += len(txn.TxOutputs)
	}
	numSpendUtxoOps := 0
	numAddUtxoOps := 0
	numAddToBalanceOps := 0
	numSpendBalanceOps := 0
	for _, utxoOpsForTxn := range utxoOps {
		for _, op := range utxoOpsForTxn {
			switch op.Type {
			case OperationTypeSpendUtxo:
				numSpendUtxoOps++
			case OperationTypeAddUtxo:
				numAddUtxoOps++
			case OperationTypeAddBalance:
				numAddToBalanceOps++
			case OperationTypeSpendBalance:
				numSpendBalanceOps++
			}
		}
	}
	if numInputs != numSpendUtxoOps {
		return fmt.Errorf(
			"DisconnectBlock: Number of inputs in passed block (%d) "+
				"not equal to number of SPEND operations in passed "+
				"utxoOps (%d)", numInputs, numSpendUtxoOps)
	}
	// Under the balance model, all txns should have one spend with the following exceptions:
	//    - Block rewards have no spend.
	//    - AcceptNFTBidTxns have 2 spends (one for the seller and one for the bidder).
	//    - DAOCoinLimitOrderTxns have n spends
	//    - Buy Now NFTs?
	// TODO: this needs some checking
	// TODO: this condition is hard to satisfy w/ DAO coin limit orders since we don't have bidder inputs
	// specified.
	//if (len(desoBlock.Txns)-1)+numAcceptNFTBidTxns < numSpendBalanceOps &&
	//	desoBlock.Header.Height >= uint64(bav.Params.ForkHeights.BalanceModelBlockHeight) {
	//	return fmt.Errorf(
	//		"DisconnectBlock: Expected number of spend operations in passed block (%d) "+
	//			"is less than the number of SPEND BALANCE operations in passed "+
	//			"utxoOps (%d)", len(desoBlock.Txns)-1, numSpendBalanceOps)
	//}
	// Note that the number of add operations can be greater than the number of "explicit"
	// outputs in the block because transactions like BitcoinExchange
	// produce "implicit" outputs when the transaction is applied.
	if numOutputs > numAddUtxoOps && desoBlock.Header.Height < uint64(bav.Params.ForkHeights.BalanceModelBlockHeight) {
		return fmt.Errorf(
			"DisconnectBlock: Number of outputs in passed block (%d) "+
				"not equal to number of ADD operations in passed "+
				"utxoOps (%d)", numOutputs, numAddUtxoOps)
	}

	if numOutputs > numAddToBalanceOps && desoBlock.Header.Height >= uint64(bav.Params.ForkHeights.BalanceModelBlockHeight) {
		return fmt.Errorf(
			"DisconnectBlock: Number of outputs in passed block (%d) "+
				"not equal to number of ADD TO BALANCE operations in passed "+
				"utxoOps (%d)", numOutputs, numAddUtxoOps)
	}

	// Loop through the txns backwards to process them.
	// Track the operation we're performing as we go.
	for txnIndex := len(desoBlock.Txns) - 1; txnIndex >= 0; txnIndex-- {
		currentTxn := desoBlock.Txns[txnIndex]
		txnHash := txHashes[txnIndex]
		utxoOpsForTxn := utxoOps[txnIndex]
		desoBlockHeight := desoBlock.Header.Height

		err := bav.DisconnectTransaction(currentTxn, txnHash, utxoOpsForTxn, uint32(desoBlockHeight))
		if err != nil {
			return errors.Wrapf(err, "DisconnectBlock: Problem disconnecting transaction: %v", currentTxn)
		}
	}

	// At this point, all of the transactions in the block should be fully
	// reversed and the view should therefore be in the state it was in before
	// this block was applied.

	// Update the tip to point to the parent of this block since we've managed
	// to successfully disconnect it.
	bav.TipHash = desoBlock.Header.PrevBlockHash

	return nil
}

func _isEntryImmatureBlockReward(utxoEntry *UtxoEntry, blockHeight uint32, params *DeSoParams) bool {
	if utxoEntry.UtxoType == UtxoTypeBlockReward {
		blocksPassed := blockHeight - utxoEntry.BlockHeight
		// Note multiplication is OK here and has no chance of overflowing because
		// block heights are computed by our code and are guaranteed to be sane values.
		timePassed := time.Duration(int64(params.TimeBetweenBlocks) * int64(blocksPassed))
		if timePassed < params.BlockRewardMaturity {
			// Mark the block as invalid and return error if an immature block reward
			// is being spent.
			return true
		}
	}
	return false
}

func (bav *UtxoView) _verifySignature(txn *MsgDeSoTxn, blockHeight uint32) (_derivedPkBytes []byte, _err error) {
	if txn.Signature.Sign == nil {
		return nil, fmt.Errorf("_verifySignature: Transaction signature is empty")
	}
	if blockHeight >= bav.Params.ForkHeights.AssociationsAndAccessGroupsBlockHeight {
		if txn.Signature.HasHighS() {
			return nil, errors.Wrapf(RuleErrorTxnSigHasHighS, "_verifySignature: high-S deteceted")
		}
	}
	// Compute a hash of the transaction.
	txBytes, err := txn.ToBytes(true /*preSignature*/)
	if err != nil {
		return nil, errors.Wrapf(err, "_verifySignature: Problem serializing txn without signature: ")
	}
	txHash := Sha256DoubleHash(txBytes)

	// Look for the derived key in transaction ExtraData and validate it. For transactions
	// signed using a derived key, the derived public key is passed in ExtraData. Alternatively,
	// if the signature uses DeSo-DER encoding, meaning we can recover the derived public key from
	// the signature.
	var derivedPk *btcec.PublicKey
	derivedPkBytes, isDerived, err := IsDerivedSignature(txn, blockHeight)
	if err != nil {
		return nil, errors.Wrapf(err, "_verifySignature: Something went wrong while checking for "+
			"derived key signature")
	}
	// If we got a derived key then try parsing it.
	if isDerived {
		derivedPk, err = btcec.ParsePubKey(derivedPkBytes, btcec.S256())
		if err != nil {
			return nil, fmt.Errorf("%v %v", RuleErrorDerivedKeyInvalidExtraData, RuleErrorDerivedKeyInvalidRecoveryId)
		}
	}

	// Get the owner public key and attempt turning it into *btcec.PublicKey.
	ownerPkBytes := txn.PublicKey
	ownerPk, err := btcec.ParsePubKey(ownerPkBytes, btcec.S256())
	if err != nil {
		return nil, errors.Wrapf(err, "_verifySignature: Problem parsing owner public key: ")
	}

	// If no derived key was used, we check if transaction was signed by the owner.
	// If derived key *was* used, we check if transaction was signed by the derived key.
	if derivedPk == nil {
		// Verify that the transaction is signed by the specified key.
		if txn.Signature.Verify(txHash[:], ownerPk) {
			return nil, nil
		}
	} else {
		// Look for a derived key entry in UtxoView and DB, check to make sure it exists and is not isDeleted.
		if err := bav.ValidateDerivedKey(ownerPkBytes, derivedPkBytes, uint64(blockHeight)); err != nil {
			return nil, err
		}

		// All checks passed so we try to verify the signature. This step can be avoided for DeSo-DER signatures
		// but we run it redundantly just in case.
		if txn.Signature.Verify(txHash[:], derivedPk) {
			return derivedPk.SerializeCompressed(), nil
		}

		return nil, errors.Wrapf(RuleErrorDerivedKeyNotAuthorized, "Signature check failed: ")
	}

	return nil, RuleErrorInvalidTransactionSignature
}

// ValidateDerivedKey checks if a derived key is authorized and valid.
func (bav *UtxoView) ValidateDerivedKey(ownerPkBytes []byte, derivedPkBytes []byte, blockHeight uint64) error {
	derivedKeyEntry := bav.GetDerivedKeyMappingForOwner(ownerPkBytes, derivedPkBytes)
	if derivedKeyEntry == nil || derivedKeyEntry.isDeleted {
		return errors.Wrapf(RuleErrorDerivedKeyNotAuthorized, "Derived key mapping for owner not found: Owner: %v, "+
			"Derived key: %v", PkToStringBoth(ownerPkBytes), PkToStringBoth(derivedPkBytes))
	}

	// Sanity-check that transaction public keys line up with looked-up derivedKeyEntry public keys.
	if !reflect.DeepEqual(ownerPkBytes, derivedKeyEntry.OwnerPublicKey[:]) ||
		!reflect.DeepEqual(derivedPkBytes, derivedKeyEntry.DerivedPublicKey[:]) {
		return errors.Wrapf(RuleErrorDerivedKeyNotAuthorized, "DB entry (OwnerPubKey, DerivedPubKey) = (%v, %v) does not "+
			"match keys used to look up the entry: (%v, %v). This should never happen.",
			PkToStringBoth(derivedKeyEntry.OwnerPublicKey[:]), PkToStringBoth(derivedKeyEntry.DerivedPublicKey[:]),
			PkToStringBoth(ownerPkBytes), PkToStringBoth(derivedPkBytes))
	}

	// At this point, we know the derivedKeyEntry that we have is matching.
	// We check if the derived key hasn't been de-authorized or hasn't expired.
	if derivedKeyEntry.OperationType != AuthorizeDerivedKeyOperationValid ||
		derivedKeyEntry.ExpirationBlock <= blockHeight {
		return errors.Wrapf(RuleErrorDerivedKeyNotAuthorized, "Derived key EITHER deactivated or block height expired. "+
			"Deactivation status: %v, Expiration block height: %v, Current block height: %v",
			derivedKeyEntry.OperationType, derivedKeyEntry.ExpirationBlock, blockHeight)
	}

	// If we get to this point, we got a valid derived key.
	return nil
}

// IsDerivedSignature checks if a transaction was signed using a derived key. If so, it will recover the derived key used
// to sign the transaction. There are two possible ways to serialize transaction's ECDSA signature for a derived key.
// Either to use the DER encoding and place the derived public key in transaction's ExtraData, or to use DeSo-DER signature
// encoding and pass a special recovery ID into the signature's bytes. However, both encodings can't be used at the same time.
func IsDerivedSignature(txn *MsgDeSoTxn, blockHeight uint32) (_derivedPkBytes []byte, _isDerived bool, _err error) {
	if MigrationTriggered(uint64(blockHeight), AssociationsAndAccessGroupsMigration) {
		if txn.Signature.HasHighS() {
			return nil, false, errors.Wrapf(
				RuleErrorTxnSigHasHighS,
				"IsDerivedSignature: signature has high s")
		}
	}
	// If transaction contains ExtraData, then check if the DerivedPublicKey was passed along.
	if txn.ExtraData != nil {
		derivedPkBytes, isDerived := txn.ExtraData[DerivedPublicKey]
		// Make sure both encodings aren't used concurrently.
		if isDerived && txn.Signature.IsRecoverable {
			return nil, false, errors.Wrapf(RuleErrorDerivedKeyHasBothExtraDataAndRecoveryId,
				"IsDerivedSignature: transaction signed with a derived key can either store public key in "+
					"ExtraData or use the DeSo-DER recoverable signature encoding but not BOTH")
		}
		if isDerived {
			return derivedPkBytes, isDerived, nil
		}
	}

	// If transaction doesn't contain a derived key in ExtraData, then check if it contains the recovery ID.
	if txn.Signature.IsRecoverable {
		// Assemble the transaction hash; we need it in order to recover the public key.
		txBytes, err := txn.ToBytes(true /*preSignature*/)
		if err != nil {
			return nil, false, errors.Wrapf(err, "IsDerivedSignature: Problem "+
				"serializing txn without signature: ")
		}
		txHash := Sha256DoubleHash(txBytes)[:]

		// Recover the public key from the signature.
		derivedPublicKey, err := txn.Signature.RecoverPublicKey(txHash)
		if err != nil {
			return nil, false, errors.Wrapf(err, "IsDerivedSignature: Problem recovering "+
				"public key from signature")
		}
		return derivedPublicKey.SerializeCompressed(), true, nil
	}
	return nil, false, nil

}

func (bav *UtxoView) _connectBasicTransfer(
	txn *MsgDeSoTxn, txHash *BlockHash, blockHeight uint32, verifySignatures bool) (
	uint64, uint64, []*UtxoOperation, error) {
	return bav._connectBasicTransferWithExtraSpend(txn, txHash, blockHeight, 0, verifySignatures)
}

func (bav *UtxoView) _connectBasicTransferWithExtraSpend(
	txn *MsgDeSoTxn, txHash *BlockHash, blockHeight uint32, extraSpend uint64, verifySignatures bool) (
	_totalInput uint64, _totalOutput uint64, _utxoOps []*UtxoOperation, _err error) {

	var utxoOpsForTxn []*UtxoOperation

	// Loop through all the inputs and validate them.
	var totalInput uint64
	// After the BalanceModelBlockHeight, UTXO inputs are no longer allowed.
	if blockHeight >= bav.Params.ForkHeights.BalanceModelBlockHeight && len(txn.TxInputs) != 0 {
		return 0, 0, nil, RuleErrorBalanceModelDoesNotUseUTXOInputs
	}
	// Each input should have a UtxoEntry corresponding to it if the transaction
	// is legitimate. These should all have back-pointers to their UtxoKeys as well.
	utxoEntriesForInputs := []*UtxoEntry{}
	for _, desoInput := range txn.TxInputs {
		// Fetch the utxoEntry for this input from the view. Make a copy to
		// avoid having the iterator change under our feet.
		utxoKey := UtxoKey(*desoInput)
		utxoEntry := bav.GetUtxoEntryForUtxoKey(&utxoKey)
		// If the utxo doesn't exist mark the block as invalid and return an error.
		if utxoEntry == nil {
			return 0, 0, nil, RuleErrorInputSpendsNonexistentUtxo
		}
		// If the utxo exists but is already spent mark the block as invalid and
		// return an error.
		if utxoEntry.isSpent {
			return 0, 0, nil, RuleErrorInputSpendsPreviouslySpentOutput
		}
		// If the utxo is from a block reward txn, make sure enough time has passed to
		// make it spendable.
		if _isEntryImmatureBlockReward(utxoEntry, blockHeight, bav.Params) {
			glog.V(1).Infof("utxoKey: %v, utxoEntry: %v, height: %d", &utxoKey, utxoEntry, blockHeight)
			return 0, 0, nil, RuleErrorInputSpendsImmatureBlockReward
		}

		// Verify that the input's public key is the same as the public key specified
		// in the transaction.
		//
		// TODO: Enforcing this rule isn't a clear-cut decision. On the one hand,
		// we save space and minimize complexity by enforcing this constraint. On
		// the other hand, we make certain things harder to implement in the
		// future. For example, implementing constant key rotation like Bitcoin
		// has is difficult to do with a scheme like this. As are things like
		// multi-sig (although that could probably be handled using transaction
		// metadata). Key rotation combined with the use of addresses also helps
		// a lot with quantum resistance. Nevertheless, if we assume the platform
		// is committed to "one identity = roughly one public key" for usability
		// reasons (e.g. reputation is way easier to manage without key rotation),
		// then I don't think this constraint should pose much of an issue.
		if !reflect.DeepEqual(utxoEntry.PublicKey, txn.PublicKey) {
			return 0, 0, nil, errors.Wrapf(
				RuleErrorInputWithPublicKeyDifferentFromTxnPublicKey,
				"utxoEntry.PublicKey: %v, txn.PublicKey: %v, "+
					"utxoEntry.UtxoKey: %v:%v, AmountNanos: %v",
				PkToStringTestnet(utxoEntry.PublicKey),
				PkToStringTestnet(txn.PublicKey),
				hex.EncodeToString(utxoEntry.UtxoKey.TxID[:]),
				utxoEntry.UtxoKey.Index, utxoEntry.AmountNanos)
		}

		// Sanity check the amount of the input.
		if utxoEntry.AmountNanos > MaxNanos ||
			totalInput >= (math.MaxUint64-utxoEntry.AmountNanos) ||
			totalInput+utxoEntry.AmountNanos > MaxNanos {
			return 0, 0, nil, RuleErrorInputSpendsOutputWithInvalidAmount
		}
		// Add the amount of the utxo to the total input and add the UtxoEntry to
		// our list.
		totalInput += utxoEntry.AmountNanos
		utxoEntriesForInputs = append(utxoEntriesForInputs, utxoEntry)

		// At this point we know the utxo exists in the view and is unspent so actually
		// tell the view to spend the input. If the spend fails for any reason we return
		// an error. Don't mark the block as invalid though since this is not necessarily
		// a rule error and the block could benefit from reprocessing.
		newUtxoOp, err := bav._spendUtxo(&utxoKey)

		if err != nil {
			return 0, 0, nil, errors.Wrapf(err, "_connectBasicTransfer: Problem spending input utxo")
		}

		utxoOpsForTxn = append(utxoOpsForTxn, newUtxoOp)
	}

	if len(txn.TxInputs) != len(utxoEntriesForInputs) {
		// Something went wrong if these lists differ in length.
		return 0, 0, nil, fmt.Errorf("_connectBasicTransfer: Length of list of " +
			"UtxoEntries does not match length of input list; this should never happen")
	}

	// Block rewards are a bit special in that we don't allow them to have any
	// inputs. Part of the reason for this stems from the fact that we explicitly
	// require that block reward transactions not be signed. If a block reward is
	// not allowed to have a signature then it should not be trying to spend any
	// inputs.
	if txn.TxnMeta.GetTxnType() == TxnTypeBlockReward && len(txn.TxInputs) != 0 {
		return 0, 0, nil, RuleErrorBlockRewardTxnNotAllowedToHaveInputs
	}

	// At this point, all the utxos corresponding to inputs of this txn
	// should be marked as spent in the view. Now we go through and process
	// the outputs.
	var totalOutput uint64
	amountsByPublicKey := make(map[PublicKey]uint64)
	for outputIndex, desoOutput := range txn.TxOutputs {
		// Sanity check the amount of the output. Mark the block as invalid and
		// return an error if it isn't sane.
		if desoOutput.AmountNanos > MaxNanos ||
			totalOutput >= (math.MaxUint64-desoOutput.AmountNanos) ||
			totalOutput+desoOutput.AmountNanos > MaxNanos {

			return 0, 0, nil, RuleErrorTxnOutputWithInvalidAmount
		}

		// Since the amount is sane, add it to the total.
		totalOutput += desoOutput.AmountNanos

		// Create a map of total output by public key. This is used to check diamond
		// amounts below.
		//
		// Note that we don't need to check overflow here because overflow is checked
		// directly above when adding to totalOutput.
		currentAmount, _ := amountsByPublicKey[*NewPublicKey(desoOutput.PublicKey)]
		amountsByPublicKey[*NewPublicKey(desoOutput.PublicKey)] = currentAmount + desoOutput.AmountNanos

		getUtxoEntry := func() *UtxoEntry {
			// Create a new entry for this output and add it to the view. It should be
			// added at the end of the utxo list.
			outputKey := UtxoKey{
				TxID:  *txHash,
				Index: uint32(outputIndex),
			}
			utxoType := UtxoTypeOutput
			if txn.TxnMeta.GetTxnType() == TxnTypeBlockReward {
				utxoType = UtxoTypeBlockReward
			}
			return &UtxoEntry{
				AmountNanos: desoOutput.AmountNanos,
				PublicKey:   desoOutput.PublicKey,
				UtxoType:    utxoType,
				UtxoKey:     &outputKey,
				BlockHeight: blockHeight,
			}
		}
		newUtxoOp, err := bav._addDESO(desoOutput.AmountNanos, desoOutput.PublicKey, getUtxoEntry, blockHeight)
		if err != nil {
			return 0, 0, nil, errors.Wrapf(err, "_connectBasicTransfer: Problem adding DESO")
		}

		// Rosetta uses this UtxoOperation to provide INPUT amounts
		utxoOpsForTxn = append(utxoOpsForTxn, newUtxoOp)
	}

	// After the BalanceModelBlockHeight, we no longer spend UTXO inputs. Instead, we must
	// spend the sender's balance. Note that we don't need to explicitly check that the
	// sender's balance is sufficient because _spendBalance will error if it is insufficient.
	// Note that for block reward transactions, we don't spend any balance; DESO is printed.
	if blockHeight >= bav.Params.ForkHeights.BalanceModelBlockHeight && txn.TxnMeta.GetTxnType() != TxnTypeBlockReward {
		var err error
		totalInput, err = SafeUint64().Add(totalOutput, txn.TxnFeeNanos)
		if err != nil {
			return 0, 0, nil, errors.Wrapf(err, "_connectBasicTransfer: Problem adding txn fee and total output")
		}
		totalInput, err = SafeUint64().Add(totalInput, extraSpend)
		if err != nil {
			return 0, 0, nil, errors.Wrapf(err, "_connectBasicTransfer: Problem adding extraSpend")
		}
		newUtxoOp, err := bav._spendBalance(totalInput, txn.PublicKey, blockHeight-1)
		if err != nil {
			return 0, 0, nil, errors.Wrapf(
				err, "_connectBasicTransfer: Problem spending balance")
		}

		utxoOpsForTxn = append(utxoOpsForTxn, newUtxoOp)
	}

	// Now that we have computed the outputs, we can finish processing diamonds if need be.
	diamondPostHashBytes, hasDiamondPostHash := txn.ExtraData[DiamondPostHashKey]
	diamondPostHash := &BlockHash{}
	diamondLevelBytes, hasDiamondLevel := txn.ExtraData[DiamondLevelKey]
	var previousDiamondPostEntry *PostEntry
	var previousDiamondEntry *DiamondEntry
	if hasDiamondPostHash && blockHeight > bav.Params.ForkHeights.DeSoDiamondsBlockHeight &&
		txn.TxnMeta.GetTxnType() == TxnTypeBasicTransfer {
		if !hasDiamondLevel {
			return 0, 0, nil, RuleErrorBasicTransferHasDiamondPostHashWithoutDiamondLevel
		}
		diamondLevel, bytesRead := Varint(diamondLevelBytes)
		// NOTE: Despite being an int, diamondLevel is required to be non-negative. This
		// is useful for sorting our dbkeys by diamondLevel.
		if bytesRead < 0 || diamondLevel < 0 {
			return 0, 0, nil, RuleErrorBasicTransferHasInvalidDiamondLevel
		}

		// Get the post that is being diamonded.
		if len(diamondPostHashBytes) != HashSizeBytes {
			return 0, 0, nil, errors.Wrapf(
				RuleErrorBasicTransferDiamondInvalidLengthForPostHashBytes,
				"_connectBasicTransfer: DiamondPostHashBytes length: %d", len(diamondPostHashBytes))
		}
		copy(diamondPostHash[:], diamondPostHashBytes[:])

		previousDiamondPostEntry = bav.GetPostEntryForPostHash(diamondPostHash)
		if previousDiamondPostEntry == nil || previousDiamondPostEntry.isDeleted {
			return 0, 0, nil, RuleErrorBasicTransferDiamondPostEntryDoesNotExist
		}

		// Store the diamond recipient pub key so we can figure out how much they are paid.
		diamondRecipientPubKey := previousDiamondPostEntry.PosterPublicKey

		// Check that the diamond sender and receiver public keys are different.
		if reflect.DeepEqual(txn.PublicKey, diamondRecipientPubKey) {
			return 0, 0, nil, RuleErrorBasicTransferDiamondCannotTransferToSelf
		}

		expectedDeSoNanosToTransfer, netNewDiamonds, err := bav.ValidateDiamondsAndGetNumDeSoNanos(
			txn.PublicKey, diamondRecipientPubKey, diamondPostHash, diamondLevel, blockHeight)
		if err != nil {
			return 0, 0, nil, errors.Wrapf(err, "_connectBasicTransfer: ")
		}
		diamondRecipientTotal, _ := amountsByPublicKey[*NewPublicKey(diamondRecipientPubKey)]

		if diamondRecipientTotal < expectedDeSoNanosToTransfer {
			return 0, 0, nil, RuleErrorBasicTransferInsufficientDeSoForDiamondLevel
		}

		// The diamondPostEntry needs to be updated with the number of new diamonds.
		// We make a copy to avoid issues with disconnecting.
		newDiamondPostEntry := &PostEntry{}
		*newDiamondPostEntry = *previousDiamondPostEntry
		newDiamondPostEntry.DiamondCount += uint64(netNewDiamonds)
		bav._setPostEntryMappings(newDiamondPostEntry)

		// Convert pub keys into PKIDs so we can make the DiamondEntry.
		senderPKID := bav.GetPKIDForPublicKey(txn.PublicKey)
		receiverPKID := bav.GetPKIDForPublicKey(diamondRecipientPubKey)

		// Create a new DiamondEntry
		newDiamondEntry := &DiamondEntry{
			SenderPKID:      senderPKID.PKID,
			ReceiverPKID:    receiverPKID.PKID,
			DiamondPostHash: diamondPostHash,
			DiamondLevel:    diamondLevel,
		}

		// Save the old DiamondEntry
		diamondKey := MakeDiamondKey(senderPKID.PKID, receiverPKID.PKID, diamondPostHash)
		existingDiamondEntry := bav.GetDiamondEntryForDiamondKey(&diamondKey)
		// Save the existing DiamondEntry, if it exists, so we can disconnect
		if existingDiamondEntry != nil {
			dd := &DiamondEntry{}
			*dd = *existingDiamondEntry
			previousDiamondEntry = dd
		}

		// Now set the diamond entry mappings on the view so they are flushed to the DB.
		bav._setDiamondEntryMappings(newDiamondEntry)

		// Add an op to help us with the disconnect.
		utxoOpsForTxn = append(utxoOpsForTxn, &UtxoOperation{
			Type:             OperationTypeDeSoDiamond,
			PrevPostEntry:    previousDiamondPostEntry,
			PrevDiamondEntry: previousDiamondEntry,
		})
	}

	// If signature verification is requested then do that as well.
	if verifySignatures {
		// When we looped through the inputs we verified that all of them belong
		// to the public key specified in the transaction. So, as long as the transaction
		// public key has signed the transaction as a whole, we can assume that
		// all of the inputs are authorized to be spent. One signature to rule them
		// all.
		//
		// UPDATE: Transaction can be signed by a different key, called a derived key.
		// The derived key must be authorized through an AuthorizeDerivedKey transaction,
		// and then passed along in ExtraData for evey transaction signed with it.
		//
		// We treat block rewards as a special case in that we actually require that they
		// not have a transaction-level public key and that they not be signed. Doing this
		// simplifies things operationally for miners because it means they can run their
		// mining operation without having any private key material on any of the mining
		// nodes. Block rewards are the only transactions that get a pass on this. They are
		// also not allowed to have any inputs because they by construction cannot authorize
		// the spending of any inputs.
		if txn.TxnMeta.GetTxnType() == TxnTypeBlockReward {
			if len(txn.PublicKey) != 0 || txn.Signature.Sign != nil {
				return 0, 0, nil, RuleErrorBlockRewardTxnNotAllowedToHaveSignature
			}
		} else {
			if _, err := bav._verifySignature(txn, blockHeight); err != nil {
				return 0, 0, nil, errors.Wrapf(err, "_connectBasicTransfer: Problem verifying txn signature: ")
			}
		}
	}

	if blockHeight >= bav.Params.ForkHeights.DerivedKeyTrackSpendingLimitsBlockHeight {
		if derivedPkBytes, isDerivedSig, err := IsDerivedSignature(txn, blockHeight); isDerivedSig {
			if err != nil {
				return 0, 0, nil, errors.Wrapf(err, "_connectBasicTransfer: "+
					"It looks like this transaction was signed with a derived key, but the signature is malformed: ")
			}
			// Now we check the transaction limits on the derived key.
			// At this point we know that the transaction was signed by a derived key and the signature passes validation
			// against the provided derived key. We will now verify that the spending limit for this derived key allows for
			// this transaction, and error otherwise. If everything checks out, we will update the spending limit for this
			// derived key to reflect the new spending limit after the transaction has been performed.
			utxoOpsForTxn, err = bav._checkAndUpdateDerivedKeySpendingLimit(txn, derivedPkBytes, totalInput, utxoOpsForTxn, blockHeight)
			if err != nil {
				return 0, 0, nil, err
			}
		}
	}

	// Now that we've processed the transaction, return all of the computed
	// data.
	return totalInput, totalOutput, utxoOpsForTxn, nil
}

func (bav *UtxoView) _checkAndUpdateDerivedKeySpendingLimit(
	txn *MsgDeSoTxn, derivedPkBytes []byte, totalInput uint64, utxoOpsForTxn []*UtxoOperation, blockHeight uint32) (
	_utxoOpsForTxn []*UtxoOperation, _err error) {

	// Get the derived key entry
	prevDerivedKeyEntry := bav.GetDerivedKeyMappingForOwner(txn.PublicKey, derivedPkBytes)
	if prevDerivedKeyEntry == nil || prevDerivedKeyEntry.isDeleted {
		return utxoOpsForTxn, fmt.Errorf("_checkAndUpdateDerivedKeySpendingLimit: No derived key entry found")
	}

	// Create a copy of the prevDerivedKeyEntry so we can safely modify the new entry
	derivedKeyEntry := *prevDerivedKeyEntry.Copy()
	// Make sure spending limit is not nil.
	if derivedKeyEntry.TransactionSpendingLimitTracker == nil {
		return utxoOpsForTxn, errors.Wrap(RuleErrorDerivedKeyNotAuthorized,
			"_checkAndUpdateDerivedKeySpendingLimit: TransactionSpendingLimitTracker is nil")
	}
	// If the derived key is an unlimited key, we don't need to further check nor update the spending limits whatsoever.
	if derivedKeyEntry.TransactionSpendingLimitTracker.IsUnlimited {
		return utxoOpsForTxn, nil
	}

	// Spend amount is total inputs minus sum of AddUtxo type operations
	// going to transactor (i.e. change).
	//
	// Note the following edge cases whereby this check will potentially not protect
	// the user:
	// - For TxnTypeNFTBid, a bid can be placed on someone's NFT without triggering this
	//   check. The user should be extra careful when approving an NFT bid, making sure
	//   that the amount being bid *and* the NFT being bid on are accurate.
	// - For TxnTypeCreatorCoinTransfer, the app can transfer as much creator coin as it
	//   wants without hitting this check.
	// - For TxnTypeDAOCoinTransfer, same as the TxnTypeCreatorCoinTransfer.
	// - For TxnTypeCreatorCoin, a SELL operation could liquidate someone's creator
	//   coin without triggering this check.
	//
	// These are all acceptable, as the main point of this check is to prevent someone's
	// money being spent when attempting non-monetary txns like SubmitPost or Follow.
	spendAmount := totalInput
	for _, utxoOp := range utxoOpsForTxn {
		if utxoOp.Type == OperationTypeAddUtxo && utxoOp.Entry.UtxoType == UtxoTypeOutput &&
			reflect.DeepEqual(utxoOp.Entry.PublicKey, txn.PublicKey) {
			if utxoOp.Entry.AmountNanos > spendAmount {
				return utxoOpsForTxn, fmt.Errorf("_checkAndUpdateDerivedKeySpendingLimit: Underflow on spend amount")
			}
			spendAmount -= utxoOp.Entry.AmountNanos
		}
		if utxoOp.Type == OperationTypeAddBalance && reflect.DeepEqual(utxoOp.BalancePublicKey, txn.PublicKey) {
			if utxoOp.BalanceAmountNanos > spendAmount {
				return utxoOpsForTxn, fmt.Errorf("_checkAndUpdateDerivedKeySpendingLimit: Underflow on spend amount")
			}
			spendAmount -= utxoOp.BalanceAmountNanos
		}
	}

	// If the spend amount exceeds the Global DESO limit, this derived key is not authorized to spend this DESO.
	if spendAmount > derivedKeyEntry.TransactionSpendingLimitTracker.GlobalDESOLimit {
		return utxoOpsForTxn, errors.Wrapf(RuleErrorDerivedKeyTxnSpendsMoreThanGlobalDESOLimit,
			"_checkAndUpdateDerivedKeySpendingLimit: Spend Amount %v Exceeds Global DESO Limit %v for Derived Key",
			spendAmount, spew.Sdump(derivedKeyEntry.TransactionSpendingLimitTracker))
	}

	// Decrement the global limit by the spend amount
	derivedKeyEntry.TransactionSpendingLimitTracker.GlobalDESOLimit -= spendAmount

	txnType := txn.TxnMeta.GetTxnType()

	var err error
	// Okay now we've validated that we can do the op. Decrement the special counters if applicable
	switch txnType {
	case TxnTypeCreatorCoin:
		txnMeta := txn.TxnMeta.(*CreatorCoinMetadataa)
		var creatorCoinLimitOperation CreatorCoinLimitOperation
		switch txnMeta.OperationType {
		case CreatorCoinOperationTypeBuy:
			creatorCoinLimitOperation = BuyCreatorCoinOperation
		case CreatorCoinOperationTypeSell:
			creatorCoinLimitOperation = SellCreatorCoinOperation
		default:
			return utxoOpsForTxn, errors.Wrapf(
				RuleErrorDerivedKeyInvalidCreatorCoinLimitOperation,
				"_checkAndUpdateDerivedKeySpendingLimit: Invalid creator coin limit operation %v",
				txnMeta.OperationType)
		}
		if derivedKeyEntry, err = bav._checkCreatorCoinLimitAndUpdateDerivedKeyEntry(
			derivedKeyEntry, txnMeta.ProfilePublicKey, creatorCoinLimitOperation); err != nil {
			return utxoOpsForTxn, err
		}
	case TxnTypeCreatorCoinTransfer:
		txnMeta := txn.TxnMeta.(*CreatorCoinTransferMetadataa)
		if derivedKeyEntry, err = bav._checkCreatorCoinLimitAndUpdateDerivedKeyEntry(
			derivedKeyEntry, txnMeta.ProfilePublicKey, TransferCreatorCoinOperation); err != nil {
			return utxoOpsForTxn, err
		}
	case TxnTypeDAOCoin:
		txnMeta := txn.TxnMeta.(*DAOCoinMetadata)
		var daoCoinLimitOperation DAOCoinLimitOperation
		switch txnMeta.OperationType {
		case DAOCoinOperationTypeMint:
			daoCoinLimitOperation = MintDAOCoinOperation
		case DAOCoinOperationTypeBurn:
			daoCoinLimitOperation = BurnDAOCoinOperation
		case DAOCoinOperationTypeDisableMinting:
			daoCoinLimitOperation = DisableMintingDAOCoinOperation
		case DAOCoinOperationTypeUpdateTransferRestrictionStatus:
			daoCoinLimitOperation = UpdateTransferRestrictionStatusDAOCoinOperation
		default:
			return utxoOpsForTxn, errors.Wrapf(
				RuleErrorDerivedKeyInvalidDAOCoinLimitOperation,
				"_checkAndUpdateDerivedKeySpendingLimit: Invalid DAO coin limit operation %v",
				txnMeta.OperationType)
		}
		if derivedKeyEntry, err = bav._checkDAOCoinLimitAndUpdateDerivedKeyEntry(
			derivedKeyEntry, txnMeta.ProfilePublicKey, daoCoinLimitOperation); err != nil {
			return utxoOpsForTxn, err
		}
	case TxnTypeDAOCoinTransfer:
		txnMeta := txn.TxnMeta.(*DAOCoinTransferMetadata)
		if derivedKeyEntry, err = bav._checkDAOCoinLimitAndUpdateDerivedKeyEntry(
			derivedKeyEntry, txnMeta.ProfilePublicKey, TransferDAOCoinOperation); err != nil {
			return utxoOpsForTxn, err
		}
	case TxnTypeDAOCoinLimitOrder:
		txnMeta := txn.TxnMeta.(*DAOCoinLimitOrderMetadata)
		var buyingCoinPublicKey []byte
		var sellingCoinPublicKey []byte
		if txnMeta.CancelOrderID != nil {
			orderEntry, err := bav._getDAOCoinLimitOrderEntry(txnMeta.CancelOrderID)
			if err != nil || orderEntry == nil {
				return utxoOpsForTxn, errors.Wrapf(
					RuleErrorDerivedKeyInvalidDAOCoinLimitOrderOrderID,
					"_checkAndUpdateDerivedKeySpendingLimit: Invalid DAO coin limit order ID %v",
					txnMeta.CancelOrderID)
			}
			buyingCoinPublicKey = bav.GetPublicKeyForPKID(orderEntry.BuyingDAOCoinCreatorPKID)
			sellingCoinPublicKey = bav.GetPublicKeyForPKID(orderEntry.SellingDAOCoinCreatorPKID)
		} else {
			buyingCoinPublicKey = txnMeta.BuyingDAOCoinCreatorPublicKey.ToBytes()
			sellingCoinPublicKey = txnMeta.SellingDAOCoinCreatorPublicKey.ToBytes()
		}
		if derivedKeyEntry, err = bav._checkDAOCoinLimitOrderLimitAndUpdateDerivedKeyEntry(
			derivedKeyEntry, buyingCoinPublicKey, sellingCoinPublicKey); err != nil {
			return utxoOpsForTxn, err
		}
	case TxnTypeUpdateNFT:
		txnMeta := txn.TxnMeta.(*UpdateNFTMetadata)
		if derivedKeyEntry, err = _checkNFTLimitAndUpdateDerivedKeyEntry(
			derivedKeyEntry, txnMeta.NFTPostHash, txnMeta.SerialNumber, UpdateNFTOperation); err != nil {
			return utxoOpsForTxn, err
		}
	case TxnTypeAcceptNFTBid:
		txnMeta := txn.TxnMeta.(*AcceptNFTBidMetadata)
		if derivedKeyEntry, err = _checkNFTLimitAndUpdateDerivedKeyEntry(
			derivedKeyEntry, txnMeta.NFTPostHash, txnMeta.SerialNumber, AcceptNFTBidOperation); err != nil {
			return utxoOpsForTxn, err
		}
	case TxnTypeNFTBid:
		txnMeta := txn.TxnMeta.(*NFTBidMetadata)
		if derivedKeyEntry, err = _checkNFTLimitAndUpdateDerivedKeyEntry(
			derivedKeyEntry, txnMeta.NFTPostHash, txnMeta.SerialNumber, NFTBidOperation); err != nil {
			return utxoOpsForTxn, err
		}
	case TxnTypeAcceptNFTTransfer:
		txnMeta := txn.TxnMeta.(*AcceptNFTTransferMetadata)
		if derivedKeyEntry, err = _checkNFTLimitAndUpdateDerivedKeyEntry(
			derivedKeyEntry, txnMeta.NFTPostHash, txnMeta.SerialNumber, AcceptNFTTransferOperation); err != nil {
			return utxoOpsForTxn, err
		}
	case TxnTypeNFTTransfer:
		txnMeta := txn.TxnMeta.(*NFTTransferMetadata)
		if derivedKeyEntry, err = _checkNFTLimitAndUpdateDerivedKeyEntry(
			derivedKeyEntry, txnMeta.NFTPostHash, txnMeta.SerialNumber, TransferNFTOperation); err != nil {
			return utxoOpsForTxn, err
		}
	case TxnTypeBurnNFT:
		txnMeta := txn.TxnMeta.(*BurnNFTMetadata)
		if derivedKeyEntry, err = _checkNFTLimitAndUpdateDerivedKeyEntry(
			derivedKeyEntry, txnMeta.NFTPostHash, txnMeta.SerialNumber, BurnNFTOperation); err != nil {
			return utxoOpsForTxn, err
		}
	case TxnTypeCreateUserAssociation:
		txnMeta := txn.TxnMeta.(*CreateUserAssociationMetadata)
		if derivedKeyEntry, err = bav._checkAssociationLimitAndUpdateDerivedKey(
			derivedKeyEntry,
			AssociationClassUser,
			txnMeta.AssociationType,
			txnMeta.AppPublicKey,
			AssociationOperationCreate,
		); err != nil {
			return utxoOpsForTxn, errors.Wrapf(err, "_checkDerivedKeySpendingLimit: ")
		}
	case TxnTypeDeleteUserAssociation:
		txnMeta := txn.TxnMeta.(*DeleteUserAssociationMetadata)
		associationEntry, err := bav.GetUserAssociationByID(txnMeta.AssociationID)
		if err != nil {
			return utxoOpsForTxn, errors.Wrapf(err, "_checkDerivedKeySpendingLimit: ")
		}
		if associationEntry == nil {
			return utxoOpsForTxn, errors.New("_checkDerivedKeySpendingLimit: association to delete not found")
		}
		if derivedKeyEntry, err = bav._checkAssociationLimitAndUpdateDerivedKey(
			derivedKeyEntry,
			AssociationClassUser,
			associationEntry.AssociationType,
			NewPublicKey(bav.GetPublicKeyForPKID(associationEntry.AppPKID)),
			AssociationOperationDelete,
		); err != nil {
			return utxoOpsForTxn, errors.Wrapf(err, "_checkDerivedKeySpendingLimit: ")
		}
	case TxnTypeCreatePostAssociation:
		var associationType []byte
		var appPublicKey *PublicKey
		if blockHeight >= bav.Params.ForkHeights.AssociationsDerivedKeySpendingLimitBlockHeight {
			txnMeta := txn.TxnMeta.(*CreatePostAssociationMetadata)
			associationType = txnMeta.AssociationType
			appPublicKey = txnMeta.AppPublicKey
		} else {
			txnMeta := txn.TxnMeta.(*CreateUserAssociationMetadata)
			associationType = txnMeta.AssociationType
			appPublicKey = txnMeta.AppPublicKey
		}
		if derivedKeyEntry, err = bav._checkAssociationLimitAndUpdateDerivedKey(
			derivedKeyEntry,
			AssociationClassPost,
			associationType,
			appPublicKey,
			AssociationOperationCreate,
		); err != nil {
			return utxoOpsForTxn, errors.Wrapf(err, "_checkDerivedKeySpendingLimit: ")
		}
	case TxnTypeDeletePostAssociation:
		txnMeta := txn.TxnMeta.(*DeletePostAssociationMetadata)
		associationEntry, err := bav.GetPostAssociationByID(txnMeta.AssociationID)
		if err != nil {
			return utxoOpsForTxn, errors.Wrapf(err, "_checkDerivedKeySpendingLimit: ")
		}
		if associationEntry == nil {
			return utxoOpsForTxn, errors.New("_checkDerivedKeySpendingLimit: association to delete not found")
		}
		if derivedKeyEntry, err = bav._checkAssociationLimitAndUpdateDerivedKey(
			derivedKeyEntry,
			AssociationClassPost,
			associationEntry.AssociationType,
			NewPublicKey(bav.GetPublicKeyForPKID(associationEntry.AppPKID)),
			AssociationOperationDelete,
		); err != nil {
			return utxoOpsForTxn, errors.Wrapf(err, "_checkDerivedKeySpendingLimit: ")
		}
	case TxnTypeAccessGroup:
		txnMeta := txn.TxnMeta.(*AccessGroupMetadata)
		if derivedKeyEntry, err = bav._checkAccessGroupSpendingLimitAndUpdateDerivedKeyEntry(
			derivedKeyEntry, txnMeta); err != nil {
			return utxoOpsForTxn, err
		}
	case TxnTypeAccessGroupMembers:
		txnMeta := txn.TxnMeta.(*AccessGroupMembersMetadata)
		if derivedKeyEntry, err = bav._checkAccessGroupMembersSpendingLimitAndUpdateDerivedKeyEntry(
			derivedKeyEntry, txnMeta); err != nil {
			return utxoOpsForTxn, err
		}
	default:
		// If we get here, it means we're dealing with a txn that doesn't have any special
		// granular limits to deal with. This means we just check whether we have
		// quota to execute this particular TxnType.
		if derivedKeyEntry.TransactionSpendingLimitTracker.TransactionCountLimitMap == nil {
			return utxoOpsForTxn, errors.Wrapf(RuleErrorDerivedKeyNotAuthorized,
				"_checkAndUpdateDerivedKeySpendingLimit: TransactionCountLimitMap is nil")
		}
		// If the transaction limit is not specified or equal to 0, this derived
		// key is not authorized to perform this transaction.
		transactionLimit, transactionLimitExists :=
			derivedKeyEntry.TransactionSpendingLimitTracker.TransactionCountLimitMap[txnType]
		if !transactionLimitExists || transactionLimit == 0 {
			return utxoOpsForTxn, errors.Wrapf(
				RuleErrorDerivedKeyTxnTypeNotAuthorized,
				"_checkAndUpdateDerivedKeySpendingLimit: No more transactions of type %v are allowed on this Derived Key",
				txnType.String())
		}
		// Otherwise, this derived key is authorized to perform this operation. Delete the key if this is the last
		// time this derived key can perform this operation, otherwise decrement the counter.
		if transactionLimit == 1 {
			delete(derivedKeyEntry.TransactionSpendingLimitTracker.TransactionCountLimitMap, txnType)
		} else {
			derivedKeyEntry.TransactionSpendingLimitTracker.TransactionCountLimitMap[txnType]--
		}
	}
	// Set derived key entry mapping
	bav._setDerivedKeyMapping(&derivedKeyEntry)

	// Append the SpendingLimitAccounting operation se can revert this transaction in the disconnect logic
	utxoOpsForTxn = append(utxoOpsForTxn, &UtxoOperation{
		Type:                OperationTypeSpendingLimitAccounting,
		PrevDerivedKeyEntry: prevDerivedKeyEntry,
	})
	return utxoOpsForTxn, nil
}

// _checkNFTKeyAndUpdateDerivedKeyEntry checks if the NFTOperationLimitKey is present
// in the DerivedKeyEntry's TransactionSpendingLimitTracker's NFTOperationLimitMap.
// If the key is present, the operation is allowed and we decrement the number of
// operations remaining. If there are no operation remaining after this one, we
// delete the key. Returns true if the key was found and the derived key entry
// was updated.
func _checkNFTKeyAndUpdateDerivedKeyEntry(key NFTOperationLimitKey, derivedKeyEntry DerivedKeyEntry) bool {
	if derivedKeyEntry.TransactionSpendingLimitTracker == nil ||
		derivedKeyEntry.TransactionSpendingLimitTracker.NFTOperationLimitMap == nil {
		return false
	}
	// If the key is present in the NFTOperationLimitMap...
	nftLimit, nftLimitExist := derivedKeyEntry.TransactionSpendingLimitTracker.NFTOperationLimitMap[key]
	// Return false because we didn't find the key
	if !nftLimitExist || nftLimit <= 0 {
		return false
	}
	// If this is the last operation allowed for this key, we delete the key from the map.
	if nftLimit == 1 {
		delete(derivedKeyEntry.TransactionSpendingLimitTracker.NFTOperationLimitMap, key)
	} else {
		// Otherwise, we decrement the number of operations remaining for this key
		derivedKeyEntry.TransactionSpendingLimitTracker.NFTOperationLimitMap[key]--
	}
	// Return true because we found the key and decremented the remaining operations
	return true
}

func _checkNFTLimitAndUpdateDerivedKeyEntry(
	derivedKeyEntry DerivedKeyEntry, nftPostHash *BlockHash, serialNumber uint64, operation NFTLimitOperation) (
	_derivedKeyEntry DerivedKeyEntry, _err error) {
	// We allow you to set permissions on NFTs at multiple levels: Post hash, serial number,
	// operation type. In checking permissions, we start by trying to use up the quota from
	// the most specific possible combination, and then work our way up to the more general
	// combinations. This ensures that the quota is used most efficiently.

	// Start by checking (specific post hash || specific serial number || specific operation key)
	postHashSerialNumberOperationKey := MakeNFTOperationLimitKey(*nftPostHash, serialNumber, operation)
	if _checkNFTKeyAndUpdateDerivedKeyEntry(postHashSerialNumberOperationKey, derivedKeyEntry) {
		return derivedKeyEntry, nil
	}

	// Next check (specific post hash || specific serial number || any operation key)
	postHashSerialNumberAnyOpKey := MakeNFTOperationLimitKey(*nftPostHash, serialNumber, AnyNFTOperation)
	if _checkNFTKeyAndUpdateDerivedKeyEntry(postHashSerialNumberAnyOpKey, derivedKeyEntry) {
		return derivedKeyEntry, nil
	}

	// Next check (specific post hash || any serial number (= 0 to check this) || specific operation key)
	postHashZeroSerialNumOperationKey := MakeNFTOperationLimitKey(*nftPostHash, 0, operation)
	if _checkNFTKeyAndUpdateDerivedKeyEntry(postHashZeroSerialNumOperationKey, derivedKeyEntry) {
		return derivedKeyEntry, nil
	}

	// Next check (specific post hash || any serial number (= 0 to check this) || any operation key)
	postHashZeroSerialNumAnyOperationKey := MakeNFTOperationLimitKey(*nftPostHash, 0, AnyNFTOperation)
	if _checkNFTKeyAndUpdateDerivedKeyEntry(postHashZeroSerialNumAnyOperationKey, derivedKeyEntry) {
		return derivedKeyEntry, nil
	}

	// Next, check (any post hash || any serial number (= 0 to check this) || specific operation key)
	nilPostHashZeroSerialNumOperationKey := MakeNFTOperationLimitKey(ZeroBlockHash, 0, operation)
	if _checkNFTKeyAndUpdateDerivedKeyEntry(nilPostHashZeroSerialNumOperationKey, derivedKeyEntry) {
		return derivedKeyEntry, nil
	}

	// Lastly, check (any post hash || any serial number (= 0 to check this) || any operation key)
	nilPostHashZeroSerialNumAnyOperationKey := MakeNFTOperationLimitKey(ZeroBlockHash, 0, AnyNFTOperation)
	if _checkNFTKeyAndUpdateDerivedKeyEntry(nilPostHashZeroSerialNumAnyOperationKey, derivedKeyEntry) {
		return derivedKeyEntry, nil
	}

	// Note we don't check nil post hash + serial number cases, because that
	// doesn't really make sense. Think about it.
	return derivedKeyEntry, RuleErrorDerivedKeyNFTOperationNotAuthorized
}

// _checkCreatorCoinKeyAndUpdateDerivedKeyEntry checks if the CreatorCoinOperationLimitKey is present
// in the DerivedKeyEntry's TransactionSpendingLimitTracker's CreatorCoinOperationLimitMap.
// If the key is present, the operation is allowed and we decrement the number of operation remaining.
// If there are no operation remaining after this one, we delete the key.
// Returns true if the key was found and the derived key entry was updated.
func _checkCreatorCoinKeyAndUpdateDerivedKeyEntry(key CreatorCoinOperationLimitKey, derivedKeyEntry DerivedKeyEntry) bool {
	if derivedKeyEntry.TransactionSpendingLimitTracker == nil ||
		derivedKeyEntry.TransactionSpendingLimitTracker.CreatorCoinOperationLimitMap == nil {
		return false
	}
	// If the key is present in the CreatorCoinOperationLimitMap...
	ccOperationLimit, ccOperationLimitExists :=
		derivedKeyEntry.TransactionSpendingLimitTracker.CreatorCoinOperationLimitMap[key]
	// Return false because we didn't find the key
	if !ccOperationLimitExists || ccOperationLimit <= 0 {
		return false
	}
	// If this is the last operation allowed for this key, we delete the key from the map.
	if ccOperationLimit == 1 {
		delete(derivedKeyEntry.TransactionSpendingLimitTracker.CreatorCoinOperationLimitMap, key)
	} else {
		// Otherwise, we decrement the number of operations remaining for this key
		derivedKeyEntry.TransactionSpendingLimitTracker.CreatorCoinOperationLimitMap[key]--
	}
	// Return true because we found the key and decremented the remaining operations
	return true
}

func (bav *UtxoView) _checkCreatorCoinLimitAndUpdateDerivedKeyEntry(
	derivedKeyEntry DerivedKeyEntry, creatorPublicKey []byte, operation CreatorCoinLimitOperation) (
	_derivedKeyEntry DerivedKeyEntry, _err error) {
	pkidEntry := bav.GetPKIDForPublicKey(creatorPublicKey)
	if pkidEntry == nil || pkidEntry.isDeleted {
		return derivedKeyEntry, fmt.Errorf(
			"_checkCreatorCoinLimitAndUpdateDerivedKeyEntry: creator pkid is deleted")
	}

	// First check (creator pkid || operation) key
	creatorOperationKey := MakeCreatorCoinOperationLimitKey(*pkidEntry.PKID, operation)
	if _checkCreatorCoinKeyAndUpdateDerivedKeyEntry(creatorOperationKey, derivedKeyEntry) {
		return derivedKeyEntry, nil
	}

	// Next check (creator pkid || any operation) key
	creatorAnyOperationKey := MakeCreatorCoinOperationLimitKey(*pkidEntry.PKID, AnyCreatorCoinOperation)
	if _checkCreatorCoinKeyAndUpdateDerivedKeyEntry(creatorAnyOperationKey, derivedKeyEntry) {
		return derivedKeyEntry, nil
	}

	// Next check (any creator pkid || operation) key
	nilCreatorOperationKey := MakeCreatorCoinOperationLimitKey(ZeroPKID, operation)
	if _checkCreatorCoinKeyAndUpdateDerivedKeyEntry(nilCreatorOperationKey, derivedKeyEntry) {
		return derivedKeyEntry, nil
	}

	// Finally, check (any creator pkid || any operation) key
	nilCreatorAnyOperationKey := MakeCreatorCoinOperationLimitKey(ZeroPKID, AnyCreatorCoinOperation)
	if _checkCreatorCoinKeyAndUpdateDerivedKeyEntry(nilCreatorAnyOperationKey, derivedKeyEntry) {
		return derivedKeyEntry, nil
	}
	return derivedKeyEntry, errors.Wrapf(RuleErrorDerivedKeyCreatorCoinOperationNotAuthorized,
		"_checkCreatorCoinLimitAndUpdateDerivedKeyEntry: cc operation not authorized: ")
}

// _checkDAOCoinKeyAndUpdateDerivedKeyEntry checks if the DAOCoinOperationLimitKey is present
// in the DerivedKeyEntry's TransactionSpendingLimitTracker's DAOCoinOperationLimitMap.
// If the key is present, the operation is allowed and we decrement the number of operation remaining.
// If there are no operation remaining after this one, we delete the key.
// Returns true if the key was found and the derived key entry was updated.
func _checkDAOCoinKeyAndUpdateDerivedKeyEntry(key DAOCoinOperationLimitKey, derivedKeyEntry DerivedKeyEntry) bool {
	if derivedKeyEntry.TransactionSpendingLimitTracker == nil ||
		derivedKeyEntry.TransactionSpendingLimitTracker.DAOCoinOperationLimitMap == nil {
		return false
	}
	// If the key is present in the DAOCoinOperationLimitMap...
	daoCoinOperationLimit, daoCoinOperationLimitExists :=
		derivedKeyEntry.TransactionSpendingLimitTracker.DAOCoinOperationLimitMap[key]
	// Return false because we didn't find the key
	if !daoCoinOperationLimitExists || daoCoinOperationLimit <= 0 {
		return false
	}
	// If this is the last operation allowed for this key, we delete the key from the map.
	if daoCoinOperationLimit == 1 {
		delete(derivedKeyEntry.TransactionSpendingLimitTracker.DAOCoinOperationLimitMap, key)
	} else {
		// Otherwise, we decrement the number of operations remaining for this key
		derivedKeyEntry.TransactionSpendingLimitTracker.DAOCoinOperationLimitMap[key]--
	}
	// Return true because we found the key and decremented the remaining operations
	return true
}

// _checkDAOCoinLimitAndUpdateDerivedKeyEntry checks that the DAO coin operation being performed has
// been authorized for this derived key.
func (bav *UtxoView) _checkDAOCoinLimitAndUpdateDerivedKeyEntry(
	derivedKeyEntry DerivedKeyEntry, creatorPublicKey []byte, operation DAOCoinLimitOperation) (
	_derivedKeyEntry DerivedKeyEntry, _err error) {
	pkidEntry := bav.GetPKIDForPublicKey(creatorPublicKey)
	if pkidEntry == nil || pkidEntry.isDeleted {
		return derivedKeyEntry, fmt.Errorf("_checkDAOCoinLimitAndUpdateDerivedKeyEntry: creator pkid is deleted")
	}

	// First check (creator pkid || operation) key
	creatorOperationKey := MakeDAOCoinOperationLimitKey(*pkidEntry.PKID, operation)
	if _checkDAOCoinKeyAndUpdateDerivedKeyEntry(creatorOperationKey, derivedKeyEntry) {
		return derivedKeyEntry, nil
	}

	// Next check (creator pkid || any operation) key
	creatorAnyOperationKey := MakeDAOCoinOperationLimitKey(*pkidEntry.PKID, AnyDAOCoinOperation)
	if _checkDAOCoinKeyAndUpdateDerivedKeyEntry(creatorAnyOperationKey, derivedKeyEntry) {
		return derivedKeyEntry, nil
	}

	// Next check (any creator pkid || operation) key
	nilCreatorOperationKey := MakeDAOCoinOperationLimitKey(ZeroPKID, operation)
	if _checkDAOCoinKeyAndUpdateDerivedKeyEntry(nilCreatorOperationKey, derivedKeyEntry) {
		return derivedKeyEntry, nil
	}

	// Finally, check (any creator pkid || any operation) key
	nilCreatorAnyOperationKey := MakeDAOCoinOperationLimitKey(ZeroPKID, AnyDAOCoinOperation)
	if _checkDAOCoinKeyAndUpdateDerivedKeyEntry(nilCreatorAnyOperationKey, derivedKeyEntry) {
		return derivedKeyEntry, nil
	}
	return derivedKeyEntry, RuleErrorDerivedKeyDAOCoinOperationNotAuthorized
}

// _checkDAOCoinLimitOrderLimitKeyAndUpdateDerivedKeyEntry checks if the DAOCoinLimitOrderLimitKey is present
// in the DerivedKeyEntry's TransactionSpendingLimitTracker's DAOCoinLimitOrderLimitMap.
// If the key is present, the operation is allowed and we decrement the number of operations remaining.
// If there are no operations remaining after this one, we delete the key.
// Returns true if the key was found and the derived key entry was updated.
//
// TODO: Right now, the "buy" and "sell" DAO coins that the user is transacting must be
// specified explicitly. There is no way to specify "any" DAO coins in the spending limit
// because ZeroPKID, which we use to specify "any" in other spending limits, corresponds
// to DESO for order book operations. We should fix this down the road.
func _checkDAOCoinLimitOrderLimitKeyAndUpdateDerivedKeyEntry(
	key DAOCoinLimitOrderLimitKey, derivedKeyEntry DerivedKeyEntry) bool {
	if derivedKeyEntry.TransactionSpendingLimitTracker == nil ||
		derivedKeyEntry.TransactionSpendingLimitTracker.DAOCoinLimitOrderLimitMap == nil {
		return false
	}
	// Check if the key is present in the DAOCoinLimitOrderLimitMap...
	daoCoinLimitOrderLimit, daoCoinLimitOrderLimitExists :=
		derivedKeyEntry.TransactionSpendingLimitTracker.DAOCoinLimitOrderLimitMap[key]
	// If the key doesn't exist or the value is <= 0, return false.
	if !daoCoinLimitOrderLimitExists || daoCoinLimitOrderLimit <= 0 {
		return false
	}
	// If this is the last operation allowed for this key, we delete the key from the map.
	if daoCoinLimitOrderLimit == 1 {
		delete(derivedKeyEntry.TransactionSpendingLimitTracker.DAOCoinLimitOrderLimitMap, key)
	} else {
		// Otherwise, we decrement the number of operations remaining for this key
		derivedKeyEntry.TransactionSpendingLimitTracker.DAOCoinLimitOrderLimitMap[key]--
	}
	// Return true because we found the key and decremented the remaining operations
	return true
}

// _checkDAOCoinLimitOrderLimitAndUpdateDerivedKeyEntry checks that the DAO Coin Limit Order
// being performed has been authorized for this derived key.
//
// TODO: Right now, the "buy" and "sell" DAO coins that the user is transacting must be
// specified explicitly. There is no way to specify "any" DAO coins in the spending limit
// because ZeroPKID, which we use to specify "any" in other spending limits, corresponds
// to DESO for order book operations. We should fix this down the road.
func (bav *UtxoView) _checkDAOCoinLimitOrderLimitAndUpdateDerivedKeyEntry(
	derivedKeyEntry DerivedKeyEntry, buyingDAOCoinCreatorPublicKey []byte, sellingDAOCoinCreatorPublicKey []byte) (
	_derivedKeyEntry DerivedKeyEntry, _err error) {
	buyingPKIDEntry := bav.GetPKIDForPublicKey(buyingDAOCoinCreatorPublicKey)
	if buyingPKIDEntry == nil || buyingPKIDEntry.isDeleted {
		return derivedKeyEntry, fmt.Errorf(
			"_checkDAOCoinLimitOrderLimitAndUpdateDerivedKeyEntry: buying pkid is deleted")
	}
	sellingPKIDEntry := bav.GetPKIDForPublicKey(sellingDAOCoinCreatorPublicKey)
	if sellingPKIDEntry == nil || sellingPKIDEntry.isDeleted {
		return derivedKeyEntry, fmt.Errorf(
			"_checkDAOCoinLimitOrderLimitAndUpdateDerivedKeyEntry: selling pkid is deleted")
	}

	// Check (buying DAO Creator PKID || selling DAO Creator PKID) key
	buyingAndSellingKey := MakeDAOCoinLimitOrderLimitKey(*buyingPKIDEntry.PKID, *sellingPKIDEntry.PKID)
	if _checkDAOCoinLimitOrderLimitKeyAndUpdateDerivedKeyEntry(buyingAndSellingKey, derivedKeyEntry) {
		return derivedKeyEntry, nil
	}

	// TODO: How do we want to account for buying ANY creator or selling ANY creator given that we
	// use the ZeroPKID / ZeroPublicKey to represent buying/selling DESO.

	return derivedKeyEntry, errors.Wrapf(RuleErrorDerivedKeyDAOCoinLimitOrderNotAuthorized,
		"_checkDAOCoinLimitOrderLimitAndUpdateDerivedKeyEntr: DAO Coin limit order not authorized: ")
}

func (bav *UtxoView) _checkAssociationLimitAndUpdateDerivedKey(
	derivedKeyEntry DerivedKeyEntry,
	associationClass AssociationClass,
	associationType []byte,
	appPublicKey *PublicKey,
	operation AssociationOperation,
) (DerivedKeyEntry, error) {
	// Convert AppPublicKey to AppPKID
	appPKID := bav._associationAppPublicKeyToPKID(appPublicKey)
	// Construct AssociationLimitKey.
	var associationLimitKey AssociationLimitKey
	// Check for applicable spending limit matching:
	//   - Scoped AppScopeType else any AppScopeType
	//   - Scoped AssociationType else any AssociationType
	//   - Scoped OperationType else any OperationType
	for _, spendingLimitScopeType := range []AssociationAppScopeType{AssociationAppScopeTypeScoped, AssociationAppScopeTypeAny} {
		spendingLimitAppPKID := *appPKID
		if spendingLimitScopeType == AssociationAppScopeTypeAny {
			spendingLimitAppPKID = ZeroPKID
		}
		for _, spendingLimitAssociationType := range [][]byte{associationType, []byte("")} {
			for _, spendingLimitOperationType := range []AssociationOperation{operation, AssociationOperationAny} {
				associationLimitKey = MakeAssociationLimitKey(
					associationClass,
					spendingLimitAssociationType,
					spendingLimitAppPKID,
					spendingLimitScopeType,
					spendingLimitOperationType,
				)
				updatedDerivedKeyEntry, err := _checkAssociationLimitAndUpdateDerivedKey(derivedKeyEntry, associationLimitKey)
				if err == nil {
					return updatedDerivedKeyEntry, nil
				}
			}
		}
	}
	// If we get to this point, then no authorized spending limits
	// were found and the association is not authorized.
	return derivedKeyEntry, errors.New("_checkAssociationLimitAndUpdateDerivedKey: association not authorized for derived key")
}

func _checkAssociationLimitAndUpdateDerivedKey(
	derivedKeyEntry DerivedKeyEntry, associationLimitKey AssociationLimitKey,
) (DerivedKeyEntry, error) {
	errMsg := errors.New("_checkAssociationLimitAndUpdateDerivedKey: association not authorized for derived key")
	// If derived key spending limit is missing, return unauthorized.
	if derivedKeyEntry.TransactionSpendingLimitTracker == nil ||
		derivedKeyEntry.TransactionSpendingLimitTracker.AssociationLimitMap == nil {
		return derivedKeyEntry, errMsg
	}
	// Check if the key is present in the AssociationLimitMap.
	associationLimit, associationLimitExists :=
		derivedKeyEntry.TransactionSpendingLimitTracker.AssociationLimitMap[associationLimitKey]
	// If the key doesn't exist or the value is <= 0, return unauthorized.
	if !associationLimitExists || associationLimit <= 0 {
		return derivedKeyEntry, errMsg
	}
	// If this is the last operation allowed for this key, we delete the key from the map.
	if associationLimit == 1 {
		delete(derivedKeyEntry.TransactionSpendingLimitTracker.AssociationLimitMap, associationLimitKey)
	} else {
		// Otherwise, we decrement the number of operations remaining for this key.
		derivedKeyEntry.TransactionSpendingLimitTracker.AssociationLimitMap[associationLimitKey]--
	}
	// Happy path: we found the key and decremented the remaining operations.
	return derivedKeyEntry, nil
}

// _checkAccessGroupSpendingLimitKeyAndUpdateDerivedKeyEntry checks that the access group spending limit is sufficient
// to cover an accessGroup transaction. If the spending limit is present, we decrement the number of remaining operations
// for the corresponding spending limit entry and return the new derived key entry with the updated spending limit.
func (bav *UtxoView) _checkAccessGroupSpendingLimitAndUpdateDerivedKeyEntry(derivedKeyEntry DerivedKeyEntry,
	accessGroupMetadata *AccessGroupMetadata) (_derivedKeyEntry DerivedKeyEntry, _err error) {

	// Make sure input data is valid.
	if accessGroupMetadata == nil {
		return derivedKeyEntry, fmt.Errorf("_checkAccessGroupSpendingLimitAndUpdateDerivedKeyEntry: " +
			"transaction metadata is empty")
	}
	if derivedKeyEntry.TransactionSpendingLimitTracker == nil ||
		derivedKeyEntry.TransactionSpendingLimitTracker.AccessGroupMap == nil {
		return derivedKeyEntry, fmt.Errorf("_checkAccessGroupSpendingLimitAndUpdateDerivedKeyEntry: " +
			"TransactionSpendingLimitTracker or TransactionSpendingLimitTracker.AccessGroupMap are empty")
	}

	// Validate the access group operation type.
	var operationType AccessGroupOperationType
	switch accessGroupMetadata.AccessGroupOperationType {
	case AccessGroupOperationTypeCreate:
		operationType = AccessGroupOperationTypeCreate
	case AccessGroupOperationTypeUpdate:
		operationType = AccessGroupOperationTypeUpdate
	default:
		return derivedKeyEntry, fmt.Errorf("_checkAccessGroupSpendingLimitAndUpdateDerivedKeyEntry: Unknown access group "+
			"operation type (%v)", accessGroupMetadata.AccessGroupOperationType)
	}

	// Look for the spending limit corresponding to this accessGroupMetadata.
	for _, scopeTypeIter := range []AccessGroupScopeType{AccessGroupScopeTypeScoped, AccessGroupScopeTypeAny} {
		groupKeyName := *NewGroupKeyName(accessGroupMetadata.AccessGroupKeyName)
		if scopeTypeIter == AccessGroupScopeTypeAny {
			groupKeyName = *NewGroupKeyName([]byte{})
		}

		for _, operationTypeIter := range []AccessGroupOperationType{operationType, AccessGroupOperationTypeAny} {
			accessGroupLimitKey := MakeAccessGroupLimitKey(
				*NewPublicKey(accessGroupMetadata.AccessGroupOwnerPublicKey),
				scopeTypeIter,
				groupKeyName,
				operationTypeIter,
			)
			spendingLimit, exists := derivedKeyEntry.TransactionSpendingLimitTracker.AccessGroupMap[accessGroupLimitKey]
			// If spending limit is non-positive, continue.
			if !exists || spendingLimit <= 0 {
				continue
			}

			// Delete the spending limit entry if we've exhausted the spending limit for this key, otherwise decrement it by 1.
			if spendingLimit == 1 {
				delete(derivedKeyEntry.TransactionSpendingLimitTracker.AccessGroupMap, accessGroupLimitKey)
			} else {
				derivedKeyEntry.TransactionSpendingLimitTracker.AccessGroupMap[accessGroupLimitKey]--
			}
			return derivedKeyEntry, nil
		}
	}

	// If we get to this point, then no applicable spending limit was found.
	return derivedKeyEntry, errors.Wrapf(
		RuleErrorAccessGroupTransactionSpendingLimitInvalid,
		"_checkAccessGroupSpendingLimitAndUpdateDerivedKeyEntry: No corresponding access group operation spending limit exists",
	)
}

// _checkAccessGroupMembersSpendingLimitAndUpdateDerivedKeyEntry checks that the access group members spending limit is sufficient
// to cover an accessGroupMembers transaction. If the spending limit is present, we decrement the number of remaining operations
// for the corresponding spending limit entry and return the new derived key entry with the updated spending limit.
func (bav *UtxoView) _checkAccessGroupMembersSpendingLimitAndUpdateDerivedKeyEntry(derivedKeyEntry DerivedKeyEntry,
	accessGroupMembersMetadata *AccessGroupMembersMetadata) (_derivedKeyEntry DerivedKeyEntry, _err error) {

	// Make sure input data is valid.
	if accessGroupMembersMetadata == nil {
		return derivedKeyEntry, fmt.Errorf("_checkAccessGroupMembersSpendingLimitAndUpdateDerivedKeyEntry: " +
			"transaction metadata is empty")
	}
	if derivedKeyEntry.TransactionSpendingLimitTracker == nil ||
		derivedKeyEntry.TransactionSpendingLimitTracker.AccessGroupMemberMap == nil {
		return derivedKeyEntry, fmt.Errorf("_checkAccessGroupMembersSpendingLimitAndUpdateDerivedKeyEntry: " +
			"TransactionSpendingLimitTracker or TransactionSpendingLimitTracker.AccessGroupMemberMap are empty")
	}

	var operationType AccessGroupMemberOperationType
	switch accessGroupMembersMetadata.AccessGroupMemberOperationType {
	case AccessGroupMemberOperationTypeAdd:
		operationType = AccessGroupMemberOperationTypeAdd
	case AccessGroupMemberOperationTypeUpdate:
		operationType = AccessGroupMemberOperationTypeUpdate
	case AccessGroupMemberOperationTypeRemove:
		operationType = AccessGroupMemberOperationTypeRemove
	default:
		return derivedKeyEntry, fmt.Errorf("_checkAccessGroupMembersSpendingLimitAndUpdateDerivedKeyEntry: "+
			"operation type (%v)", accessGroupMembersMetadata.AccessGroupMemberOperationType)
	}

	// Look for the spending limit corresponding to this accessGroupMembersMetadata.
	for _, scopeTypeIter := range []AccessGroupScopeType{AccessGroupScopeTypeScoped, AccessGroupScopeTypeAny} {
		groupKeyName := *NewGroupKeyName(accessGroupMembersMetadata.AccessGroupKeyName)
		if scopeTypeIter == AccessGroupScopeTypeAny {
			groupKeyName = *NewGroupKeyName([]byte{})
		}

		for _, operationTypeIter := range []AccessGroupMemberOperationType{operationType, AccessGroupMemberOperationTypeAny} {
			accessGroupMembersLimitKey := MakeAccessGroupMemberLimitKey(
				*NewPublicKey(accessGroupMembersMetadata.AccessGroupOwnerPublicKey),
				scopeTypeIter,
				groupKeyName,
				operationTypeIter,
			)
			spendingLimit, exists := derivedKeyEntry.TransactionSpendingLimitTracker.AccessGroupMemberMap[accessGroupMembersLimitKey]
			// If spending limit is non-positive, continue.
			if !exists || spendingLimit <= 0 {
				continue
			}

			// Delete the spending limit entry if we've exhausted the spending limit for this key, otherwise decrement it by 1.
			if spendingLimit == 1 {
				delete(derivedKeyEntry.TransactionSpendingLimitTracker.AccessGroupMemberMap, accessGroupMembersLimitKey)
			} else {
				derivedKeyEntry.TransactionSpendingLimitTracker.AccessGroupMemberMap[accessGroupMembersLimitKey]--
			}
			return derivedKeyEntry, nil
		}
	}

	// If we get to this point, then no applicable spending limit was found.
	return derivedKeyEntry, errors.Wrapf(
		RuleErrorAccessGroupMemberSpendingLimitInvalid,
		"_checkAccessGroupMembersSpendingLimitAndUpdateDerivedKeyEntry: No corresponding access group operation spending limit exists",
	)
}

func (bav *UtxoView) _connectUpdateGlobalParams(
	txn *MsgDeSoTxn, txHash *BlockHash, blockHeight uint32, verifySignatures bool) (
	_totalInput uint64, _totalOutput uint64, _utxoOps []*UtxoOperation, _err error) {

	// Check that the transaction has the right TxnType.
	if txn.TxnMeta.GetTxnType() != TxnTypeUpdateGlobalParams {
		return 0, 0, nil, fmt.Errorf("_connectUpdateGlobalParams: called with bad TxnType %s",
			txn.TxnMeta.GetTxnType().String())
	}

	// Initialize the new global params entry as a copy of the old global params entry and
	// only overwrite values provided in extra data.
	prevGlobalParamsEntry := bav.GlobalParamsEntry
	newGlobalParamsEntry := *prevGlobalParamsEntry
	extraData := txn.ExtraData
	// Validate the public key. Only a paramUpdater is allowed to trigger this.
	_, updaterIsParamUpdater := GetParamUpdaterPublicKeys(blockHeight, bav.Params)[MakePkMapKey(txn.PublicKey)]
	if !updaterIsParamUpdater {
		return 0, 0, nil, RuleErrorUserNotAuthorizedToUpdateGlobalParams
	}
	if len(extraData[USDCentsPerBitcoinKey]) > 0 {
		// Validate that the exchange rate is not less than the floor as a sanity-check.
		newUSDCentsPerBitcoin, usdCentsPerBitcoinBytesRead := Uvarint(extraData[USDCentsPerBitcoinKey])
		if usdCentsPerBitcoinBytesRead <= 0 {
			return 0, 0, nil, fmt.Errorf("_connectUpdateGlobalParams: unable to decode USDCentsPerBitcoin as uint64")
		}
		if newUSDCentsPerBitcoin < MinUSDCentsPerBitcoin {
			return 0, 0, nil, RuleErrorExchangeRateTooLow
		}
		if newUSDCentsPerBitcoin > MaxUSDCentsPerBitcoin {
			return 0, 0, nil, RuleErrorExchangeRateTooHigh
		}
		newGlobalParamsEntry.USDCentsPerBitcoin = newUSDCentsPerBitcoin
	}

	if len(extraData[MinNetworkFeeNanosPerKBKey]) > 0 {
		newMinNetworkFeeNanosPerKB, minNetworkFeeNanosPerKBBytesRead := Uvarint(extraData[MinNetworkFeeNanosPerKBKey])
		if minNetworkFeeNanosPerKBBytesRead <= 0 {
			return 0, 0, nil, fmt.Errorf("_connectUpdateGlobalParams: unable to decode MinNetworkFeeNanosPerKB as uint64")
		}
		if newMinNetworkFeeNanosPerKB < MinNetworkFeeNanosPerKBValue {
			return 0, 0, nil, RuleErrorMinNetworkFeeTooLow
		}
		if newMinNetworkFeeNanosPerKB > MaxNetworkFeeNanosPerKBValue {
			return 0, 0, nil, RuleErrorMinNetworkFeeTooHigh
		}
		newGlobalParamsEntry.MinimumNetworkFeeNanosPerKB = newMinNetworkFeeNanosPerKB
	}

	if len(extraData[CreateProfileFeeNanosKey]) > 0 {
		newCreateProfileFeeNanos, createProfileFeeNanosBytesRead := Uvarint(extraData[CreateProfileFeeNanosKey])
		if createProfileFeeNanosBytesRead <= 0 {
			return 0, 0, nil, fmt.Errorf("_connectUpdateGlobalParams: unable to decode CreateProfileFeeNanos as uint64")
		}
		if newCreateProfileFeeNanos < MinCreateProfileFeeNanos {
			return 0, 0, nil, RuleErrorCreateProfileFeeTooLow
		}
		if newCreateProfileFeeNanos > MaxCreateProfileFeeNanos {
			return 0, 0, nil, RuleErrorCreateProfileTooHigh
		}
		newGlobalParamsEntry.CreateProfileFeeNanos = newCreateProfileFeeNanos
	}

	if len(extraData[CreateNFTFeeNanosKey]) > 0 {
		newCreateNFTFeeNanos, createNFTFeeNanosBytesRead := Uvarint(extraData[CreateNFTFeeNanosKey])
		if createNFTFeeNanosBytesRead <= 0 {
			return 0, 0, nil, fmt.Errorf("_connectUpdateGlobalParams: unable to decode CreateNFTFeeNanos as uint64")
		}
		if newCreateNFTFeeNanos < MinCreateNFTFeeNanos {
			return 0, 0, nil, RuleErrorCreateNFTFeeTooLow
		}
		if newCreateNFTFeeNanos > MaxCreateNFTFeeNanos {
			return 0, 0, nil, RuleErrorCreateNFTFeeTooHigh
		}
		newGlobalParamsEntry.CreateNFTFeeNanos = newCreateNFTFeeNanos
	}

	if len(extraData[MaxCopiesPerNFTKey]) > 0 {
		newMaxCopiesPerNFT, maxCopiesPerNFTBytesRead := Uvarint(extraData[MaxCopiesPerNFTKey])
		if maxCopiesPerNFTBytesRead <= 0 {
			return 0, 0, nil, fmt.Errorf("_connectUpdateGlobalParams: unable to decode MaxCopiesPerNFT as uint64")
		}
		if newMaxCopiesPerNFT < MinMaxCopiesPerNFT {
			return 0, 0, nil, RuleErrorMaxCopiesPerNFTTooLow
		}
		if newMaxCopiesPerNFT > MaxMaxCopiesPerNFT {
			return 0, 0, nil, RuleErrorMaxCopiesPerNFTTooHigh
		}
		newGlobalParamsEntry.MaxCopiesPerNFT = newMaxCopiesPerNFT
	}

	if blockHeight >= bav.Params.ForkHeights.BalanceModelBlockHeight && len(extraData[MaxNonceExpirationBlockBufferKey]) > 0 {
		newMaxNonceExpirationBlockBuffer, maxNonceExpirationBlockBufferBytesRead := Uvarint(extraData[MaxNonceExpirationBlockBufferKey])
		if maxNonceExpirationBlockBufferBytesRead <= 0 {
			return 0, 0, nil, fmt.Errorf("_connectUpdateGlobalParams: unable to decode MaxNonceExpirationBlockBuffer as uint64")
		}
		if newMaxNonceExpirationBlockBuffer < MinMaxNonceExpirationBlockBuffer {
			return 0, 0, nil, RuleErrorMaxNonceExpirationBlockBufferTooLow
		}
		if newMaxNonceExpirationBlockBuffer > MaxMaxNonceExpirationBlockBuffer {
			return 0, 0, nil, RuleErrorMaxNonceExpirationBlockBufferTooHigh
		}
		newGlobalParamsEntry.MaxNonceExpirationBlockBuffer = newMaxNonceExpirationBlockBuffer
	}

	var newForbiddenPubKeyEntry *ForbiddenPubKeyEntry
	var prevForbiddenPubKeyEntry *ForbiddenPubKeyEntry
	var forbiddenPubKey []byte
	if _, exists := extraData[ForbiddenBlockSignaturePubKeyKey]; exists {
		forbiddenPubKey = extraData[ForbiddenBlockSignaturePubKeyKey]

		if len(forbiddenPubKey) != btcec.PubKeyBytesLenCompressed {
			return 0, 0, nil, RuleErrorForbiddenPubKeyLength
		}

		// If there is already an entry on the view for this pub key, save it.
		if val, ok := bav.ForbiddenPubKeyToForbiddenPubKeyEntry[MakePkMapKey(forbiddenPubKey)]; ok {
			prevForbiddenPubKeyEntry = val
		}

		newForbiddenPubKeyEntry = &ForbiddenPubKeyEntry{
			PubKey: forbiddenPubKey,
		}
	}

	// Connect basic txn to get the total input and the total output without
	// considering the transaction metadata.
	totalInput, totalOutput, utxoOpsForTxn, err := bav._connectBasicTransfer(
		txn, txHash, blockHeight, verifySignatures)
	if err != nil {
		return 0, 0, nil, errors.Wrapf(err, "_connectUpdateGlobalParams: ")
	}

	// Output must be non-zero
	if totalOutput == 0 && blockHeight < bav.Params.ForkHeights.BalanceModelBlockHeight {
		return 0, 0, nil, RuleErrorUserOutputMustBeNonzero
	}

	if verifySignatures {
		// _connectBasicTransfer has already checked that the transaction is
		// signed by the top-level public key, which is all we need.
	}

	// Update the GlobalParamsEntry using the txn's ExtraData. Save the previous value
	// so it can be easily reverted.
	bav.GlobalParamsEntry = &newGlobalParamsEntry

	// Update the forbidden pub key entry on the view, if we have one to update.
	if newForbiddenPubKeyEntry != nil {
		bav.ForbiddenPubKeyToForbiddenPubKeyEntry[MakePkMapKey(forbiddenPubKey)] = newForbiddenPubKeyEntry
	}

	// Save a UtxoOperation of type OperationTypeUpdateGlobalParams that will allow
	// us to easily revert when we disconnect the transaction.
	utxoOpsForTxn = append(utxoOpsForTxn, &UtxoOperation{
		Type:                     OperationTypeUpdateGlobalParams,
		PrevGlobalParamsEntry:    prevGlobalParamsEntry,
		PrevForbiddenPubKeyEntry: prevForbiddenPubKeyEntry,
	})

	return totalInput, totalOutput, utxoOpsForTxn, nil
}

func (bav *UtxoView) ValidateDiamondsAndGetNumDeSoNanos(
	senderPublicKey []byte,
	receiverPublicKey []byte,
	diamondPostHash *BlockHash,
	diamondLevel int64,
	blockHeight uint32,
) (_numDeSoNanos uint64, _netNewDiamonds int64, _err error) {

	// Check that the diamond level is reasonable
	diamondLevelMap := GetDeSoNanosDiamondLevelMapAtBlockHeight(int64(blockHeight))
	if _, isAllowedLevel := diamondLevelMap[diamondLevel]; !isAllowedLevel {
		return 0, 0, fmt.Errorf(
			"ValidateDiamondsAndGetNumCreatorCoinNanos: Diamond level %v not allowed",
			diamondLevel)
	}

	// Convert pub keys into PKIDs.
	senderPKID := bav.GetPKIDForPublicKey(senderPublicKey)
	receiverPKID := bav.GetPKIDForPublicKey(receiverPublicKey)

	// Look up if there is an existing diamond entry.
	diamondKey := MakeDiamondKey(senderPKID.PKID, receiverPKID.PKID, diamondPostHash)
	diamondEntry := bav.GetDiamondEntryForDiamondKey(&diamondKey)

	currDiamondLevel := int64(0)
	if diamondEntry != nil {
		currDiamondLevel = diamondEntry.DiamondLevel
	}

	if currDiamondLevel >= diamondLevel {
		return 0, 0, RuleErrorCreatorCoinTransferPostAlreadyHasSufficientDiamonds
	}

	// Calculate the number of creator coin nanos needed vs. already added for previous diamonds.
	currDeSoNanos := GetDeSoNanosForDiamondLevelAtBlockHeight(currDiamondLevel, int64(blockHeight))
	neededDeSoNanos := GetDeSoNanosForDiamondLevelAtBlockHeight(diamondLevel, int64(blockHeight))

	// There is an edge case where, if the person's creator coin value goes down
	// by a large enough amount, then they can get a "free" diamond upgrade. This
	// seems fine for now.
	desoToTransferNanos := uint64(0)
	if neededDeSoNanos > currDeSoNanos {
		desoToTransferNanos = neededDeSoNanos - currDeSoNanos
	}

	netNewDiamonds := diamondLevel - currDiamondLevel

	return desoToTransferNanos, netNewDiamonds, nil
}

func (bav *UtxoView) ConnectTransaction(txn *MsgDeSoTxn, txHash *BlockHash,
	txnSizeBytes int64,
	blockHeight uint32, verifySignatures bool, ignoreUtxos bool) (
	_utxoOps []*UtxoOperation, _totalInput uint64, _totalOutput uint64,
	_fees uint64, _err error) {

	return bav._connectTransaction(txn, txHash,
		txnSizeBytes,
		blockHeight, verifySignatures,
		ignoreUtxos)

}

func (bav *UtxoView) _connectTransaction(txn *MsgDeSoTxn, txHash *BlockHash,
	txnSizeBytes int64, blockHeight uint32, verifySignatures bool, ignoreUtxos bool) (
	_utxoOps []*UtxoOperation, _totalInput uint64, _totalOutput uint64,
	_fees uint64, _err error) {

	// Do a quick sanity check before trying to connect.
	if err := CheckTransactionSanity(txn, blockHeight, bav.Params); err != nil {
		return nil, 0, 0, 0, errors.Wrapf(err, "_connectTransaction: ")
	}

	// Don't allow transactions that take up more than half of the block.
	txnBytes, err := txn.ToBytes(false)
	if err != nil {
		return nil, 0, 0, 0, errors.Wrapf(
			err, "_connectTransaction: Problem serializing transaction: ")
	}
	if len(txnBytes) > int(bav.Params.MaxBlockSizeBytes/2) {
		return nil, 0, 0, 0, RuleErrorTxnTooBig
	}

	var totalInput, totalOutput uint64
	var utxoOpsForTxn []*UtxoOperation
	switch txn.TxnMeta.GetTxnType() {
	case TxnTypeBlockReward, TxnTypeBasicTransfer:
		totalInput, totalOutput, utxoOpsForTxn, err =
			bav._connectBasicTransfer(
				txn, txHash, blockHeight, verifySignatures)

	case TxnTypeBitcoinExchange:
		totalInput, totalOutput, utxoOpsForTxn, err =
			bav._connectBitcoinExchange(
				txn, txHash, blockHeight, verifySignatures)

	case TxnTypePrivateMessage:
		totalInput, totalOutput, utxoOpsForTxn, err =
			bav._connectPrivateMessage(
				txn, txHash, blockHeight, verifySignatures)

	case TxnTypeMessagingGroup:
		totalInput, totalOutput, utxoOpsForTxn, err =
			bav._connectMessagingGroup(
				txn, txHash, blockHeight, verifySignatures)

	case TxnTypeSubmitPost:
		totalInput, totalOutput, utxoOpsForTxn, err =
			bav._connectSubmitPost(
				txn, txHash, blockHeight, verifySignatures, ignoreUtxos)

	case TxnTypeUpdateProfile:
		totalInput, totalOutput, utxoOpsForTxn, err =
			bav._connectUpdateProfile(
				txn, txHash, blockHeight, verifySignatures, ignoreUtxos)

	case TxnTypeUpdateBitcoinUSDExchangeRate:
		totalInput, totalOutput, utxoOpsForTxn, err =
			bav._connectUpdateBitcoinUSDExchangeRate(
				txn, txHash, blockHeight, verifySignatures)

	case TxnTypeUpdateGlobalParams:
		totalInput, totalOutput, utxoOpsForTxn, err =
			bav._connectUpdateGlobalParams(
				txn, txHash, blockHeight, verifySignatures)

	case TxnTypeFollow:
		totalInput, totalOutput, utxoOpsForTxn, err =
			bav._connectFollow(
				txn, txHash, blockHeight, verifySignatures)

	case TxnTypeLike:
		totalInput, totalOutput, utxoOpsForTxn, err =
			bav._connectLike(txn, txHash, blockHeight, verifySignatures)

	case TxnTypeCreatorCoin:
		totalInput, totalOutput, utxoOpsForTxn, err =
			bav._connectCreatorCoin(
				txn, txHash, blockHeight, verifySignatures)

	case TxnTypeCreatorCoinTransfer:
		totalInput, totalOutput, utxoOpsForTxn, err =
			bav._connectCreatorCoinTransfer(
				txn, txHash, blockHeight, verifySignatures)

	case TxnTypeDAOCoin:
		totalInput, totalOutput, utxoOpsForTxn, err =
			bav._connectDAOCoin(
				txn, txHash, blockHeight, verifySignatures)

	case TxnTypeDAOCoinTransfer:
		totalInput, totalOutput, utxoOpsForTxn, err =
			bav._connectDAOCoinTransfer(
				txn, txHash, blockHeight, verifySignatures)

	case TxnTypeDAOCoinLimitOrder:
		totalInput, totalOutput, utxoOpsForTxn, err =
			bav._connectDAOCoinLimitOrder(
				txn, txHash, blockHeight, verifySignatures)

	case TxnTypeSwapIdentity:
		totalInput, totalOutput, utxoOpsForTxn, err =
			bav._connectSwapIdentity(
				txn, txHash, blockHeight, verifySignatures)

	case TxnTypeCreateNFT:
		totalInput, totalOutput, utxoOpsForTxn, err =
			bav._connectCreateNFT(
				txn, txHash, blockHeight, verifySignatures)

	case TxnTypeUpdateNFT:
		totalInput, totalOutput, utxoOpsForTxn, err =
			bav._connectUpdateNFT(
				txn, txHash, blockHeight, verifySignatures)

	case TxnTypeAcceptNFTBid:
		totalInput, totalOutput, utxoOpsForTxn, err =
			bav._connectAcceptNFTBid(
				txn, txHash, blockHeight, verifySignatures)

	case TxnTypeNFTBid:
		totalInput, totalOutput, utxoOpsForTxn, err =
			bav._connectNFTBid(
				txn, txHash, blockHeight, verifySignatures)

	case TxnTypeNFTTransfer:
		totalInput, totalOutput, utxoOpsForTxn, err =
			bav._connectNFTTransfer(
				txn, txHash, blockHeight, verifySignatures)

	case TxnTypeAcceptNFTTransfer:
		totalInput, totalOutput, utxoOpsForTxn, err =
			bav._connectAcceptNFTTransfer(
				txn, txHash, blockHeight, verifySignatures)

	case TxnTypeBurnNFT:
		totalInput, totalOutput, utxoOpsForTxn, err =
			bav._connectBurnNFT(
				txn, txHash, blockHeight, verifySignatures)

	case TxnTypeAuthorizeDerivedKey:
		totalInput, totalOutput, utxoOpsForTxn, err =
			bav._connectAuthorizeDerivedKey(
				txn, txHash, blockHeight, verifySignatures)
	case TxnTypeCreateUserAssociation:
		totalInput, totalOutput, utxoOpsForTxn, err = bav._connectCreateUserAssociation(txn, txHash, blockHeight, verifySignatures)

	case TxnTypeDeleteUserAssociation:
		totalInput, totalOutput, utxoOpsForTxn, err = bav._connectDeleteUserAssociation(txn, txHash, blockHeight, verifySignatures)

	case TxnTypeCreatePostAssociation:
		totalInput, totalOutput, utxoOpsForTxn, err = bav._connectCreatePostAssociation(txn, txHash, blockHeight, verifySignatures)

	case TxnTypeDeletePostAssociation:
		totalInput, totalOutput, utxoOpsForTxn, err = bav._connectDeletePostAssociation(txn, txHash, blockHeight, verifySignatures)

	case TxnTypeAccessGroup:
		totalInput, totalOutput, utxoOpsForTxn, err =
			bav._connectAccessGroup(
				txn, txHash, blockHeight, verifySignatures)

	case TxnTypeAccessGroupMembers:
		totalInput, totalOutput, utxoOpsForTxn, err =
			bav._connectAccessGroupMembers(
				txn, txHash, blockHeight, verifySignatures)

	case TxnTypeNewMessage:
		totalInput, totalOutput, utxoOpsForTxn, err =
			bav._connectNewMessage(
				txn, txHash, blockHeight, verifySignatures)
	default:
		err = fmt.Errorf("ConnectTransaction: Unimplemented txn type %v", txn.TxnMeta.GetTxnType().String())
	}
	if err != nil {
		return nil, 0, 0, 0, errors.Wrapf(err, "ConnectTransaction: ")
	}

	// Do some extra processing for non-block-reward transactions. Block reward transactions
	// will return zero for their fees.
	fees := uint64(0)
	if txn.TxnMeta.GetTxnType() != TxnTypeBlockReward {
		// If this isn't a block reward transaction, make sure the total input does
		// not exceed the total output. If it does, mark the block as invalid and
		// return an error.
		if totalInput < totalOutput {
			return nil, 0, 0, 0, RuleErrorTxnOutputExceedsInput
		}
<<<<<<< HEAD
		if blockHeight < bav.Params.ForkHeights.BalanceModelBlockHeight {
			fees = totalInput - totalOutput
		} else {
			// For balance model transactions, the fee amount is specified explicitly
=======
		fees = totalInput - totalOutput
		// After the balance model block height, fees are specified in the transaction and
		// cannot be assumed to be equal to total input - total output.
		if blockHeight >= bav.Params.ForkHeights.BalanceModelBlockHeight {
>>>>>>> 750c65f8
			fees = txn.TxnFeeNanos
		}
	}
	// Validate that totalInput - totalOutput is equal to the fee specified in the transaction metadata.
	if txn.TxnMeta.GetTxnType() == TxnTypeDAOCoinLimitOrder {
		if totalInput-totalOutput != txn.TxnMeta.(*DAOCoinLimitOrderMetadata).FeeNanos {
			return nil, 0, 0, 0, RuleErrorDAOCoinLimitOrderTotalInputMinusTotalOutputNotEqualToFee
		}
	}

	// BitcoinExchange transactions have their own special fee that is computed as a function of how much
	// DeSo is being minted. They do not need to abide by the global minimum fee check, since if they had
	// enough fees to get mined into the Bitcoin blockchain itself then they're almost certainly not spam.
	// If the transaction size was set to 0, skip validating the fee is above the minimum.
	// If the current minimum network fee per kb is set to 0, that indicates we should not assess a minimum fee.
	// Similarly, BlockReward transactions do not require a fee.
	isFeeExempt := txn.TxnMeta.GetTxnType() == TxnTypeBitcoinExchange || txn.TxnMeta.GetTxnType() == TxnTypeBlockReward
	if !isFeeExempt && txnSizeBytes != 0 && bav.GlobalParamsEntry.MinimumNetworkFeeNanosPerKB != 0 {
		// Make sure there isn't overflow in the fee.
		if fees != ((fees * 1000) / 1000) {
			return nil, 0, 0, 0, RuleErrorOverflowDetectedInFeeRateCalculation
		}
		// If the fee is less than the minimum network fee per KB, return an error.
		if (fees*1000)/uint64(txnSizeBytes) < bav.GlobalParamsEntry.MinimumNetworkFeeNanosPerKB {
			return nil, 0, 0, 0, RuleErrorTxnFeeBelowNetworkMinimum
		}
	}

	// For all transactions other than block rewards, validate the nonce.
	if blockHeight >= bav.Params.ForkHeights.BalanceModelBlockHeight && txn.TxnMeta.GetTxnType() != TxnTypeBlockReward {
		if txn.TxnNonce.ExpirationBlockHeight < uint64(blockHeight) {
			return nil, 0, 0, 0, errors.Wrapf(RuleErrorNonceExpired,
				"ConnectTransaction: Nonce %s has expired for public key %v",
				txn.TxnNonce.String(), PkToStringBoth(txn.PublicKey))
		}
		pkidEntry := bav.GetPKIDForPublicKey(txn.PublicKey)
		if pkidEntry == nil || pkidEntry.isDeleted {
			return nil, 0, 0, 0, fmt.Errorf(
				"DisconnectTransaction: PKID for public key %s does not exist",
				PkToString(txn.PublicKey, bav.Params))
		}

		nonce, err := bav.GetNonceEntry(txn.TxnNonce, pkidEntry.PKID)
		if err != nil {
			return nil, 0, 0, 0, errors.Wrapf(err,
				"ConnectTransaction: Problem getting account nonce for nonce %s and PKID %v",
				txn.TxnNonce.String(), pkidEntry.PKID)
		}
		if nonce != nil && !nonce.isDeleted {
			return nil, 0, 0, 0, errors.Wrapf(RuleErrorReusedNonce,
				"ConnectTransaction: Nonce %s has already been used for PKID %v",
				txn.TxnNonce.String(), pkidEntry.PKID)
		}
		bav.SetNonceEntry(&NonceEntry{
			Nonce: txn.TxnNonce,
			PKID:  pkidEntry.PKID,
		})
	}

	return utxoOpsForTxn, totalInput, totalOutput, fees, nil
}

func (bav *UtxoView) ConnectBlock(
	desoBlock *MsgDeSoBlock, txHashes []*BlockHash, verifySignatures bool, eventManager *EventManager, blockHeight uint64) (
	[][]*UtxoOperation, error) {

	glog.V(1).Infof("ConnectBlock: Connecting block %v", desoBlock)

	// Check that the block being connected references the current tip. ConnectBlock
	// can only add a block to the current tip. We do this to keep the API simple.
	if *desoBlock.Header.PrevBlockHash != *bav.TipHash {
		return nil, fmt.Errorf("ConnectBlock: Parent hash of block being connected does not match tip")
	}

	blockHeader := desoBlock.Header
	// Loop through all the transactions and validate them using the view. Also
	// keep track of the total fees throughout.
	var totalFees uint64
	utxoOps := [][]*UtxoOperation{}
	for txIndex, txn := range desoBlock.Txns {
		txHash := txHashes[txIndex]

		// ConnectTransaction validates all of the transactions in the block and
		// is responsible for verifying signatures.
		//
		// TODO: We currently don't check that the min transaction fee is satisfied when
		// connecting blocks. We skip this check because computing the transaction's size
		// would slow down block processing significantly. We should figure out a way to
		// enforce this check in the future, but for now the only attack vector is one in
		// which a miner is trying to spam the network, which should generally never happen.
		utxoOpsForTxn, totalInput, totalOutput, currentFees, err := bav.ConnectTransaction(
			txn, txHash, 0, uint32(blockHeader.Height), verifySignatures, false /*ignoreUtxos*/)
		_, _ = totalInput, totalOutput // A bit surprising we don't use these
		if err != nil {
			return nil, errors.Wrapf(err, "ConnectBlock: error connecting txn #%d", txIndex)
		}

		// Add the fees from this txn to the total fees. If any overflow occurs
		// mark the block as invalid and return a rule error. Note that block reward
		// txns should count as having zero fees.
		if totalFees > (math.MaxUint64 - currentFees) {
			return nil, RuleErrorTxnOutputWithInvalidAmount
		}
		totalFees += currentFees

		// Add the utxo operations to our list for all the txns.
		utxoOps = append(utxoOps, utxoOpsForTxn)

		// TODO: This should really be called at the end of _connectTransaction but it's
		// really annoying to change all the call signatures right now and we don't really
		// need it just yet.
		//
		// Call the event manager
		if eventManager != nil {
			eventManager.transactionConnected(&TransactionEvent{
				Txn:      txn,
				TxnHash:  txHash,
				UtxoView: bav,
				UtxoOps:  utxoOpsForTxn,
			})
		}
	}

	// We should now have computed totalFees. Use this to check that
	// the block reward's outputs are correct.
	//
	// Compute the sum of the outputs in the block reward. If an overflow
	// occurs mark the block as invalid and return a rule error.
	var blockRewardOutput uint64
	for _, bro := range desoBlock.Txns[0].TxOutputs {
		if bro.AmountNanos > MaxNanos ||
			blockRewardOutput > (math.MaxUint64-bro.AmountNanos) {

			return nil, RuleErrorBlockRewardOutputWithInvalidAmount
		}
		blockRewardOutput += bro.AmountNanos
	}
	// Verify that the block reward does not overflow when added to
	// the block's fees.
	blockReward := CalcBlockRewardNanos(uint32(blockHeader.Height))
	if totalFees > MaxNanos ||
		blockReward > (math.MaxUint64-totalFees) {

		return nil, RuleErrorBlockRewardOverflow
	}
	maxBlockReward := blockReward + totalFees
	// If the outputs of the block reward txn exceed the max block reward
	// allowed then mark the block as invalid and return an error.
	if blockRewardOutput > maxBlockReward {
		glog.Errorf("ConnectBlock(RuleErrorBlockRewardExceedsMaxAllowed): "+
			"blockRewardOutput %d exceeds maxBlockReward %d", blockRewardOutput, maxBlockReward)
		return nil, RuleErrorBlockRewardExceedsMaxAllowed
	}

	// If we made it to the end and this block is valid, advance the tip
	// of the view to reflect that.
	blockHash, err := desoBlock.Header.Hash()
	if err != nil {
		return nil, fmt.Errorf("ConnectBlock: Problem computing block hash after validation")
	}
	bav.TipHash = blockHash

	return utxoOps, nil
}

// Preload tries to fetch all the relevant data needed to connect a block
// in batches from Postgres. It marks many objects as "nil" in the respective
// data structures and then fills in the objects it is able to retrieve from
// the database. It's much faster to fetch data in bulk and cache "nil" values
// then to query individual records when connecting every transaction. If something
// is not preloaded the view falls back to individual queries.
func (bav *UtxoView) Preload(desoBlock *MsgDeSoBlock, blockHeight uint64) error {
	// We can only preload if we're using postgres
	if bav.Postgres == nil {
		return nil
	}

	// One iteration for all the PKIDs
	// NOTE: Work in progress. Testing with follows for now.
	var publicKeys []*PublicKey
	for _, txn := range desoBlock.Txns {
		if txn.TxnMeta.GetTxnType() == TxnTypeFollow {
			txnMeta := txn.TxnMeta.(*FollowMetadata)
			publicKeys = append(publicKeys, NewPublicKey(txn.PublicKey))
			publicKeys = append(publicKeys, NewPublicKey(txnMeta.FollowedPublicKey))
		} else if txn.TxnMeta.GetTxnType() == TxnTypeCreatorCoin {
			txnMeta := txn.TxnMeta.(*CreatorCoinMetadataa)
			publicKeys = append(publicKeys, NewPublicKey(txn.PublicKey))
			publicKeys = append(publicKeys, NewPublicKey(txnMeta.ProfilePublicKey))
		} else if txn.TxnMeta.GetTxnType() == TxnTypeDAOCoin {
			txnMeta := txn.TxnMeta.(*DAOCoinMetadata)
			publicKeys = append(publicKeys, NewPublicKey(txn.PublicKey))
			publicKeys = append(publicKeys, NewPublicKey(txnMeta.ProfilePublicKey))
		} else if txn.TxnMeta.GetTxnType() == TxnTypeUpdateProfile {
			publicKeys = append(publicKeys, NewPublicKey(txn.PublicKey))
		}
	}

	if len(publicKeys) > 0 {
		for _, publicKey := range publicKeys {
			publicKeyBytes := publicKey.ToBytes()
			pkidEntry := &PKIDEntry{
				PKID:      PublicKeyToPKID(publicKeyBytes),
				PublicKey: publicKeyBytes,
			}

			// Set pkid entries for all the public keys
			bav._setPKIDMappings(pkidEntry)

			// Set nil profile entries
			bav.ProfilePKIDToProfileEntry[*pkidEntry.PKID] = nil
		}

		// Set real entries for all the profiles that actually exist
		result := bav.Postgres.GetProfilesForPublicKeys(publicKeys)
		for _, profile := range result {
			bav.setProfileMappings(profile)
		}
	}

	// One iteration for everything else
	// TODO: For some reason just fetching follows from the DB causes consensus issues??
	var outputs []*PGTransactionOutput
	var follows []*PGFollow
	var balances []*PGCreatorCoinBalance
	var daoBalances []*PGDAOCoinBalance
	var likes []*PGLike
	var posts []*PGPost
	var lowercaseUsernames []string

	for _, txn := range desoBlock.Txns {
		// Preload all the inputs
		for _, txInput := range txn.TxInputs {
			output := &PGTransactionOutput{
				OutputHash:  &txInput.TxID,
				OutputIndex: txInput.Index,
				Spent:       false,
			}
			outputs = append(outputs, output)
		}

		if txn.TxnMeta.GetTxnType() == TxnTypeFollow {
			txnMeta := txn.TxnMeta.(*FollowMetadata)
			follow := &PGFollow{
				FollowerPKID: bav.GetPKIDForPublicKey(txn.PublicKey).PKID.NewPKID(),
				FollowedPKID: bav.GetPKIDForPublicKey(txnMeta.FollowedPublicKey).PKID.NewPKID(),
			}
			follows = append(follows, follow)

			// We cache the follow as not present and then fill them in later
			followerKey := MakeFollowKey(follow.FollowerPKID, follow.FollowedPKID)
			bav.FollowKeyToFollowEntry[followerKey] = nil
		} else if txn.TxnMeta.GetTxnType() == TxnTypeCreatorCoin {
			txnMeta := txn.TxnMeta.(*CreatorCoinMetadataa)

			// Fetch the buyer's balance entry
			balance := &PGCreatorCoinBalance{
				HolderPKID:  bav.GetPKIDForPublicKey(txn.PublicKey).PKID.NewPKID(),
				CreatorPKID: bav.GetPKIDForPublicKey(txnMeta.ProfilePublicKey).PKID.NewPKID(),
			}
			balances = append(balances, balance)

			// We cache the balances as not present and then fill them in later
			balanceEntryKey := MakeBalanceEntryKey(balance.HolderPKID, balance.CreatorPKID)
			bav.HODLerPKIDCreatorPKIDToBalanceEntry[balanceEntryKey] = nil

			// Fetch the creator's balance entry if they're not buying their own coin
			if !reflect.DeepEqual(txn.PublicKey, txnMeta.ProfilePublicKey) {
				balance = &PGCreatorCoinBalance{
					HolderPKID:  bav.GetPKIDForPublicKey(txnMeta.ProfilePublicKey).PKID.NewPKID(),
					CreatorPKID: bav.GetPKIDForPublicKey(txnMeta.ProfilePublicKey).PKID.NewPKID(),
				}
				balances = append(balances, balance)

				// We cache the balances as not present and then fill them in later
				balanceEntryKey = MakeBalanceEntryKey(balance.HolderPKID, balance.CreatorPKID)
				bav.HODLerPKIDCreatorPKIDToBalanceEntry[balanceEntryKey] = nil
			}
		} else if txn.TxnMeta.GetTxnType() == TxnTypeDAOCoin {
			txnMeta := txn.TxnMeta.(*DAOCoinMetadata)

			// Fetch the buyer's balance entry
			daoBalance := &PGDAOCoinBalance{
				HolderPKID:  bav.GetPKIDForPublicKey(txn.PublicKey).PKID.NewPKID(),
				CreatorPKID: bav.GetPKIDForPublicKey(txnMeta.ProfilePublicKey).PKID.NewPKID(),
			}
			daoBalances = append(daoBalances, daoBalance)

			// We cache the balances as not present and then fill them in later
			balanceEntryKey := MakeBalanceEntryKey(daoBalance.HolderPKID, daoBalance.CreatorPKID)
			bav.HODLerPKIDCreatorPKIDToDAOCoinBalanceEntry[balanceEntryKey] = nil

			// Fetch the creator's balance entry if they're not buying their own coin
			if !reflect.DeepEqual(txn.PublicKey, txnMeta.ProfilePublicKey) {
				daoBalance = &PGDAOCoinBalance{
					HolderPKID:  bav.GetPKIDForPublicKey(txnMeta.ProfilePublicKey).PKID.NewPKID(),
					CreatorPKID: bav.GetPKIDForPublicKey(txnMeta.ProfilePublicKey).PKID.NewPKID(),
				}
				daoBalances = append(daoBalances, daoBalance)

				// We cache the balances as not present and then fill them in later
				balanceEntryKey = MakeBalanceEntryKey(daoBalance.HolderPKID, daoBalance.CreatorPKID)
				bav.HODLerPKIDCreatorPKIDToDAOCoinBalanceEntry[balanceEntryKey] = nil
			}
		} else if txn.TxnMeta.GetTxnType() == TxnTypeLike {
			txnMeta := txn.TxnMeta.(*LikeMetadata)
			like := &PGLike{
				LikerPublicKey: txn.PublicKey,
				LikedPostHash:  txnMeta.LikedPostHash.NewBlockHash(),
			}
			likes = append(likes, like)

			// We cache the likes as not present and then fill them in later
			likeKey := MakeLikeKey(like.LikerPublicKey, *like.LikedPostHash)
			bav.LikeKeyToLikeEntry[likeKey] = nil

			post := &PGPost{
				PostHash: txnMeta.LikedPostHash.NewBlockHash(),
			}
			posts = append(posts, post)

			// We cache the posts as not present and then fill them in later
			bav.PostHashToPostEntry[*post.PostHash] = nil
		} else if txn.TxnMeta.GetTxnType() == TxnTypeSubmitPost {
			txnMeta := txn.TxnMeta.(*SubmitPostMetadata)

			var postHash *BlockHash
			if len(txnMeta.PostHashToModify) != 0 {
				postHash = NewBlockHash(txnMeta.PostHashToModify)
			} else {
				postHash = txn.Hash()
			}

			posts = append(posts, &PGPost{
				PostHash: postHash,
			})

			// We cache the posts as not present and then fill them in later
			bav.PostHashToPostEntry[*postHash] = nil

			// TODO: Preload parent, grandparent, and reposted posts
		} else if txn.TxnMeta.GetTxnType() == TxnTypeUpdateProfile {
			txnMeta := txn.TxnMeta.(*UpdateProfileMetadata)
			if len(txnMeta.NewUsername) == 0 {
				continue
			}

			lowercaseUsernames = append(lowercaseUsernames, strings.ToLower(string(txnMeta.NewUsername)))

			// We cache the profiles as not present and then fill them in later
			bav.ProfileUsernameToProfileEntry[MakeUsernameMapKey(txnMeta.NewUsername)] = nil
		}
	}

	if len(outputs) > 0 {
		//foundOutputs := bav.Postgres.GetOutputs(outputs)
		//for _, output := range foundOutputs {
		//	err := bav._setUtxoMappings(output.NewUtxoEntry())
		//	if err != nil {
		//		return err
		//	}
		//}
	}

	if len(follows) > 0 {
		foundFollows := bav.Postgres.GetFollows(follows)
		for _, follow := range foundFollows {
			followEntry := follow.NewFollowEntry()
			bav._setFollowEntryMappings(followEntry)
		}
	}

	if len(balances) > 0 {
		foundBalances := bav.Postgres.GetCreatorCoinBalances(balances)
		for _, balance := range foundBalances {
			balanceEntry := balance.NewBalanceEntry()
			bav._setCreatorCoinBalanceEntryMappings(balanceEntry)
		}
	}

	if len(daoBalances) > 0 {
		foundDAOBalances := bav.Postgres.GetDAOCoinBalances(daoBalances)
		for _, daoBalance := range foundDAOBalances {
			daoBalanceEntry := daoBalance.NewBalanceEntry()
			bav._setDAOCoinBalanceEntryMappings(daoBalanceEntry)
		}
	}

	if len(likes) > 0 {
		foundLikes := bav.Postgres.GetLikes(likes)
		for _, like := range foundLikes {
			likeEntry := like.NewLikeEntry()
			bav._setLikeEntryMappings(likeEntry)
		}
	}

	if len(posts) > 0 {
		foundPosts := bav.Postgres.GetPosts(posts)
		for _, post := range foundPosts {
			bav.setPostMappings(post)
		}
	}

	if len(lowercaseUsernames) > 0 {
		foundProfiles := bav.Postgres.GetProfilesForUsername(lowercaseUsernames)
		for _, profile := range foundProfiles {
			bav.setProfileMappings(profile)
		}
	}

	return nil
}

func (bav *UtxoView) GetNonceEntry(accountNonce *DeSoNonce, pkid *PKID) (*NonceEntry, error) {
	if accountNonce == nil {
		return nil, fmt.Errorf("GetAccountNonceAndPKIDEntry: nil accountNonce")
	}
	if pkid == nil {
		return nil, fmt.Errorf("GetNonceEntry: nil pkid")
	}
	mapKey := NonceMapKey{
		Nonce: *accountNonce,
		PKID:  *pkid,
	}

	nonceEntry, exists := bav.NonceMapKeyToNonceEntry[mapKey]
	if exists {
		return nonceEntry, nil
	}
	nonce, err := DbGetNonceEntry(bav.Handle, accountNonce, pkid)
	if err != nil {
		return nil, err
	}
	if nonce == nil {
		return nil, nil
	}
	bav.NonceMapKeyToNonceEntry[mapKey] = nonce
	return nonce, nil

}

func (bav *UtxoView) SetNonceEntry(nonceEntry *NonceEntry) {
	if nonceEntry == nil {
		glog.Errorf("SetNonceEntry: nil nonceEntry")
		return
	}

	bav.NonceMapKeyToNonceEntry[nonceEntry.ToMapKey()] = nonceEntry
}

func (bav *UtxoView) DeleteNonceEntry(nonceEntry *NonceEntry) {
	if nonceEntry == nil {
		glog.Errorf("DeleteNonceEntry: nil nonceEntry")
		return
	}

	nonceEntry.isDeleted = true
	bav.SetNonceEntry(nonceEntry)
}

func (bav *UtxoView) ConstructNewAccountNonceForPublicKey(publicKey []byte, blockHeight uint64) (*DeSoNonce, error) {
	pkidEntry := bav.GetPKIDForPublicKey(publicKey)
	if pkidEntry == nil || pkidEntry.isDeleted {
		return nil, fmt.Errorf(
			"AddInputsAndChangeToTransaction: No PKID entry found for public key %s",
			PkToStringBoth(publicKey))
	}
	return bav.ConstructNewAccountNonceForPKID(pkidEntry.PKID, blockHeight, 2)
}

func (bav *UtxoView) ConstructNewAccountNonceForPKID(pkid *PKID, blockHeight uint64, depth uint8) (*DeSoNonce, error) {
	// construct nonce
	// TODO: what's our initial value for this in the event that the global params entry isn't set?
	expirationBuffer := uint64(10000)
	if bav.GlobalParamsEntry != nil && bav.GlobalParamsEntry.MaxNonceExpirationBlockBuffer != 0 {
		expirationBuffer = bav.GlobalParamsEntry.MaxNonceExpirationBlockBuffer
	}
	accountNonce := DeSoNonce{
		PartialID:             rand.Uint64(),
		ExpirationBlockHeight: blockHeight + expirationBuffer,
	}

	// Make sure we don't have a collision.
	nonce, err := bav.GetNonceEntry(&accountNonce, pkid)
	if err != nil {
		return nil, errors.Wrapf(err, "ConstructNewAccountNonceForPKID: ")
	}
	if nonce == nil {
		return &accountNonce, nil
	}
	if depth == 0 {
		return nil, errors.New("ConstructNewAccountNonceForPKID: Exhausted depth")
	}
	return bav.ConstructNewAccountNonceForPKID(pkid, blockHeight, depth-1)
}

// GetUnspentUtxoEntrysForPublicKey returns the UtxoEntrys corresponding to the
// passed-in public key that are currently unspent. It does this while factoring
// in any transactions that have already been connected to it. This is useful,
// as an example, when one whats to see what UtxoEntrys are available for spending
// after factoring in (i.e. connecting) all of the transactions currently in the
// mempool that are related to this public key.
//
// At a high level, this function allows one to get the utxos that are the union of:
// - utxos in the db
// - utxos in the view from previously-connected transactions
func (bav *UtxoView) GetUnspentUtxoEntrysForPublicKey(pkBytes []byte) ([]*UtxoEntry, error) {
	// Fetch the relevant utxos for this public key from the db. We do this because
	// the db could contain utxos that are not currently loaded into the view.
	var utxoEntriesForPublicKey []*UtxoEntry
	var err error
	if bav.Postgres != nil {
		utxoEntriesForPublicKey = bav.Postgres.GetUtxoEntriesForPublicKey(pkBytes)
	} else {
		utxoEntriesForPublicKey, err = DbGetUtxosForPubKey(pkBytes, bav.Handle, bav.Snapshot)
	}
	if err != nil {
		return nil, errors.Wrapf(err, "UtxoView.GetUnspentUtxoEntrysForPublicKey: Problem fetching "+
			"utxos for public key %s", PkToString(pkBytes, bav.Params))
	}

	// Load all the utxos associated with this public key into
	// the view. This makes it so that the view can enumerate all of the utxoEntries
	// known for this public key. To put it another way, it allows the view to
	// contain the union of:
	// - utxos in the db
	// - utxos in the view from previously-connected transactions
	for _, utxoEntry := range utxoEntriesForPublicKey {
		bav.GetUtxoEntryForUtxoKey(utxoEntry.UtxoKey)
	}

	// Now that all of the utxos for this key have been loaded, filter the
	// ones for this public key and return them.
	utxoEntriesToReturn := []*UtxoEntry{}
	for utxoKeyTmp, utxoEntry := range bav.UtxoKeyToUtxoEntry {
		// Make a copy of the iterator since it might change from underneath us
		// if we take its pointer.
		utxoKey := utxoKeyTmp
		utxoEntry.UtxoKey = &utxoKey
		if !utxoEntry.isSpent && reflect.DeepEqual(utxoEntry.PublicKey, pkBytes) {
			utxoEntriesToReturn = append(utxoEntriesToReturn, utxoEntry)
		}
	}

	return utxoEntriesToReturn, nil
}

func (bav *UtxoView) GetSpendableDeSoBalanceNanosForPublicKey(pkBytes []byte,
	tipHeight uint32) (_spendableBalance uint64, _err error) {
	// In order to get the spendable balance, we need to account for any immature block rewards.
	// We get these by starting at the chain tip and iterating backwards until we have collected
	// all the immature block rewards for this public key.
	nextBlockHash := bav.TipHash
	numImmatureBlocks := uint32(bav.Params.BlockRewardMaturity / bav.Params.TimeBetweenBlocks)
	immatureBlockRewards := uint64(0)

	if bav.Postgres != nil {
		// Filter out immature block rewards in postgres. UtxoType needs to be set correctly when importing blocks
		var startHeight uint32
		if tipHeight > numImmatureBlocks {
			startHeight = tipHeight - numImmatureBlocks
		}
		outputs := bav.Postgres.GetBlockRewardsForPublicKey(NewPublicKey(pkBytes), startHeight, tipHeight)

		var err error
		for _, output := range outputs {
			immatureBlockRewards, err = SafeUint64().Add(immatureBlockRewards, output.AmountNanos)
			if err != nil {
				return 0, errors.Wrap(err, "GetSpendableDeSoBalanceNanosForPublicKey: Problem "+
					"adding immature block rewards")
			}
		}
	} else {
		for ii := uint64(1); ii < uint64(numImmatureBlocks); ii++ {
			// Don't look up the genesis block since it isn't in the DB.
			if GenesisBlockHashHex == nextBlockHash.String() {
				break
			}

			blockNode := GetHeightHashToNodeInfo(bav.Handle, bav.Snapshot, tipHeight, nextBlockHash, false)
			if blockNode == nil {
				return 0, fmt.Errorf(
					"GetSpendableDeSoBalanceNanosForPublicKey: Problem getting block for blockhash %s",
					nextBlockHash.String())
			}
			blockRewardForPK, err := DbGetBlockRewardForPublicKeyBlockHash(bav.Handle, bav.Snapshot, pkBytes, nextBlockHash)
			if err != nil {
				return 0, errors.Wrapf(
					err, "GetSpendableDeSoBalanceNanosForPublicKey: Problem getting block reward for "+
						"public key %s blockhash %s", PkToString(pkBytes, bav.Params), nextBlockHash.String())
			}
			immatureBlockRewards, err = SafeUint64().Add(immatureBlockRewards, blockRewardForPK)
			if err != nil {
				return 0, errors.Wrapf(err, "GetSpendableDeSoBalanceNanosForPublicKey: Problem adding "+
					"block reward (%d) to immature block rewards (%d)", blockRewardForPK, immatureBlockRewards)
			}
			if blockNode.Parent != nil {
				nextBlockHash = blockNode.Parent.Hash
			} else {
				nextBlockHash = GenesisBlockHash
			}
		}
	}

	balanceNanos, err := bav.GetDeSoBalanceNanosForPublicKey(pkBytes)

	if err != nil {
		return 0, errors.Wrap(err, "GetSpendableDeSoBalanceNanosForPublicKey: ")
	}
	spendableBalanceNanos, err := SafeUint64().Sub(balanceNanos, immatureBlockRewards)
	if err != nil {
		return 0, errors.Wrapf(err,
			"GetSpendableDeSoBalanceNanosForPublicKey: error subtract immature block rewards (%d) from "+
				"balance nanos (%d)", immatureBlockRewards, balanceNanos)
	}
	return spendableBalanceNanos, nil
}

func mergeExtraData(oldMap map[string][]byte, newMap map[string][]byte) map[string][]byte {
	// Always create the map from scratch, since modifying the map on
	// newMap could modify the map on the oldMap otherwise.
	retMap := make(map[string][]byte)

	// Add the values from the oldMap
	for kk, vv := range oldMap {
		retMap[kk] = vv
	}
	// Add the values from the newMap. Allow the newMap values to overwrite the
	// oldMap values during the merge.
	for kk, vv := range newMap {
		retMap[kk] = vv
	}

	return retMap
}<|MERGE_RESOLUTION|>--- conflicted
+++ resolved
@@ -3123,17 +3123,10 @@
 		if totalInput < totalOutput {
 			return nil, 0, 0, 0, RuleErrorTxnOutputExceedsInput
 		}
-<<<<<<< HEAD
-		if blockHeight < bav.Params.ForkHeights.BalanceModelBlockHeight {
-			fees = totalInput - totalOutput
-		} else {
-			// For balance model transactions, the fee amount is specified explicitly
-=======
 		fees = totalInput - totalOutput
 		// After the balance model block height, fees are specified in the transaction and
 		// cannot be assumed to be equal to total input - total output.
 		if blockHeight >= bav.Params.ForkHeights.BalanceModelBlockHeight {
->>>>>>> 750c65f8
 			fees = txn.TxnFeeNanos
 		}
 	}
