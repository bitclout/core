--- conflicted
+++ resolved
@@ -130,7 +130,9 @@
 	// Current EpochEntry
 	CurrentEpochEntry *EpochEntry
 
-<<<<<<< HEAD
+	// Current RandomSeedHash
+	CurrentRandomSeedHash *RandomSeedHash
+
 	// SnapshotGlobalParamsEntries is a map of EpochNumber to GlobalParamsEntry.
 	// It contains the snapshot value of the GlobalParamsEntry at the given EpochNumber.
 	SnapshotGlobalParamsEntries map[uint64]*GlobalParamsEntry
@@ -142,10 +144,6 @@
 	// SnapshotGlobalActiveStakeAmountNanos is a map of EpochNumber to GlobalActiveStakeAmountNanos.
 	// It contains the snapshot value of the GlobalActiveStakeAmountNanos at the given EpochNumber.
 	SnapshotGlobalActiveStakeAmountNanos map[uint64]*uint256.Int
-=======
-	// Current RandomSeedHash
-	CurrentRandomSeedHash *RandomSeedHash
->>>>>>> bd3b99c9
 
 	// The hash of the tip the view is currently referencing. Mainly used
 	// for error-checking when doing a bulk operation on the view.
@@ -543,7 +541,11 @@
 		newView.CurrentEpochEntry = bav.CurrentEpochEntry.Copy()
 	}
 
-<<<<<<< HEAD
+	// Copy the CurrentRandomSeedHash
+	if bav.CurrentRandomSeedHash != nil {
+		newView.CurrentRandomSeedHash = bav.CurrentRandomSeedHash.Copy()
+	}
+
 	// Copy the SnapshotGlobalParamsEntries
 	for epochNumber, globalParamsEntry := range bav.SnapshotGlobalParamsEntries {
 		newView.SnapshotGlobalParamsEntries[epochNumber] = globalParamsEntry.Copy()
@@ -557,11 +559,6 @@
 	// Copy the SnapshotGlobalActiveStakeAmountNanos
 	for epochNumber, globalActiveStakeAmountNanos := range bav.SnapshotGlobalActiveStakeAmountNanos {
 		newView.SnapshotGlobalActiveStakeAmountNanos[epochNumber] = globalActiveStakeAmountNanos.Clone()
-=======
-	// Copy the CurrentRandomSeedHash
-	if bav.CurrentRandomSeedHash != nil {
-		newView.CurrentRandomSeedHash = bav.CurrentRandomSeedHash.Copy()
->>>>>>> bd3b99c9
 	}
 
 	return newView, nil
