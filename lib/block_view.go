--- conflicted
+++ resolved
@@ -10,7 +10,6 @@
 	"strings"
 	"time"
 
-<<<<<<< HEAD
 	"github.com/btcsuite/btcd/btcec/v2"
 	"github.com/dgraph-io/badger/v4"
 
@@ -19,9 +18,6 @@
 
 	"github.com/btcsuite/btcd/wire"
 	"github.com/holiman/uint256"
-=======
-	"github.com/btcsuite/btcd/wire"
->>>>>>> 9ddc28de
 
 	"github.com/davecgh/go-spew/spew"
 
@@ -4319,16 +4315,11 @@
 
 	// Check that the block being connected references the current tip. ConnectBlock
 	// can only add a block to the current tip. We do this to keep the API simple.
-<<<<<<< HEAD
 	if !desoBlock.Header.PrevBlockHash.IsEqual(bav.TipHash) {
-		return nil, fmt.Errorf("ConnectBlock: Parent hash of block being connected does not match tip")
-=======
-	if *desoBlock.Header.PrevBlockHash != *bav.TipHash {
 		errorMsg := fmt.Sprintf("ConnectBlock: Parent hash of block being connected does not match tip: %v vs %v",
 			hex.EncodeToString(desoBlock.Header.PrevBlockHash[:]), hex.EncodeToString(bav.TipHash[:]))
 		glog.V(1).Infof("ConnectBlock: Parent hash of block being connected does not match tip: %v", errorMsg)
-		return nil, fmt.Errorf(errorMsg)
->>>>>>> 9ddc28de
+		return nil, errors.New(errorMsg)
 	}
 
 	// If the block height is past the Proof of Stake cutover, then we update the random seed hash.
