package lib

import (
	"bytes"
	"encoding/hex"
	"fmt"
<<<<<<< HEAD
	"math"
	"math/big"
	"math/rand"
=======
	"github.com/btcsuite/btcd/wire"
	"math"
	"math/big"
>>>>>>> c27ace1e
	"reflect"
	"strings"
	"time"

	"github.com/davecgh/go-spew/spew"

	"github.com/btcsuite/btcd/btcec"
	"github.com/dgraph-io/badger/v3"
	"github.com/golang/glog"
	"github.com/pkg/errors"
)

// block_view.go is the main work-horse for validating transactions in blocks.
// It generally works by creating an "in-memory view" of the current tip and
// then applying a transaction's operations to the view to see if those operations
// are allowed and consistent with the blockchain's current state. Generally,
// every transaction we define has a corresponding connect() and disconnect()
// function defined here that specifies what operations that transaction applies
// to the view and ultimately to the database. If you want to know how any
// particular transaction impacts the database, you've found the right file. A
// good place to start in this file is ConnectTransaction and DisconnectTransaction.
// ConnectBlock is also good.

type UtxoView struct {
	// Utxo data
	NumUtxoEntries              uint64
	UtxoKeyToUtxoEntry          map[UtxoKey]*UtxoEntry
	PublicKeyToDeSoBalanceNanos map[PublicKey]uint64

	// BitcoinExchange data
	NanosPurchased     uint64
	USDCentsPerBitcoin uint64
	GlobalParamsEntry  *GlobalParamsEntry
	BitcoinBurnTxIDs   map[BlockHash]bool

	// Forbidden block signature pubkeys
	ForbiddenPubKeyToForbiddenPubKeyEntry map[PkMapKey]*ForbiddenPubKeyEntry

	// Messages data
	MessageKeyToMessageEntry map[MessageKey]*MessageEntry

	// Messaging group entries.
	MessagingGroupKeyToMessagingGroupEntry map[MessagingGroupKey]*MessagingGroupEntry

	// Access group entries.
	AccessGroupIdToAccessGroupEntry map[AccessGroupId]*AccessGroupEntry

	// Group Memberships
	AccessGroupMembershipKeyToAccessGroupMember map[AccessGroupMembershipKey]*AccessGroupMemberEntry

	// Postgres stores message data slightly differently
	MessageMap map[BlockHash]*PGMessage

	// Group Chat and Dm messages.
	GroupChatMessagesIndex map[GroupChatMessageKey]*NewMessageEntry
	DmMessagesIndex        map[DmMessageKey]*NewMessageEntry

	// Dm threads.
	DmThreadIndex map[DmThreadKey]*DmThreadEntry

	// Follow data
	FollowKeyToFollowEntry map[FollowKey]*FollowEntry

	// NFT data
	NFTKeyToNFTEntry              map[NFTKey]*NFTEntry
	NFTBidKeyToNFTBidEntry        map[NFTBidKey]*NFTBidEntry
	NFTKeyToAcceptedNFTBidHistory map[NFTKey]*[]*NFTBidEntry

	// Diamond data
	DiamondKeyToDiamondEntry map[DiamondKey]*DiamondEntry

	// Like data
	LikeKeyToLikeEntry map[LikeKey]*LikeEntry

	// Repost data
	RepostKeyToRepostEntry map[RepostKey]*RepostEntry

	// Post data
	PostHashToPostEntry map[BlockHash]*PostEntry

	// Profile data
	PublicKeyToPKIDEntry map[PkMapKey]*PKIDEntry
	// The PKIDEntry is only used here to store the public key.
	PKIDToPublicKey               map[PKID]*PKIDEntry
	ProfilePKIDToProfileEntry     map[PKID]*ProfileEntry
	ProfileUsernameToProfileEntry map[UsernameMapKey]*ProfileEntry

	// Creator coin balance entries
	HODLerPKIDCreatorPKIDToBalanceEntry map[BalanceEntryMapKey]*BalanceEntry

	// DAO coin balance entries
	HODLerPKIDCreatorPKIDToDAOCoinBalanceEntry map[BalanceEntryMapKey]*BalanceEntry

	// Derived Key entries. Map key is a combination of owner and derived public keys.
	DerivedKeyToDerivedEntry map[DerivedKeyMapKey]*DerivedKeyEntry

	// DAO coin limit order entry mapping.
	DAOCoinLimitOrderMapKeyToDAOCoinLimitOrderEntry map[DAOCoinLimitOrderMapKey]*DAOCoinLimitOrderEntry

	// Association mappings
	AssociationMapKeyToUserAssociationEntry map[AssociationMapKey]*UserAssociationEntry
	AssociationMapKeyToPostAssociationEntry map[AssociationMapKey]*PostAssociationEntry

	// Map of DeSoNonce and PKID to TransactorNonceEntry
	TransactorNonceMapKeyToTransactorNonceEntry map[TransactorNonceMapKey]*TransactorNonceEntry

	// The hash of the tip the view is currently referencing. Mainly used
	// for error-checking when doing a bulk operation on the view.
	TipHash *BlockHash

	Handle   *badger.DB
	Postgres *Postgres
	Params   *DeSoParams
	Snapshot *Snapshot
}

// Assumes the db Handle is already set on the view, but otherwise the
// initialization is full.
func (bav *UtxoView) _ResetViewMappingsAfterFlush() {
	// Utxo data
	bav.UtxoKeyToUtxoEntry = make(map[UtxoKey]*UtxoEntry)
	// TODO: Deprecate this value
	bav.NumUtxoEntries = GetUtxoNumEntries(bav.Handle, bav.Snapshot)
	bav.PublicKeyToDeSoBalanceNanos = make(map[PublicKey]uint64)

	// BitcoinExchange data
	bav.NanosPurchased = DbGetNanosPurchased(bav.Handle, bav.Snapshot)
	bav.USDCentsPerBitcoin = DbGetUSDCentsPerBitcoinExchangeRate(bav.Handle, bav.Snapshot)
	bav.GlobalParamsEntry = DbGetGlobalParamsEntry(bav.Handle, bav.Snapshot)
	bav.BitcoinBurnTxIDs = make(map[BlockHash]bool)

	// Forbidden block signature pub key info.
	bav.ForbiddenPubKeyToForbiddenPubKeyEntry = make(map[PkMapKey]*ForbiddenPubKeyEntry)

	// Post and profile data
	bav.PostHashToPostEntry = make(map[BlockHash]*PostEntry)
	bav.PublicKeyToPKIDEntry = make(map[PkMapKey]*PKIDEntry)
	bav.PKIDToPublicKey = make(map[PKID]*PKIDEntry)
	bav.ProfilePKIDToProfileEntry = make(map[PKID]*ProfileEntry)
	bav.ProfileUsernameToProfileEntry = make(map[UsernameMapKey]*ProfileEntry)

	// Messages data
	bav.MessageKeyToMessageEntry = make(map[MessageKey]*MessageEntry)
	bav.MessageMap = make(map[BlockHash]*PGMessage)

	// Messaging group entries
	bav.MessagingGroupKeyToMessagingGroupEntry = make(map[MessagingGroupKey]*MessagingGroupEntry)

	// Access group entries
	bav.AccessGroupIdToAccessGroupEntry = make(map[AccessGroupId]*AccessGroupEntry)
	bav.AccessGroupMembershipKeyToAccessGroupMember = make(map[AccessGroupMembershipKey]*AccessGroupMemberEntry)

	// Group chat and Dm messages.
	bav.GroupChatMessagesIndex = make(map[GroupChatMessageKey]*NewMessageEntry)
	bav.DmMessagesIndex = make(map[DmMessageKey]*NewMessageEntry)

	// Group chat and Dm threads.
	bav.DmThreadIndex = make(map[DmThreadKey]*DmThreadEntry)

	// Follow data
	bav.FollowKeyToFollowEntry = make(map[FollowKey]*FollowEntry)

	// NFT data
	bav.NFTKeyToNFTEntry = make(map[NFTKey]*NFTEntry)
	bav.NFTBidKeyToNFTBidEntry = make(map[NFTBidKey]*NFTBidEntry)
	bav.NFTKeyToAcceptedNFTBidHistory = make(map[NFTKey]*[]*NFTBidEntry)

	// Diamond data
	bav.DiamondKeyToDiamondEntry = make(map[DiamondKey]*DiamondEntry)

	// Like data
	bav.LikeKeyToLikeEntry = make(map[LikeKey]*LikeEntry)

	// Repost data
	bav.RepostKeyToRepostEntry = make(map[RepostKey]*RepostEntry)

	// Creator Coin Balance Entries
	bav.HODLerPKIDCreatorPKIDToBalanceEntry = make(map[BalanceEntryMapKey]*BalanceEntry)

	// DAO Coin Balance Entries
	bav.HODLerPKIDCreatorPKIDToDAOCoinBalanceEntry = make(map[BalanceEntryMapKey]*BalanceEntry)

	// Derived Key entries
	bav.DerivedKeyToDerivedEntry = make(map[DerivedKeyMapKey]*DerivedKeyEntry)

	// DAO Coin Limit Order Entries
	bav.DAOCoinLimitOrderMapKeyToDAOCoinLimitOrderEntry = make(map[DAOCoinLimitOrderMapKey]*DAOCoinLimitOrderEntry)

	// Association entries
	bav.AssociationMapKeyToUserAssociationEntry = make(map[AssociationMapKey]*UserAssociationEntry)
	bav.AssociationMapKeyToPostAssociationEntry = make(map[AssociationMapKey]*PostAssociationEntry)

	// Transaction nonce map
	bav.TransactorNonceMapKeyToTransactorNonceEntry = make(map[TransactorNonceMapKey]*TransactorNonceEntry)
}

func (bav *UtxoView) CopyUtxoView() (*UtxoView, error) {
	newView, err := NewUtxoView(bav.Handle, bav.Params, bav.Postgres, bav.Snapshot)
	if err != nil {
		return nil, err
	}

	// Copy the UtxoEntry data
	// Note that using _setUtxoMappings is dangerous because the Pos within
	// the UtxoEntrys is off.
	newView.UtxoKeyToUtxoEntry = make(map[UtxoKey]*UtxoEntry, len(bav.UtxoKeyToUtxoEntry))
	for utxoKey, utxoEntry := range bav.UtxoKeyToUtxoEntry {
		newUtxoEntry := *utxoEntry
		newView.UtxoKeyToUtxoEntry[utxoKey] = &newUtxoEntry
	}
	newView.NumUtxoEntries = bav.NumUtxoEntries

	// Copy the public key to balance data
	newView.PublicKeyToDeSoBalanceNanos = make(map[PublicKey]uint64, len(bav.PublicKeyToDeSoBalanceNanos))
	for pkMapKey, desoBalance := range bav.PublicKeyToDeSoBalanceNanos {
		newView.PublicKeyToDeSoBalanceNanos[pkMapKey] = desoBalance
	}

	// Copy the BitcoinExchange data
	newView.BitcoinBurnTxIDs = make(map[BlockHash]bool, len(bav.BitcoinBurnTxIDs))
	for bh := range bav.BitcoinBurnTxIDs {
		newView.BitcoinBurnTxIDs[bh] = true
	}
	newView.NanosPurchased = bav.NanosPurchased
	newView.USDCentsPerBitcoin = bav.USDCentsPerBitcoin

	// Copy the GlobalParamsEntry
	newGlobalParamsEntry := *bav.GlobalParamsEntry
	newView.GlobalParamsEntry = &newGlobalParamsEntry

	// Copy the post data
	newView.PostHashToPostEntry = make(map[BlockHash]*PostEntry, len(bav.PostHashToPostEntry))
	for postHash, postEntry := range bav.PostHashToPostEntry {
		if postEntry == nil {
			continue
		}

		newPostEntry := *postEntry
		newView.PostHashToPostEntry[postHash] = &newPostEntry
	}

	// Copy the PKID data
	newView.PublicKeyToPKIDEntry = make(map[PkMapKey]*PKIDEntry, len(bav.PublicKeyToPKIDEntry))
	for pkMapKey, pkid := range bav.PublicKeyToPKIDEntry {
		newPKID := *pkid
		newView.PublicKeyToPKIDEntry[pkMapKey] = &newPKID
	}

	newView.PKIDToPublicKey = make(map[PKID]*PKIDEntry, len(bav.PKIDToPublicKey))
	for pkid, pkidEntry := range bav.PKIDToPublicKey {
		newPKIDEntry := *pkidEntry
		newView.PKIDToPublicKey[pkid] = &newPKIDEntry
	}

	// Copy the profile data
	newView.ProfilePKIDToProfileEntry = make(map[PKID]*ProfileEntry, len(bav.ProfilePKIDToProfileEntry))
	for profilePKID, profileEntry := range bav.ProfilePKIDToProfileEntry {
		if profileEntry == nil {
			continue
		}

		newProfileEntry := *profileEntry
		newView.ProfilePKIDToProfileEntry[profilePKID] = &newProfileEntry
	}
	newView.ProfileUsernameToProfileEntry = make(map[UsernameMapKey]*ProfileEntry, len(bav.ProfileUsernameToProfileEntry))
	for profilePKID, profileEntry := range bav.ProfileUsernameToProfileEntry {
		if profileEntry == nil {
			continue
		}

		newProfileEntry := *profileEntry
		newView.ProfileUsernameToProfileEntry[profilePKID] = &newProfileEntry
	}

	// Copy the message data
	newView.MessageKeyToMessageEntry = make(map[MessageKey]*MessageEntry, len(bav.MessageKeyToMessageEntry))
	for msgKey, msgEntry := range bav.MessageKeyToMessageEntry {
		newMsgEntry := *msgEntry
		newView.MessageKeyToMessageEntry[msgKey] = &newMsgEntry
	}

	// Copy access group entries
	newView.AccessGroupIdToAccessGroupEntry = make(map[AccessGroupId]*AccessGroupEntry, len(bav.AccessGroupIdToAccessGroupEntry))
	for key, entry := range bav.AccessGroupIdToAccessGroupEntry {
		newEntry := *entry
		newView.AccessGroupIdToAccessGroupEntry[key] = &newEntry
	}

	// Copy access group membership index
	newView.AccessGroupMembershipKeyToAccessGroupMember = make(map[AccessGroupMembershipKey]*AccessGroupMemberEntry, len(bav.AccessGroupMembershipKeyToAccessGroupMember))
	for key, member := range bav.AccessGroupMembershipKeyToAccessGroupMember {
		newMember := *member
		newView.AccessGroupMembershipKeyToAccessGroupMember[key] = &newMember
	}

	// Copy postgres message map
	newView.MessageMap = make(map[BlockHash]*PGMessage, len(bav.MessageMap))
	for txnHash, message := range bav.MessageMap {
		newMessage := *message
		newView.MessageMap[txnHash] = &newMessage
	}

	// Copy messaging group data
	newView.MessagingGroupKeyToMessagingGroupEntry = make(map[MessagingGroupKey]*MessagingGroupEntry, len(bav.MessagingGroupKeyToMessagingGroupEntry))
	for pkid, entry := range bav.MessagingGroupKeyToMessagingGroupEntry {
		newEntry := *entry
		newView.MessagingGroupKeyToMessagingGroupEntry[pkid] = &newEntry
	}

	// DM and Group chats
	// Copy group chat message index
	newView.GroupChatMessagesIndex = make(map[GroupChatMessageKey]*NewMessageEntry)
	for gcMsgKey, messageEntry := range bav.GroupChatMessagesIndex {
		newMessage := *messageEntry
		newView.GroupChatMessagesIndex[gcMsgKey] = &newMessage
	}

	// Copy dm messages index
	newView.DmMessagesIndex = make(map[DmMessageKey]*NewMessageEntry)
	for dmMessageKey, messageEntry := range bav.DmMessagesIndex {
		newMessage := *messageEntry
		newView.DmMessagesIndex[dmMessageKey] = &newMessage
	}

	// Copy dm thread index
	newView.DmThreadIndex = make(map[DmThreadKey]*DmThreadEntry)
	for dmThreadKey, threadEntry := range bav.DmThreadIndex {
		newThreadEntry := *threadEntry
		newView.DmThreadIndex[dmThreadKey] = &newThreadEntry
	}

	// Copy the follow data
	newView.FollowKeyToFollowEntry = make(map[FollowKey]*FollowEntry, len(bav.FollowKeyToFollowEntry))
	for followKey, followEntry := range bav.FollowKeyToFollowEntry {
		if followEntry == nil {
			continue
		}

		newFollowEntry := *followEntry
		newView.FollowKeyToFollowEntry[followKey] = &newFollowEntry
	}

	// Copy the like data
	newView.LikeKeyToLikeEntry = make(map[LikeKey]*LikeEntry, len(bav.LikeKeyToLikeEntry))
	for likeKey, likeEntry := range bav.LikeKeyToLikeEntry {
		if likeEntry == nil {
			continue
		}

		newLikeEntry := *likeEntry
		newView.LikeKeyToLikeEntry[likeKey] = &newLikeEntry
	}

	// Copy the repost data
	newView.RepostKeyToRepostEntry = make(map[RepostKey]*RepostEntry, len(bav.RepostKeyToRepostEntry))
	for repostKey, repostEntry := range bav.RepostKeyToRepostEntry {
		newRepostEntry := *repostEntry
		newView.RepostKeyToRepostEntry[repostKey] = &newRepostEntry
	}

	// Copy the creator coin balance entry data
	newView.HODLerPKIDCreatorPKIDToBalanceEntry = make(
		map[BalanceEntryMapKey]*BalanceEntry, len(bav.HODLerPKIDCreatorPKIDToBalanceEntry))
	for balanceEntryMapKey, balanceEntry := range bav.HODLerPKIDCreatorPKIDToBalanceEntry {
		if balanceEntry == nil {
			continue
		}

		newBalanceEntry := *balanceEntry
		newView.HODLerPKIDCreatorPKIDToBalanceEntry[balanceEntryMapKey] = &newBalanceEntry
	}

	// Copy the DAO coin balance entry data
	newView.HODLerPKIDCreatorPKIDToDAOCoinBalanceEntry = make(
		map[BalanceEntryMapKey]*BalanceEntry, len(bav.HODLerPKIDCreatorPKIDToDAOCoinBalanceEntry))
	for daoBalanceEntryMapKey, daoBalanceEntry := range bav.HODLerPKIDCreatorPKIDToDAOCoinBalanceEntry {
		if daoBalanceEntry == nil {
			continue
		}

		newDAOBalanceEntry := *daoBalanceEntry
		newView.HODLerPKIDCreatorPKIDToDAOCoinBalanceEntry[daoBalanceEntryMapKey] = &newDAOBalanceEntry
	}

	// Copy the Diamond data
	newView.DiamondKeyToDiamondEntry = make(
		map[DiamondKey]*DiamondEntry, len(bav.DiamondKeyToDiamondEntry))
	for diamondKey, diamondEntry := range bav.DiamondKeyToDiamondEntry {
		newDiamondEntry := *diamondEntry
		newView.DiamondKeyToDiamondEntry[diamondKey] = &newDiamondEntry
	}

	// Copy the NFT data
	newView.NFTKeyToNFTEntry = make(map[NFTKey]*NFTEntry, len(bav.NFTKeyToNFTEntry))
	for nftKey, nftEntry := range bav.NFTKeyToNFTEntry {
		newNFTEntry := *nftEntry
		newView.NFTKeyToNFTEntry[nftKey] = &newNFTEntry
	}

	newView.NFTBidKeyToNFTBidEntry = make(map[NFTBidKey]*NFTBidEntry, len(bav.NFTBidKeyToNFTBidEntry))
	for nftBidKey, nftBidEntry := range bav.NFTBidKeyToNFTBidEntry {
		newNFTBidEntry := *nftBidEntry
		newView.NFTBidKeyToNFTBidEntry[nftBidKey] = &newNFTBidEntry
	}

	newView.NFTKeyToAcceptedNFTBidHistory = make(map[NFTKey]*[]*NFTBidEntry, len(bav.NFTKeyToAcceptedNFTBidHistory))
	for nftKey, nftBidEntries := range bav.NFTKeyToAcceptedNFTBidHistory {
		newNFTBidEntries := *nftBidEntries
		newView.NFTKeyToAcceptedNFTBidHistory[nftKey] = &newNFTBidEntries
	}

	// Copy the Derived Key data
	newView.DerivedKeyToDerivedEntry = make(map[DerivedKeyMapKey]*DerivedKeyEntry, len(bav.DerivedKeyToDerivedEntry))
	for entryKey, entry := range bav.DerivedKeyToDerivedEntry {
		newEntry := *entry
		newView.DerivedKeyToDerivedEntry[entryKey] = &newEntry
	}

	// Copy the DAO Coin Limit Order Entries
	newView.DAOCoinLimitOrderMapKeyToDAOCoinLimitOrderEntry = make(map[DAOCoinLimitOrderMapKey]*DAOCoinLimitOrderEntry,
		len(bav.DAOCoinLimitOrderMapKeyToDAOCoinLimitOrderEntry))
	for entryKey, entry := range bav.DAOCoinLimitOrderMapKeyToDAOCoinLimitOrderEntry {
		newEntry := *entry
		newView.DAOCoinLimitOrderMapKeyToDAOCoinLimitOrderEntry[entryKey] = &newEntry
	}

	// Copy the Association entries
	newView.AssociationMapKeyToUserAssociationEntry = make(map[AssociationMapKey]*UserAssociationEntry, len(bav.AssociationMapKeyToUserAssociationEntry))
	for entryKey, entry := range bav.AssociationMapKeyToUserAssociationEntry {
		newEntry := *entry
		newView.AssociationMapKeyToUserAssociationEntry[entryKey] = &newEntry
	}
	newView.AssociationMapKeyToPostAssociationEntry = make(map[AssociationMapKey]*PostAssociationEntry, len(bav.AssociationMapKeyToPostAssociationEntry))
	for entryKey, entry := range bav.AssociationMapKeyToPostAssociationEntry {
		newEntry := *entry
		newView.AssociationMapKeyToPostAssociationEntry[entryKey] = &newEntry
	}

	// Copy the nonce map
	newView.TransactorNonceMapKeyToTransactorNonceEntry = make(map[TransactorNonceMapKey]*TransactorNonceEntry,
		len(bav.TransactorNonceMapKeyToTransactorNonceEntry))
	for entryKey, entry := range bav.TransactorNonceMapKeyToTransactorNonceEntry {
		newEntry := *entry
		newView.TransactorNonceMapKeyToTransactorNonceEntry[entryKey] = &newEntry
	}

	return newView, nil
}

func NewUtxoView(
	_handle *badger.DB,
	_params *DeSoParams,
	_postgres *Postgres,
	_snapshot *Snapshot,
) (*UtxoView, error) {

	view := UtxoView{
		Handle: _handle,
		Params: _params,
		// Note that the TipHash does not get reset as part of
		// _ResetViewMappingsAfterFlush because it is not something that is affected by a
		// flush operation. Moreover, its value is consistent with the view regardless of
		// whether the view is flushed or not. Additionally, the utxo view does not concern
		// itself with the header chain (see comment on GetBestHash for more info on that).
		TipHash: DbGetBestHash(_handle, _snapshot, ChainTypeDeSoBlock /* don't get the header chain */),

		Postgres: _postgres,
		Snapshot: _snapshot,
		// Set everything else in _ResetViewMappings()
	}

	// Note that the TipHash does not get reset as part of
	// _ResetViewMappingsAfterFlush because it is not something that is affected by a
	// flush operation. Moreover, its value is consistent with the view regardless of
	// whether or not the view is flushed or not. Additionally the utxo view does
	// not concern itself with the header chain (see comment on GetBestHash for more
	// info on that).
	if view.Postgres != nil {
		view.TipHash = view.Postgres.GetChain(MAIN_CHAIN).TipHash
	} else {
		view.TipHash = DbGetBestHash(view.Handle, view.Snapshot, ChainTypeDeSoBlock /* don't get the header chain */)
	}

	// This function is generally used to reset the view after a flush has been performed
	// but we can use it here to initialize the mappings.
	view._ResetViewMappingsAfterFlush()

	return &view, nil
}

func (bav *UtxoView) _deleteUtxoMappings(utxoEntry *UtxoEntry) error {
	if utxoEntry.UtxoKey == nil {
		return fmt.Errorf("_deleteUtxoMappings: utxoKey missing for utxoEntry %+v", utxoEntry)
	}

	// Deleting a utxo amounts to setting its mappings to point to an
	// entry that has (isSpent = true). So we create such an entry and set
	// the mappings to point to it.
	tombstoneEntry := *utxoEntry
	tombstoneEntry.isSpent = true

	// _setUtxoMappings will take this and use its fields to update the
	// mappings.
	// TODO: We're doing a double-copy here at the moment. We should make this more
	// efficient.
	return bav._setUtxoMappings(&tombstoneEntry)

	// Note at this point, the utxoEntry passed in is dangling and can
	// be re-used for another purpose if desired.
}

func (bav *UtxoView) _setUtxoMappings(utxoEntry *UtxoEntry) error {
	if utxoEntry.UtxoKey == nil {
		return fmt.Errorf("_setUtxoMappings: utxoKey missing for utxoEntry %+v", utxoEntry)
	}
	bav.UtxoKeyToUtxoEntry[*utxoEntry.UtxoKey] = utxoEntry

	return nil
}

func (bav *UtxoView) GetUtxoEntryForUtxoKey(utxoKeyArg *UtxoKey) *UtxoEntry {
	utxoKey := &UtxoKey{}
	if utxoKeyArg != nil {
		*utxoKey = *utxoKeyArg
	}

	utxoEntry, ok := bav.UtxoKeyToUtxoEntry[*utxoKey]
	// If the utxo entry isn't in our in-memory data structure, fetch it from the
	// db.
	if !ok {
		if bav.Postgres != nil {
			utxoEntry = bav.Postgres.GetUtxoEntryForUtxoKey(utxoKey)
		} else {
			utxoEntry = DbGetUtxoEntryForUtxoKey(bav.Handle, bav.Snapshot, utxoKey)
		}
		if utxoEntry == nil {
			// This means the utxo is neither in our map nor in the db so
			// it doesn't exist. Return nil to signal that in this case.
			return nil
		}

		// At this point we have the utxo entry so load it
		// into our in-memory data structure for future reference. Note that
		// isSpent should be false by default. Also note that a back-reference
		// to the utxoKey should be set on the utxoEntry by this function.
		utxoEntry.UtxoKey = utxoKey
		if err := bav._setUtxoMappings(utxoEntry); err != nil {
			glog.Errorf("GetUtxoEntryForUtxoKey: Problem encountered setting utxo mapping %v", err)
			return nil
		}
	}

	return utxoEntry
}

func (bav *UtxoView) GetDeSoBalanceNanosForPublicKey(publicKeyArg []byte) (uint64, error) {
	if publicKeyArg == nil {
		return 0, errors.New("GetDeSoBalanceNanosForPublicKey: Called with nil publicKeyArg")
	}
	if len(publicKeyArg) != btcec.PubKeyBytesLenCompressed {
		return 0, fmt.Errorf("GetDeSoBalanceNanosForPublicKey: Called with "+
			"publicKeyArg of length %d but expected length %d",
			len(publicKeyArg), btcec.PubKeyBytesLenCompressed)
	}
	publicKey := publicKeyArg

	balanceNanos, hasBalance := bav.PublicKeyToDeSoBalanceNanos[*NewPublicKey(publicKey)]
	if hasBalance {
		return balanceNanos, nil
	}

	var err error
	balanceNanos, err = bav.GetDbAdapter().GetDeSoBalanceForPublicKey(publicKey)
	if err != nil {
		return 0, errors.Wrapf(err,
			"GetDeSoBalanceNanosForPublicKey: Problem getting balance for public key %v",
			PkToString(publicKey, bav.Params))
	}

	// Add the balance to memory for future references.
	bav.PublicKeyToDeSoBalanceNanos[*NewPublicKey(publicKey)] = balanceNanos

	return balanceNanos, nil
}

func (bav *UtxoView) _unSpendUtxo(utxoEntryy *UtxoEntry) error {
	// Operate on a copy of the entry in order to avoid bugs. Note that not
	// doing this could result in us maintaining a reference to the entry and
	// modifying it on subsequent calls to this function, which is bad.
	utxoEntryCopy := *utxoEntryy

	// If the utxoKey back-reference on the entry isn't set return an error.
	if utxoEntryCopy.UtxoKey == nil {
		return fmt.Errorf("_unSpendUtxo: utxoEntry must have utxoKey set")
	}
	// Make sure isSpent is set to false. It should be false by default if we
	// read this entry from the db but set it in case the caller derived the
	// entry via a different method.
	utxoEntryCopy.isSpent = false

	// Not setting this to a copy could cause issues down the road where we modify
	// the utxo passed-in on subsequent calls.
	if err := bav._setUtxoMappings(&utxoEntryCopy); err != nil {
		return err
	}

	// Since we re-added the utxo, bump the number of entries.
	bav.NumUtxoEntries++

	// Add the utxo back to the spender's balance.
	desoBalanceNanos, err := bav.GetDeSoBalanceNanosForPublicKey(utxoEntryy.PublicKey)
	if err != nil {
		return errors.Wrap(err, "_unSpendUtxo: ")
	}
	desoBalanceNanos += utxoEntryy.AmountNanos
	bav.PublicKeyToDeSoBalanceNanos[*NewPublicKey(utxoEntryy.PublicKey)] = desoBalanceNanos

	return nil
}

func (bav *UtxoView) _spendUtxo(utxoKeyArg *UtxoKey) (*UtxoOperation, error) {
	// Swap this utxo's position with the utxo in the last position and delete it.
	utxoKey := &UtxoKey{}
	if utxoKeyArg != nil {
		*utxoKey = *utxoKeyArg
	}

	// Get the entry for this utxo from the view if it's cached,
	// otherwise try and get it from the db.
	utxoEntry := bav.GetUtxoEntryForUtxoKey(utxoKey)
	if utxoEntry == nil {
		return nil, fmt.Errorf("_spendUtxo: Attempting to spend non-existent UTXO")
	}
	if utxoEntry.isSpent {
		return nil, fmt.Errorf("_spendUtxo: Attempting to spend an already-spent UTXO")
	}

	// Delete the entry by removing its mappings from our in-memory data
	// structures.
	if err := bav._deleteUtxoMappings(utxoEntry); err != nil {
		return nil, errors.Wrapf(err, "_spendUtxo: ")
	}

	// Decrement the number of entries by one since we marked one as spent in the
	// view.
	bav.NumUtxoEntries--

	// Deduct the utxo from the spender's balance.
	desoBalanceNanos, err := bav.GetDeSoBalanceNanosForPublicKey(utxoEntry.PublicKey)
	if err != nil {
		return nil, errors.Wrapf(err, "_spendUtxo: ")
	}
	desoBalanceNanos -= utxoEntry.AmountNanos
	bav.PublicKeyToDeSoBalanceNanos[*NewPublicKey(utxoEntry.PublicKey)] = desoBalanceNanos

	// Record a UtxoOperation in case we want to roll this back in the
	// future. At this point, the UtxoEntry passed in still has all of its
	// fields set to what they were right before SPEND was called. This is
	// exactly what we want (see comment on OperationTypeSpendUtxo for more info).
	// Make a copy of the entry to avoid issues where we accidentally modify
	// the entry in the future.
	utxoEntryCopy := *utxoEntry
	return &UtxoOperation{
		Type:  OperationTypeSpendUtxo,
		Key:   utxoKey,
		Entry: &utxoEntryCopy,
	}, nil
}

func (bav *UtxoView) _unAddUtxo(utxoKey *UtxoKey) error {
	// Get the entry for this utxo from the view if it's cached,
	// otherwise try and get it from the db.
	utxoEntry := bav.GetUtxoEntryForUtxoKey(utxoKey)
	if utxoEntry == nil {
		return fmt.Errorf("_unAddUtxo: Attempting to remove non-existent UTXO")
	}
	if utxoEntry.isSpent {
		return fmt.Errorf("_unAddUtxo: Attempting to remove an already-spent UTXO")
	}

	// At this point we should have the entry sanity-checked. To remove
	// it from our data structure, it is sufficient to replace it with an
	// entry that is marked as spent. When the view is eventually flushed
	// to the database the output's status as spent will translate to it
	// getting deleted, which is what we want.
	if err := bav._deleteUtxoMappings(utxoEntry); err != nil {
		return err
	}

	// In addition to marking the output as spent, we update the number of
	// entries to reflect the output is no longer in our utxo list.
	bav.NumUtxoEntries--

	// Remove the utxo back from the spender's balance.
	desoBalanceNanos, err := bav.GetDeSoBalanceNanosForPublicKey(utxoEntry.PublicKey)
	if err != nil {
		return errors.Wrapf(err, "_unAddUtxo: ")
	}
	desoBalanceNanos -= utxoEntry.AmountNanos
	bav.PublicKeyToDeSoBalanceNanos[*NewPublicKey(utxoEntry.PublicKey)] = desoBalanceNanos

	return nil
}

// Note: We assume that the person passing in the utxo key and the utxo entry
// aren't going to modify them after.
func (bav *UtxoView) _addUtxo(utxoEntryy *UtxoEntry) (*UtxoOperation, error) {
	// Use a copy of the utxo passed in so we avoid keeping a reference to it
	// which could be modified in subsequent calls.
	utxoEntryCopy := *utxoEntryy

	// If the utxoKey back-reference on the entry isn't set then error.
	if utxoEntryCopy.UtxoKey == nil {
		return nil, fmt.Errorf("_addUtxo: utxoEntry must have utxoKey set")
	}
	// If the UtxoEntry passed in has isSpent set then error. The caller should only
	// pass in entries that are unspent.
	if utxoEntryCopy.isSpent {
		return nil, fmt.Errorf("_addUtxo: UtxoEntry being added has isSpent = true")
	}

	// Put the utxo at the end and update our in-memory data structures with
	// this change.
	//
	// Note this may over-write an existing entry but this is OK for a very subtle
	// reason. When we roll back a transaction, e.g. due to a
	// reorg, we mark the outputs of that transaction as "spent" but we don't delete them
	// from our view because doing so would cause us to neglect to actually delete them
	// when we flush the view to the db. What this means is that if we roll back a transaction
	// in a block but then add it later in a different block, that second add could
	// over-write the entry that is currently has isSpent=true with a similar (though
	// not identical because the block height may differ) entry that has isSpent=false.
	// This is OK however because the new entry we're over-writing the old entry with
	// has the same key and so flushing the view to the database will result in the
	// deletion of the old entry as intended when the new entry over-writes it. Put
	// simply, the over-write that could happen here is an over-write we also want to
	// happen when we flush and so it should be OK.
	if err := bav._setUtxoMappings(&utxoEntryCopy); err != nil {
		return nil, errors.Wrapf(err, "_addUtxo: ")
	}

	// Bump the number of entries since we just added this one at the end.
	bav.NumUtxoEntries++

	// Add the utxo back to the spender's balance.
	desoBalanceNanos, err := bav.GetDeSoBalanceNanosForPublicKey(utxoEntryy.PublicKey)
	if err != nil {
		return nil, errors.Wrapf(err, "_addUtxo: ")
	}
	desoBalanceNanos += utxoEntryy.AmountNanos
	bav.PublicKeyToDeSoBalanceNanos[*NewPublicKey(utxoEntryy.PublicKey)] = desoBalanceNanos

	// Finally record a UtxoOperation in case we want to roll back this ADD
	// in the future. Note that Entry data isn't required for an ADD operation.
	return &UtxoOperation{
		Type: OperationTypeAddUtxo,
		// We don't technically need these in order to be able to roll back the
		// transaction but they're useful for callers of connectTransaction to
		// determine implicit outputs that were created like those that get created
		// in a Bitcoin burn transaction.
		Key:   utxoEntryCopy.UtxoKey,
		Entry: &utxoEntryCopy,
	}, nil
}

func (bav *UtxoView) _addBalance(amountNanos uint64, balancePublicKey []byte,
) (*UtxoOperation, error) {
	if len(balancePublicKey) == 0 {
		return nil, fmt.Errorf("_addBalance: balancePublicKey must be non-empty")
	}
	// Get the current balance and then update it on the view.
	desoBalanceNanos, err := bav.GetDeSoBalanceNanosForPublicKey(balancePublicKey)
	if err != nil {
		return nil, errors.Wrapf(err, "_addBalance: ")
	}
	desoBalanceNanos, err = SafeUint64().Add(desoBalanceNanos, amountNanos)
	if err != nil {
		return nil, errors.Wrapf(err, "_addBalance: add %d nanos to balance %d for public key %s: ", amountNanos, desoBalanceNanos, PkToStringBoth(balancePublicKey))
	}
	bav.PublicKeyToDeSoBalanceNanos[*NewPublicKey(balancePublicKey)] = desoBalanceNanos

	// Finally record a UtxoOperation in case we want to roll back this ADD
	// in the future. Note that Entry data isn't required for an ADD operation.
	return &UtxoOperation{
		Type:               OperationTypeAddBalance,
		BalancePublicKey:   balancePublicKey,
		BalanceAmountNanos: amountNanos,
	}, nil
}

func (bav *UtxoView) _addDESO(amountNanos uint64, publicKey []byte, utxoEntry *UtxoEntry, blockHeight uint32,
) (*UtxoOperation, error) {
	if blockHeight >= bav.Params.ForkHeights.BalanceModelBlockHeight {
		return bav._addBalance(amountNanos, publicKey)
	}
	return bav._addUtxo(utxoEntry)
}

func (bav *UtxoView) _unAddBalance(amountNanos uint64, balancePublicKey []byte) error {
	// Get the current balance and then remove the added balance.
	desoBalanceNanos, err := bav.GetDeSoBalanceNanosForPublicKey(balancePublicKey)
	if err != nil {
		return errors.Wrapf(err, "_unAddBalance: ")
	}
	desoBalanceNanos, err = SafeUint64().Sub(desoBalanceNanos, amountNanos)
	if err != nil {
		return fmt.Errorf("_unAddBalance: amount to unAdd (%d) exceeds balance (%d) for public key %s",
			amountNanos, desoBalanceNanos, PkToStringBoth(balancePublicKey))
	}
	bav.PublicKeyToDeSoBalanceNanos[*NewPublicKey(balancePublicKey)] = desoBalanceNanos

	return nil
}

func (bav *UtxoView) _spendBalance(
	amountNanos uint64, balancePublicKey []byte, tipHeight uint32,
) (*UtxoOperation, error) {
	// First we must check that the public key has sufficient spendable balance.
	spendableBalanceNanos, err :=
		bav.GetSpendableDeSoBalanceNanosForPublicKey(balancePublicKey, tipHeight)
	if err != nil {
		return nil, errors.Wrapf(err, "_spendBalance: ")
	}
	if spendableBalanceNanos < amountNanos {
		return nil, errors.Wrapf(RuleErrorInsufficientBalance,
			"_spendBalance: amountNanos (%d) exceeds spendable balance (%d) at tipHeight (%d)",
			amountNanos, spendableBalanceNanos, tipHeight,
		)
	}
	if len(balancePublicKey) == 0 {
		return nil, fmt.Errorf(" no pub key provided")
	}

	// Now that we know we can spend amountNanos, get the current balance and spend it.
	desoBalanceNanos, err := bav.GetDeSoBalanceNanosForPublicKey(balancePublicKey)
	if err != nil {
		return nil, errors.Wrapf(err, "_spendBalance: ")
	}
	desoBalanceNanos, err = SafeUint64().Sub(desoBalanceNanos, amountNanos)
	if err != nil {
		return nil, errors.Wrapf(RuleErrorInsufficientBalance,
			"_spendBalance: amountNanos (%d) exceeds deso balance (%d) for public key %s - this should never happen, %v",
			amountNanos, desoBalanceNanos, PkToStringBoth(balancePublicKey), err)
	}
	bav.PublicKeyToDeSoBalanceNanos[*NewPublicKey(balancePublicKey)] = desoBalanceNanos

	// Finally record a UtxoOperation in case we want to roll back this ADD
	// in the future. Note that Entry data isn't required for an ADD operation.
	return &UtxoOperation{
		Type:               OperationTypeSpendBalance,
		BalancePublicKey:   balancePublicKey,
		BalanceAmountNanos: amountNanos,
	}, nil
}

func (bav *UtxoView) _unSpendBalance(amountNanos uint64, balancePublicKey []byte) error {
	// Get the current balance and add back the spent amountNanos.
	desoBalanceNanos, err := bav.GetDeSoBalanceNanosForPublicKey(balancePublicKey)
	if err != nil {
		return errors.Wrapf(err, "_unSpendBalance: ")
	}
	desoBalanceNanos, err = SafeUint64().Add(desoBalanceNanos, amountNanos)
	if err != nil {
		return errors.Wrapf(err,
			"_unSpendBalance: adding %d nanos to balance %d for public key %s",
			amountNanos, desoBalanceNanos, balancePublicKey)
	}
	bav.PublicKeyToDeSoBalanceNanos[*NewPublicKey(balancePublicKey)] = desoBalanceNanos

	return nil
}

func (bav *UtxoView) _disconnectBasicTransfer(currentTxn *MsgDeSoTxn, txnHash *BlockHash, utxoOpsForTxn []*UtxoOperation, blockHeight uint32) error {
	// First we check to see if we're passed the derived key spending limit block height.
	// If we are, search for a spending limit accounting operation. If one exists, we disconnect
	// the accounting changes and decrement the operation index to move past it.
	operationIndex := len(utxoOpsForTxn) - 1
	if blockHeight >= bav.Params.ForkHeights.DerivedKeyTrackSpendingLimitsBlockHeight {
		if len(utxoOpsForTxn) > 0 && utxoOpsForTxn[operationIndex].Type == OperationTypeSpendingLimitAccounting {
			currentOperation := utxoOpsForTxn[operationIndex]
			// Get the current derived key entry
			derivedPkBytes, isDerived, err := IsDerivedSignature(currentTxn, blockHeight)
			if !isDerived || err != nil {
				return fmt.Errorf("_disconnectBasicTransfer: Found Spending Limit Accounting op with non-derived "+
					"key signature or got an error %v", err)
			}
			if err := IsByteArrayValidPublicKey(derivedPkBytes); err != nil {
				return fmt.Errorf(
					"_disconnectBasicTransfer: %v is not a valid public key: %v",
					PkToString(derivedPkBytes, bav.Params),
					err)
			}
			derivedKeyEntry := bav.GetDerivedKeyMappingForOwner(currentTxn.PublicKey, derivedPkBytes)
			if derivedKeyEntry == nil || derivedKeyEntry.isDeleted {
				return fmt.Errorf("_disconnectBasicTransfer: could not find derived key entry")
			}

			// Delete the derived key entry mapping and re-add it if the previous mapping is not nil.
			bav._deleteDerivedKeyMapping(derivedKeyEntry)
			if currentOperation.PrevDerivedKeyEntry != nil {
				bav._setDerivedKeyMapping(currentOperation.PrevDerivedKeyEntry)
			}
			operationIndex--
		}
	}

	// Next, we check to see if the last utxoOp (either last one in the list or last one before the spending limit
	// account op) was a diamond operation. If it was, we disconnect the diamond-related changes and decrement
	// the operation index to move past it.
	if len(utxoOpsForTxn) > 0 && utxoOpsForTxn[operationIndex].Type == OperationTypeDeSoDiamond {
		currentOperation := utxoOpsForTxn[operationIndex]

		diamondPostHashBytes, hasDiamondPostHash := currentTxn.ExtraData[DiamondPostHashKey]
		if !hasDiamondPostHash {
			return fmt.Errorf("_disconnectBasicTransfer: Found diamond op without diamondPostHash")
		}

		// Sanity check the post hash bytes before creating the post hash.
		diamondPostHash := &BlockHash{}
		if len(diamondPostHashBytes) != HashSizeBytes {
			return fmt.Errorf(
				"_disconnectBasicTransfer: DiamondPostHashBytes has incorrect length: %d",
				len(diamondPostHashBytes))
		}
		copy(diamondPostHash[:], diamondPostHashBytes[:])

		// Get the diamonded post entry and make sure it exists.
		diamondedPostEntry := bav.GetPostEntryForPostHash(diamondPostHash)
		if diamondedPostEntry == nil || diamondedPostEntry.isDeleted {
			return fmt.Errorf(
				"_disconnectBasicTransfer: Could not find diamonded post entry: %s",
				diamondPostHash.String())
		}

		// Get the existing diamondEntry so we can delete it.
		senderPKID := bav.GetPKIDForPublicKey(currentTxn.PublicKey)
		receiverPKID := bav.GetPKIDForPublicKey(diamondedPostEntry.PosterPublicKey)
		diamondKey := MakeDiamondKey(senderPKID.PKID, receiverPKID.PKID, diamondPostHash)
		diamondEntry := bav.GetDiamondEntryForDiamondKey(&diamondKey)

		// Sanity check that the diamondEntry is not nil.
		if diamondEntry == nil {
			return fmt.Errorf(
				"_disconnectBasicTransfer: Found nil diamond entry for diamondKey: %v", &diamondKey)
		}

		// Delete the diamond entry mapping and re-add it if the previous mapping is not nil.
		bav._deleteDiamondEntryMappings(diamondEntry)
		if currentOperation.PrevDiamondEntry != nil {
			bav._setDiamondEntryMappings(currentOperation.PrevDiamondEntry)
		}

		// Finally, revert the post entry mapping since we likely updated the DiamondCount.
		bav._setPostEntryMappings(currentOperation.PrevPostEntry)

		operationIndex--
	}

	// If this is a balance model basic transfer, the disconnect is simplified.  We first
	// loop over the outputs and subtract the amounts from each recipient's balance, then
	// we add the spent DESO + txn fees back to the sender's balance. In the balance model
	// no UTXOs are stored so outputs do not need to be looked up or deleted.
	if blockHeight >= bav.Params.ForkHeights.BalanceModelBlockHeight {
		for outputIndex := len(currentTxn.TxOutputs) - 1; outputIndex >= 0; outputIndex-- {
			currentOutput := currentTxn.TxOutputs[outputIndex]
			if err := bav._unAddBalance(currentOutput.AmountNanos, currentOutput.PublicKey); err != nil {
				return errors.Wrapf(err, "_disconnectBasicTransfer: Problem unAdding output %v: ", currentOutput)
			}
		}
		// Block reward transactions don't unspend DESO since it is newly created DESO
		// and no input DESO was provided.
		if currentTxn.TxnMeta.GetTxnType() != TxnTypeBlockReward {
			// Iterate over utxo ops and unspend any balance that was spent by the transactor.
			for _, utxoOp := range utxoOpsForTxn {
				if utxoOp.Type != OperationTypeSpendBalance ||
					!bytes.Equal(utxoOp.BalancePublicKey, currentTxn.PublicKey) {
					continue
				}
				if err := bav._unSpendBalance(utxoOp.BalanceAmountNanos, currentTxn.PublicKey); err != nil {
					return errors.Wrapf(err,
						"_disconnectBasicTransfer: Problem unSpending balance of %v for transactor: ",
						utxoOp.BalanceAmountNanos)
				}
			}
		}
		return nil
	}
	// If this is a UTXO model basic transfer, then loop through the transaction's
	// outputs backwards and remove them from the view. Since the outputs will have
	// been added to the view at the end of the utxo list, removing them from the
	// view amounts to removing the last element from the utxo list.
	//
	// Loop backwards over the utxo operations as we go along.
	for outputIndex := len(currentTxn.TxOutputs) - 1; outputIndex >= 0; outputIndex-- {
		currentOutput := currentTxn.TxOutputs[outputIndex]

		// Compute the utxo key for this output so we can reference it in our
		// data structures.
		outputKey := &UtxoKey{
			TxID:  *txnHash,
			Index: uint32(outputIndex),
		}

		// Verify that the utxo operation we're undoing is an add and advance
		// our index to the next operation.
		currentOperation := utxoOpsForTxn[operationIndex]
		operationIndex--
		if currentOperation.Type != OperationTypeAddUtxo {
			return fmt.Errorf(
				"_disconnectBasicTransfer: Output with key %v does not line up to an "+
					"ADD operation in the passed utxoOps", outputKey)
		}

		// The current output should be at the end of the utxo list so go
		// ahead and fetch it. Do some sanity checks to make sure the view
		// is in sync with the operations we're trying to perform.
		outputEntry := bav.GetUtxoEntryForUtxoKey(outputKey)
		if outputEntry == nil {
			return fmt.Errorf(
				"_disconnectBasicTransfer: Output with key %v is missing from "+
					"utxo view", outputKey)
		}
		if outputEntry.isSpent {
			return fmt.Errorf(
				"_disconnectBasicTransfer: Output with key %v was spent before "+
					"being removed from the utxo view. This should never "+
					"happen", outputKey)
		}
		if outputEntry.AmountNanos != currentOutput.AmountNanos {
			return fmt.Errorf(
				"_disconnectBasicTransfer: Output with key %v has amount (%d) "+
					"that differs from the amount for the output in the "+
					"view (%d)", outputKey, currentOutput.AmountNanos,
				outputEntry.AmountNanos)
		}
		if !reflect.DeepEqual(outputEntry.PublicKey, currentOutput.PublicKey) {
			return fmt.Errorf(
				"_disconnectBasicTransfer: Output with key %v has public key (%v) "+
					"that differs from the public key for the output in the "+
					"view (%v)", outputKey, currentOutput.PublicKey,
				outputEntry.PublicKey)
		}
		if outputEntry.BlockHeight != blockHeight {
			return fmt.Errorf(
				"_disconnectBasicTransfer: Output with key %v has block height (%d) "+
					"that differs from the block we're disconnecting (%d)",
				outputKey, outputEntry.BlockHeight, blockHeight)
		}
		if outputEntry.UtxoType == UtxoTypeBlockReward && (currentTxn.TxnMeta.GetTxnType() != TxnTypeBlockReward) {

			return fmt.Errorf(
				"_disconnectBasicTransfer: Output with key %v is a block reward txn according "+
					"to the view, yet is not the first transaction referenced in "+
					"the block", outputKey)
		}

		if err := bav._unAddUtxo(outputKey); err != nil {
			return errors.Wrapf(err, "_disconnectBasicTransfer: Problem unAdding utxo %v: ", outputKey)
		}
	}

	// At this point we should have rolled back all of the transaction's outputs
	// in the view. Now we roll back its inputs, similarly processing them in
	// backwards order.
	for inputIndex := len(currentTxn.TxInputs) - 1; inputIndex >= 0; inputIndex-- {
		currentInput := currentTxn.TxInputs[inputIndex]

		// Convert this input to a utxo key.
		inputKey := UtxoKey(*currentInput)

		// Get the output entry for this input from the utxoOps that were
		// passed in and check its type. For every input that we're restoring
		// we need a SPEND operation that lines up with it.
		currentOperation := utxoOpsForTxn[operationIndex]
		operationIndex--
		if currentOperation.Type != OperationTypeSpendUtxo {
			return fmt.Errorf(
				"_disconnectBasicTransfer: Input with key %v does not line up with a "+
					"SPEND operation in the passed utxoOps", inputKey)
		}

		// Check that the input matches the key of the spend we're rolling
		// back.
		if inputKey != *currentOperation.Key {
			return fmt.Errorf(
				"_disconnectBasicTransfer: Input with key %v does not match the key of the "+
					"corresponding SPEND operation in the passed utxoOps %v",
				inputKey, *currentOperation.Key)
		}

		// Unspend the entry using the information in the UtxoOperation. If the entry
		// was de-serialized from the db it will have its utxoKey unset so we need to
		// set it here in order to make it unspendable.
		currentOperation.Entry.UtxoKey = currentOperation.Key
		if err := bav._unSpendUtxo(currentOperation.Entry); err != nil {
			return errors.Wrapf(err, "_disconnectBasicTransfer: Problem unspending utxo %v: ", currentOperation.Key)
		}
	}

	return nil
}

func (bav *UtxoView) _disconnectUpdateGlobalParams(
	operationType OperationType, currentTxn *MsgDeSoTxn, txnHash *BlockHash,
	utxoOpsForTxn []*UtxoOperation, blockHeight uint32) error {
	// Check that the last operation has the required OperationType
	operationIndex := len(utxoOpsForTxn) - 1
	if len(utxoOpsForTxn) == 0 {
		return fmt.Errorf("_disconnectUpdateGlobalParams: Trying to revert "+
			"%v but utxoOperations are missing",
			OperationTypeUpdateGlobalParams)
	}
	if utxoOpsForTxn[operationIndex].Type != OperationTypeUpdateGlobalParams {
		return fmt.Errorf("_disconnectUpdateGlobalParams: Trying to revert "+
			"%v but found type %v",
			OperationTypeUpdateGlobalParams, utxoOpsForTxn[operationIndex].Type)
	}
	operationData := utxoOpsForTxn[operationIndex]

	// Reset the global params to their previous value.
	// This previous value comes from the UtxoOperation data.
	prevGlobalParamEntry := operationData.PrevGlobalParamsEntry
	if prevGlobalParamEntry == nil {
		prevGlobalParamEntry = &InitialGlobalParamsEntry
	}
	bav.GlobalParamsEntry = prevGlobalParamEntry

	// Reset any modified forbidden pub key entries if they exist.
	if operationData.PrevForbiddenPubKeyEntry != nil {
		pkMapKey := MakePkMapKey(operationData.PrevForbiddenPubKeyEntry.PubKey)
		bav.ForbiddenPubKeyToForbiddenPubKeyEntry[pkMapKey] = operationData.PrevForbiddenPubKeyEntry
	}

	// Now revert the basic transfer with the remaining operations. Cut off
	// the UpdateGlobalParams operation at the end since we just reverted it.
	return bav._disconnectBasicTransfer(
		currentTxn, txnHash, utxoOpsForTxn[:operationIndex], blockHeight)
}

func (bav *UtxoView) DisconnectTransaction(currentTxn *MsgDeSoTxn, txnHash *BlockHash,
	utxoOpsForTxn []*UtxoOperation, blockHeight uint32) error {

	// Start by resetting the expected nonce for this txn's public key.
	if blockHeight >= bav.Params.ForkHeights.BalanceModelBlockHeight && currentTxn.TxnMeta.GetTxnType() != TxnTypeBlockReward {

		// Make sure we haven't seen the nonce yet
		pkidEntry := bav.GetPKIDForPublicKey(currentTxn.PublicKey)
		if pkidEntry == nil || pkidEntry.isDeleted {
			return fmt.Errorf("DisconnectTransaction: PKID for public key %s does not exist", PkToString(currentTxn.PublicKey, bav.Params))
		}
		nonce, err := bav.GetTransactorNonceEntry(currentTxn.TxnNonce, pkidEntry.PKID)
		if err != nil {
			return errors.Wrapf(err, "DisconnectTransaction: Problem getting account nonce for nonce %s and PKID %v", currentTxn.TxnNonce.String(), pkidEntry.PKID)
		}
		if nonce == nil || nonce.isDeleted {
			return fmt.Errorf("DisconnectTransaction: Nonce %s hasn't been seen for PKID %v", currentTxn.TxnNonce.String(), pkidEntry.PKID)
		}
		bav.DeleteTransactorNonceEntry(nonce)
	}

	switch currentTxn.TxnMeta.GetTxnType() {
	case TxnTypeBlockReward, TxnTypeBasicTransfer:
		return bav._disconnectBasicTransfer(
			currentTxn, txnHash, utxoOpsForTxn, blockHeight)

	case TxnTypeBitcoinExchange:
		return bav._disconnectBitcoinExchange(
			OperationTypeBitcoinExchange, currentTxn, txnHash, utxoOpsForTxn, blockHeight)

	case TxnTypePrivateMessage:
		return bav._disconnectPrivateMessage(
			OperationTypePrivateMessage, currentTxn, txnHash, utxoOpsForTxn, blockHeight)

	case TxnTypeMessagingGroup:
		return bav._disconnectMessagingGroup(
			OperationTypeMessagingKey, currentTxn, txnHash, utxoOpsForTxn, blockHeight)

	case TxnTypeSubmitPost:
		return bav._disconnectSubmitPost(
			OperationTypeSubmitPost, currentTxn, txnHash, utxoOpsForTxn, blockHeight)

	case TxnTypeUpdateProfile:
		return bav._disconnectUpdateProfile(
			OperationTypeUpdateProfile, currentTxn, txnHash, utxoOpsForTxn, blockHeight)

	case TxnTypeUpdateBitcoinUSDExchangeRate:
		return bav._disconnectUpdateBitcoinUSDExchangeRate(
			OperationTypeUpdateBitcoinUSDExchangeRate, currentTxn, txnHash, utxoOpsForTxn, blockHeight)

	case TxnTypeUpdateGlobalParams:
		return bav._disconnectUpdateGlobalParams(
			OperationTypeUpdateGlobalParams, currentTxn, txnHash, utxoOpsForTxn, blockHeight)

	case TxnTypeFollow:
		return bav._disconnectFollow(
			OperationTypeFollow, currentTxn, txnHash, utxoOpsForTxn, blockHeight)

	case TxnTypeLike:
		return bav._disconnectLike(
			OperationTypeLike, currentTxn, txnHash, utxoOpsForTxn, blockHeight)

	case TxnTypeCreatorCoin:
		return bav._disconnectCreatorCoin(
			OperationTypeCreatorCoin, currentTxn, txnHash, utxoOpsForTxn, blockHeight)

	case TxnTypeCreatorCoinTransfer:
		return bav._disconnectCreatorCoinTransfer(
			OperationTypeCreatorCoinTransfer, currentTxn, txnHash, utxoOpsForTxn, blockHeight)

	case TxnTypeDAOCoin:
		return bav._disconnectDAOCoin(
			OperationTypeDAOCoin, currentTxn, txnHash, utxoOpsForTxn, blockHeight)

	case TxnTypeDAOCoinTransfer:
		return bav._disconnectDAOCoinTransfer(
			OperationTypeDAOCoinTransfer, currentTxn, txnHash, utxoOpsForTxn, blockHeight)

	case TxnTypeDAOCoinLimitOrder:
		return bav._disconnectDAOCoinLimitOrder(
			OperationTypeDAOCoinLimitOrder, currentTxn, txnHash, utxoOpsForTxn, blockHeight)

	case TxnTypeSwapIdentity:
		return bav._disconnectSwapIdentity(
			OperationTypeSwapIdentity, currentTxn, txnHash, utxoOpsForTxn, blockHeight)

	case TxnTypeCreateNFT:
		return bav._disconnectCreateNFT(
			OperationTypeCreateNFT, currentTxn, txnHash, utxoOpsForTxn, blockHeight)

	case TxnTypeUpdateNFT:
		return bav._disconnectUpdateNFT(
			OperationTypeUpdateNFT, currentTxn, txnHash, utxoOpsForTxn, blockHeight)

	case TxnTypeAcceptNFTBid:
		return bav._disconnectAcceptNFTBid(
			OperationTypeAcceptNFTBid, currentTxn, txnHash, utxoOpsForTxn, blockHeight)

	case TxnTypeNFTBid:
		return bav._disconnectNFTBid(
			OperationTypeNFTBid, currentTxn, txnHash, utxoOpsForTxn, blockHeight)

	case TxnTypeNFTTransfer:
		return bav._disconnectNFTTransfer(
			OperationTypeNFTTransfer, currentTxn, txnHash, utxoOpsForTxn, blockHeight)

	case TxnTypeAcceptNFTTransfer:
		return bav._disconnectAcceptNFTTransfer(
			OperationTypeAcceptNFTTransfer, currentTxn, txnHash, utxoOpsForTxn, blockHeight)

	case TxnTypeBurnNFT:
		return bav._disconnectBurnNFT(
			OperationTypeBurnNFT, currentTxn, txnHash, utxoOpsForTxn, blockHeight)

	case TxnTypeAuthorizeDerivedKey:
		return bav._disconnectAuthorizeDerivedKey(
			OperationTypeAuthorizeDerivedKey, currentTxn, txnHash, utxoOpsForTxn, blockHeight)
	case TxnTypeCreateUserAssociation:
		return bav._disconnectCreateUserAssociation(
			OperationTypeCreateUserAssociation, currentTxn, txnHash, utxoOpsForTxn, blockHeight)

	case TxnTypeDeleteUserAssociation:
		return bav._disconnectDeleteUserAssociation(
			OperationTypeDeleteUserAssociation, currentTxn, txnHash, utxoOpsForTxn, blockHeight)

	case TxnTypeCreatePostAssociation:
		return bav._disconnectCreatePostAssociation(
			OperationTypeCreatePostAssociation, currentTxn, txnHash, utxoOpsForTxn, blockHeight)

	case TxnTypeDeletePostAssociation:
		return bav._disconnectDeletePostAssociation(
			OperationTypeDeletePostAssociation, currentTxn, txnHash, utxoOpsForTxn, blockHeight)

	case TxnTypeAccessGroup:
		return bav._disconnectAccessGroup(
			OperationTypeAccessGroup, currentTxn, txnHash, utxoOpsForTxn, blockHeight)

	case TxnTypeAccessGroupMembers:
		return bav._disconnectAccessGroupMembers(
			OperationTypeAccessGroupMembers, currentTxn, txnHash, utxoOpsForTxn, blockHeight)

	case TxnTypeNewMessage:
		return bav._disconnectNewMessage(
			OperationTypeNewMessage, currentTxn, txnHash, utxoOpsForTxn, blockHeight)
	}

	return fmt.Errorf("DisconnectBlock: Unimplemented txn type %v", currentTxn.TxnMeta.GetTxnType().String())
}

func (bav *UtxoView) DisconnectBlock(
	desoBlock *MsgDeSoBlock, txHashes []*BlockHash, utxoOps [][]*UtxoOperation, blockHeight uint64) error {

	glog.Infof("DisconnectBlock: Disconnecting block %v", desoBlock)

	// Verify that the block being disconnected is the current tip. DisconnectBlock
	// can only be called on a block at the tip. We do this to keep the API simple.
	blockHash, err := desoBlock.Header.Hash()
	if err != nil {
		return fmt.Errorf("DisconnectBlock: Problem computing block hash")
	}
	if *bav.TipHash != *blockHash {
		return fmt.Errorf("DisconnectBlock: Block being disconnected does not match tip")
	}

	// Verify the number of ADD and SPEND operations in the utxOps list is equal
	// to the number of outputs and inputs in the block respectively.
	//
	// There is a special case, which is that BidderInputs count as inputs in a
	// txn and they result in SPEND operations being created.
	numInputs := 0
	numOutputs := 0
	numAcceptNFTBidTxns := 0
	numDAOCoinLimitOrderTxns := 0
	for _, txn := range desoBlock.Txns {
		numInputs += len(txn.TxInputs)
		if txn.TxnMeta.GetTxnType() == TxnTypeAcceptNFTBid {
			numInputs += len(txn.TxnMeta.(*AcceptNFTBidMetadata).BidderInputs)
			numAcceptNFTBidTxns++
		}
		if txn.TxnMeta.GetTxnType() == TxnTypeDAOCoinLimitOrder {
			numDAOCoinLimitOrderTxns++
			numMatchingOrderInputs := 0

			for _, transactor := range txn.TxnMeta.(*DAOCoinLimitOrderMetadata).BidderInputs {
				numMatchingOrderInputs += len(transactor.Inputs)
			}

			numInputs += numMatchingOrderInputs
		}
		numOutputs += len(txn.TxOutputs)
	}
	numSpendUtxoOps := 0
	numAddUtxoOps := 0
	numAddToBalanceOps := 0
	numSpendBalanceOps := 0
	for _, utxoOpsForTxn := range utxoOps {
		for _, op := range utxoOpsForTxn {
			switch op.Type {
			case OperationTypeSpendUtxo:
				numSpendUtxoOps++
			case OperationTypeAddUtxo:
				numAddUtxoOps++
			case OperationTypeAddBalance:
				numAddToBalanceOps++
			case OperationTypeSpendBalance:
				numSpendBalanceOps++
			}
		}
	}
	if numInputs != numSpendUtxoOps {
		return fmt.Errorf(
			"DisconnectBlock: Number of inputs in passed block (%d) "+
				"not equal to number of SPEND operations in passed "+
				"utxoOps (%d)", numInputs, numSpendUtxoOps)
	}
	// Under the balance model, all txns should have one spend with the following exceptions:
	//    - Block rewards have no spend.
	//    - AcceptNFTBidTxns have 2 spends (one for the seller and one for the bidder).
	//    - DAOCoinLimitOrderTxns have n spends
	//    - Buy Now NFTs have 2 spends (one for the seller and one for the bidder).
	// TODO: this needs some checking
	// TODO: this condition is hard to satisfy w/ DAO coin limit orders since we don't have bidder inputs
	// specified.
	//if (len(desoBlock.Txns)-1)+numAcceptNFTBidTxns < numSpendBalanceOps &&
	//	desoBlock.Header.Height >= uint64(bav.Params.ForkHeights.BalanceModelBlockHeight) {
	//	return fmt.Errorf(
	//		"DisconnectBlock: Expected number of spend operations in passed block (%d) "+
	//			"is less than the number of SPEND BALANCE operations in passed "+
	//			"utxoOps (%d)", len(desoBlock.Txns)-1, numSpendBalanceOps)
	//}
	// Note that the number of add operations can be greater than the number of "explicit"
	// outputs in the block because transactions like BitcoinExchange
	// produce "implicit" outputs when the transaction is applied.
	if numOutputs > numAddUtxoOps && desoBlock.Header.Height < uint64(bav.Params.ForkHeights.BalanceModelBlockHeight) {
		return fmt.Errorf(
			"DisconnectBlock: Number of outputs in passed block (%d) "+
				"not equal to number of ADD operations in passed "+
				"utxoOps (%d)", numOutputs, numAddUtxoOps)
	}

	if numOutputs > numAddToBalanceOps && desoBlock.Header.Height >= uint64(bav.Params.ForkHeights.BalanceModelBlockHeight) {
		return fmt.Errorf(
			"DisconnectBlock: Number of outputs in passed block (%d) "+
				"not equal to number of ADD TO BALANCE operations in passed "+
				"utxoOps (%d)", numOutputs, numAddUtxoOps)
	}

	// After the balance model block height, we may have a delete expired nonces utxo operation.
	// We need to revert this before iterating over the transactions in the block.
	if desoBlock.Header.Height >= uint64(bav.Params.ForkHeights.BalanceModelBlockHeight) {
		if len(utxoOps) != len(desoBlock.Txns)+1 {
			return fmt.Errorf(
				"DisconnectBlock: Expected number of utxo ops to be equal to number of txns in block plus one for"+
					" delete expired nonces operation for block %d",
				desoBlock.Header.Height)
		}
		// We need to revert the delete expired nonces operation.
		deleteExpiredNoncesUtxoOps := utxoOps[len(utxoOps)-1]
		if deleteExpiredNoncesUtxoOps[0].Type != OperationTypeDeleteExpiredNonces {
			return fmt.Errorf(
				"DisconnectBlock: Expected last utxo op to be delete expired nonces operation for block %d",
				desoBlock.Header.Height)
		}
		if len(deleteExpiredNoncesUtxoOps) != 1 {
			return fmt.Errorf(
				"DisconnectBlock: Expected exactly utxo op for deleting expired nonces operation for block %d",
				desoBlock.Header.Height)
		}
		for _, nonceEntry := range deleteExpiredNoncesUtxoOps[0].PrevNonceEntries {
			bav.SetTransactorNonceEntry(nonceEntry)
		}
	}

	// Loop through the txns backwards to process them.
	// Track the operation we're performing as we go.
	for txnIndex := len(desoBlock.Txns) - 1; txnIndex >= 0; txnIndex-- {
		currentTxn := desoBlock.Txns[txnIndex]
		txnHash := txHashes[txnIndex]
		utxoOpsForTxn := utxoOps[txnIndex]
		desoBlockHeight := desoBlock.Header.Height

		err := bav.DisconnectTransaction(currentTxn, txnHash, utxoOpsForTxn, uint32(desoBlockHeight))
		if err != nil {
			return errors.Wrapf(err, "DisconnectBlock: Problem disconnecting transaction: %v", currentTxn)
		}
	}

	// At this point, all of the transactions in the block should be fully
	// reversed and the view should therefore be in the state it was in before
	// this block was applied.

	// Update the tip to point to the parent of this block since we've managed
	// to successfully disconnect it.
	bav.TipHash = desoBlock.Header.PrevBlockHash

	return nil
}

func _isEntryImmatureBlockReward(utxoEntry *UtxoEntry, blockHeight uint32, params *DeSoParams) bool {
	if utxoEntry.UtxoType == UtxoTypeBlockReward {
		blocksPassed := blockHeight - utxoEntry.BlockHeight
		// Note multiplication is OK here and has no chance of overflowing because
		// block heights are computed by our code and are guaranteed to be sane values.
		timePassed := time.Duration(int64(params.TimeBetweenBlocks) * int64(blocksPassed))
		if timePassed < params.BlockRewardMaturity {
			// Mark the block as invalid and return error if an immature block reward
			// is being spent.
			return true
		}
	}
	return false
}

func (bav *UtxoView) _verifySignature(txn *MsgDeSoTxn, blockHeight uint32) (_derivedPkBytes []byte, _err error) {
	if txn.Signature.Sign == nil {
		return nil, fmt.Errorf("_verifySignature: Transaction signature is empty")
	}
	if blockHeight >= bav.Params.ForkHeights.AssociationsAndAccessGroupsBlockHeight {
		if txn.Signature.HasHighS() {
			return nil, errors.Wrapf(RuleErrorTxnSigHasHighS, "_verifySignature: high-S deteceted")
		}
	}
	// Compute a hash of the transaction.
	txBytes, err := txn.ToBytes(true /*preSignature*/)
	if err != nil {
		return nil, errors.Wrapf(err, "_verifySignature: Problem serializing txn without signature: ")
	}
	txHash := Sha256DoubleHash(txBytes)

	// Look for the derived key in transaction ExtraData and validate it. For transactions
	// signed using a derived key, the derived public key is passed in ExtraData. Alternatively,
	// if the signature uses DeSo-DER encoding, meaning we can recover the derived public key from
	// the signature.
	var derivedPk *btcec.PublicKey
	derivedPkBytes, isDerived, err := IsDerivedSignature(txn, blockHeight)
	if err != nil {
		return nil, errors.Wrapf(err, "_verifySignature: Something went wrong while checking for "+
			"derived key signature")
	}
	// If we got a derived key then try parsing it.
	if isDerived {
		derivedPk, err = btcec.ParsePubKey(derivedPkBytes, btcec.S256())
		if err != nil {
			return nil, fmt.Errorf("%v %v", RuleErrorDerivedKeyInvalidExtraData, RuleErrorDerivedKeyInvalidRecoveryId)
		}
	}

	// Get the owner public key and attempt turning it into *btcec.PublicKey.
	ownerPkBytes := txn.PublicKey
	ownerPk, err := btcec.ParsePubKey(ownerPkBytes, btcec.S256())
	if err != nil {
		return nil, errors.Wrapf(err, "_verifySignature: Problem parsing owner public key: ")
	}

	// If no derived key was used, we check if transaction was signed by the owner.
	// If derived key *was* used, we check if transaction was signed by the derived key.
	if derivedPk == nil {
		// Verify that the transaction is signed by the specified key.
		if txn.Signature.Verify(txHash[:], ownerPk) {
			return nil, nil
		}
	} else {
		// Look for a derived key entry in UtxoView and DB, check to make sure it exists and is not isDeleted.
		if err := bav.ValidateDerivedKey(ownerPkBytes, derivedPkBytes, uint64(blockHeight)); err != nil {
			return nil, err
		}

		// All checks passed so we try to verify the signature. This step can be avoided for DeSo-DER signatures
		// but we run it redundantly just in case.
		if txn.Signature.Verify(txHash[:], derivedPk) {
			return derivedPk.SerializeCompressed(), nil
		}

		return nil, errors.Wrapf(RuleErrorDerivedKeyNotAuthorized, "Signature check failed: ")
	}

	return nil, RuleErrorInvalidTransactionSignature
}

// ValidateDerivedKey checks if a derived key is authorized and valid.
func (bav *UtxoView) ValidateDerivedKey(ownerPkBytes []byte, derivedPkBytes []byte, blockHeight uint64) error {
	derivedKeyEntry := bav.GetDerivedKeyMappingForOwner(ownerPkBytes, derivedPkBytes)
	if derivedKeyEntry == nil || derivedKeyEntry.isDeleted {
		return errors.Wrapf(RuleErrorDerivedKeyNotAuthorized, "Derived key mapping for owner not found: Owner: %v, "+
			"Derived key: %v", PkToStringBoth(ownerPkBytes), PkToStringBoth(derivedPkBytes))
	}

	// Sanity-check that transaction public keys line up with looked-up derivedKeyEntry public keys.
	if !reflect.DeepEqual(ownerPkBytes, derivedKeyEntry.OwnerPublicKey[:]) ||
		!reflect.DeepEqual(derivedPkBytes, derivedKeyEntry.DerivedPublicKey[:]) {
		return errors.Wrapf(RuleErrorDerivedKeyNotAuthorized, "DB entry (OwnerPubKey, DerivedPubKey) = (%v, %v) does not "+
			"match keys used to look up the entry: (%v, %v). This should never happen.",
			PkToStringBoth(derivedKeyEntry.OwnerPublicKey[:]), PkToStringBoth(derivedKeyEntry.DerivedPublicKey[:]),
			PkToStringBoth(ownerPkBytes), PkToStringBoth(derivedPkBytes))
	}

	// At this point, we know the derivedKeyEntry that we have is matching.
	// We check if the derived key hasn't been de-authorized or hasn't expired.
	if derivedKeyEntry.OperationType != AuthorizeDerivedKeyOperationValid ||
		derivedKeyEntry.ExpirationBlock <= blockHeight {
		return errors.Wrapf(RuleErrorDerivedKeyNotAuthorized, "Derived key EITHER deactivated or block height expired. "+
			"Deactivation status: %v, Expiration block height: %v, Current block height: %v",
			derivedKeyEntry.OperationType, derivedKeyEntry.ExpirationBlock, blockHeight)
	}

	// If we get to this point, we got a valid derived key.
	return nil
}

// IsDerivedSignature checks if a transaction was signed using a derived key. If so, it will recover the derived key used
// to sign the transaction. There are two possible ways to serialize transaction's ECDSA signature for a derived key.
// Either to use the DER encoding and place the derived public key in transaction's ExtraData, or to use DeSo-DER signature
// encoding and pass a special recovery ID into the signature's bytes. However, both encodings can't be used at the same time.
func IsDerivedSignature(txn *MsgDeSoTxn, blockHeight uint32) (_derivedPkBytes []byte, _isDerived bool, _err error) {
	if MigrationTriggered(uint64(blockHeight), AssociationsAndAccessGroupsMigration) {
		if txn.Signature.HasHighS() {
			return nil, false, errors.Wrapf(
				RuleErrorTxnSigHasHighS,
				"IsDerivedSignature: signature has high s")
		}
	}
	// If transaction contains ExtraData, then check if the DerivedPublicKey was passed along.
	if txn.ExtraData != nil {
		derivedPkBytes, isDerived := txn.ExtraData[DerivedPublicKey]
		// Make sure both encodings aren't used concurrently.
		if isDerived && txn.Signature.IsRecoverable {
			return nil, false, errors.Wrapf(RuleErrorDerivedKeyHasBothExtraDataAndRecoveryId,
				"IsDerivedSignature: transaction signed with a derived key can either store public key in "+
					"ExtraData or use the DeSo-DER recoverable signature encoding but not BOTH")
		}
		if isDerived {
			return derivedPkBytes, isDerived, nil
		}
	}

	// If transaction doesn't contain a derived key in ExtraData, then check if it contains the recovery ID.
	if txn.Signature.IsRecoverable {
		// Assemble the transaction hash; we need it in order to recover the public key.
		txBytes, err := txn.ToBytes(true /*preSignature*/)
		if err != nil {
			return nil, false, errors.Wrapf(err, "IsDerivedSignature: Problem "+
				"serializing txn without signature: ")
		}
		txHash := Sha256DoubleHash(txBytes)[:]

		// Recover the public key from the signature.
		derivedPublicKey, err := txn.Signature.RecoverPublicKey(txHash)
		if err != nil {
			return nil, false, errors.Wrapf(err, "IsDerivedSignature: Problem recovering "+
				"public key from signature")
		}
		return derivedPublicKey.SerializeCompressed(), true, nil
	}
	return nil, false, nil

}

func (bav *UtxoView) _connectBasicTransfer(
	txn *MsgDeSoTxn, txHash *BlockHash, blockHeight uint32, verifySignatures bool) (
	uint64, uint64, []*UtxoOperation, error) {
	return bav._connectBasicTransferWithExtraSpend(txn, txHash, blockHeight, 0, verifySignatures)
}

func (bav *UtxoView) _connectBasicTransferWithExtraSpend(
	txn *MsgDeSoTxn, txHash *BlockHash, blockHeight uint32, extraSpend uint64, verifySignatures bool) (
	_totalInput uint64, _totalOutput uint64, _utxoOps []*UtxoOperation, _err error) {

	var utxoOpsForTxn []*UtxoOperation

	// Loop through all the inputs and validate them.
	var totalInput uint64
	// After the BalanceModelBlockHeight, UTXO inputs are no longer allowed.
	if blockHeight >= bav.Params.ForkHeights.BalanceModelBlockHeight && len(txn.TxInputs) != 0 {
		return 0, 0, nil, RuleErrorBalanceModelDoesNotUseUTXOInputs
	}
	// Each input should have a UtxoEntry corresponding to it if the transaction
	// is legitimate. These should all have back-pointers to their UtxoKeys as well.
	utxoEntriesForInputs := []*UtxoEntry{}
	for _, desoInput := range txn.TxInputs {
		// Fetch the utxoEntry for this input from the view. Make a copy to
		// avoid having the iterator change under our feet.
		utxoKey := UtxoKey(*desoInput)
		utxoEntry := bav.GetUtxoEntryForUtxoKey(&utxoKey)
		// If the utxo doesn't exist mark the block as invalid and return an error.
		if utxoEntry == nil {
			return 0, 0, nil, RuleErrorInputSpendsNonexistentUtxo
		}
		// If the utxo exists but is already spent mark the block as invalid and
		// return an error.
		if utxoEntry.isSpent {
			return 0, 0, nil, RuleErrorInputSpendsPreviouslySpentOutput
		}
		// If the utxo is from a block reward txn, make sure enough time has passed to
		// make it spendable.
		if _isEntryImmatureBlockReward(utxoEntry, blockHeight, bav.Params) {
			glog.V(1).Infof("utxoKey: %v, utxoEntry: %v, height: %d", &utxoKey, utxoEntry, blockHeight)
			return 0, 0, nil, RuleErrorInputSpendsImmatureBlockReward
		}

		// Verify that the input's public key is the same as the public key specified
		// in the transaction.
		//
		// TODO: Enforcing this rule isn't a clear-cut decision. On the one hand,
		// we save space and minimize complexity by enforcing this constraint. On
		// the other hand, we make certain things harder to implement in the
		// future. For example, implementing constant key rotation like Bitcoin
		// has is difficult to do with a scheme like this. As are things like
		// multi-sig (although that could probably be handled using transaction
		// metadata). Key rotation combined with the use of addresses also helps
		// a lot with quantum resistance. Nevertheless, if we assume the platform
		// is committed to "one identity = roughly one public key" for usability
		// reasons (e.g. reputation is way easier to manage without key rotation),
		// then I don't think this constraint should pose much of an issue.
		if !reflect.DeepEqual(utxoEntry.PublicKey, txn.PublicKey) {
			return 0, 0, nil, errors.Wrapf(
				RuleErrorInputWithPublicKeyDifferentFromTxnPublicKey,
				"utxoEntry.PublicKey: %v, txn.PublicKey: %v, "+
					"utxoEntry.UtxoKey: %v:%v, AmountNanos: %v",
				PkToStringTestnet(utxoEntry.PublicKey),
				PkToStringTestnet(txn.PublicKey),
				hex.EncodeToString(utxoEntry.UtxoKey.TxID[:]),
				utxoEntry.UtxoKey.Index, utxoEntry.AmountNanos)
		}

		// Sanity check the amount of the input.
		if utxoEntry.AmountNanos > MaxNanos ||
			totalInput >= (math.MaxUint64-utxoEntry.AmountNanos) ||
			totalInput+utxoEntry.AmountNanos > MaxNanos {
			return 0, 0, nil, RuleErrorInputSpendsOutputWithInvalidAmount
		}
		// Add the amount of the utxo to the total input and add the UtxoEntry to
		// our list.
		totalInput += utxoEntry.AmountNanos
		utxoEntriesForInputs = append(utxoEntriesForInputs, utxoEntry)

		// At this point we know the utxo exists in the view and is unspent so actually
		// tell the view to spend the input. If the spend fails for any reason we return
		// an error. Don't mark the block as invalid though since this is not necessarily
		// a rule error and the block could benefit from reprocessing.
		newUtxoOp, err := bav._spendUtxo(&utxoKey)

		if err != nil {
			return 0, 0, nil, errors.Wrapf(err, "_connectBasicTransferWithExtraSpend Problem spending input utxo")
		}

		utxoOpsForTxn = append(utxoOpsForTxn, newUtxoOp)
	}

	if len(txn.TxInputs) != len(utxoEntriesForInputs) {
		// Something went wrong if these lists differ in length.
		return 0, 0, nil, fmt.Errorf("_connectBasicTransferWithExtraSpend Length of list of " +
			"UtxoEntries does not match length of input list; this should never happen")
	}

	// Block rewards are a bit special in that we don't allow them to have any
	// inputs. Part of the reason for this stems from the fact that we explicitly
	// require that block reward transactions not be signed. If a block reward is
	// not allowed to have a signature then it should not be trying to spend any
	// inputs.
	if txn.TxnMeta.GetTxnType() == TxnTypeBlockReward && len(txn.TxInputs) != 0 {
		return 0, 0, nil, RuleErrorBlockRewardTxnNotAllowedToHaveInputs
	}

	// At this point, all the utxos corresponding to inputs of this txn
	// should be marked as spent in the view. Now we go through and process
	// the outputs.
	var totalOutput uint64
	amountsByPublicKey := make(map[PublicKey]uint64)
	utxoEntries := []UtxoEntry{}
	for outputIndex, desoOutput := range txn.TxOutputs {
		// Sanity check the amount of the output. Mark the block as invalid and
		// return an error if it isn't sane.
		if desoOutput.AmountNanos > MaxNanos ||
			totalOutput >= (math.MaxUint64-desoOutput.AmountNanos) ||
			totalOutput+desoOutput.AmountNanos > MaxNanos {

			return 0, 0, nil, RuleErrorTxnOutputWithInvalidAmount
		}

		// Since the amount is sane, add it to the total.
		totalOutput += desoOutput.AmountNanos

		// Create a map of total output by public key. This is used to check diamond
		// amounts below.
		//
		// Note that we don't need to check overflow here because overflow is checked
		// directly above when adding to totalOutput.
		currentAmount, _ := amountsByPublicKey[*NewPublicKey(desoOutput.PublicKey)]
		amountsByPublicKey[*NewPublicKey(desoOutput.PublicKey)] = currentAmount + desoOutput.AmountNanos

		// A basic transfer cannot create any output other than a "normal" output
		// or a BlockReward. Outputs of other types must be created after processing
		// the "basic" outputs.

		// If we have transitioned to balance model, we need to add to the total input
		// as we will spend the total output before adding DESO for the outputs.
		if blockHeight >= bav.Params.ForkHeights.BalanceModelBlockHeight &&
			txn.TxnMeta.GetTxnType() != TxnTypeBlockReward {

			var err error
			totalInput, err = SafeUint64().Add(totalInput, desoOutput.AmountNanos)
			if err != nil {
				return 0, 0, nil, errors.Wrapf(err,
					"_connectBasicTransferWithExtraSpend: Problem adding "+
						"output amount %v to total input %v: %v", desoOutput.AmountNanos, totalInput, err)
			}
		}

		// Create a new entry for this output and add it to the view. It should be
		// added at the end of the utxo list.
		outputKey := UtxoKey{
			TxID:  *txHash,
			Index: uint32(outputIndex),
		}
		utxoType := UtxoTypeOutput
		if txn.TxnMeta.GetTxnType() == TxnTypeBlockReward {
			utxoType = UtxoTypeBlockReward
		}
		// A basic transfer cannot create any output other than a "normal" output
		// or a BlockReward. Outputs of other types must be created after processing
		// the "basic" outputs.

		utxoEntries = append(utxoEntries, UtxoEntry{
			AmountNanos: desoOutput.AmountNanos,
			PublicKey:   desoOutput.PublicKey,
			BlockHeight: blockHeight,
			UtxoType:    utxoType,
			UtxoKey:     &outputKey,
			// We leave the position unset and isSpent to false by default.
			// The position will be set in the call to _addUtxo.
		})
	}

	// After the BalanceModelBlockHeight, we no longer spend UTXO inputs. Instead, we must
	// spend the sender's balance. Note that we don't need to explicitly check that the
	// sender's balance is sufficient because _spendBalance will error if it is insufficient.
	// Note that for block reward transactions, we don't spend any balance; DESO is printed.
	// If we have transitioned to the balance model, then always attempt to spend
	// the output from the transactor's balance before adding it to the recipient's
	// balance. This ensures we never enter situations where we are calling _addDeSo
	// before we call _spendBalance to verify that the transactor has the coins.
	if blockHeight >= bav.Params.ForkHeights.BalanceModelBlockHeight &&
		txn.TxnMeta.GetTxnType() != TxnTypeBlockReward {

		var err error
		feePlusExtraSpend := txn.TxnFeeNanos
		if err != nil {
			return 0, 0, nil, errors.Wrapf(err, "_connectBasicTransferWithExtraSpend Problem adding txn fee and total output")
		}
		feePlusExtraSpend, err = SafeUint64().Add(feePlusExtraSpend, extraSpend)
		if err != nil {
			return 0, 0, nil, errors.Wrapf(err, "_connectBasicTransferWithExtraSpend Problem adding extraSpend")
		}

		totalInput, err = SafeUint64().Add(totalInput, feePlusExtraSpend)
		if err != nil {
			return 0, 0, nil, errors.Wrapf(err,
				"_connectBasicTransferWithExtraSpend: Problem adding "+
					"amount %v to total input %v: %v", feePlusExtraSpend, totalInput, err)
		}
<<<<<<< HEAD
		// _spendBalance looks for immature block rewards to determine the public key's
		// spendable balance. Since the block reward does not exist for this block yet,
		// we need to subtract one from the block height.
=======

>>>>>>> c27ace1e
		newUtxoOp, err := bav._spendBalance(totalInput, txn.PublicKey, blockHeight-1)
		if err != nil {
			return 0, 0, nil, errors.Wrapf(
				err, "_connectBasicTransferWithExtraSpend Problem spending balance")
		}
		utxoOpsForTxn = append(utxoOpsForTxn, newUtxoOp)
	}

	// Now that we've constructed the utxo entries for each output and spent the
	// transactor's balance to pay for all of them, we can call _addDeSo safely.
	for _, utxoEntry := range utxoEntries {
		// If we have a problem adding this utxo or balance return an error but don't
		// mark this block as invalid since it's not a rule error and the block
		// could therefore benefit from being processed in the future.
		newUtxoOp, err := bav._addDESO(utxoEntry.AmountNanos, utxoEntry.PublicKey, &utxoEntry, blockHeight)
		if err != nil {
			return 0, 0, nil, errors.Wrapf(err, "_connectBasicTransferWithExtraSpend Problem adding DESO")
		}

		// Rosetta uses this UtxoOperation to provide INPUT amounts
		utxoOpsForTxn = append(utxoOpsForTxn, newUtxoOp)
	}

	// Now that we have computed the outputs, we can finish processing diamonds if need be.
	diamondPostHashBytes, hasDiamondPostHash := txn.ExtraData[DiamondPostHashKey]
	diamondPostHash := &BlockHash{}
	diamondLevelBytes, hasDiamondLevel := txn.ExtraData[DiamondLevelKey]
	var previousDiamondPostEntry *PostEntry
	var previousDiamondEntry *DiamondEntry
	if hasDiamondPostHash && blockHeight > bav.Params.ForkHeights.DeSoDiamondsBlockHeight &&
		txn.TxnMeta.GetTxnType() == TxnTypeBasicTransfer {
		if !hasDiamondLevel {
			return 0, 0, nil, RuleErrorBasicTransferHasDiamondPostHashWithoutDiamondLevel
		}
		diamondLevel, bytesRead := Varint(diamondLevelBytes)
		// NOTE: Despite being an int, diamondLevel is required to be non-negative. This
		// is useful for sorting our dbkeys by diamondLevel.
		if bytesRead < 0 || diamondLevel < 0 {
			return 0, 0, nil, RuleErrorBasicTransferHasInvalidDiamondLevel
		}

		// Get the post that is being diamonded.
		if len(diamondPostHashBytes) != HashSizeBytes {
			return 0, 0, nil, errors.Wrapf(
				RuleErrorBasicTransferDiamondInvalidLengthForPostHashBytes,
				"_connectBasicTransferWithExtraSpend DiamondPostHashBytes length: %d", len(diamondPostHashBytes))
		}
		copy(diamondPostHash[:], diamondPostHashBytes[:])

		previousDiamondPostEntry = bav.GetPostEntryForPostHash(diamondPostHash)
		if previousDiamondPostEntry == nil || previousDiamondPostEntry.isDeleted {
			return 0, 0, nil, RuleErrorBasicTransferDiamondPostEntryDoesNotExist
		}

		// Store the diamond recipient pub key so we can figure out how much they are paid.
		diamondRecipientPubKey := previousDiamondPostEntry.PosterPublicKey

		// Check that the diamond sender and receiver public keys are different.
		if reflect.DeepEqual(txn.PublicKey, diamondRecipientPubKey) {
			return 0, 0, nil, RuleErrorBasicTransferDiamondCannotTransferToSelf
		}

		expectedDeSoNanosToTransfer, netNewDiamonds, err := bav.ValidateDiamondsAndGetNumDeSoNanos(
			txn.PublicKey, diamondRecipientPubKey, diamondPostHash, diamondLevel, blockHeight)
		if err != nil {
			return 0, 0, nil, errors.Wrapf(err, "_connectBasicTransferWithExtraSpend ")
		}
		diamondRecipientTotal, _ := amountsByPublicKey[*NewPublicKey(diamondRecipientPubKey)]

		if diamondRecipientTotal < expectedDeSoNanosToTransfer {
			return 0, 0, nil, RuleErrorBasicTransferInsufficientDeSoForDiamondLevel
		}

		// The diamondPostEntry needs to be updated with the number of new diamonds.
		// We make a copy to avoid issues with disconnecting.
		newDiamondPostEntry := &PostEntry{}
		*newDiamondPostEntry = *previousDiamondPostEntry
		newDiamondPostEntry.DiamondCount += uint64(netNewDiamonds)
		bav._setPostEntryMappings(newDiamondPostEntry)

		// Convert pub keys into PKIDs so we can make the DiamondEntry.
		senderPKID := bav.GetPKIDForPublicKey(txn.PublicKey)
		receiverPKID := bav.GetPKIDForPublicKey(diamondRecipientPubKey)

		// Create a new DiamondEntry
		newDiamondEntry := &DiamondEntry{
			SenderPKID:      senderPKID.PKID,
			ReceiverPKID:    receiverPKID.PKID,
			DiamondPostHash: diamondPostHash,
			DiamondLevel:    diamondLevel,
		}

		// Save the old DiamondEntry
		diamondKey := MakeDiamondKey(senderPKID.PKID, receiverPKID.PKID, diamondPostHash)
		existingDiamondEntry := bav.GetDiamondEntryForDiamondKey(&diamondKey)
		// Save the existing DiamondEntry, if it exists, so we can disconnect
		if existingDiamondEntry != nil {
			dd := &DiamondEntry{}
			*dd = *existingDiamondEntry
			previousDiamondEntry = dd
		}

		// Now set the diamond entry mappings on the view so they are flushed to the DB.
		bav._setDiamondEntryMappings(newDiamondEntry)

		// Add an op to help us with the disconnect.
		utxoOpsForTxn = append(utxoOpsForTxn, &UtxoOperation{
			Type:             OperationTypeDeSoDiamond,
			PrevPostEntry:    previousDiamondPostEntry,
			PrevDiamondEntry: previousDiamondEntry,
		})
	}

	// If signature verification is requested then do that as well.
	if verifySignatures {
		// When we looped through the inputs we verified that all of them belong
		// to the public key specified in the transaction. So, as long as the transaction
		// public key has signed the transaction as a whole, we can assume that
		// all of the inputs are authorized to be spent. One signature to rule them
		// all.
		//
		// UPDATE: Transaction can be signed by a different key, called a derived key.
		// The derived key must be authorized through an AuthorizeDerivedKey transaction,
		// and then passed along in ExtraData for evey transaction signed with it.
		//
		// We treat block rewards as a special case in that we actually require that they
		// not have a transaction-level public key and that they not be signed. Doing this
		// simplifies things operationally for miners because it means they can run their
		// mining operation without having any private key material on any of the mining
		// nodes. Block rewards are the only transactions that get a pass on this. They are
		// also not allowed to have any inputs because they by construction cannot authorize
		// the spending of any inputs.
		if txn.TxnMeta.GetTxnType() == TxnTypeBlockReward {
			if len(txn.PublicKey) != 0 || txn.Signature.Sign != nil {
				return 0, 0, nil, RuleErrorBlockRewardTxnNotAllowedToHaveSignature
			}
		} else {
			if _, err := bav._verifySignature(txn, blockHeight); err != nil {
				return 0, 0, nil, errors.Wrapf(err, "_connectBasicTransferWithExtraSpend Problem verifying txn signature: ")
			}
		}
	}

	if blockHeight >= bav.Params.ForkHeights.DerivedKeyTrackSpendingLimitsBlockHeight {
		if derivedPkBytes, isDerivedSig, err := IsDerivedSignature(txn, blockHeight); isDerivedSig {
			if err != nil {
				return 0, 0, nil, errors.Wrapf(err, "_connectBasicTransferWithExtraSpend "+
					"It looks like this transaction was signed with a derived key, but the signature is malformed: ")
			}
			// Now we check the transaction limits on the derived key.
			// At this point we know that the transaction was signed by a derived key and the signature passes validation
			// against the provided derived key. We will now verify that the spending limit for this derived key allows for
			// this transaction, and error otherwise. If everything checks out, we will update the spending limit for this
			// derived key to reflect the new spending limit after the transaction has been performed.
			utxoOpsForTxn, err = bav._checkAndUpdateDerivedKeySpendingLimit(txn, derivedPkBytes, totalInput, utxoOpsForTxn, blockHeight)
			if err != nil {
				return 0, 0, nil, err
			}
		}
	}

	// Now that we've processed the transaction, return all of the computed
	// data.
	return totalInput, totalOutput, utxoOpsForTxn, nil
}

func (bav *UtxoView) _checkAndUpdateDerivedKeySpendingLimit(
	txn *MsgDeSoTxn, derivedPkBytes []byte, totalInput uint64, utxoOpsForTxn []*UtxoOperation, blockHeight uint32) (
	_utxoOpsForTxn []*UtxoOperation, _err error) {

	// Get the derived key entry
	prevDerivedKeyEntry := bav.GetDerivedKeyMappingForOwner(txn.PublicKey, derivedPkBytes)
	if prevDerivedKeyEntry == nil || prevDerivedKeyEntry.isDeleted {
		return utxoOpsForTxn, fmt.Errorf("_checkAndUpdateDerivedKeySpendingLimit: No derived key entry found")
	}

	// Create a copy of the prevDerivedKeyEntry so we can safely modify the new entry
	derivedKeyEntry := *prevDerivedKeyEntry.Copy()
	// Make sure spending limit is not nil.
	if derivedKeyEntry.TransactionSpendingLimitTracker == nil {
		return utxoOpsForTxn, errors.Wrap(RuleErrorDerivedKeyNotAuthorized,
			"_checkAndUpdateDerivedKeySpendingLimit: TransactionSpendingLimitTracker is nil")
	}
	// If the derived key is an unlimited key, we don't need to further check nor update the spending limits whatsoever.
	if derivedKeyEntry.TransactionSpendingLimitTracker.IsUnlimited {
		return utxoOpsForTxn, nil
	}

	// Spend amount is total inputs minus sum of AddUtxo type operations
	// going to transactor (i.e. change).
	//
	// Note the following edge cases whereby this check will potentially not protect
	// the user:
	// - For TxnTypeNFTBid, a bid can be placed on someone's NFT without triggering this
	//   check. The user should be extra careful when approving an NFT bid, making sure
	//   that the amount being bid *and* the NFT being bid on are accurate.
	// - For TxnTypeCreatorCoinTransfer, the app can transfer as much creator coin as it
	//   wants without hitting this check.
	// - For TxnTypeDAOCoinTransfer, same as the TxnTypeCreatorCoinTransfer.
	// - For TxnTypeCreatorCoin, a SELL operation could liquidate someone's creator
	//   coin without triggering this check.
	//
	// These are all acceptable, as the main point of this check is to prevent someone's
	// money being spent when attempting non-monetary txns like SubmitPost or Follow.
	spendAmount := totalInput
	for _, utxoOp := range utxoOpsForTxn {
		if utxoOp.Type == OperationTypeAddUtxo && utxoOp.Entry.UtxoType == UtxoTypeOutput &&
			reflect.DeepEqual(utxoOp.Entry.PublicKey, txn.PublicKey) {
			if utxoOp.Entry.AmountNanos > spendAmount {
				return utxoOpsForTxn, fmt.Errorf("_checkAndUpdateDerivedKeySpendingLimit: Underflow on spend amount")
			}
			spendAmount -= utxoOp.Entry.AmountNanos
		}
		if utxoOp.Type == OperationTypeAddBalance &&
			reflect.DeepEqual(utxoOp.BalancePublicKey, txn.PublicKey) {

			if utxoOp.BalanceAmountNanos > spendAmount {
				return utxoOpsForTxn, fmt.Errorf("_checkAndUpdateDerivedKeySpendingLimit: Underflow on spend amount")
			}
			spendAmount -= utxoOp.BalanceAmountNanos
		}
	}

	// If the spend amount exceeds the Global DESO limit, this derived key is not authorized to spend this DESO.
	if spendAmount > derivedKeyEntry.TransactionSpendingLimitTracker.GlobalDESOLimit {
		return utxoOpsForTxn, errors.Wrapf(RuleErrorDerivedKeyTxnSpendsMoreThanGlobalDESOLimit,
			"_checkAndUpdateDerivedKeySpendingLimit: Spend Amount %v Exceeds Global DESO Limit %v for Derived Key",
			spendAmount, spew.Sdump(derivedKeyEntry.TransactionSpendingLimitTracker))
	}

	// Decrement the global limit by the spend amount
	derivedKeyEntry.TransactionSpendingLimitTracker.GlobalDESOLimit -= spendAmount

	txnType := txn.TxnMeta.GetTxnType()

	var err error
	// Okay now we've validated that we can do the op. Decrement the special counters if applicable
	switch txnType {
	case TxnTypeCreatorCoin:
		txnMeta := txn.TxnMeta.(*CreatorCoinMetadataa)
		var creatorCoinLimitOperation CreatorCoinLimitOperation
		switch txnMeta.OperationType {
		case CreatorCoinOperationTypeBuy:
			creatorCoinLimitOperation = BuyCreatorCoinOperation
		case CreatorCoinOperationTypeSell:
			creatorCoinLimitOperation = SellCreatorCoinOperation
		default:
			return utxoOpsForTxn, errors.Wrapf(
				RuleErrorDerivedKeyInvalidCreatorCoinLimitOperation,
				"_checkAndUpdateDerivedKeySpendingLimit: Invalid creator coin limit operation %v",
				txnMeta.OperationType)
		}
		if derivedKeyEntry, err = bav._checkCreatorCoinLimitAndUpdateDerivedKeyEntry(
			derivedKeyEntry, txnMeta.ProfilePublicKey, creatorCoinLimitOperation); err != nil {
			return utxoOpsForTxn, err
		}
	case TxnTypeCreatorCoinTransfer:
		txnMeta := txn.TxnMeta.(*CreatorCoinTransferMetadataa)
		if derivedKeyEntry, err = bav._checkCreatorCoinLimitAndUpdateDerivedKeyEntry(
			derivedKeyEntry, txnMeta.ProfilePublicKey, TransferCreatorCoinOperation); err != nil {
			return utxoOpsForTxn, err
		}
	case TxnTypeDAOCoin:
		txnMeta := txn.TxnMeta.(*DAOCoinMetadata)
		var daoCoinLimitOperation DAOCoinLimitOperation
		switch txnMeta.OperationType {
		case DAOCoinOperationTypeMint:
			daoCoinLimitOperation = MintDAOCoinOperation
		case DAOCoinOperationTypeBurn:
			daoCoinLimitOperation = BurnDAOCoinOperation
		case DAOCoinOperationTypeDisableMinting:
			daoCoinLimitOperation = DisableMintingDAOCoinOperation
		case DAOCoinOperationTypeUpdateTransferRestrictionStatus:
			daoCoinLimitOperation = UpdateTransferRestrictionStatusDAOCoinOperation
		default:
			return utxoOpsForTxn, errors.Wrapf(
				RuleErrorDerivedKeyInvalidDAOCoinLimitOperation,
				"_checkAndUpdateDerivedKeySpendingLimit: Invalid DAO coin limit operation %v",
				txnMeta.OperationType)
		}
		if derivedKeyEntry, err = bav._checkDAOCoinLimitAndUpdateDerivedKeyEntry(
			derivedKeyEntry, txnMeta.ProfilePublicKey, daoCoinLimitOperation); err != nil {
			return utxoOpsForTxn, err
		}
	case TxnTypeDAOCoinTransfer:
		txnMeta := txn.TxnMeta.(*DAOCoinTransferMetadata)
		if derivedKeyEntry, err = bav._checkDAOCoinLimitAndUpdateDerivedKeyEntry(
			derivedKeyEntry, txnMeta.ProfilePublicKey, TransferDAOCoinOperation); err != nil {
			return utxoOpsForTxn, err
		}
	case TxnTypeDAOCoinLimitOrder:
		txnMeta := txn.TxnMeta.(*DAOCoinLimitOrderMetadata)
		var buyingCoinPublicKey []byte
		var sellingCoinPublicKey []byte
		if txnMeta.CancelOrderID != nil {
			orderEntry, err := bav._getDAOCoinLimitOrderEntry(txnMeta.CancelOrderID)
			if err != nil || orderEntry == nil {
				return utxoOpsForTxn, errors.Wrapf(
					RuleErrorDerivedKeyInvalidDAOCoinLimitOrderOrderID,
					"_checkAndUpdateDerivedKeySpendingLimit: Invalid DAO coin limit order ID %v",
					txnMeta.CancelOrderID)
			}
			buyingCoinPublicKey = bav.GetPublicKeyForPKID(orderEntry.BuyingDAOCoinCreatorPKID)
			sellingCoinPublicKey = bav.GetPublicKeyForPKID(orderEntry.SellingDAOCoinCreatorPKID)
		} else {
			buyingCoinPublicKey = txnMeta.BuyingDAOCoinCreatorPublicKey.ToBytes()
			sellingCoinPublicKey = txnMeta.SellingDAOCoinCreatorPublicKey.ToBytes()
		}
		if derivedKeyEntry, err = bav._checkDAOCoinLimitOrderLimitAndUpdateDerivedKeyEntry(
			derivedKeyEntry, buyingCoinPublicKey, sellingCoinPublicKey); err != nil {
			return utxoOpsForTxn, err
		}
	case TxnTypeUpdateNFT:
		txnMeta := txn.TxnMeta.(*UpdateNFTMetadata)
		if derivedKeyEntry, err = _checkNFTLimitAndUpdateDerivedKeyEntry(
			derivedKeyEntry, txnMeta.NFTPostHash, txnMeta.SerialNumber, UpdateNFTOperation); err != nil {
			return utxoOpsForTxn, err
		}
	case TxnTypeAcceptNFTBid:
		txnMeta := txn.TxnMeta.(*AcceptNFTBidMetadata)
		if derivedKeyEntry, err = _checkNFTLimitAndUpdateDerivedKeyEntry(
			derivedKeyEntry, txnMeta.NFTPostHash, txnMeta.SerialNumber, AcceptNFTBidOperation); err != nil {
			return utxoOpsForTxn, err
		}
	case TxnTypeNFTBid:
		txnMeta := txn.TxnMeta.(*NFTBidMetadata)
		if derivedKeyEntry, err = _checkNFTLimitAndUpdateDerivedKeyEntry(
			derivedKeyEntry, txnMeta.NFTPostHash, txnMeta.SerialNumber, NFTBidOperation); err != nil {
			return utxoOpsForTxn, err
		}
	case TxnTypeAcceptNFTTransfer:
		txnMeta := txn.TxnMeta.(*AcceptNFTTransferMetadata)
		if derivedKeyEntry, err = _checkNFTLimitAndUpdateDerivedKeyEntry(
			derivedKeyEntry, txnMeta.NFTPostHash, txnMeta.SerialNumber, AcceptNFTTransferOperation); err != nil {
			return utxoOpsForTxn, err
		}
	case TxnTypeNFTTransfer:
		txnMeta := txn.TxnMeta.(*NFTTransferMetadata)
		if derivedKeyEntry, err = _checkNFTLimitAndUpdateDerivedKeyEntry(
			derivedKeyEntry, txnMeta.NFTPostHash, txnMeta.SerialNumber, TransferNFTOperation); err != nil {
			return utxoOpsForTxn, err
		}
	case TxnTypeBurnNFT:
		txnMeta := txn.TxnMeta.(*BurnNFTMetadata)
		if derivedKeyEntry, err = _checkNFTLimitAndUpdateDerivedKeyEntry(
			derivedKeyEntry, txnMeta.NFTPostHash, txnMeta.SerialNumber, BurnNFTOperation); err != nil {
			return utxoOpsForTxn, err
		}
	case TxnTypeCreateUserAssociation:
		txnMeta := txn.TxnMeta.(*CreateUserAssociationMetadata)
		if derivedKeyEntry, err = bav._checkAssociationLimitAndUpdateDerivedKey(
			derivedKeyEntry,
			AssociationClassUser,
			txnMeta.AssociationType,
			txnMeta.AppPublicKey,
			AssociationOperationCreate,
		); err != nil {
			return utxoOpsForTxn, errors.Wrapf(err, "_checkDerivedKeySpendingLimit: ")
		}
	case TxnTypeDeleteUserAssociation:
		txnMeta := txn.TxnMeta.(*DeleteUserAssociationMetadata)
		associationEntry, err := bav.GetUserAssociationByID(txnMeta.AssociationID)
		if err != nil {
			return utxoOpsForTxn, errors.Wrapf(err, "_checkDerivedKeySpendingLimit: ")
		}
		if associationEntry == nil {
			return utxoOpsForTxn, errors.New("_checkDerivedKeySpendingLimit: association to delete not found")
		}
		if derivedKeyEntry, err = bav._checkAssociationLimitAndUpdateDerivedKey(
			derivedKeyEntry,
			AssociationClassUser,
			associationEntry.AssociationType,
			NewPublicKey(bav.GetPublicKeyForPKID(associationEntry.AppPKID)),
			AssociationOperationDelete,
		); err != nil {
			return utxoOpsForTxn, errors.Wrapf(err, "_checkDerivedKeySpendingLimit: ")
		}
	case TxnTypeCreatePostAssociation:
		var associationType []byte
		var appPublicKey *PublicKey
		if blockHeight >= bav.Params.ForkHeights.AssociationsDerivedKeySpendingLimitBlockHeight {
			txnMeta := txn.TxnMeta.(*CreatePostAssociationMetadata)
			associationType = txnMeta.AssociationType
			appPublicKey = txnMeta.AppPublicKey
		} else {
			txnMeta := txn.TxnMeta.(*CreateUserAssociationMetadata)
			associationType = txnMeta.AssociationType
			appPublicKey = txnMeta.AppPublicKey
		}
		if derivedKeyEntry, err = bav._checkAssociationLimitAndUpdateDerivedKey(
			derivedKeyEntry,
			AssociationClassPost,
			associationType,
			appPublicKey,
			AssociationOperationCreate,
		); err != nil {
			return utxoOpsForTxn, errors.Wrapf(err, "_checkDerivedKeySpendingLimit: ")
		}
	case TxnTypeDeletePostAssociation:
		txnMeta := txn.TxnMeta.(*DeletePostAssociationMetadata)
		associationEntry, err := bav.GetPostAssociationByID(txnMeta.AssociationID)
		if err != nil {
			return utxoOpsForTxn, errors.Wrapf(err, "_checkDerivedKeySpendingLimit: ")
		}
		if associationEntry == nil {
			return utxoOpsForTxn, errors.New("_checkDerivedKeySpendingLimit: association to delete not found")
		}
		if derivedKeyEntry, err = bav._checkAssociationLimitAndUpdateDerivedKey(
			derivedKeyEntry,
			AssociationClassPost,
			associationEntry.AssociationType,
			NewPublicKey(bav.GetPublicKeyForPKID(associationEntry.AppPKID)),
			AssociationOperationDelete,
		); err != nil {
			return utxoOpsForTxn, errors.Wrapf(err, "_checkDerivedKeySpendingLimit: ")
		}
	case TxnTypeAccessGroup:
		txnMeta := txn.TxnMeta.(*AccessGroupMetadata)
		if derivedKeyEntry, err = bav._checkAccessGroupSpendingLimitAndUpdateDerivedKeyEntry(
			derivedKeyEntry, txnMeta); err != nil {
			return utxoOpsForTxn, err
		}
	case TxnTypeAccessGroupMembers:
		txnMeta := txn.TxnMeta.(*AccessGroupMembersMetadata)
		if derivedKeyEntry, err = bav._checkAccessGroupMembersSpendingLimitAndUpdateDerivedKeyEntry(
			derivedKeyEntry, txnMeta); err != nil {
			return utxoOpsForTxn, err
		}
	default:
		// If we get here, it means we're dealing with a txn that doesn't have any special
		// granular limits to deal with. This means we just check whether we have
		// quota to execute this particular TxnType.
		if derivedKeyEntry.TransactionSpendingLimitTracker.TransactionCountLimitMap == nil {
			return utxoOpsForTxn, errors.Wrapf(RuleErrorDerivedKeyNotAuthorized,
				"_checkAndUpdateDerivedKeySpendingLimit: TransactionCountLimitMap is nil")
		}
		// If the transaction limit is not specified or equal to 0, this derived
		// key is not authorized to perform this transaction.
		transactionLimit, transactionLimitExists :=
			derivedKeyEntry.TransactionSpendingLimitTracker.TransactionCountLimitMap[txnType]
		if !transactionLimitExists || transactionLimit == 0 {
			return utxoOpsForTxn, errors.Wrapf(
				RuleErrorDerivedKeyTxnTypeNotAuthorized,
				"_checkAndUpdateDerivedKeySpendingLimit: No more transactions of type %v are allowed on this Derived Key",
				txnType.String())
		}
		// Otherwise, this derived key is authorized to perform this operation. Delete the key if this is the last
		// time this derived key can perform this operation, otherwise decrement the counter.
		if transactionLimit == 1 {
			delete(derivedKeyEntry.TransactionSpendingLimitTracker.TransactionCountLimitMap, txnType)
		} else {
			derivedKeyEntry.TransactionSpendingLimitTracker.TransactionCountLimitMap[txnType]--
		}
	}
	// Set derived key entry mapping
	bav._setDerivedKeyMapping(&derivedKeyEntry)

	// Append the SpendingLimitAccounting operation se can revert this transaction in the disconnect logic
	utxoOpsForTxn = append(utxoOpsForTxn, &UtxoOperation{
		Type:                OperationTypeSpendingLimitAccounting,
		PrevDerivedKeyEntry: prevDerivedKeyEntry,
	})
	return utxoOpsForTxn, nil
}

// _checkNFTKeyAndUpdateDerivedKeyEntry checks if the NFTOperationLimitKey is present
// in the DerivedKeyEntry's TransactionSpendingLimitTracker's NFTOperationLimitMap.
// If the key is present, the operation is allowed and we decrement the number of
// operations remaining. If there are no operation remaining after this one, we
// delete the key. Returns true if the key was found and the derived key entry
// was updated.
func _checkNFTKeyAndUpdateDerivedKeyEntry(key NFTOperationLimitKey, derivedKeyEntry DerivedKeyEntry) bool {
	if derivedKeyEntry.TransactionSpendingLimitTracker == nil ||
		derivedKeyEntry.TransactionSpendingLimitTracker.NFTOperationLimitMap == nil {
		return false
	}
	// If the key is present in the NFTOperationLimitMap...
	nftLimit, nftLimitExist := derivedKeyEntry.TransactionSpendingLimitTracker.NFTOperationLimitMap[key]
	// Return false because we didn't find the key
	if !nftLimitExist || nftLimit <= 0 {
		return false
	}
	// If this is the last operation allowed for this key, we delete the key from the map.
	if nftLimit == 1 {
		delete(derivedKeyEntry.TransactionSpendingLimitTracker.NFTOperationLimitMap, key)
	} else {
		// Otherwise, we decrement the number of operations remaining for this key
		derivedKeyEntry.TransactionSpendingLimitTracker.NFTOperationLimitMap[key]--
	}
	// Return true because we found the key and decremented the remaining operations
	return true
}

func _checkNFTLimitAndUpdateDerivedKeyEntry(
	derivedKeyEntry DerivedKeyEntry, nftPostHash *BlockHash, serialNumber uint64, operation NFTLimitOperation) (
	_derivedKeyEntry DerivedKeyEntry, _err error) {
	// We allow you to set permissions on NFTs at multiple levels: Post hash, serial number,
	// operation type. In checking permissions, we start by trying to use up the quota from
	// the most specific possible combination, and then work our way up to the more general
	// combinations. This ensures that the quota is used most efficiently.

	// Start by checking (specific post hash || specific serial number || specific operation key)
	postHashSerialNumberOperationKey := MakeNFTOperationLimitKey(*nftPostHash, serialNumber, operation)
	if _checkNFTKeyAndUpdateDerivedKeyEntry(postHashSerialNumberOperationKey, derivedKeyEntry) {
		return derivedKeyEntry, nil
	}

	// Next check (specific post hash || specific serial number || any operation key)
	postHashSerialNumberAnyOpKey := MakeNFTOperationLimitKey(*nftPostHash, serialNumber, AnyNFTOperation)
	if _checkNFTKeyAndUpdateDerivedKeyEntry(postHashSerialNumberAnyOpKey, derivedKeyEntry) {
		return derivedKeyEntry, nil
	}

	// Next check (specific post hash || any serial number (= 0 to check this) || specific operation key)
	postHashZeroSerialNumOperationKey := MakeNFTOperationLimitKey(*nftPostHash, 0, operation)
	if _checkNFTKeyAndUpdateDerivedKeyEntry(postHashZeroSerialNumOperationKey, derivedKeyEntry) {
		return derivedKeyEntry, nil
	}

	// Next check (specific post hash || any serial number (= 0 to check this) || any operation key)
	postHashZeroSerialNumAnyOperationKey := MakeNFTOperationLimitKey(*nftPostHash, 0, AnyNFTOperation)
	if _checkNFTKeyAndUpdateDerivedKeyEntry(postHashZeroSerialNumAnyOperationKey, derivedKeyEntry) {
		return derivedKeyEntry, nil
	}

	// Next, check (any post hash || any serial number (= 0 to check this) || specific operation key)
	nilPostHashZeroSerialNumOperationKey := MakeNFTOperationLimitKey(ZeroBlockHash, 0, operation)
	if _checkNFTKeyAndUpdateDerivedKeyEntry(nilPostHashZeroSerialNumOperationKey, derivedKeyEntry) {
		return derivedKeyEntry, nil
	}

	// Lastly, check (any post hash || any serial number (= 0 to check this) || any operation key)
	nilPostHashZeroSerialNumAnyOperationKey := MakeNFTOperationLimitKey(ZeroBlockHash, 0, AnyNFTOperation)
	if _checkNFTKeyAndUpdateDerivedKeyEntry(nilPostHashZeroSerialNumAnyOperationKey, derivedKeyEntry) {
		return derivedKeyEntry, nil
	}

	// Note we don't check nil post hash + serial number cases, because that
	// doesn't really make sense. Think about it.
	return derivedKeyEntry, RuleErrorDerivedKeyNFTOperationNotAuthorized
}

// _checkCreatorCoinKeyAndUpdateDerivedKeyEntry checks if the CreatorCoinOperationLimitKey is present
// in the DerivedKeyEntry's TransactionSpendingLimitTracker's CreatorCoinOperationLimitMap.
// If the key is present, the operation is allowed and we decrement the number of operation remaining.
// If there are no operation remaining after this one, we delete the key.
// Returns true if the key was found and the derived key entry was updated.
func _checkCreatorCoinKeyAndUpdateDerivedKeyEntry(key CreatorCoinOperationLimitKey, derivedKeyEntry DerivedKeyEntry) bool {
	if derivedKeyEntry.TransactionSpendingLimitTracker == nil ||
		derivedKeyEntry.TransactionSpendingLimitTracker.CreatorCoinOperationLimitMap == nil {
		return false
	}
	// If the key is present in the CreatorCoinOperationLimitMap...
	ccOperationLimit, ccOperationLimitExists :=
		derivedKeyEntry.TransactionSpendingLimitTracker.CreatorCoinOperationLimitMap[key]
	// Return false because we didn't find the key
	if !ccOperationLimitExists || ccOperationLimit <= 0 {
		return false
	}
	// If this is the last operation allowed for this key, we delete the key from the map.
	if ccOperationLimit == 1 {
		delete(derivedKeyEntry.TransactionSpendingLimitTracker.CreatorCoinOperationLimitMap, key)
	} else {
		// Otherwise, we decrement the number of operations remaining for this key
		derivedKeyEntry.TransactionSpendingLimitTracker.CreatorCoinOperationLimitMap[key]--
	}
	// Return true because we found the key and decremented the remaining operations
	return true
}

func (bav *UtxoView) _checkCreatorCoinLimitAndUpdateDerivedKeyEntry(
	derivedKeyEntry DerivedKeyEntry, creatorPublicKey []byte, operation CreatorCoinLimitOperation) (
	_derivedKeyEntry DerivedKeyEntry, _err error) {
	pkidEntry := bav.GetPKIDForPublicKey(creatorPublicKey)
	if pkidEntry == nil || pkidEntry.isDeleted {
		return derivedKeyEntry, fmt.Errorf(
			"_checkCreatorCoinLimitAndUpdateDerivedKeyEntry: creator pkid is deleted")
	}

	// First check (creator pkid || operation) key
	creatorOperationKey := MakeCreatorCoinOperationLimitKey(*pkidEntry.PKID, operation)
	if _checkCreatorCoinKeyAndUpdateDerivedKeyEntry(creatorOperationKey, derivedKeyEntry) {
		return derivedKeyEntry, nil
	}

	// Next check (creator pkid || any operation) key
	creatorAnyOperationKey := MakeCreatorCoinOperationLimitKey(*pkidEntry.PKID, AnyCreatorCoinOperation)
	if _checkCreatorCoinKeyAndUpdateDerivedKeyEntry(creatorAnyOperationKey, derivedKeyEntry) {
		return derivedKeyEntry, nil
	}

	// Next check (any creator pkid || operation) key
	nilCreatorOperationKey := MakeCreatorCoinOperationLimitKey(ZeroPKID, operation)
	if _checkCreatorCoinKeyAndUpdateDerivedKeyEntry(nilCreatorOperationKey, derivedKeyEntry) {
		return derivedKeyEntry, nil
	}

	// Finally, check (any creator pkid || any operation) key
	nilCreatorAnyOperationKey := MakeCreatorCoinOperationLimitKey(ZeroPKID, AnyCreatorCoinOperation)
	if _checkCreatorCoinKeyAndUpdateDerivedKeyEntry(nilCreatorAnyOperationKey, derivedKeyEntry) {
		return derivedKeyEntry, nil
	}
	return derivedKeyEntry, errors.Wrapf(RuleErrorDerivedKeyCreatorCoinOperationNotAuthorized,
		"_checkCreatorCoinLimitAndUpdateDerivedKeyEntry: cc operation not authorized: ")
}

// _checkDAOCoinKeyAndUpdateDerivedKeyEntry checks if the DAOCoinOperationLimitKey is present
// in the DerivedKeyEntry's TransactionSpendingLimitTracker's DAOCoinOperationLimitMap.
// If the key is present, the operation is allowed and we decrement the number of operation remaining.
// If there are no operation remaining after this one, we delete the key.
// Returns true if the key was found and the derived key entry was updated.
func _checkDAOCoinKeyAndUpdateDerivedKeyEntry(key DAOCoinOperationLimitKey, derivedKeyEntry DerivedKeyEntry) bool {
	if derivedKeyEntry.TransactionSpendingLimitTracker == nil ||
		derivedKeyEntry.TransactionSpendingLimitTracker.DAOCoinOperationLimitMap == nil {
		return false
	}
	// If the key is present in the DAOCoinOperationLimitMap...
	daoCoinOperationLimit, daoCoinOperationLimitExists :=
		derivedKeyEntry.TransactionSpendingLimitTracker.DAOCoinOperationLimitMap[key]
	// Return false because we didn't find the key
	if !daoCoinOperationLimitExists || daoCoinOperationLimit <= 0 {
		return false
	}
	// If this is the last operation allowed for this key, we delete the key from the map.
	if daoCoinOperationLimit == 1 {
		delete(derivedKeyEntry.TransactionSpendingLimitTracker.DAOCoinOperationLimitMap, key)
	} else {
		// Otherwise, we decrement the number of operations remaining for this key
		derivedKeyEntry.TransactionSpendingLimitTracker.DAOCoinOperationLimitMap[key]--
	}
	// Return true because we found the key and decremented the remaining operations
	return true
}

// _checkDAOCoinLimitAndUpdateDerivedKeyEntry checks that the DAO coin operation being performed has
// been authorized for this derived key.
func (bav *UtxoView) _checkDAOCoinLimitAndUpdateDerivedKeyEntry(
	derivedKeyEntry DerivedKeyEntry, creatorPublicKey []byte, operation DAOCoinLimitOperation) (
	_derivedKeyEntry DerivedKeyEntry, _err error) {
	pkidEntry := bav.GetPKIDForPublicKey(creatorPublicKey)
	if pkidEntry == nil || pkidEntry.isDeleted {
		return derivedKeyEntry, fmt.Errorf("_checkDAOCoinLimitAndUpdateDerivedKeyEntry: creator pkid is deleted")
	}

	// First check (creator pkid || operation) key
	creatorOperationKey := MakeDAOCoinOperationLimitKey(*pkidEntry.PKID, operation)
	if _checkDAOCoinKeyAndUpdateDerivedKeyEntry(creatorOperationKey, derivedKeyEntry) {
		return derivedKeyEntry, nil
	}

	// Next check (creator pkid || any operation) key
	creatorAnyOperationKey := MakeDAOCoinOperationLimitKey(*pkidEntry.PKID, AnyDAOCoinOperation)
	if _checkDAOCoinKeyAndUpdateDerivedKeyEntry(creatorAnyOperationKey, derivedKeyEntry) {
		return derivedKeyEntry, nil
	}

	// Next check (any creator pkid || operation) key
	nilCreatorOperationKey := MakeDAOCoinOperationLimitKey(ZeroPKID, operation)
	if _checkDAOCoinKeyAndUpdateDerivedKeyEntry(nilCreatorOperationKey, derivedKeyEntry) {
		return derivedKeyEntry, nil
	}

	// Finally, check (any creator pkid || any operation) key
	nilCreatorAnyOperationKey := MakeDAOCoinOperationLimitKey(ZeroPKID, AnyDAOCoinOperation)
	if _checkDAOCoinKeyAndUpdateDerivedKeyEntry(nilCreatorAnyOperationKey, derivedKeyEntry) {
		return derivedKeyEntry, nil
	}
	return derivedKeyEntry, RuleErrorDerivedKeyDAOCoinOperationNotAuthorized
}

// _checkDAOCoinLimitOrderLimitKeyAndUpdateDerivedKeyEntry checks if the DAOCoinLimitOrderLimitKey is present
// in the DerivedKeyEntry's TransactionSpendingLimitTracker's DAOCoinLimitOrderLimitMap.
// If the key is present, the operation is allowed and we decrement the number of operations remaining.
// If there are no operations remaining after this one, we delete the key.
// Returns true if the key was found and the derived key entry was updated.
//
// TODO: Right now, the "buy" and "sell" DAO coins that the user is transacting must be
// specified explicitly. There is no way to specify "any" DAO coins in the spending limit
// because ZeroPKID, which we use to specify "any" in other spending limits, corresponds
// to DESO for order book operations. We should fix this down the road.
func _checkDAOCoinLimitOrderLimitKeyAndUpdateDerivedKeyEntry(
	key DAOCoinLimitOrderLimitKey, derivedKeyEntry DerivedKeyEntry) bool {
	if derivedKeyEntry.TransactionSpendingLimitTracker == nil ||
		derivedKeyEntry.TransactionSpendingLimitTracker.DAOCoinLimitOrderLimitMap == nil {
		return false
	}
	// Check if the key is present in the DAOCoinLimitOrderLimitMap...
	daoCoinLimitOrderLimit, daoCoinLimitOrderLimitExists :=
		derivedKeyEntry.TransactionSpendingLimitTracker.DAOCoinLimitOrderLimitMap[key]
	// If the key doesn't exist or the value is <= 0, return false.
	if !daoCoinLimitOrderLimitExists || daoCoinLimitOrderLimit <= 0 {
		return false
	}
	// If this is the last operation allowed for this key, we delete the key from the map.
	if daoCoinLimitOrderLimit == 1 {
		delete(derivedKeyEntry.TransactionSpendingLimitTracker.DAOCoinLimitOrderLimitMap, key)
	} else {
		// Otherwise, we decrement the number of operations remaining for this key
		derivedKeyEntry.TransactionSpendingLimitTracker.DAOCoinLimitOrderLimitMap[key]--
	}
	// Return true because we found the key and decremented the remaining operations
	return true
}

// _checkDAOCoinLimitOrderLimitAndUpdateDerivedKeyEntry checks that the DAO Coin Limit Order
// being performed has been authorized for this derived key.
//
// TODO: Right now, the "buy" and "sell" DAO coins that the user is transacting must be
// specified explicitly. There is no way to specify "any" DAO coins in the spending limit
// because ZeroPKID, which we use to specify "any" in other spending limits, corresponds
// to DESO for order book operations. We should fix this down the road.
func (bav *UtxoView) _checkDAOCoinLimitOrderLimitAndUpdateDerivedKeyEntry(
	derivedKeyEntry DerivedKeyEntry, buyingDAOCoinCreatorPublicKey []byte, sellingDAOCoinCreatorPublicKey []byte) (
	_derivedKeyEntry DerivedKeyEntry, _err error) {
	buyingPKIDEntry := bav.GetPKIDForPublicKey(buyingDAOCoinCreatorPublicKey)
	if buyingPKIDEntry == nil || buyingPKIDEntry.isDeleted {
		return derivedKeyEntry, fmt.Errorf(
			"_checkDAOCoinLimitOrderLimitAndUpdateDerivedKeyEntry: buying pkid is deleted")
	}
	sellingPKIDEntry := bav.GetPKIDForPublicKey(sellingDAOCoinCreatorPublicKey)
	if sellingPKIDEntry == nil || sellingPKIDEntry.isDeleted {
		return derivedKeyEntry, fmt.Errorf(
			"_checkDAOCoinLimitOrderLimitAndUpdateDerivedKeyEntry: selling pkid is deleted")
	}

	// Check (buying DAO Creator PKID || selling DAO Creator PKID) key
	buyingAndSellingKey := MakeDAOCoinLimitOrderLimitKey(*buyingPKIDEntry.PKID, *sellingPKIDEntry.PKID)
	if _checkDAOCoinLimitOrderLimitKeyAndUpdateDerivedKeyEntry(buyingAndSellingKey, derivedKeyEntry) {
		return derivedKeyEntry, nil
	}

	// TODO: How do we want to account for buying ANY creator or selling ANY creator given that we
	// use the ZeroPKID / ZeroPublicKey to represent buying/selling DESO.

	return derivedKeyEntry, errors.Wrapf(RuleErrorDerivedKeyDAOCoinLimitOrderNotAuthorized,
		"_checkDAOCoinLimitOrderLimitAndUpdateDerivedKeyEntr: DAO Coin limit order not authorized: ")
}

func (bav *UtxoView) _checkAssociationLimitAndUpdateDerivedKey(
	derivedKeyEntry DerivedKeyEntry,
	associationClass AssociationClass,
	associationType []byte,
	appPublicKey *PublicKey,
	operation AssociationOperation,
) (DerivedKeyEntry, error) {
	// Convert AppPublicKey to AppPKID
	appPKID := bav._associationAppPublicKeyToPKID(appPublicKey)
	// Construct AssociationLimitKey.
	var associationLimitKey AssociationLimitKey
	// Check for applicable spending limit matching:
	//   - Scoped AppScopeType else any AppScopeType
	//   - Scoped AssociationType else any AssociationType
	//   - Scoped OperationType else any OperationType
	for _, spendingLimitScopeType := range []AssociationAppScopeType{AssociationAppScopeTypeScoped, AssociationAppScopeTypeAny} {
		spendingLimitAppPKID := *appPKID
		if spendingLimitScopeType == AssociationAppScopeTypeAny {
			spendingLimitAppPKID = ZeroPKID
		}
		for _, spendingLimitAssociationType := range [][]byte{associationType, []byte("")} {
			for _, spendingLimitOperationType := range []AssociationOperation{operation, AssociationOperationAny} {
				associationLimitKey = MakeAssociationLimitKey(
					associationClass,
					spendingLimitAssociationType,
					spendingLimitAppPKID,
					spendingLimitScopeType,
					spendingLimitOperationType,
				)
				updatedDerivedKeyEntry, err := _checkAssociationLimitAndUpdateDerivedKey(derivedKeyEntry, associationLimitKey)
				if err == nil {
					return updatedDerivedKeyEntry, nil
				}
			}
		}
	}
	// If we get to this point, then no authorized spending limits
	// were found and the association is not authorized.
	return derivedKeyEntry, errors.New("_checkAssociationLimitAndUpdateDerivedKey: association not authorized for derived key")
}

func _checkAssociationLimitAndUpdateDerivedKey(
	derivedKeyEntry DerivedKeyEntry, associationLimitKey AssociationLimitKey,
) (DerivedKeyEntry, error) {
	errMsg := errors.New("_checkAssociationLimitAndUpdateDerivedKey: association not authorized for derived key")
	// If derived key spending limit is missing, return unauthorized.
	if derivedKeyEntry.TransactionSpendingLimitTracker == nil ||
		derivedKeyEntry.TransactionSpendingLimitTracker.AssociationLimitMap == nil {
		return derivedKeyEntry, errMsg
	}
	// Check if the key is present in the AssociationLimitMap.
	associationLimit, associationLimitExists :=
		derivedKeyEntry.TransactionSpendingLimitTracker.AssociationLimitMap[associationLimitKey]
	// If the key doesn't exist or the value is <= 0, return unauthorized.
	if !associationLimitExists || associationLimit <= 0 {
		return derivedKeyEntry, errMsg
	}
	// If this is the last operation allowed for this key, we delete the key from the map.
	if associationLimit == 1 {
		delete(derivedKeyEntry.TransactionSpendingLimitTracker.AssociationLimitMap, associationLimitKey)
	} else {
		// Otherwise, we decrement the number of operations remaining for this key.
		derivedKeyEntry.TransactionSpendingLimitTracker.AssociationLimitMap[associationLimitKey]--
	}
	// Happy path: we found the key and decremented the remaining operations.
	return derivedKeyEntry, nil
}

// _checkAccessGroupSpendingLimitKeyAndUpdateDerivedKeyEntry checks that the access group spending limit is sufficient
// to cover an accessGroup transaction. If the spending limit is present, we decrement the number of remaining operations
// for the corresponding spending limit entry and return the new derived key entry with the updated spending limit.
func (bav *UtxoView) _checkAccessGroupSpendingLimitAndUpdateDerivedKeyEntry(derivedKeyEntry DerivedKeyEntry,
	accessGroupMetadata *AccessGroupMetadata) (_derivedKeyEntry DerivedKeyEntry, _err error) {

	// Make sure input data is valid.
	if accessGroupMetadata == nil {
		return derivedKeyEntry, fmt.Errorf("_checkAccessGroupSpendingLimitAndUpdateDerivedKeyEntry: " +
			"transaction metadata is empty")
	}
	if derivedKeyEntry.TransactionSpendingLimitTracker == nil ||
		derivedKeyEntry.TransactionSpendingLimitTracker.AccessGroupMap == nil {
		return derivedKeyEntry, fmt.Errorf("_checkAccessGroupSpendingLimitAndUpdateDerivedKeyEntry: " +
			"TransactionSpendingLimitTracker or TransactionSpendingLimitTracker.AccessGroupMap are empty")
	}

	// Validate the access group operation type.
	var operationType AccessGroupOperationType
	switch accessGroupMetadata.AccessGroupOperationType {
	case AccessGroupOperationTypeCreate:
		operationType = AccessGroupOperationTypeCreate
	case AccessGroupOperationTypeUpdate:
		operationType = AccessGroupOperationTypeUpdate
	default:
		return derivedKeyEntry, fmt.Errorf("_checkAccessGroupSpendingLimitAndUpdateDerivedKeyEntry: Unknown access group "+
			"operation type (%v)", accessGroupMetadata.AccessGroupOperationType)
	}

	// Look for the spending limit corresponding to this accessGroupMetadata.
	for _, scopeTypeIter := range []AccessGroupScopeType{AccessGroupScopeTypeScoped, AccessGroupScopeTypeAny} {
		groupKeyName := *NewGroupKeyName(accessGroupMetadata.AccessGroupKeyName)
		if scopeTypeIter == AccessGroupScopeTypeAny {
			groupKeyName = *NewGroupKeyName([]byte{})
		}

		for _, operationTypeIter := range []AccessGroupOperationType{operationType, AccessGroupOperationTypeAny} {
			accessGroupLimitKey := MakeAccessGroupLimitKey(
				*NewPublicKey(accessGroupMetadata.AccessGroupOwnerPublicKey),
				scopeTypeIter,
				groupKeyName,
				operationTypeIter,
			)
			spendingLimit, exists := derivedKeyEntry.TransactionSpendingLimitTracker.AccessGroupMap[accessGroupLimitKey]
			// If spending limit is non-positive, continue.
			if !exists || spendingLimit <= 0 {
				continue
			}

			// Delete the spending limit entry if we've exhausted the spending limit for this key, otherwise decrement it by 1.
			if spendingLimit == 1 {
				delete(derivedKeyEntry.TransactionSpendingLimitTracker.AccessGroupMap, accessGroupLimitKey)
			} else {
				derivedKeyEntry.TransactionSpendingLimitTracker.AccessGroupMap[accessGroupLimitKey]--
			}
			return derivedKeyEntry, nil
		}
	}

	// If we get to this point, then no applicable spending limit was found.
	return derivedKeyEntry, errors.Wrapf(
		RuleErrorAccessGroupTransactionSpendingLimitInvalid,
		"_checkAccessGroupSpendingLimitAndUpdateDerivedKeyEntry: No corresponding access group operation spending limit exists",
	)
}

// _checkAccessGroupMembersSpendingLimitAndUpdateDerivedKeyEntry checks that the access group members spending limit is sufficient
// to cover an accessGroupMembers transaction. If the spending limit is present, we decrement the number of remaining operations
// for the corresponding spending limit entry and return the new derived key entry with the updated spending limit.
func (bav *UtxoView) _checkAccessGroupMembersSpendingLimitAndUpdateDerivedKeyEntry(derivedKeyEntry DerivedKeyEntry,
	accessGroupMembersMetadata *AccessGroupMembersMetadata) (_derivedKeyEntry DerivedKeyEntry, _err error) {

	// Make sure input data is valid.
	if accessGroupMembersMetadata == nil {
		return derivedKeyEntry, fmt.Errorf("_checkAccessGroupMembersSpendingLimitAndUpdateDerivedKeyEntry: " +
			"transaction metadata is empty")
	}
	if derivedKeyEntry.TransactionSpendingLimitTracker == nil ||
		derivedKeyEntry.TransactionSpendingLimitTracker.AccessGroupMemberMap == nil {
		return derivedKeyEntry, fmt.Errorf("_checkAccessGroupMembersSpendingLimitAndUpdateDerivedKeyEntry: " +
			"TransactionSpendingLimitTracker or TransactionSpendingLimitTracker.AccessGroupMemberMap are empty")
	}

	var operationType AccessGroupMemberOperationType
	switch accessGroupMembersMetadata.AccessGroupMemberOperationType {
	case AccessGroupMemberOperationTypeAdd:
		operationType = AccessGroupMemberOperationTypeAdd
	case AccessGroupMemberOperationTypeUpdate:
		operationType = AccessGroupMemberOperationTypeUpdate
	case AccessGroupMemberOperationTypeRemove:
		operationType = AccessGroupMemberOperationTypeRemove
	default:
		return derivedKeyEntry, fmt.Errorf("_checkAccessGroupMembersSpendingLimitAndUpdateDerivedKeyEntry: "+
			"operation type (%v)", accessGroupMembersMetadata.AccessGroupMemberOperationType)
	}

	// Look for the spending limit corresponding to this accessGroupMembersMetadata.
	for _, scopeTypeIter := range []AccessGroupScopeType{AccessGroupScopeTypeScoped, AccessGroupScopeTypeAny} {
		groupKeyName := *NewGroupKeyName(accessGroupMembersMetadata.AccessGroupKeyName)
		if scopeTypeIter == AccessGroupScopeTypeAny {
			groupKeyName = *NewGroupKeyName([]byte{})
		}

		for _, operationTypeIter := range []AccessGroupMemberOperationType{operationType, AccessGroupMemberOperationTypeAny} {
			accessGroupMembersLimitKey := MakeAccessGroupMemberLimitKey(
				*NewPublicKey(accessGroupMembersMetadata.AccessGroupOwnerPublicKey),
				scopeTypeIter,
				groupKeyName,
				operationTypeIter,
			)
			spendingLimit, exists := derivedKeyEntry.TransactionSpendingLimitTracker.AccessGroupMemberMap[accessGroupMembersLimitKey]
			// If spending limit is non-positive, continue.
			if !exists || spendingLimit <= 0 {
				continue
			}

			// Delete the spending limit entry if we've exhausted the spending limit for this key, otherwise decrement it by 1.
			if spendingLimit == 1 {
				delete(derivedKeyEntry.TransactionSpendingLimitTracker.AccessGroupMemberMap, accessGroupMembersLimitKey)
			} else {
				derivedKeyEntry.TransactionSpendingLimitTracker.AccessGroupMemberMap[accessGroupMembersLimitKey]--
			}
			return derivedKeyEntry, nil
		}
	}

	// If we get to this point, then no applicable spending limit was found.
	return derivedKeyEntry, errors.Wrapf(
		RuleErrorAccessGroupMemberSpendingLimitInvalid,
		"_checkAccessGroupMembersSpendingLimitAndUpdateDerivedKeyEntry: No corresponding access group operation spending limit exists",
	)
}

func (bav *UtxoView) _connectUpdateGlobalParams(
	txn *MsgDeSoTxn, txHash *BlockHash, blockHeight uint32, verifySignatures bool) (
	_totalInput uint64, _totalOutput uint64, _utxoOps []*UtxoOperation, _err error) {

	// Check that the transaction has the right TxnType.
	if txn.TxnMeta.GetTxnType() != TxnTypeUpdateGlobalParams {
		return 0, 0, nil, fmt.Errorf("_connectUpdateGlobalParams: called with bad TxnType %s",
			txn.TxnMeta.GetTxnType().String())
	}

	// Initialize the new global params entry as a copy of the old global params entry and
	// only overwrite values provided in extra data.
	prevGlobalParamsEntry := bav.GlobalParamsEntry
	newGlobalParamsEntry := *prevGlobalParamsEntry
	extraData := txn.ExtraData
	// Validate the public key. Only a paramUpdater is allowed to trigger this.
	_, updaterIsParamUpdater := GetParamUpdaterPublicKeys(blockHeight, bav.Params)[MakePkMapKey(txn.PublicKey)]
	if !updaterIsParamUpdater {
		return 0, 0, nil, RuleErrorUserNotAuthorizedToUpdateGlobalParams
	}
	if len(extraData[USDCentsPerBitcoinKey]) > 0 {
		// Validate that the exchange rate is not less than the floor as a sanity-check.
		newUSDCentsPerBitcoin, usdCentsPerBitcoinBytesRead := Uvarint(extraData[USDCentsPerBitcoinKey])
		if usdCentsPerBitcoinBytesRead <= 0 {
			return 0, 0, nil, fmt.Errorf("_connectUpdateGlobalParams: unable to decode USDCentsPerBitcoin as uint64")
		}
		if newUSDCentsPerBitcoin < MinUSDCentsPerBitcoin {
			return 0, 0, nil, RuleErrorExchangeRateTooLow
		}
		if newUSDCentsPerBitcoin > MaxUSDCentsPerBitcoin {
			return 0, 0, nil, RuleErrorExchangeRateTooHigh
		}
		newGlobalParamsEntry.USDCentsPerBitcoin = newUSDCentsPerBitcoin
	}

	if len(extraData[MinNetworkFeeNanosPerKBKey]) > 0 {
		newMinNetworkFeeNanosPerKB, minNetworkFeeNanosPerKBBytesRead := Uvarint(extraData[MinNetworkFeeNanosPerKBKey])
		if minNetworkFeeNanosPerKBBytesRead <= 0 {
			return 0, 0, nil, fmt.Errorf("_connectUpdateGlobalParams: unable to decode MinNetworkFeeNanosPerKB as uint64")
		}
		if newMinNetworkFeeNanosPerKB < MinNetworkFeeNanosPerKBValue {
			return 0, 0, nil, RuleErrorMinNetworkFeeTooLow
		}
		if newMinNetworkFeeNanosPerKB > MaxNetworkFeeNanosPerKBValue {
			return 0, 0, nil, RuleErrorMinNetworkFeeTooHigh
		}
		newGlobalParamsEntry.MinimumNetworkFeeNanosPerKB = newMinNetworkFeeNanosPerKB
	}

	if len(extraData[CreateProfileFeeNanosKey]) > 0 {
		newCreateProfileFeeNanos, createProfileFeeNanosBytesRead := Uvarint(extraData[CreateProfileFeeNanosKey])
		if createProfileFeeNanosBytesRead <= 0 {
			return 0, 0, nil, fmt.Errorf("_connectUpdateGlobalParams: unable to decode CreateProfileFeeNanos as uint64")
		}
		if newCreateProfileFeeNanos < MinCreateProfileFeeNanos {
			return 0, 0, nil, RuleErrorCreateProfileFeeTooLow
		}
		if newCreateProfileFeeNanos > MaxCreateProfileFeeNanos {
			return 0, 0, nil, RuleErrorCreateProfileTooHigh
		}
		newGlobalParamsEntry.CreateProfileFeeNanos = newCreateProfileFeeNanos
	}

	if len(extraData[CreateNFTFeeNanosKey]) > 0 {
		newCreateNFTFeeNanos, createNFTFeeNanosBytesRead := Uvarint(extraData[CreateNFTFeeNanosKey])
		if createNFTFeeNanosBytesRead <= 0 {
			return 0, 0, nil, fmt.Errorf("_connectUpdateGlobalParams: unable to decode CreateNFTFeeNanos as uint64")
		}
		if newCreateNFTFeeNanos < MinCreateNFTFeeNanos {
			return 0, 0, nil, RuleErrorCreateNFTFeeTooLow
		}
		if newCreateNFTFeeNanos > MaxCreateNFTFeeNanos {
			return 0, 0, nil, RuleErrorCreateNFTFeeTooHigh
		}
		newGlobalParamsEntry.CreateNFTFeeNanos = newCreateNFTFeeNanos
	}

	if len(extraData[MaxCopiesPerNFTKey]) > 0 {
		newMaxCopiesPerNFT, maxCopiesPerNFTBytesRead := Uvarint(extraData[MaxCopiesPerNFTKey])
		if maxCopiesPerNFTBytesRead <= 0 {
			return 0, 0, nil, fmt.Errorf("_connectUpdateGlobalParams: unable to decode MaxCopiesPerNFT as uint64")
		}
		if newMaxCopiesPerNFT < MinMaxCopiesPerNFT {
			return 0, 0, nil, RuleErrorMaxCopiesPerNFTTooLow
		}
		if newMaxCopiesPerNFT > MaxMaxCopiesPerNFT {
			return 0, 0, nil, RuleErrorMaxCopiesPerNFTTooHigh
		}
		newGlobalParamsEntry.MaxCopiesPerNFT = newMaxCopiesPerNFT
	}

	if blockHeight >= bav.Params.ForkHeights.BalanceModelBlockHeight &&
		len(extraData[MaxNonceExpirationBlockHeightOffsetKey]) > 0 {

		newMaxNonceExpirationBlockHeightOffset, maxNonceExpirationBlockHeightOffsetBytesRead := Uvarint(extraData[MaxNonceExpirationBlockHeightOffsetKey])
		if maxNonceExpirationBlockHeightOffsetBytesRead <= 0 {
			return 0, 0, nil, fmt.Errorf("_connectUpdateGlobalParams: unable to decode MaxNonceExpirationBlockHeightOffset as uint64")
		}
		newGlobalParamsEntry.MaxNonceExpirationBlockHeightOffset = newMaxNonceExpirationBlockHeightOffset
	}

	var newForbiddenPubKeyEntry *ForbiddenPubKeyEntry
	var prevForbiddenPubKeyEntry *ForbiddenPubKeyEntry
	var forbiddenPubKey []byte
	if _, exists := extraData[ForbiddenBlockSignaturePubKeyKey]; exists {
		forbiddenPubKey = extraData[ForbiddenBlockSignaturePubKeyKey]

		if len(forbiddenPubKey) != btcec.PubKeyBytesLenCompressed {
			return 0, 0, nil, RuleErrorForbiddenPubKeyLength
		}

		// If there is already an entry on the view for this pub key, save it.
		if val, ok := bav.ForbiddenPubKeyToForbiddenPubKeyEntry[MakePkMapKey(forbiddenPubKey)]; ok {
			prevForbiddenPubKeyEntry = val
		}

		newForbiddenPubKeyEntry = &ForbiddenPubKeyEntry{
			PubKey: forbiddenPubKey,
		}
	}

	// Connect basic txn to get the total input and the total output without
	// considering the transaction metadata.
	totalInput, totalOutput, utxoOpsForTxn, err := bav._connectBasicTransfer(
		txn, txHash, blockHeight, verifySignatures)
	if err != nil {
		return 0, 0, nil, errors.Wrapf(err, "_connectUpdateGlobalParams: ")
	}

	// Output must be non-zero
	if totalOutput == 0 && blockHeight < bav.Params.ForkHeights.BalanceModelBlockHeight {
		return 0, 0, nil, RuleErrorUserOutputMustBeNonzero
	}

	if verifySignatures {
		// _connectBasicTransfer has already checked that the transaction is
		// signed by the top-level public key, which is all we need.
	}

	// Update the GlobalParamsEntry using the txn's ExtraData. Save the previous value
	// so it can be easily reverted.
	bav.GlobalParamsEntry = &newGlobalParamsEntry

	// Update the forbidden pub key entry on the view, if we have one to update.
	if newForbiddenPubKeyEntry != nil {
		bav.ForbiddenPubKeyToForbiddenPubKeyEntry[MakePkMapKey(forbiddenPubKey)] = newForbiddenPubKeyEntry
	}

	// Save a UtxoOperation of type OperationTypeUpdateGlobalParams that will allow
	// us to easily revert when we disconnect the transaction.
	utxoOpsForTxn = append(utxoOpsForTxn, &UtxoOperation{
		Type:                     OperationTypeUpdateGlobalParams,
		PrevGlobalParamsEntry:    prevGlobalParamsEntry,
		PrevForbiddenPubKeyEntry: prevForbiddenPubKeyEntry,
	})

	return totalInput, totalOutput, utxoOpsForTxn, nil
}

func (bav *UtxoView) ValidateDiamondsAndGetNumDeSoNanos(
	senderPublicKey []byte,
	receiverPublicKey []byte,
	diamondPostHash *BlockHash,
	diamondLevel int64,
	blockHeight uint32,
) (_numDeSoNanos uint64, _netNewDiamonds int64, _err error) {

	// Check that the diamond level is reasonable
	diamondLevelMap := GetDeSoNanosDiamondLevelMapAtBlockHeight(int64(blockHeight))
	if _, isAllowedLevel := diamondLevelMap[diamondLevel]; !isAllowedLevel {
		return 0, 0, fmt.Errorf(
			"ValidateDiamondsAndGetNumCreatorCoinNanos: Diamond level %v not allowed",
			diamondLevel)
	}

	// Convert pub keys into PKIDs.
	senderPKID := bav.GetPKIDForPublicKey(senderPublicKey)
	receiverPKID := bav.GetPKIDForPublicKey(receiverPublicKey)

	// Look up if there is an existing diamond entry.
	diamondKey := MakeDiamondKey(senderPKID.PKID, receiverPKID.PKID, diamondPostHash)
	diamondEntry := bav.GetDiamondEntryForDiamondKey(&diamondKey)

	currDiamondLevel := int64(0)
	if diamondEntry != nil {
		currDiamondLevel = diamondEntry.DiamondLevel
	}

	if currDiamondLevel >= diamondLevel {
		return 0, 0, RuleErrorCreatorCoinTransferPostAlreadyHasSufficientDiamonds
	}

	// Calculate the number of creator coin nanos needed vs. already added for previous diamonds.
	currDeSoNanos := GetDeSoNanosForDiamondLevelAtBlockHeight(currDiamondLevel, int64(blockHeight))
	neededDeSoNanos := GetDeSoNanosForDiamondLevelAtBlockHeight(diamondLevel, int64(blockHeight))

	// There is an edge case where, if the person's creator coin value goes down
	// by a large enough amount, then they can get a "free" diamond upgrade. This
	// seems fine for now.
	desoToTransferNanos := uint64(0)
	if neededDeSoNanos > currDeSoNanos {
		desoToTransferNanos = neededDeSoNanos - currDeSoNanos
	}

	netNewDiamonds := diamondLevel - currDiamondLevel

	return desoToTransferNanos, netNewDiamonds, nil
}

func (bav *UtxoView) ConnectTransaction(txn *MsgDeSoTxn, txHash *BlockHash,
	txnSizeBytes int64,
	blockHeight uint32, verifySignatures bool, ignoreUtxos bool) (
	_utxoOps []*UtxoOperation, _totalInput uint64, _totalOutput uint64,
	_fees uint64, _err error) {

	return bav._connectTransaction(txn, txHash,
		txnSizeBytes,
		blockHeight, verifySignatures,
		ignoreUtxos)

}

func (bav *UtxoView) _connectTransaction(txn *MsgDeSoTxn, txHash *BlockHash,
	txnSizeBytes int64, blockHeight uint32, verifySignatures bool, ignoreUtxos bool) (
	_utxoOps []*UtxoOperation, _totalInput uint64, _totalOutput uint64,
	_fees uint64, _err error) {

	// Do a quick sanity check before trying to connect.
	if err := CheckTransactionSanity(txn, blockHeight, bav.Params); err != nil {
		return nil, 0, 0, 0, errors.Wrapf(err, "_connectTransaction: ")
	}

	// Don't allow transactions that take up more than half of the block.
	txnBytes, err := txn.ToBytes(false)
	if err != nil {
		return nil, 0, 0, 0, errors.Wrapf(
			err, "_connectTransaction: Problem serializing transaction: ")
	}
	if len(txnBytes) > int(bav.Params.MaxBlockSizeBytes/2) {
		return nil, 0, 0, 0, RuleErrorTxnTooBig
	}

	// Take snapshot of balance
	balanceSnapshot := make(map[PublicKey]uint64)
	for publicKey, balance := range bav.PublicKeyToDeSoBalanceNanos {
		balanceSnapshot[publicKey] = balance
	}
	// Special case: take snapshot of the creator coin entry.
	var creatorCoinSnapshot *CoinEntry
	if txn.TxnMeta.GetTxnType() == TxnTypeCreatorCoin {
		// Get the creator coin entry.
		creatorCoinTxnMeta := txn.TxnMeta.(*CreatorCoinMetadataa)
		creatorProfile := bav.GetProfileEntryForPublicKey(creatorCoinTxnMeta.ProfilePublicKey)
		if creatorProfile == nil || creatorProfile.IsDeleted() {
			return nil, 0, 0, 0, fmt.Errorf("_connectTransaction: Profile not found for "+
				"public key: %v", PkToString(creatorCoinTxnMeta.ProfilePublicKey, bav.Params))
		}
		creatorCoinSnapshot = creatorProfile.CreatorCoinEntry.Copy()
	}
	// When an NFT is sold, we may need to account for royalties that end up getting
	// generated and paid to a user's creator coin directly.
	nftCreatorCoinRoyaltyEntriesSnapshot := make(map[PKID]*CoinEntry)
	if txn.TxnMeta.GetTxnType() == TxnTypeAcceptNFTBid || txn.TxnMeta.GetTxnType() == TxnTypeNFTBid {
		// We don't really care if it's an NFT buy now bid or not. We just want to
		// capture the royalties that occur to account for ALL DESO.
		var nftPostHash *BlockHash
		if txn.TxnMeta.GetTxnType() == TxnTypeAcceptNFTBid {
			nftPostHash = txn.TxnMeta.(*AcceptNFTBidMetadata).NFTPostHash
		} else {
			nftPostHash = txn.TxnMeta.(*NFTBidMetadata).NFTPostHash
		}
		postEntry := bav.GetPostEntryForPostHash(nftPostHash)
		if postEntry == nil || postEntry.IsDeleted() {
			return nil, 0, 0, 0, errors.Wrapf(RuleErrorNFTBidOnNonExistentPost, "_connectTransaction: PostEntry not found for "+
				"post hash: %v", nftPostHash.String())
		}
		nftCreatorProfileEntry := bav.GetProfileEntryForPublicKey(postEntry.PosterPublicKey)
		if nftCreatorProfileEntry == nil || nftCreatorProfileEntry.IsDeleted() {
			return nil, 0, 0, 0, fmt.Errorf("_connectTransaction: Profile not found for "+
				"public key: %v", PkToString(postEntry.PosterPublicKey, bav.Params))
		}
		pkidEntry := bav.GetPKIDForPublicKey(postEntry.PosterPublicKey)
		if pkidEntry == nil || pkidEntry.isDeleted {
			return nil, 0, 0, 0, fmt.Errorf("_connectTransaction: PKID not found for "+
				"public key: %v", PkToString(postEntry.PosterPublicKey, bav.Params))
		}
		nftCreatorCoinRoyaltyEntriesSnapshot[*(pkidEntry.PKID)] = nftCreatorProfileEntry.CreatorCoinEntry.Copy()
		for pkid := range postEntry.AdditionalNFTRoyaltiesToCoinsBasisPoints {
			profileEntry := bav.GetProfileEntryForPKID(&pkid)
			if profileEntry == nil || profileEntry.IsDeleted() {
				return nil, 0, 0, 0, fmt.Errorf("_connectTransaction: Profile not found for "+
					"pkid: %v", PkToString(pkid.ToBytes(), bav.Params))
			}
			nftCreatorCoinRoyaltyEntriesSnapshot[pkid] = profileEntry.CreatorCoinEntry.Copy()
		}
	}

	var totalInput, totalOutput uint64
	var utxoOpsForTxn []*UtxoOperation
	switch txn.TxnMeta.GetTxnType() {
	case TxnTypeBlockReward, TxnTypeBasicTransfer:
		totalInput, totalOutput, utxoOpsForTxn, err =
			bav._connectBasicTransfer(
				txn, txHash, blockHeight, verifySignatures)

	case TxnTypeBitcoinExchange:
		totalInput, totalOutput, utxoOpsForTxn, err =
			bav._connectBitcoinExchange(
				txn, txHash, blockHeight, verifySignatures)

	case TxnTypePrivateMessage:
		totalInput, totalOutput, utxoOpsForTxn, err =
			bav._connectPrivateMessage(
				txn, txHash, blockHeight, verifySignatures)

	case TxnTypeMessagingGroup:
		totalInput, totalOutput, utxoOpsForTxn, err =
			bav._connectMessagingGroup(
				txn, txHash, blockHeight, verifySignatures)

	case TxnTypeSubmitPost:
		totalInput, totalOutput, utxoOpsForTxn, err =
			bav._connectSubmitPost(
				txn, txHash, blockHeight, verifySignatures, ignoreUtxos)

	case TxnTypeUpdateProfile:
		totalInput, totalOutput, utxoOpsForTxn, err =
			bav._connectUpdateProfile(
				txn, txHash, blockHeight, verifySignatures, ignoreUtxos)

	case TxnTypeUpdateBitcoinUSDExchangeRate:
		totalInput, totalOutput, utxoOpsForTxn, err =
			bav._connectUpdateBitcoinUSDExchangeRate(
				txn, txHash, blockHeight, verifySignatures)

	case TxnTypeUpdateGlobalParams:
		totalInput, totalOutput, utxoOpsForTxn, err =
			bav._connectUpdateGlobalParams(
				txn, txHash, blockHeight, verifySignatures)

	case TxnTypeFollow:
		totalInput, totalOutput, utxoOpsForTxn, err =
			bav._connectFollow(
				txn, txHash, blockHeight, verifySignatures)

	case TxnTypeLike:
		totalInput, totalOutput, utxoOpsForTxn, err =
			bav._connectLike(txn, txHash, blockHeight, verifySignatures)

	case TxnTypeCreatorCoin:
		totalInput, totalOutput, utxoOpsForTxn, err =
			bav._connectCreatorCoin(
				txn, txHash, blockHeight, verifySignatures)

	case TxnTypeCreatorCoinTransfer:
		totalInput, totalOutput, utxoOpsForTxn, err =
			bav._connectCreatorCoinTransfer(
				txn, txHash, blockHeight, verifySignatures)

	case TxnTypeDAOCoin:
		totalInput, totalOutput, utxoOpsForTxn, err =
			bav._connectDAOCoin(
				txn, txHash, blockHeight, verifySignatures)

	case TxnTypeDAOCoinTransfer:
		totalInput, totalOutput, utxoOpsForTxn, err =
			bav._connectDAOCoinTransfer(
				txn, txHash, blockHeight, verifySignatures)

	case TxnTypeDAOCoinLimitOrder:
		totalInput, totalOutput, utxoOpsForTxn, err =
			bav._connectDAOCoinLimitOrder(
				txn, txHash, blockHeight, verifySignatures)

	case TxnTypeSwapIdentity:
		totalInput, totalOutput, utxoOpsForTxn, err =
			bav._connectSwapIdentity(
				txn, txHash, blockHeight, verifySignatures)

	case TxnTypeCreateNFT:
		totalInput, totalOutput, utxoOpsForTxn, err =
			bav._connectCreateNFT(
				txn, txHash, blockHeight, verifySignatures)

	case TxnTypeUpdateNFT:
		totalInput, totalOutput, utxoOpsForTxn, err =
			bav._connectUpdateNFT(
				txn, txHash, blockHeight, verifySignatures)

	case TxnTypeAcceptNFTBid:
		totalInput, totalOutput, utxoOpsForTxn, err =
			bav._connectAcceptNFTBid(
				txn, txHash, blockHeight, verifySignatures)

	case TxnTypeNFTBid:
		totalInput, totalOutput, utxoOpsForTxn, err =
			bav._connectNFTBid(
				txn, txHash, blockHeight, verifySignatures)

	case TxnTypeNFTTransfer:
		totalInput, totalOutput, utxoOpsForTxn, err =
			bav._connectNFTTransfer(
				txn, txHash, blockHeight, verifySignatures)

	case TxnTypeAcceptNFTTransfer:
		totalInput, totalOutput, utxoOpsForTxn, err =
			bav._connectAcceptNFTTransfer(
				txn, txHash, blockHeight, verifySignatures)

	case TxnTypeBurnNFT:
		totalInput, totalOutput, utxoOpsForTxn, err =
			bav._connectBurnNFT(
				txn, txHash, blockHeight, verifySignatures)

	case TxnTypeAuthorizeDerivedKey:
		totalInput, totalOutput, utxoOpsForTxn, err =
			bav._connectAuthorizeDerivedKey(
				txn, txHash, blockHeight, verifySignatures)
	case TxnTypeCreateUserAssociation:
		totalInput, totalOutput, utxoOpsForTxn, err = bav._connectCreateUserAssociation(txn, txHash, blockHeight, verifySignatures)

	case TxnTypeDeleteUserAssociation:
		totalInput, totalOutput, utxoOpsForTxn, err = bav._connectDeleteUserAssociation(txn, txHash, blockHeight, verifySignatures)

	case TxnTypeCreatePostAssociation:
		totalInput, totalOutput, utxoOpsForTxn, err = bav._connectCreatePostAssociation(txn, txHash, blockHeight, verifySignatures)

	case TxnTypeDeletePostAssociation:
		totalInput, totalOutput, utxoOpsForTxn, err = bav._connectDeletePostAssociation(txn, txHash, blockHeight, verifySignatures)

	case TxnTypeAccessGroup:
		totalInput, totalOutput, utxoOpsForTxn, err =
			bav._connectAccessGroup(
				txn, txHash, blockHeight, verifySignatures)

	case TxnTypeAccessGroupMembers:
		totalInput, totalOutput, utxoOpsForTxn, err =
			bav._connectAccessGroupMembers(
				txn, txHash, blockHeight, verifySignatures)

	case TxnTypeNewMessage:
		totalInput, totalOutput, utxoOpsForTxn, err =
			bav._connectNewMessage(
				txn, txHash, blockHeight, verifySignatures)
	default:
		err = fmt.Errorf("ConnectTransaction: Unimplemented txn type %v", txn.TxnMeta.GetTxnType().String())
	}
	if err != nil {
		return nil, 0, 0, 0, errors.Wrapf(err, "ConnectTransaction: ")
	}

	// Do some extra processing for non-block-reward transactions. Block reward transactions
	// will return zero for their fees.
	fees := uint64(0)
	if txn.TxnMeta.GetTxnType() != TxnTypeBlockReward {
		// If this isn't a block reward transaction, make sure the total input does
		// not exceed the total output. If it does, mark the block as invalid and
		// return an error.
		if totalInput < totalOutput {
			return nil, 0, 0, 0, RuleErrorTxnOutputExceedsInput
		}
		fees = totalInput - totalOutput
		// After the balance model block height, fees are specified in the transaction and
		// cannot be assumed to be equal to total input - total output.
		if blockHeight >= bav.Params.ForkHeights.BalanceModelBlockHeight {
			fees = txn.TxnFeeNanos
		}
	}
	// Validate that totalInput - totalOutput is equal to the fee specified in the transaction metadata.
	if txn.TxnMeta.GetTxnType() == TxnTypeDAOCoinLimitOrder {
		if fees != txn.TxnMeta.(*DAOCoinLimitOrderMetadata).FeeNanos {
			return nil, 0, 0, 0, RuleErrorDAOCoinLimitOrderTotalInputMinusTotalOutputNotEqualToFee
		}
	}

	// BitcoinExchange transactions have their own special fee that is computed as a function of how much
	// DeSo is being minted. They do not need to abide by the global minimum fee check, since if they had
	// enough fees to get mined into the Bitcoin blockchain itself then they're almost certainly not spam.
	// If the transaction size was set to 0, skip validating the fee is above the minimum.
	// If the current minimum network fee per kb is set to 0, that indicates we should not assess a minimum fee.
	// Similarly, BlockReward transactions do not require a fee.
	isFeeExempt := txn.TxnMeta.GetTxnType() == TxnTypeBitcoinExchange || txn.TxnMeta.GetTxnType() == TxnTypeBlockReward
	if !isFeeExempt && txnSizeBytes != 0 && bav.GlobalParamsEntry.MinimumNetworkFeeNanosPerKB != 0 {
		// Make sure there isn't overflow in the fee.
		if fees != ((fees * 1000) / 1000) {
			return nil, 0, 0, 0, RuleErrorOverflowDetectedInFeeRateCalculation
		}
		// If the fee is less than the minimum network fee per KB, return an error.
		if (fees*1000)/uint64(txnSizeBytes) < bav.GlobalParamsEntry.MinimumNetworkFeeNanosPerKB {
			return nil, 0, 0, 0, RuleErrorTxnFeeBelowNetworkMinimum
		}
	}

	// Validate that we aren't printing any DESO
	if txn.TxnMeta.GetTxnType() != TxnTypeBlockReward &&
		txn.TxnMeta.GetTxnType() != TxnTypeBitcoinExchange {
<<<<<<< HEAD
=======

>>>>>>> c27ace1e
		balanceDelta, _, err := bav._compareBalancesToSnapshot(balanceSnapshot)
		if err != nil {
			return nil, 0, 0, 0, errors.Wrapf(err, "ConnectTransaction: error comparing current balances to snapshot")
		}
		desoLockedDelta := big.NewInt(0)
		if txn.TxnMeta.GetTxnType() == TxnTypeCreatorCoin {
			ccMeta := txn.TxnMeta.(*CreatorCoinMetadataa)
			creatorProfile := bav.GetProfileEntryForPublicKey(ccMeta.ProfilePublicKey)
			if creatorProfile == nil || creatorProfile.IsDeleted() {
				return nil, 0, 0, 0, fmt.Errorf("ConnectTransaction: Profile for CreatorCoin being sold does not exist")
			}
			desoLockedDelta = big.NewInt(0).Sub(big.NewInt(0).SetUint64(creatorProfile.CreatorCoinEntry.DeSoLockedNanos),
				big.NewInt(0).SetUint64(creatorCoinSnapshot.DeSoLockedNanos))
		}
		if txn.TxnMeta.GetTxnType() == TxnTypeAcceptNFTBid ||
			txn.TxnMeta.GetTxnType() == TxnTypeNFTBid {

			for pkid, coinEntry := range nftCreatorCoinRoyaltyEntriesSnapshot {
				creatorProfile := bav.GetProfileEntryForPKID(&pkid)
				if creatorProfile == nil || creatorProfile.IsDeleted() {
					return nil, 0, 0, 0, fmt.Errorf("ConnectTransaction: Profile for NFT being sold does not exist")
				}
				desoLockedDelta = desoLockedDelta.Sub(desoLockedDelta,
					big.NewInt(0).Sub(
						big.NewInt(0).SetUint64(creatorProfile.CreatorCoinEntry.DeSoLockedNanos),
						big.NewInt(0).SetUint64(coinEntry.DeSoLockedNanos)),
				)
			}
		}
		if big.NewInt(0).Add(balanceDelta, desoLockedDelta).Sign() > 0 {
			return nil, 0, 0, 0, RuleErrorBalanceChangeGreaterThanZero
		}
	}

	// For all transactions other than block rewards, validate the nonce.
	if blockHeight >= bav.Params.ForkHeights.BalanceModelBlockHeight &&
		txn.TxnMeta.GetTxnType() != TxnTypeBlockReward {

		if uint64(blockHeight) > txn.TxnNonce.ExpirationBlockHeight {
			return nil, 0, 0, 0, errors.Wrapf(RuleErrorNonceExpired,
				"ConnectTransaction: Nonce %s has expired for public key %v",
				txn.TxnNonce.String(), PkToStringBoth(txn.PublicKey))
		}
		pkidEntry := bav.GetPKIDForPublicKey(txn.PublicKey)
		if pkidEntry == nil || pkidEntry.isDeleted {
			return nil, 0, 0, 0, fmt.Errorf(
				"DisconnectTransaction: PKID for public key %s does not exist",
				PkToString(txn.PublicKey, bav.Params))
		}

		nonce, err := bav.GetTransactorNonceEntry(txn.TxnNonce, pkidEntry.PKID)
		if err != nil {
			return nil, 0, 0, 0, errors.Wrapf(err,
				"ConnectTransaction: Problem getting transaction nonce entry for nonce %s and PKID %v",
				txn.TxnNonce.String(), pkidEntry.PKID)
		}
		if nonce != nil && !nonce.isDeleted {
			return nil, 0, 0, 0, errors.Wrapf(RuleErrorReusedNonce,
				"ConnectTransaction: Nonce %s has already been used for PKID %v",
				txn.TxnNonce.String(), pkidEntry.PKID)
		}
		bav.SetTransactorNonceEntry(&TransactorNonceEntry{
			Nonce:          txn.TxnNonce,
			TransactorPKID: pkidEntry.PKID,
		})
	}

	return utxoOpsForTxn, totalInput, totalOutput, fees, nil
}

func (bav *UtxoView) _compareBalancesToSnapshot(balanceSnapshot map[PublicKey]uint64) (
	*big.Int, map[PublicKey]*big.Int, error) {
	runningTotal := big.NewInt(0)
	balanceDeltasMap := make(map[PublicKey]*big.Int)
	for publicKey, balance := range bav.PublicKeyToDeSoBalanceNanos {
		snapshotBalance, exists := balanceSnapshot[publicKey]
		if !exists {
			// Get it from the DB
			dbBalance, err := bav.GetDbAdapter().GetDeSoBalanceForPublicKey(publicKey.ToBytes())
			if err != nil {
				return nil, nil, err
			}
			snapshotBalance = dbBalance
			balanceSnapshot[publicKey] = snapshotBalance
		}
		// New - Old
		delta := big.NewInt(0).Sub(big.NewInt(0).SetUint64(balance), big.NewInt(0).SetUint64(snapshotBalance))
		balanceDeltasMap[publicKey] = delta
		runningTotal = big.NewInt(0).Add(runningTotal, delta)
	}
	return runningTotal, balanceDeltasMap, nil
}

func (bav *UtxoView) ConnectBlock(
	desoBlock *MsgDeSoBlock, txHashes []*BlockHash, verifySignatures bool, eventManager *EventManager, blockHeight uint64) (
	[][]*UtxoOperation, error) {

	glog.V(1).Infof("ConnectBlock: Connecting block %v", desoBlock)

	// Check that the block being connected references the current tip. ConnectBlock
	// can only add a block to the current tip. We do this to keep the API simple.
	if *desoBlock.Header.PrevBlockHash != *bav.TipHash {
		return nil, fmt.Errorf("ConnectBlock: Parent hash of block being connected does not match tip")
	}

	blockHeader := desoBlock.Header
	// Loop through all the transactions and validate them using the view. Also
	// keep track of the total fees throughout.
	var totalFees uint64
	utxoOps := [][]*UtxoOperation{}
	for txIndex, txn := range desoBlock.Txns {
		txHash := txHashes[txIndex]

		// ConnectTransaction validates all of the transactions in the block and
		// is responsible for verifying signatures.
		//
		// TODO: We currently don't check that the min transaction fee is satisfied when
		// connecting blocks. We skip this check because computing the transaction's size
		// would slow down block processing significantly. We should figure out a way to
		// enforce this check in the future, but for now the only attack vector is one in
		// which a miner is trying to spam the network, which should generally never happen.
		utxoOpsForTxn, totalInput, totalOutput, currentFees, err := bav.ConnectTransaction(
			txn, txHash, 0, uint32(blockHeader.Height), verifySignatures, false /*ignoreUtxos*/)
		_, _ = totalInput, totalOutput // A bit surprising we don't use these
		if err != nil {
			return nil, errors.Wrapf(err, "ConnectBlock: error connecting txn #%d", txIndex)
		}

		// Add the fees from this txn to the total fees. If any overflow occurs
		// mark the block as invalid and return a rule error. Note that block reward
		// txns should count as having zero fees.
		if totalFees > (math.MaxUint64 - currentFees) {
			return nil, RuleErrorTxnOutputWithInvalidAmount
		}
		totalFees += currentFees

		// Add the utxo operations to our list for all the txns.
		utxoOps = append(utxoOps, utxoOpsForTxn)

		// TODO: This should really be called at the end of _connectTransaction but it's
		// really annoying to change all the call signatures right now and we don't really
		// need it just yet.
		//
		// Call the event manager
		if eventManager != nil {
			eventManager.transactionConnected(&TransactionEvent{
				Txn:      txn,
				TxnHash:  txHash,
				UtxoView: bav,
				UtxoOps:  utxoOpsForTxn,
			})
		}
	}

	// We should now have computed totalFees. Use this to check that
	// the block reward's outputs are correct.
	//
	// Compute the sum of the outputs in the block reward. If an overflow
	// occurs mark the block as invalid and return a rule error.
	var blockRewardOutput uint64
	for _, bro := range desoBlock.Txns[0].TxOutputs {
		if bro.AmountNanos > MaxNanos ||
			blockRewardOutput > (math.MaxUint64-bro.AmountNanos) {

			return nil, RuleErrorBlockRewardOutputWithInvalidAmount
		}
		blockRewardOutput += bro.AmountNanos
	}
	// Verify that the block reward does not overflow when added to
	// the block's fees.
	blockReward := CalcBlockRewardNanos(uint32(blockHeader.Height))
	if totalFees > MaxNanos ||
		blockReward > (math.MaxUint64-totalFees) {

		return nil, RuleErrorBlockRewardOverflow
	}
	maxBlockReward := blockReward + totalFees
	// If the outputs of the block reward txn exceed the max block reward
	// allowed then mark the block as invalid and return an error.
	if blockRewardOutput > maxBlockReward {
		glog.Errorf("ConnectBlock(RuleErrorBlockRewardExceedsMaxAllowed): "+
			"blockRewardOutput %d exceeds maxBlockReward %d", blockRewardOutput, maxBlockReward)
		return nil, RuleErrorBlockRewardExceedsMaxAllowed
	}

	if blockHeight >= uint64(bav.Params.ForkHeights.BalanceModelBlockHeight) {
		prevNonces := bav.GetTransactorNonceEntriesToDeleteAtBlockHeight(blockHeight)
		utxoOps = append(utxoOps, []*UtxoOperation{{
			Type:             OperationTypeDeleteExpiredNonces,
			PrevNonceEntries: prevNonces,
		}})
		for _, prevNonceEntry := range prevNonces {
			bav.DeleteTransactorNonceEntry(prevNonceEntry)
		}
	}

	// If we made it to the end and this block is valid, advance the tip
	// of the view to reflect that.
	blockHash, err := desoBlock.Header.Hash()
	if err != nil {
		return nil, fmt.Errorf("ConnectBlock: Problem computing block hash after validation")
	}
	bav.TipHash = blockHash

	return utxoOps, nil
}

// Preload tries to fetch all the relevant data needed to connect a block
// in batches from Postgres. It marks many objects as "nil" in the respective
// data structures and then fills in the objects it is able to retrieve from
// the database. It's much faster to fetch data in bulk and cache "nil" values
// then to query individual records when connecting every transaction. If something
// is not preloaded the view falls back to individual queries.
func (bav *UtxoView) Preload(desoBlock *MsgDeSoBlock, blockHeight uint64) error {
	// We can only preload if we're using postgres
	if bav.Postgres == nil {
		return nil
	}

	// One iteration for all the PKIDs
	// NOTE: Work in progress. Testing with follows for now.
	var publicKeys []*PublicKey
	for _, txn := range desoBlock.Txns {
		if txn.TxnMeta.GetTxnType() == TxnTypeFollow {
			txnMeta := txn.TxnMeta.(*FollowMetadata)
			publicKeys = append(publicKeys, NewPublicKey(txn.PublicKey))
			publicKeys = append(publicKeys, NewPublicKey(txnMeta.FollowedPublicKey))
		} else if txn.TxnMeta.GetTxnType() == TxnTypeCreatorCoin {
			txnMeta := txn.TxnMeta.(*CreatorCoinMetadataa)
			publicKeys = append(publicKeys, NewPublicKey(txn.PublicKey))
			publicKeys = append(publicKeys, NewPublicKey(txnMeta.ProfilePublicKey))
		} else if txn.TxnMeta.GetTxnType() == TxnTypeDAOCoin {
			txnMeta := txn.TxnMeta.(*DAOCoinMetadata)
			publicKeys = append(publicKeys, NewPublicKey(txn.PublicKey))
			publicKeys = append(publicKeys, NewPublicKey(txnMeta.ProfilePublicKey))
		} else if txn.TxnMeta.GetTxnType() == TxnTypeUpdateProfile {
			publicKeys = append(publicKeys, NewPublicKey(txn.PublicKey))
		}
	}

	if len(publicKeys) > 0 {
		for _, publicKey := range publicKeys {
			publicKeyBytes := publicKey.ToBytes()
			pkidEntry := &PKIDEntry{
				PKID:      PublicKeyToPKID(publicKeyBytes),
				PublicKey: publicKeyBytes,
			}

			// Set pkid entries for all the public keys
			bav._setPKIDMappings(pkidEntry)

			// Set nil profile entries
			bav.ProfilePKIDToProfileEntry[*pkidEntry.PKID] = nil
		}

		// Set real entries for all the profiles that actually exist
		result := bav.Postgres.GetProfilesForPublicKeys(publicKeys)
		for _, profile := range result {
			bav.setProfileMappings(profile)
		}
	}

	// One iteration for everything else
	// TODO: For some reason just fetching follows from the DB causes consensus issues??
	var outputs []*PGTransactionOutput
	var follows []*PGFollow
	var balances []*PGCreatorCoinBalance
	var daoBalances []*PGDAOCoinBalance
	var likes []*PGLike
	var posts []*PGPost
	var lowercaseUsernames []string

	for _, txn := range desoBlock.Txns {
		// Preload all the inputs
		for _, txInput := range txn.TxInputs {
			output := &PGTransactionOutput{
				OutputHash:  &txInput.TxID,
				OutputIndex: txInput.Index,
				Spent:       false,
			}
			outputs = append(outputs, output)
		}

		if txn.TxnMeta.GetTxnType() == TxnTypeFollow {
			txnMeta := txn.TxnMeta.(*FollowMetadata)
			follow := &PGFollow{
				FollowerPKID: bav.GetPKIDForPublicKey(txn.PublicKey).PKID.NewPKID(),
				FollowedPKID: bav.GetPKIDForPublicKey(txnMeta.FollowedPublicKey).PKID.NewPKID(),
			}
			follows = append(follows, follow)

			// We cache the follow as not present and then fill them in later
			followerKey := MakeFollowKey(follow.FollowerPKID, follow.FollowedPKID)
			bav.FollowKeyToFollowEntry[followerKey] = nil
		} else if txn.TxnMeta.GetTxnType() == TxnTypeCreatorCoin {
			txnMeta := txn.TxnMeta.(*CreatorCoinMetadataa)

			// Fetch the buyer's balance entry
			balance := &PGCreatorCoinBalance{
				HolderPKID:  bav.GetPKIDForPublicKey(txn.PublicKey).PKID.NewPKID(),
				CreatorPKID: bav.GetPKIDForPublicKey(txnMeta.ProfilePublicKey).PKID.NewPKID(),
			}
			balances = append(balances, balance)

			// We cache the balances as not present and then fill them in later
			balanceEntryKey := MakeBalanceEntryKey(balance.HolderPKID, balance.CreatorPKID)
			bav.HODLerPKIDCreatorPKIDToBalanceEntry[balanceEntryKey] = nil

			// Fetch the creator's balance entry if they're not buying their own coin
			if !reflect.DeepEqual(txn.PublicKey, txnMeta.ProfilePublicKey) {
				balance = &PGCreatorCoinBalance{
					HolderPKID:  bav.GetPKIDForPublicKey(txnMeta.ProfilePublicKey).PKID.NewPKID(),
					CreatorPKID: bav.GetPKIDForPublicKey(txnMeta.ProfilePublicKey).PKID.NewPKID(),
				}
				balances = append(balances, balance)

				// We cache the balances as not present and then fill them in later
				balanceEntryKey = MakeBalanceEntryKey(balance.HolderPKID, balance.CreatorPKID)
				bav.HODLerPKIDCreatorPKIDToBalanceEntry[balanceEntryKey] = nil
			}
		} else if txn.TxnMeta.GetTxnType() == TxnTypeDAOCoin {
			txnMeta := txn.TxnMeta.(*DAOCoinMetadata)

			// Fetch the buyer's balance entry
			daoBalance := &PGDAOCoinBalance{
				HolderPKID:  bav.GetPKIDForPublicKey(txn.PublicKey).PKID.NewPKID(),
				CreatorPKID: bav.GetPKIDForPublicKey(txnMeta.ProfilePublicKey).PKID.NewPKID(),
			}
			daoBalances = append(daoBalances, daoBalance)

			// We cache the balances as not present and then fill them in later
			balanceEntryKey := MakeBalanceEntryKey(daoBalance.HolderPKID, daoBalance.CreatorPKID)
			bav.HODLerPKIDCreatorPKIDToDAOCoinBalanceEntry[balanceEntryKey] = nil

			// Fetch the creator's balance entry if they're not buying their own coin
			if !reflect.DeepEqual(txn.PublicKey, txnMeta.ProfilePublicKey) {
				daoBalance = &PGDAOCoinBalance{
					HolderPKID:  bav.GetPKIDForPublicKey(txnMeta.ProfilePublicKey).PKID.NewPKID(),
					CreatorPKID: bav.GetPKIDForPublicKey(txnMeta.ProfilePublicKey).PKID.NewPKID(),
				}
				daoBalances = append(daoBalances, daoBalance)

				// We cache the balances as not present and then fill them in later
				balanceEntryKey = MakeBalanceEntryKey(daoBalance.HolderPKID, daoBalance.CreatorPKID)
				bav.HODLerPKIDCreatorPKIDToDAOCoinBalanceEntry[balanceEntryKey] = nil
			}
		} else if txn.TxnMeta.GetTxnType() == TxnTypeLike {
			txnMeta := txn.TxnMeta.(*LikeMetadata)
			like := &PGLike{
				LikerPublicKey: txn.PublicKey,
				LikedPostHash:  txnMeta.LikedPostHash.NewBlockHash(),
			}
			likes = append(likes, like)

			// We cache the likes as not present and then fill them in later
			likeKey := MakeLikeKey(like.LikerPublicKey, *like.LikedPostHash)
			bav.LikeKeyToLikeEntry[likeKey] = nil

			post := &PGPost{
				PostHash: txnMeta.LikedPostHash.NewBlockHash(),
			}
			posts = append(posts, post)

			// We cache the posts as not present and then fill them in later
			bav.PostHashToPostEntry[*post.PostHash] = nil
		} else if txn.TxnMeta.GetTxnType() == TxnTypeSubmitPost {
			txnMeta := txn.TxnMeta.(*SubmitPostMetadata)

			var postHash *BlockHash
			if len(txnMeta.PostHashToModify) != 0 {
				postHash = NewBlockHash(txnMeta.PostHashToModify)
			} else {
				postHash = txn.Hash()
			}

			posts = append(posts, &PGPost{
				PostHash: postHash,
			})

			// We cache the posts as not present and then fill them in later
			bav.PostHashToPostEntry[*postHash] = nil

			// TODO: Preload parent, grandparent, and reposted posts
		} else if txn.TxnMeta.GetTxnType() == TxnTypeUpdateProfile {
			txnMeta := txn.TxnMeta.(*UpdateProfileMetadata)
			if len(txnMeta.NewUsername) == 0 {
				continue
			}

			lowercaseUsernames = append(lowercaseUsernames, strings.ToLower(string(txnMeta.NewUsername)))

			// We cache the profiles as not present and then fill them in later
			bav.ProfileUsernameToProfileEntry[MakeUsernameMapKey(txnMeta.NewUsername)] = nil
		}
	}

	if len(outputs) > 0 {
		//foundOutputs := bav.Postgres.GetOutputs(outputs)
		//for _, output := range foundOutputs {
		//	err := bav._setUtxoMappings(output.NewUtxoEntry())
		//	if err != nil {
		//		return err
		//	}
		//}
	}

	if len(follows) > 0 {
		foundFollows := bav.Postgres.GetFollows(follows)
		for _, follow := range foundFollows {
			followEntry := follow.NewFollowEntry()
			bav._setFollowEntryMappings(followEntry)
		}
	}

	if len(balances) > 0 {
		foundBalances := bav.Postgres.GetCreatorCoinBalances(balances)
		for _, balance := range foundBalances {
			balanceEntry := balance.NewBalanceEntry()
			bav._setCreatorCoinBalanceEntryMappings(balanceEntry)
		}
	}

	if len(daoBalances) > 0 {
		foundDAOBalances := bav.Postgres.GetDAOCoinBalances(daoBalances)
		for _, daoBalance := range foundDAOBalances {
			daoBalanceEntry := daoBalance.NewBalanceEntry()
			bav._setDAOCoinBalanceEntryMappings(daoBalanceEntry)
		}
	}

	if len(likes) > 0 {
		foundLikes := bav.Postgres.GetLikes(likes)
		for _, like := range foundLikes {
			likeEntry := like.NewLikeEntry()
			bav._setLikeEntryMappings(likeEntry)
		}
	}

	if len(posts) > 0 {
		foundPosts := bav.Postgres.GetPosts(posts)
		for _, post := range foundPosts {
			bav.setPostMappings(post)
		}
	}

	if len(lowercaseUsernames) > 0 {
		foundProfiles := bav.Postgres.GetProfilesForUsername(lowercaseUsernames)
		for _, profile := range foundProfiles {
			bav.setProfileMappings(profile)
		}
	}

	return nil
}

func (bav *UtxoView) GetTransactorNonceEntry(nonce *DeSoNonce, pkid *PKID) (*TransactorNonceEntry, error) {
	if nonce == nil {
		return nil, fmt.Errorf("GetTransactorNonceEntry: nil nonce")
	}
	if pkid == nil {
		return nil, fmt.Errorf("GetTransactorNonceEntry: nil pkid")
	}
	mapKey := TransactorNonceMapKey{
		Nonce:          *nonce,
		TransactorPKID: *pkid,
	}

	nonceEntry, exists := bav.TransactorNonceMapKeyToTransactorNonceEntry[mapKey]
	if exists && nonceEntry != nil {
		return nonceEntry, nil
	}
	var err error
	nonceEntry, err = DbGetTransactorNonceEntry(bav.Handle, nonce, pkid)
	if err != nil {
		return nil, err
	}
	if nonceEntry == nil {
		return nil, nil
	}
	bav.TransactorNonceMapKeyToTransactorNonceEntry[mapKey] = nonceEntry
	return nonceEntry, nil

}

func (bav *UtxoView) SetTransactorNonceEntry(nonceEntry *TransactorNonceEntry) {
	if nonceEntry == nil {
		glog.Errorf("SetTransactorNonceEntry: nil nonceEntry")
		return
	}

	bav.TransactorNonceMapKeyToTransactorNonceEntry[nonceEntry.ToMapKey()] = nonceEntry
}

func (bav *UtxoView) DeleteTransactorNonceEntry(nonceEntry *TransactorNonceEntry) {
	if nonceEntry == nil {
		glog.Errorf("DeleteTransactorNonceEntry: nil nonceEntry")
		return
	}

	tombstoneEntry := nonceEntry.Copy()

	tombstoneEntry.isDeleted = true
	bav.SetTransactorNonceEntry(tombstoneEntry)
}

func (bav *UtxoView) GetTransactorNonceEntriesToDeleteAtBlockHeight(blockHeight uint64) []*TransactorNonceEntry {
	dbExpiredNonceEntries, err := DbGetTransactorNonceEntriesToExpireAtBlockHeight(bav.Handle, blockHeight)
	if err != nil {
		glog.Errorf("GetTransactorNonceEntriesToDeleteAtBlockHeight: Error fetching expired nonce entries: %v", err)
		return nil
	}
	// Add the db entries to the view
	for _, dbNonceEntry := range dbExpiredNonceEntries {
		// If the entry already exists, skip it and use what's in the view.
		if _, exists := bav.TransactorNonceMapKeyToTransactorNonceEntry[dbNonceEntry.ToMapKey()]; exists {
			continue
		}
		bav.SetTransactorNonceEntry(dbNonceEntry)
	}
	var transactorNoncesToExpire []*TransactorNonceEntry
	for _, nonceEntry := range bav.TransactorNonceMapKeyToTransactorNonceEntry {
		if nonceEntry.isDeleted {
			continue
		}
		if nonceEntry.Nonce.ExpirationBlockHeight <= blockHeight {
			transactorNoncesToExpire = append(transactorNoncesToExpire, nonceEntry)
		}
	}
	return transactorNoncesToExpire
}

func (bav *UtxoView) ConstructNonceForPublicKey(publicKey []byte, blockHeight uint64) (*DeSoNonce, error) {
	pkidEntry := bav.GetPKIDForPublicKey(publicKey)
	if pkidEntry == nil || pkidEntry.isDeleted {
		return nil, fmt.Errorf(
			"ConstructNonceForPublicKey: No PKID entry found for public key %s",
			PkToStringBoth(publicKey))
	}
	return bav.ConstructNonceForPKID(pkidEntry.PKID, blockHeight)
}

<<<<<<< HEAD
// ConstructNonceForPKID constructs a nonce for the given PKID.
=======
// ConstructNonceForPKID constructs a nonce for the given PKID. The depth parameter
// must be less than or equal to 2 when calling this function. We check that the
// randomly generated nonce is not already in use by the given PKID. If it is, we
// try to generate another nonce w/ depth - 1. When depth is 0 and we fail to generate
// a unique nonce, we return an error.
>>>>>>> c27ace1e
func (bav *UtxoView) ConstructNonceForPKID(pkid *PKID, blockHeight uint64) (*DeSoNonce, error) {
	// construct nonce
	expirationBuffer := uint64(DefaultMaxNonceExpirationBlockHeightOffset)
	if bav.GlobalParamsEntry != nil && bav.GlobalParamsEntry.MaxNonceExpirationBlockHeightOffset != 0 {
		expirationBuffer = bav.GlobalParamsEntry.MaxNonceExpirationBlockHeightOffset
	}
<<<<<<< HEAD
	// Some tests use a very low expiration buffer to test
	// that expired nonces get deleted. We don't want to
	// underflow the expiration buffer, so we only subtract
	// 10 if the expiration buffer is greater than 10.
	// We subtract 10 from the expiration buffer so that
	// nodes that are slightly behind do not reject transactions.
	if expirationBuffer > 10 {
		expirationBuffer -= 10
=======
	randomUint64, err := wire.RandomUint64()
	if err != nil {
		return nil, errors.Wrapf(err, "ConstructNonceForPKID: Error generating random uint64: ")
>>>>>>> c27ace1e
	}
	nonce := DeSoNonce{
		PartialID:             randomUint64,
		ExpirationBlockHeight: blockHeight + expirationBuffer,
	}

	// Make sure we don't have a collision.
	nonceEntry, err := bav.GetTransactorNonceEntry(&nonce, pkid)
	if err != nil {
		return nil, errors.Wrapf(err, "ConstructNonceForPKID: ")
	}
	if nonceEntry != nil && !nonceEntry.isDeleted {
		return nil, errors.New("ConstructNonceForPKID: Nonce already exists")
	}
	return &nonce, nil
}

// GetUnspentUtxoEntrysForPublicKey returns the UtxoEntrys corresponding to the
// passed-in public key that are currently unspent. It does this while factoring
// in any transactions that have already been connected to it. This is useful,
// as an example, when one whats to see what UtxoEntrys are available for spending
// after factoring in (i.e. connecting) all of the transactions currently in the
// mempool that are related to this public key.
//
// At a high level, this function allows one to get the utxos that are the union of:
// - utxos in the db
// - utxos in the view from previously-connected transactions
func (bav *UtxoView) GetUnspentUtxoEntrysForPublicKey(pkBytes []byte) ([]*UtxoEntry, error) {
	// Fetch the relevant utxos for this public key from the db. We do this because
	// the db could contain utxos that are not currently loaded into the view.
	var utxoEntriesForPublicKey []*UtxoEntry
	var err error
	if bav.Postgres != nil {
		utxoEntriesForPublicKey = bav.Postgres.GetUtxoEntriesForPublicKey(pkBytes)
	} else {
		utxoEntriesForPublicKey, err = DbGetUtxosForPubKey(pkBytes, bav.Handle, bav.Snapshot)
	}
	if err != nil {
		return nil, errors.Wrapf(err, "UtxoView.GetUnspentUtxoEntrysForPublicKey: Problem fetching "+
			"utxos for public key %s", PkToString(pkBytes, bav.Params))
	}

	// Load all the utxos associated with this public key into
	// the view. This makes it so that the view can enumerate all of the utxoEntries
	// known for this public key. To put it another way, it allows the view to
	// contain the union of:
	// - utxos in the db
	// - utxos in the view from previously-connected transactions
	for _, utxoEntry := range utxoEntriesForPublicKey {
		bav.GetUtxoEntryForUtxoKey(utxoEntry.UtxoKey)
	}

	// Now that all of the utxos for this key have been loaded, filter the
	// ones for this public key and return them.
	utxoEntriesToReturn := []*UtxoEntry{}
	for utxoKeyTmp, utxoEntry := range bav.UtxoKeyToUtxoEntry {
		// Make a copy of the iterator since it might change from underneath us
		// if we take its pointer.
		utxoKey := utxoKeyTmp
		utxoEntry.UtxoKey = &utxoKey
		if !utxoEntry.isSpent && reflect.DeepEqual(utxoEntry.PublicKey, pkBytes) {
			utxoEntriesToReturn = append(utxoEntriesToReturn, utxoEntry)
		}
	}

	return utxoEntriesToReturn, nil
}

func (bav *UtxoView) GetSpendableDeSoBalanceNanosForPublicKey(pkBytes []byte,
	tipHeight uint32) (_spendableBalance uint64, _err error) {
	// In order to get the spendable balance, we need to account for any immature block rewards.
	// We get these by starting at the chain tip and iterating backwards until we have collected
	// all the immature block rewards for this public key.
	nextBlockHash := bav.TipHash
	numImmatureBlocks := uint32(bav.Params.BlockRewardMaturity / bav.Params.TimeBetweenBlocks)
	immatureBlockRewards := uint64(0)

	if bav.Postgres != nil {
		// Filter out immature block rewards in postgres. UtxoType needs to be set correctly when importing blocks
		var startHeight uint32
		if tipHeight > numImmatureBlocks {
			startHeight = tipHeight - numImmatureBlocks
		}
		outputs := bav.Postgres.GetBlockRewardsForPublicKey(NewPublicKey(pkBytes), startHeight, tipHeight)

		var err error
		for _, output := range outputs {
			immatureBlockRewards, err = SafeUint64().Add(immatureBlockRewards, output.AmountNanos)
			if err != nil {
				return 0, errors.Wrap(err, "GetSpendableDeSoBalanceNanosForPublicKey: Problem "+
					"adding immature block rewards")
			}
		}
	} else {
		for ii := uint64(1); ii < uint64(numImmatureBlocks); ii++ {
			// Don't look up the genesis block since it isn't in the DB.
			if GenesisBlockHashHex == nextBlockHash.String() {
				break
			}

			blockNode := GetHeightHashToNodeInfo(bav.Handle, bav.Snapshot, tipHeight, nextBlockHash, false)
			if blockNode == nil {
				return 0, fmt.Errorf(
					"GetSpendableDeSoBalanceNanosForPublicKey: Problem getting block for blockhash %s",
					nextBlockHash.String())
			}
			blockRewardForPK, err := DbGetBlockRewardForPublicKeyBlockHash(bav.Handle, bav.Snapshot, pkBytes, nextBlockHash)
			if err != nil {
				return 0, errors.Wrapf(
					err, "GetSpendableDeSoBalanceNanosForPublicKey: Problem getting block reward for "+
						"public key %s blockhash %s", PkToString(pkBytes, bav.Params), nextBlockHash.String())
			}
			immatureBlockRewards, err = SafeUint64().Add(immatureBlockRewards, blockRewardForPK)
			if err != nil {
				return 0, errors.Wrapf(err, "GetSpendableDeSoBalanceNanosForPublicKey: Problem adding "+
					"block reward (%d) to immature block rewards (%d)", blockRewardForPK, immatureBlockRewards)
			}
			if blockNode.Parent != nil {
				nextBlockHash = blockNode.Parent.Hash
			} else {
				nextBlockHash = GenesisBlockHash
			}
		}
	}

	balanceNanos, err := bav.GetDeSoBalanceNanosForPublicKey(pkBytes)

	if err != nil {
		return 0, errors.Wrap(err, "GetSpendableDeSoBalanceNanosForPublicKey: ")
	}
	spendableBalanceNanos, err := SafeUint64().Sub(balanceNanos, immatureBlockRewards)
	if err != nil {
		return 0, errors.Wrapf(err,
			"GetSpendableDeSoBalanceNanosForPublicKey: error subtract immature block rewards (%d) from "+
				"balance nanos (%d)", immatureBlockRewards, balanceNanos)
	}
	return spendableBalanceNanos, nil
}

func mergeExtraData(oldMap map[string][]byte, newMap map[string][]byte) map[string][]byte {
	// Always create the map from scratch, since modifying the map on
	// newMap could modify the map on the oldMap otherwise.
	retMap := make(map[string][]byte)

	// Add the values from the oldMap
	for kk, vv := range oldMap {
		retMap[kk] = vv
	}
	// Add the values from the newMap. Allow the newMap values to overwrite the
	// oldMap values during the merge.
	for kk, vv := range newMap {
		retMap[kk] = vv
	}

	return retMap
}<|MERGE_RESOLUTION|>--- conflicted
+++ resolved
@@ -4,15 +4,9 @@
 	"bytes"
 	"encoding/hex"
 	"fmt"
-<<<<<<< HEAD
-	"math"
-	"math/big"
-	"math/rand"
-=======
 	"github.com/btcsuite/btcd/wire"
 	"math"
 	"math/big"
->>>>>>> c27ace1e
 	"reflect"
 	"strings"
 	"time"
@@ -1812,13 +1806,7 @@
 				"_connectBasicTransferWithExtraSpend: Problem adding "+
 					"amount %v to total input %v: %v", feePlusExtraSpend, totalInput, err)
 		}
-<<<<<<< HEAD
-		// _spendBalance looks for immature block rewards to determine the public key's
-		// spendable balance. Since the block reward does not exist for this block yet,
-		// we need to subtract one from the block height.
-=======
-
->>>>>>> c27ace1e
+
 		newUtxoOp, err := bav._spendBalance(totalInput, txn.PublicKey, blockHeight-1)
 		if err != nil {
 			return 0, 0, nil, errors.Wrapf(
@@ -3254,10 +3242,7 @@
 	// Validate that we aren't printing any DESO
 	if txn.TxnMeta.GetTxnType() != TxnTypeBlockReward &&
 		txn.TxnMeta.GetTxnType() != TxnTypeBitcoinExchange {
-<<<<<<< HEAD
-=======
-
->>>>>>> c27ace1e
+
 		balanceDelta, _, err := bav._compareBalancesToSnapshot(balanceSnapshot)
 		if err != nil {
 			return nil, 0, 0, 0, errors.Wrapf(err, "ConnectTransaction: error comparing current balances to snapshot")
@@ -3799,35 +3784,20 @@
 	return bav.ConstructNonceForPKID(pkidEntry.PKID, blockHeight)
 }
 
-<<<<<<< HEAD
-// ConstructNonceForPKID constructs a nonce for the given PKID.
-=======
 // ConstructNonceForPKID constructs a nonce for the given PKID. The depth parameter
 // must be less than or equal to 2 when calling this function. We check that the
 // randomly generated nonce is not already in use by the given PKID. If it is, we
 // try to generate another nonce w/ depth - 1. When depth is 0 and we fail to generate
 // a unique nonce, we return an error.
->>>>>>> c27ace1e
 func (bav *UtxoView) ConstructNonceForPKID(pkid *PKID, blockHeight uint64) (*DeSoNonce, error) {
 	// construct nonce
 	expirationBuffer := uint64(DefaultMaxNonceExpirationBlockHeightOffset)
 	if bav.GlobalParamsEntry != nil && bav.GlobalParamsEntry.MaxNonceExpirationBlockHeightOffset != 0 {
 		expirationBuffer = bav.GlobalParamsEntry.MaxNonceExpirationBlockHeightOffset
 	}
-<<<<<<< HEAD
-	// Some tests use a very low expiration buffer to test
-	// that expired nonces get deleted. We don't want to
-	// underflow the expiration buffer, so we only subtract
-	// 10 if the expiration buffer is greater than 10.
-	// We subtract 10 from the expiration buffer so that
-	// nodes that are slightly behind do not reject transactions.
-	if expirationBuffer > 10 {
-		expirationBuffer -= 10
-=======
 	randomUint64, err := wire.RandomUint64()
 	if err != nil {
 		return nil, errors.Wrapf(err, "ConstructNonceForPKID: Error generating random uint64: ")
->>>>>>> c27ace1e
 	}
 	nonce := DeSoNonce{
 		PartialID:             randomUint64,
