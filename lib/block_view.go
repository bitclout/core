package lib

import (
	"bytes"
	"encoding/hex"
	"encoding/json"
	"fmt"
	"math"
	"math/big"
	"reflect"
	"sort"
	"strings"
	"time"

	"github.com/btcsuite/btcd/btcec"
	"github.com/btcsuite/btcd/chaincfg"
	"github.com/btcsuite/btcd/txscript"
	"github.com/btcsuite/btcd/wire"
	"github.com/btcsuite/btcutil"
	"github.com/davecgh/go-spew/spew"
	"github.com/dgraph-io/badger/v3"
	"github.com/golang/glog"
	"github.com/pkg/errors"
)

// block_view.go is the main work-horse for validating transactions in blocks.
// It generally works by creating an "in-memory view" of the current tip and
// then applying a transaction's operations to the view to see if those operations
// are allowed and consistent with the blockchain's current state. Generally,
// every transaction we define has a corresponding connect() and disconnect()
// function defined here that specifies what operations that transaction applies
// to the view and ultimately to the database. If you want to know how any
// particular transaction impacts the database, you've found the right file. A
// good place to start in this file is ConnectTransaction and DisconnectTransaction.
// ConnectBlock is also good.

type UtxoType uint8

const (
	// UTXOs can come from different sources. We document all of those sources
	// in the UTXOEntry using these types.
	UtxoTypeOutput      UtxoType = 0
	UtxoTypeBlockReward UtxoType = 1
	UtxoTypeBitcoinBurn UtxoType = 2
	// TODO(DELETEME): Remove the StakeReward txn type
	UtxoTypeStakeReward              UtxoType = 3
	UtxoTypeCreatorCoinSale          UtxoType = 4
	UtxoTypeCreatorCoinFounderReward UtxoType = 5
	UtxoTypeNFTSeller                UtxoType = 6
	UtxoTypeNFTBidderChange          UtxoType = 7
	UtxoTypeNFTCreatorRoyalty        UtxoType = 8

	// NEXT_TAG = 9
)

func (mm UtxoType) String() string {
	if mm == UtxoTypeOutput {
		return "UtxoTypeOutput"
	} else if mm == UtxoTypeBlockReward {
		return "UtxoTypeBlockReward"
	} else if mm == UtxoTypeBitcoinBurn {
		return "UtxoTypeBitcoinBurn"
	} else if mm == UtxoTypeStakeReward {
		return "UtxoTypeStakeReward"
	}

	return "UtxoTypeUnknown"
}

// UtxoEntry identifies the data associated with a UTXO.
type UtxoEntry struct {
	AmountNanos uint64
	PublicKey   []byte
	BlockHeight uint32
	UtxoType    UtxoType

	// The fields below aren't serialized or hashed. They are only kept
	// around for in-memory bookkeeping purposes.

	// Whether or not the UTXO is spent. This is not used by the database,
	// (in fact it's not even stored in the db) it's used
	// only by the in-memory data structure. The database is simple: A UTXO
	// is unspent if and only if it exists in the db. However, for the view,
	// a UTXO is unspent if it (exists in memory and is unspent) OR (it does not
	// exist in memory at all but does exist in the database).
	//
	// Note that we are relying on the code that serializes the entry to the
	// db to ignore private fields, which is why this variable is lowerCamelCase
	// rather than UpperCamelCase. We are also relying on it defaulting to
	// false when newly-read from the database.
	isSpent bool

	// A back-reference to the utxo key associated with this entry.
	UtxoKey *UtxoKey
}

func (utxoEntry *UtxoEntry) String() string {
	return fmt.Sprintf("< PublicKey: %v, BlockHeight: %d, AmountNanos: %d, UtxoType: %v, "+
		"isSpent: %v, utxoKey: %v>", PkToStringMainnet(utxoEntry.PublicKey),
		utxoEntry.BlockHeight, utxoEntry.AmountNanos,
		utxoEntry.UtxoType, utxoEntry.isSpent, utxoEntry.UtxoKey)
}

// Have to define these because Go doesn't let you use raw byte slices as map keys.
// This needs to be in-sync with DeSoMainnetParams.MaxUsernameLengthBytes
type UsernameMapKey [MaxUsernameLengthBytes]byte

func MakeUsernameMapKey(nonLowercaseUsername []byte) UsernameMapKey {
	// Always lowercase the username when we use it as a key in our map. This allows
	// us to check uniqueness in a case-insensitive way.
	lowercaseUsername := []byte(strings.ToLower(string(nonLowercaseUsername)))
	usernameMapKey := UsernameMapKey{}
	copy(usernameMapKey[:], lowercaseUsername)
	return usernameMapKey
}

// DEPRECATED: Replace all instances with lib.PublicKey
type PkMapKey [btcec.PubKeyBytesLenCompressed]byte

func (mm PkMapKey) String() string {
	return PkToStringBoth(mm[:])
}

func MakePkMapKey(pk []byte) PkMapKey {
	pkMapKey := PkMapKey{}
	copy(pkMapKey[:], pk)
	return pkMapKey
}

func MakeMessageKey(pk []byte, tstampNanos uint64) MessageKey {
	return MessageKey{
		PublicKey:   MakePkMapKey(pk),
		TstampNanos: tstampNanos,
	}
}

type MessageKey struct {
	PublicKey   PkMapKey
	BlockHeight uint32
	TstampNanos uint64
}

func (mm *MessageKey) String() string {
	return fmt.Sprintf("<Public Key: %s, TstampNanos: %d>",
		PkToStringMainnet(mm.PublicKey[:]), mm.TstampNanos)
}

// StringKey is useful for creating maps that need to be serialized to JSON.
func (mm *MessageKey) StringKey(params *DeSoParams) string {
	return PkToString(mm.PublicKey[:], params) + "_" + fmt.Sprint(mm.TstampNanos)
}

// MessageEntry stores the essential content of a message transaction.
type MessageEntry struct {
	SenderPublicKey    []byte
	RecipientPublicKey []byte
	EncryptedText      []byte
	// TODO: Right now a sender can fake the timestamp and make it appear to
	// the recipient that she sent messages much earlier than she actually did.
	// This isn't a big deal because there is generally not much to gain from
	// faking a timestamp, and it's still impossible for a user to impersonate
	// another user, which is the important thing. Moreover, it is easy to fix
	// the timestamp spoofing issue: You just need to make it so that the nodes
	// index messages based on block height in addition to on the tstamp. The
	// reason I didn't do it yet is because it adds some complexity around
	// detecting duplicates, particularly if a transaction is allowed to have
	// zero inputs/outputs, which is advantageous for various reasons.
	TstampNanos uint64

	isDeleted bool

	// Indicates message encryption method
	// Version = 2 : message encrypted using shared secret
	// Version = 1 : message encrypted using public key
	Version uint8
}

// Entry for a public key forbidden from signing blocks.
type ForbiddenPubKeyEntry struct {
	PubKey []byte

	// Whether or not this entry is deleted in the view.
	isDeleted bool
}

func MakeLikeKey(userPk []byte, LikedPostHash BlockHash) LikeKey {
	return LikeKey{
		LikerPubKey:   MakePkMapKey(userPk),
		LikedPostHash: LikedPostHash,
	}
}

type LikeKey struct {
	LikerPubKey   PkMapKey
	LikedPostHash BlockHash
}

// LikeEntry stores the content of a like transaction.
type LikeEntry struct {
	LikerPubKey   []byte
	LikedPostHash *BlockHash

	// Whether or not this entry is deleted in the view.
	isDeleted bool
}

func MakeNFTKey(nftPostHash *BlockHash, serialNumber uint64) NFTKey {
	return NFTKey{
		NFTPostHash:  *nftPostHash,
		SerialNumber: serialNumber,
	}
}

type NFTKey struct {
	NFTPostHash  BlockHash
	SerialNumber uint64
}

// This struct defines an individual NFT owned by a PKID. An NFT entry  maps to a single
// postEntry, but a single postEntry can map to multiple NFT entries. Each NFT copy is
// defined by a serial number, which denotes it's place in the set (ie. #1 of 100).
type NFTEntry struct {
	LastOwnerPKID              *PKID // This is needed to decrypt unlockable text.
	OwnerPKID                  *PKID
	NFTPostHash                *BlockHash
	SerialNumber               uint64
	IsForSale                  bool
	MinBidAmountNanos          uint64
	UnlockableText             []byte
	LastAcceptedBidAmountNanos uint64

	// If this NFT was transferred to the current owner, it will be pending until accepted.
	IsPending bool

	// If an NFT does not have unlockable content, it can be sold instantly at the MinBidAmountNanos.
	IsBuyNow bool
	//BuyNowPrice uint64

	// Whether or not this entry is deleted in the view.
	isDeleted bool
}

func MakeNFTBidKey(bidderPKID *PKID, nftPostHash *BlockHash, serialNumber uint64) NFTBidKey {
	return NFTBidKey{
		BidderPKID:   *bidderPKID,
		NFTPostHash:  *nftPostHash,
		SerialNumber: serialNumber,
	}
}

type NFTBidKey struct {
	BidderPKID   PKID
	NFTPostHash  BlockHash
	SerialNumber uint64
}

// This struct defines a single bid on an NFT.
type NFTBidEntry struct {
	BidderPKID     *PKID
	NFTPostHash    *BlockHash
	SerialNumber   uint64
	BidAmountNanos uint64

	// Whether or not this entry is deleted in the view.
	isDeleted bool
}

type DerivedKeyEntry struct {
	// Owner public key
	OwnerPublicKey PublicKey

	// Derived public key
	DerivedPublicKey PublicKey

	// Expiration Block
	ExpirationBlock uint64

	// Operation type determines if the derived key is
	// authorized or de-authorized.
	OperationType AuthorizeDerivedKeyOperationType

	// Whether or not this entry is deleted in the view.
	isDeleted bool
}

type DerivedKeyMapKey struct {
	// Owner public key
	OwnerPublicKey PublicKey

	// Derived public key
	DerivedPublicKey PublicKey
}

func MakeDerivedKeyMapKey(ownerPublicKey PublicKey, derivedPublicKey PublicKey) DerivedKeyMapKey {
	return DerivedKeyMapKey{
		OwnerPublicKey:   ownerPublicKey,
		DerivedPublicKey: derivedPublicKey,
	}
}

func MakeFollowKey(followerPKID *PKID, followedPKID *PKID) FollowKey {
	return FollowKey{
		FollowerPKID: *followerPKID,
		FollowedPKID: *followedPKID,
	}
}

type FollowKey struct {
	FollowerPKID PKID
	FollowedPKID PKID
}

// FollowEntry stores the content of a follow transaction.
type FollowEntry struct {
	// Note: It's a little redundant to have these in the entry because they're
	// already used as the key in the DB but it doesn't hurt for now.
	FollowerPKID *PKID
	FollowedPKID *PKID

	// Whether or not this entry is deleted in the view.
	isDeleted bool
}

type DiamondKey struct {
	SenderPKID      PKID
	ReceiverPKID    PKID
	DiamondPostHash BlockHash
}

func MakeDiamondKey(senderPKID *PKID, receiverPKID *PKID, diamondPostHash *BlockHash) DiamondKey {
	return DiamondKey{
		SenderPKID:      *senderPKID,
		ReceiverPKID:    *receiverPKID,
		DiamondPostHash: *diamondPostHash,
	}
}

func (mm *DiamondKey) String() string {
	return fmt.Sprintf("<SenderPKID: %v, ReceiverPKID: %v, DiamondPostHash: %v>",
		PkToStringMainnet(mm.SenderPKID[:]), PkToStringMainnet(mm.ReceiverPKID[:]),
		hex.EncodeToString(mm.DiamondPostHash[:]))
}

// DiamondEntry stores the number of diamonds given by a sender to a post.
type DiamondEntry struct {
	SenderPKID      *PKID
	ReceiverPKID    *PKID
	DiamondPostHash *BlockHash
	DiamondLevel    int64

	// Whether or not this entry is deleted in the view.
	isDeleted bool
}

func MakeRepostKey(userPk []byte, RepostedPostHash BlockHash) RepostKey {
	return RepostKey{
		ReposterPubKey:   MakePkMapKey(userPk),
		RepostedPostHash: RepostedPostHash,
	}
}

type RepostKey struct {
	ReposterPubKey PkMapKey
	// Post Hash of post that was reposted
	RepostedPostHash BlockHash
}

// RepostEntry stores the content of a Repost transaction.
type RepostEntry struct {
	ReposterPubKey []byte

	// BlockHash of the repost
	RepostPostHash *BlockHash

	// Post Hash of post that was reposted
	RepostedPostHash *BlockHash

	// Whether or not this entry is deleted in the view.
	isDeleted bool
}

type GlobalParamsEntry struct {
	// The new exchange rate to set.
	USDCentsPerBitcoin uint64

	// The new create profile fee
	CreateProfileFeeNanos uint64

	// The fee to create a single NFT (NFTs with n copies incur n of these fees).
	CreateNFTFeeNanos uint64

	// The maximum number of NFT copies that are allowed to be minted.
	MaxCopiesPerNFT uint64

	// The new minimum fee the network will accept
	MinimumNetworkFeeNanosPerKB uint64
}

// The blockchain used to store the USD to BTC exchange rate in bav.USDCentsPerBitcoin, which was set by a
// UPDATE_BITCOIN_USD_EXCHANGE_RATE txn, but has since moved to the GlobalParamsEntry, which is set by a
// UPDATE_GLOBAL_PARAMS txn.
func (bav *UtxoView) GetCurrentUSDCentsPerBitcoin() uint64 {
	usdCentsPerBitcoin := bav.USDCentsPerBitcoin
	if bav.GlobalParamsEntry.USDCentsPerBitcoin != 0 {
		usdCentsPerBitcoin = bav.GlobalParamsEntry.USDCentsPerBitcoin
	}
	return usdCentsPerBitcoin
}

// This struct holds info on a readers interactions (e.g. likes) with a post.
// It is added to a post entry response in the frontend server api.
type PostEntryReaderState struct {
	// This is true if the reader has liked the associated post.
	LikedByReader bool

	// The number of diamonds that the reader has given this post.
	DiamondLevelBestowed int64

	// This is true if the reader has reposted the associated post.
	RepostedByReader bool

	// This is the post hash hex of the repost
	RepostPostHashHex string
}

func (bav *UtxoView) GetPostEntryReaderState(
	readerPK []byte, postEntry *PostEntry) *PostEntryReaderState {
	postEntryReaderState := &PostEntryReaderState{}

	// Get like state.
	postEntryReaderState.LikedByReader = bav.GetLikedByReader(readerPK, postEntry.PostHash)

	// Get repost state.
	postEntryReaderState.RepostPostHashHex, postEntryReaderState.RepostedByReader = bav.GetRepostPostEntryStateForReader(readerPK, postEntry.PostHash)

	// Get diamond state.
	senderPKID := bav.GetPKIDForPublicKey(readerPK)
	receiverPKID := bav.GetPKIDForPublicKey(postEntry.PosterPublicKey)
	if senderPKID == nil || receiverPKID == nil {
		glog.Debugf(
			"GetPostEntryReaderState: Could not find PKID for reader PK: %s or poster PK: %s",
			PkToString(readerPK, bav.Params), PkToString(postEntry.PosterPublicKey, bav.Params))
	} else {
		diamondKey := MakeDiamondKey(senderPKID.PKID, receiverPKID.PKID, postEntry.PostHash)
		diamondEntry := bav.GetDiamondEntryForDiamondKey(&diamondKey)
		if diamondEntry != nil {
			postEntryReaderState.DiamondLevelBestowed = diamondEntry.DiamondLevel
		}
	}

	return postEntryReaderState
}

func (bav *UtxoView) GetLikedByReader(readerPK []byte, postHash *BlockHash) bool {
	// Get like state.
	likeKey := MakeLikeKey(readerPK, *postHash)
	likeEntry := bav._getLikeEntryForLikeKey(&likeKey)
	return likeEntry != nil && !likeEntry.isDeleted
}

func (bav *UtxoView) GetRepostPostEntryStateForReader(readerPK []byte, postHash *BlockHash) (string, bool) {
	repostKey := MakeRepostKey(readerPK, *postHash)
	repostEntry := bav._getRepostEntryForRepostKey(&repostKey)
	if repostEntry == nil {
		return "", false
	}
	repostPostEntry := bav.GetPostEntryForPostHash(repostEntry.RepostPostHash)
	if repostPostEntry == nil {
		glog.Errorf("Could not find repost post entry from post hash: %v", repostEntry.RepostedPostHash)
		return "", false
	}
	// We include the PostHashHex of this user's post that reposts the current post to
	// handle undo-ing (AKA hiding) a repost.
	// If the user's repost of this post is hidden, we set RepostedByReader to false.
	return hex.EncodeToString(repostEntry.RepostPostHash[:]), !repostPostEntry.IsHidden
}

type PostEntry struct {
	// The hash of this post entry. Used as the ID for the entry.
	PostHash *BlockHash

	// The public key of the user who made the post.
	PosterPublicKey []byte

	// The parent post. This is used for comments.
	ParentStakeID []byte

	// The body of this post.
	Body []byte

	// The PostHash of the post this post reposts
	RepostedPostHash *BlockHash

	// Indicator if this PostEntry is a quoted repost or not
	IsQuotedRepost bool

	// The amount the creator of the post gets when someone stakes
	// to the post.
	CreatorBasisPoints uint64

	// The multiple of the payout when a user stakes to a post.
	// 2x multiple = 200% = 20,000bps
	StakeMultipleBasisPoints uint64

	// The block height when the post was confirmed.
	ConfirmationBlockHeight uint32

	// A timestamp used for ordering messages when displaying them to
	// users. The timestamp must be unique. Note that we use a nanosecond
	// timestamp because it makes it easier to deal with the uniqueness
	// constraint technically (e.g. If one second spacing is required
	// as would be the case with a standard Unix timestamp then any code
	// that generates these transactions will need to potentially wait
	// or else risk a timestamp collision. This complexity is avoided
	// by just using a nanosecond timestamp). Note that the timestamp is
	// an unsigned int as opposed to a signed int, which means times
	// before the zero time are not represented which doesn't matter
	// for our purposes. Restricting the timestamp in this way makes
	// lexicographic sorting based on bytes easier in our database which
	// is one of the reasons we do it.
	TimestampNanos uint64

	// Users can "delete" posts, but right now we just implement this as
	// setting a flag on the post to hide it rather than actually deleting
	// it. This simplifies the implementation and makes it easier to "undelete"
	// posts in certain situations.
	IsHidden bool

	// Counter of users that have liked this post.
	LikeCount uint64

	// Counter of users that have reposted this post.
	RepostCount uint64

	// Counter of quote reposts for this post.
	QuoteRepostCount uint64

	// Counter of diamonds that the post has received.
	DiamondCount uint64

	// The private fields below aren't serialized or hashed. They are only kept
	// around for in-memory bookkeeping purposes.

	// Whether or not this entry is deleted in the view.
	isDeleted bool

	// How many comments this post has
	CommentCount uint64

	// Indicator if a post is pinned or not.
	IsPinned bool

	// NFT info.
	IsNFT                          bool
	NumNFTCopies                   uint64
	NumNFTCopiesForSale            uint64
	NumNFTCopiesBurned             uint64
	HasUnlockable                  bool
	NFTRoyaltyToCreatorBasisPoints uint64
	NFTRoyaltyToCoinBasisPoints    uint64

	// ExtraData map to hold arbitrary attributes of a post. Holds non-consensus related information about a post.
	PostExtraData map[string][]byte
}

func (pe *PostEntry) IsDeleted() bool {
	return pe.isDeleted
}

func IsQuotedRepost(postEntry *PostEntry) bool {
	return postEntry.IsQuotedRepost && postEntry.RepostedPostHash != nil
}

func (pe *PostEntry) HasMedia() bool {
	bodyJSONObj := DeSoBodySchema{}
	err := json.Unmarshal(pe.Body, &bodyJSONObj)
	//Return true if body json can be parsed and ImageURLs or VideoURLs is not nil/non-empty or EmbedVideoUrl is not nil/non-empty
	if (err == nil && len(bodyJSONObj.ImageURLs) > 0 || len(bodyJSONObj.VideoURLs) > 0) || len(pe.PostExtraData["EmbedVideoURL"]) > 0 {
		return true
	}
	return false
}

// Return true if postEntry is a vanilla repost.  A vanilla repost is a post that reposts another post,
// but does not have a body.
func IsVanillaRepost(postEntry *PostEntry) bool {
	return !postEntry.IsQuotedRepost && postEntry.RepostedPostHash != nil
}

type BalanceEntryMapKey struct {
	HODLerPKID  PKID
	CreatorPKID PKID
}

func MakeCreatorCoinBalanceKey(hodlerPKID *PKID, creatorPKID *PKID) BalanceEntryMapKey {
	return BalanceEntryMapKey{
		HODLerPKID:  *hodlerPKID,
		CreatorPKID: *creatorPKID,
	}
}
func (mm BalanceEntryMapKey) String() string {
	return fmt.Sprintf("BalanceEntryMapKey: <HODLer Pub Key: %v, Creator Pub Key: %v>",
		PkToStringBoth(mm.HODLerPKID[:]), PkToStringBoth(mm.CreatorPKID[:]))
}

// This struct is mainly used to track a user's balance of a particular
// creator coin. In the database, we store it as the value in a mapping
// that looks as follows:
// <HodlerPKID, CreatorPKID> -> HODLerEntry
type BalanceEntry struct {
	// The PKID of the HODLer. This should never change after it's set initially.
	HODLerPKID *PKID
	// The PKID of the creator. This should never change after it's set initially.
	CreatorPKID *PKID

	// How much this HODLer owns of a particular creator coin.
	BalanceNanos uint64

	// Has the hodler purchased any amount of this user's coin
	HasPurchased bool

	// Whether or not this entry is deleted in the view.
	isDeleted bool
}

// This struct contains all the information required to support coin
// buy/sell transactions on profiles.
type CoinEntry struct {
	// The amount the owner of this profile receives when there is a
	// "net new" purchase of their coin.
	CreatorBasisPoints uint64

	// The amount of DeSo backing the coin. Whenever a user buys a coin
	// from the protocol this amount increases, and whenever a user sells a
	// coin to the protocol this decreases.
	DeSoLockedNanos uint64

	// The number of public keys who have holdings in this creator coin.
	// Due to floating point truncation, it can be difficult to simultaneously
	// reset CoinsInCirculationNanos and DeSoLockedNanos to zero after
	// everyone has sold all their creator coins. Initially NumberOfHolders
	// is set to zero. Once it returns to zero after a series of buys & sells
	// we reset the DeSoLockedNanos and CoinsInCirculationNanos to prevent
	// abnormal bancor curve behavior.
	NumberOfHolders uint64

	// The number of coins currently in circulation. Whenever a user buys a
	// coin from the protocol this increases, and whenever a user sells a
	// coin to the protocol this decreases.
	CoinsInCirculationNanos uint64

	// This field keeps track of the highest number of coins that has ever
	// been in circulation. It is used to determine when a creator should
	// receive a "founder reward." In particular, whenever the number of
	// coins being minted would push the number of coins in circulation
	// beyond the watermark, we allocate a percentage of the coins being
	// minted to the creator as a "founder reward."
	CoinWatermarkNanos uint64
}

type PKIDEntry struct {
	PKID *PKID
	// We add the public key only so we can reuse this struct to store the reverse
	// mapping of pkid -> public key.
	PublicKey []byte

	isDeleted bool
}

func (pkid *PKIDEntry) String() string {
	return fmt.Sprintf("< PKID: %s, PublicKey: %s >", PkToStringMainnet(pkid.PKID[:]), PkToStringMainnet(pkid.PublicKey))
}

type ProfileEntry struct {
	// PublicKey is the key used by the user to sign for things and generally
	// verify her identity.
	PublicKey []byte

	// Username is a unique human-readable identifier associated with a profile.
	Username []byte

	// Some text describing the profile.
	Description []byte

	// The profile pic string encoded as a link e.g.
	// data:image/png;base64,<data in base64>
	ProfilePic []byte

	// Users can "delete" profiles, but right now we just implement this as
	// setting a flag on the post to hide it rather than actually deleting
	// it. This simplifies the implementation and makes it easier to "undelete"
	// profiles in certain situations.
	IsHidden bool

	// CoinEntry tracks the information required to buy/sell coins on a user's
	// profile. We "embed" it here for convenience so we can access the fields
	// directly on the ProfileEntry object. Embedding also makes it so that we
	// don't need to initialize it explicitly.
	CoinEntry

	// Whether or not this entry should be deleted when the view is flushed
	// to the db. This is initially set to false, but can become true if for
	// example we update a user entry and need to delete the data associated
	// with the old entry.
	isDeleted bool
}

func (pe *ProfileEntry) IsDeleted() bool {
	return pe.isDeleted
}

type UtxoView struct {
	// Utxo data
	NumUtxoEntries              uint64
	UtxoKeyToUtxoEntry          map[UtxoKey]*UtxoEntry
	PublicKeyToDeSoBalanceNanos map[PublicKey]uint64

	// BitcoinExchange data
	NanosPurchased     uint64
	USDCentsPerBitcoin uint64
	GlobalParamsEntry  *GlobalParamsEntry
	BitcoinBurnTxIDs   map[BlockHash]bool

	// Forbidden block signature pubkeys
	ForbiddenPubKeyToForbiddenPubKeyEntry map[PkMapKey]*ForbiddenPubKeyEntry

	// Messages data
	MessageKeyToMessageEntry map[MessageKey]*MessageEntry

	// Postgres stores message data slightly differently
	MessageMap map[BlockHash]*PGMessage

	// Follow data
	FollowKeyToFollowEntry map[FollowKey]*FollowEntry

	// NFT data
	NFTKeyToNFTEntry              map[NFTKey]*NFTEntry
	NFTBidKeyToNFTBidEntry        map[NFTBidKey]*NFTBidEntry
	NFTKeyToAcceptedNFTBidHistory map[NFTKey]*[]*NFTBidEntry

	// Diamond data
	DiamondKeyToDiamondEntry map[DiamondKey]*DiamondEntry

	// Like data
	LikeKeyToLikeEntry map[LikeKey]*LikeEntry

	// Repost data
	RepostKeyToRepostEntry map[RepostKey]*RepostEntry

	// Post data
	PostHashToPostEntry map[BlockHash]*PostEntry

	// Profile data
	PublicKeyToPKIDEntry map[PkMapKey]*PKIDEntry
	// The PKIDEntry is only used here to store the public key.
	PKIDToPublicKey               map[PKID]*PKIDEntry
	ProfilePKIDToProfileEntry     map[PKID]*ProfileEntry
	ProfileUsernameToProfileEntry map[UsernameMapKey]*ProfileEntry

	// Coin balance entries
	HODLerPKIDCreatorPKIDToBalanceEntry map[BalanceEntryMapKey]*BalanceEntry

	// Derived Key entries. Map key is a combination of owner and derived public keys.
	DerivedKeyToDerivedEntry map[DerivedKeyMapKey]*DerivedKeyEntry

	// The hash of the tip the view is currently referencing. Mainly used
	// for error-checking when doing a bulk operation on the view.
	TipHash *BlockHash

	Handle   *badger.DB
	Postgres *Postgres
	Params   *DeSoParams
}

type OperationType uint

const (
	// Every operation has a type that we document here. This information is
	// used when rolling back a txn to determine what kind of operations need
	// to be performed. For example, rolling back a BitcoinExchange may require
	// rolling back an AddUtxo operation.
	OperationTypeAddUtxo                      OperationType = 0
	OperationTypeSpendUtxo                    OperationType = 1
	OperationTypeBitcoinExchange              OperationType = 2
	OperationTypePrivateMessage               OperationType = 3
	OperationTypeSubmitPost                   OperationType = 4
	OperationTypeUpdateProfile                OperationType = 5
	OperationTypeDeletePost                   OperationType = 7
	OperationTypeUpdateBitcoinUSDExchangeRate OperationType = 8
	OperationTypeFollow                       OperationType = 9
	OperationTypeLike                         OperationType = 10
	OperationTypeCreatorCoin                  OperationType = 11
	OperationTypeSwapIdentity                 OperationType = 12
	OperationTypeUpdateGlobalParams           OperationType = 13
	OperationTypeCreatorCoinTransfer          OperationType = 14
	OperationTypeCreateNFT                    OperationType = 15
	OperationTypeUpdateNFT                    OperationType = 16
	OperationTypeAcceptNFTBid                 OperationType = 17
	OperationTypeNFTBid                       OperationType = 18
	OperationTypeDeSoDiamond                  OperationType = 19
	OperationTypeNFTTransfer                  OperationType = 20
	OperationTypeAcceptNFTTransfer            OperationType = 21
	OperationTypeBurnNFT                      OperationType = 22
	OperationTypeAuthorizeDerivedKey          OperationType = 23

	// NEXT_TAG = 24
)

func (op OperationType) String() string {
	switch op {
	case OperationTypeAddUtxo:
		{
			return "OperationTypeAddUtxo"
		}
	case OperationTypeSpendUtxo:
		{
			return "OperationTypeSpendUtxo"
		}
	case OperationTypeBitcoinExchange:
		{
			return "OperationTypeBitcoinExchange"
		}
	case OperationTypePrivateMessage:
		{
			return "OperationTypePrivateMessage"
		}
	case OperationTypeSubmitPost:
		{
			return "OperationTypeSubmitPost"
		}
	case OperationTypeUpdateProfile:
		{
			return "OperationTypeUpdateProfile"
		}
	case OperationTypeDeletePost:
		{
			return "OperationTypeDeletePost"
		}
	case OperationTypeUpdateBitcoinUSDExchangeRate:
		{
			return "OperationTypeUpdateBitcoinUSDExchangeRate"
		}
	case OperationTypeFollow:
		{
			return "OperationTypeFollow"
		}
	case OperationTypeCreatorCoin:
		{
			return "OperationTypeCreatorCoin"
		}
	case OperationTypeCreateNFT:
		{
			return "OperationTypeCreateNFT"
		}
	case OperationTypeUpdateNFT:
		{
			return "OperationTypeUpdateNFT"
		}
	case OperationTypeAcceptNFTBid:
		{
			return "OperationTypeAcceptNFTBid"
		}
	case OperationTypeNFTBid:
		{
			return "OperationTypeNFTBid"
		}
	case OperationTypeAuthorizeDerivedKey:
		{
			return "OperationTypeAuthorizeDerivedKey"
		}
	}
	return "OperationTypeUNKNOWN"
}

type UtxoOperation struct {
	Type OperationType

	// Only set for OperationTypeSpendUtxo
	//
	// When we SPEND a UTXO entry we delete it from the utxo set but we still
	// store its info in case we want to reverse
	// it in the future. This information is not needed for ADD since
	// reversing an ADD just means deleting an entry from the end of our list.
	//
	// SPEND works by swapping the UTXO we want to spend with the UTXO at
	// the end of the list and then deleting from the end of the list. Obviously
	// this is more efficient than deleting the element in-place and then shifting
	// over everything after it. In order to be able to undo this operation,
	// however, we need to store the original index of the item we are
	// spending/deleting. Reversing the operation then amounts to adding a utxo entry
	// at the end of the list and swapping with this index. Given this, the entry
	// we store here has its position set to the position it was at right before the
	// SPEND operation was performed.
	Entry *UtxoEntry

	// Only set for OperationTypeSpendUtxo
	//
	// Store the UtxoKey as well. This isn't necessary but it helps
	// with error-checking during a roll-back so we just keep it.
	//
	// TODO: We can probably delete this at some point and save some space. UTXOs
	// are probably our biggest disk hog so getting rid of this should materially
	// improve disk usage.
	Key *UtxoKey

	// Used to revert BitcoinExchange transaction.
	PrevNanosPurchased uint64
	// Used to revert UpdateBitcoinUSDExchangeRate transaction.
	PrevUSDCentsPerBitcoin uint64

	// Save the previous post entry when making an update to a post.
	PrevPostEntry            *PostEntry
	PrevParentPostEntry      *PostEntry
	PrevGrandparentPostEntry *PostEntry
	PrevRepostedPostEntry    *PostEntry

	// Save the previous profile entry when making an update.
	PrevProfileEntry *ProfileEntry

	// Save the previous like entry and like count when making an update.
	PrevLikeEntry *LikeEntry
	PrevLikeCount uint64

	// For disconnecting diamonds.
	PrevDiamondEntry *DiamondEntry

	// For disconnecting NFTs.
	PrevNFTEntry              *NFTEntry
	PrevNFTBidEntry           *NFTBidEntry
	DeletedNFTBidEntries      []*NFTBidEntry
	NFTPaymentUtxoKeys        []*UtxoKey
	NFTSpentUtxoEntries       []*UtxoEntry
	PrevAcceptedNFTBidEntries *[]*NFTBidEntry

	// For disconnecting AuthorizeDerivedKey transactions.
	PrevDerivedKeyEntry *DerivedKeyEntry

	// Save the previous repost entry and repost count when making an update.
	PrevRepostEntry *RepostEntry
	PrevRepostCount uint64

	// Save the state of a creator coin prior to updating it due to a
	// buy/sell/add transaction.
	PrevCoinEntry *CoinEntry
	// Save the creator coin balance of both the transactor and the creator.
	// We modify the transactor's balances when they buys/sell a creator coin
	// and we modify the creator's balance when we pay them a founder reward.
	PrevTransactorBalanceEntry *BalanceEntry
	PrevCreatorBalanceEntry    *BalanceEntry
	// We use this to revert founder's reward UTXOs created by creator coin buys.
	FounderRewardUtxoKey *UtxoKey

	// Save balance entries for the sender and receiver when creator coins are transferred.
	PrevSenderBalanceEntry   *BalanceEntry
	PrevReceiverBalanceEntry *BalanceEntry

	// Save the global params when making an update.
	PrevGlobalParamsEntry    *GlobalParamsEntry
	PrevForbiddenPubKeyEntry *ForbiddenPubKeyEntry

	// This value is used by Rosetta to adjust for a bug whereby a ParamUpdater
	// CoinEntry could get clobbered if updating a profile on someone else's
	// behalf. This is super confusing.
	ClobberedProfileBugDESOLockedNanos uint64

	// This value is used by Rosetta to return the amount of DESO that was added
	// or removed from a profile during a CreatorCoin transaction. It's needed
	// in order to avoid having to reconnect all transactions.
	CreatorCoinDESOLockedNanosDiff int64

	// This value is used by Rosetta to create a proper input/output when we
	// encounter a SwapIdentity txn. This makes it so that we don't have to
	// reconnect all txns in order to get these values.
	SwapIdentityFromDESOLockedNanos uint64
	SwapIdentityToDESOLockedNanos uint64

	// These values are used by Rosetta in order to create input and output
	// operations. They make it so that we don't have to reconnect all txns
	// in order to get these values.
	AcceptNFTBidCreatorPublicKey []byte
	AcceptNFTBidBidderPublicKey []byte
	AcceptNFTBidCreatorRoyaltyNanos uint64
}

// Assumes the db Handle is already set on the view, but otherwise the
// initialization is full.
func (bav *UtxoView) _ResetViewMappingsAfterFlush() {
	// Utxo data
	bav.UtxoKeyToUtxoEntry = make(map[UtxoKey]*UtxoEntry)
	// TODO: Deprecate this value
	bav.NumUtxoEntries = GetUtxoNumEntries(bav.Handle)
	bav.PublicKeyToDeSoBalanceNanos = make(map[PublicKey]uint64)

	// BitcoinExchange data
	bav.NanosPurchased = DbGetNanosPurchased(bav.Handle)
	bav.USDCentsPerBitcoin = DbGetUSDCentsPerBitcoinExchangeRate(bav.Handle)
	bav.GlobalParamsEntry = DbGetGlobalParamsEntry(bav.Handle)
	bav.BitcoinBurnTxIDs = make(map[BlockHash]bool)

	// Forbidden block signature pub key info.
	bav.ForbiddenPubKeyToForbiddenPubKeyEntry = make(map[PkMapKey]*ForbiddenPubKeyEntry)

	// Post and profile data
	bav.PostHashToPostEntry = make(map[BlockHash]*PostEntry)
	bav.PublicKeyToPKIDEntry = make(map[PkMapKey]*PKIDEntry)
	bav.PKIDToPublicKey = make(map[PKID]*PKIDEntry)
	bav.ProfilePKIDToProfileEntry = make(map[PKID]*ProfileEntry)
	bav.ProfileUsernameToProfileEntry = make(map[UsernameMapKey]*ProfileEntry)

	// Messages data
	bav.MessageKeyToMessageEntry = make(map[MessageKey]*MessageEntry)
	bav.MessageMap = make(map[BlockHash]*PGMessage)

	// Follow data
	bav.FollowKeyToFollowEntry = make(map[FollowKey]*FollowEntry)

	// NFT data
	bav.NFTKeyToNFTEntry = make(map[NFTKey]*NFTEntry)
	bav.NFTBidKeyToNFTBidEntry = make(map[NFTBidKey]*NFTBidEntry)
	bav.NFTKeyToAcceptedNFTBidHistory = make(map[NFTKey]*[]*NFTBidEntry)

	// Diamond data
	bav.DiamondKeyToDiamondEntry = make(map[DiamondKey]*DiamondEntry)

	// Like data
	bav.LikeKeyToLikeEntry = make(map[LikeKey]*LikeEntry)

	// Repost data
	bav.RepostKeyToRepostEntry = make(map[RepostKey]*RepostEntry)

	// Coin balance entries
	bav.HODLerPKIDCreatorPKIDToBalanceEntry = make(map[BalanceEntryMapKey]*BalanceEntry)

	// Derived Key entries
	bav.DerivedKeyToDerivedEntry = make(map[DerivedKeyMapKey]*DerivedKeyEntry)
}

func (bav *UtxoView) CopyUtxoView() (*UtxoView, error) {
	newView, err := NewUtxoView(bav.Handle, bav.Params, bav.Postgres)
	if err != nil {
		return nil, err
	}

	// Copy the UtxoEntry data
	// Note that using _setUtxoMappings is dangerous because the Pos within
	// the UtxoEntrys is off.
	newView.UtxoKeyToUtxoEntry = make(map[UtxoKey]*UtxoEntry, len(bav.UtxoKeyToUtxoEntry))
	for utxoKey, utxoEntry := range bav.UtxoKeyToUtxoEntry {
		newUtxoEntry := *utxoEntry
		newView.UtxoKeyToUtxoEntry[utxoKey] = &newUtxoEntry
	}
	newView.NumUtxoEntries = bav.NumUtxoEntries

	// Copy the public key to balance data
	newView.PublicKeyToDeSoBalanceNanos = make(map[PublicKey]uint64, len(bav.PublicKeyToDeSoBalanceNanos))
	for pkMapKey, desoBalance := range bav.PublicKeyToDeSoBalanceNanos {
		newView.PublicKeyToDeSoBalanceNanos[pkMapKey] = desoBalance
	}

	// Copy the BitcoinExchange data
	newView.BitcoinBurnTxIDs = make(map[BlockHash]bool, len(bav.BitcoinBurnTxIDs))
	for bh := range bav.BitcoinBurnTxIDs {
		newView.BitcoinBurnTxIDs[bh] = true
	}
	newView.NanosPurchased = bav.NanosPurchased
	newView.USDCentsPerBitcoin = bav.USDCentsPerBitcoin

	// Copy the GlobalParamsEntry
	newGlobalParamsEntry := *bav.GlobalParamsEntry
	newView.GlobalParamsEntry = &newGlobalParamsEntry

	// Copy the post data
	newView.PostHashToPostEntry = make(map[BlockHash]*PostEntry, len(bav.PostHashToPostEntry))
	for postHash, postEntry := range bav.PostHashToPostEntry {
		if postEntry == nil {
			continue
		}

		newPostEntry := *postEntry
		newView.PostHashToPostEntry[postHash] = &newPostEntry
	}

	// Copy the PKID data
	newView.PublicKeyToPKIDEntry = make(map[PkMapKey]*PKIDEntry, len(bav.PublicKeyToPKIDEntry))
	for pkMapKey, pkid := range bav.PublicKeyToPKIDEntry {
		newPKID := *pkid
		newView.PublicKeyToPKIDEntry[pkMapKey] = &newPKID
	}

	newView.PKIDToPublicKey = make(map[PKID]*PKIDEntry, len(bav.PKIDToPublicKey))
	for pkid, pkidEntry := range bav.PKIDToPublicKey {
		newPKIDEntry := *pkidEntry
		newView.PKIDToPublicKey[pkid] = &newPKIDEntry
	}

	// Copy the profile data
	newView.ProfilePKIDToProfileEntry = make(map[PKID]*ProfileEntry, len(bav.ProfilePKIDToProfileEntry))
	for profilePKID, profileEntry := range bav.ProfilePKIDToProfileEntry {
		if profileEntry == nil {
			continue
		}

		newProfileEntry := *profileEntry
		newView.ProfilePKIDToProfileEntry[profilePKID] = &newProfileEntry
	}
	newView.ProfileUsernameToProfileEntry = make(map[UsernameMapKey]*ProfileEntry, len(bav.ProfileUsernameToProfileEntry))
	for profilePKID, profileEntry := range bav.ProfileUsernameToProfileEntry {
		if profileEntry == nil {
			continue
		}

		newProfileEntry := *profileEntry
		newView.ProfileUsernameToProfileEntry[profilePKID] = &newProfileEntry
	}

	// Copy the message data
	newView.MessageKeyToMessageEntry = make(map[MessageKey]*MessageEntry, len(bav.MessageKeyToMessageEntry))
	for msgKey, msgEntry := range bav.MessageKeyToMessageEntry {
		newMsgEntry := *msgEntry
		newView.MessageKeyToMessageEntry[msgKey] = &newMsgEntry
	}

	newView.MessageMap = make(map[BlockHash]*PGMessage, len(bav.MessageMap))
	for txnHash, message := range bav.MessageMap {
		newMessage := *message
		newView.MessageMap[txnHash] = &newMessage
	}

	// Copy the follow data
	newView.FollowKeyToFollowEntry = make(map[FollowKey]*FollowEntry, len(bav.FollowKeyToFollowEntry))
	for followKey, followEntry := range bav.FollowKeyToFollowEntry {
		if followEntry == nil {
			continue
		}

		newFollowEntry := *followEntry
		newView.FollowKeyToFollowEntry[followKey] = &newFollowEntry
	}

	// Copy the like data
	newView.LikeKeyToLikeEntry = make(map[LikeKey]*LikeEntry, len(bav.LikeKeyToLikeEntry))
	for likeKey, likeEntry := range bav.LikeKeyToLikeEntry {
		if likeEntry == nil {
			continue
		}

		newLikeEntry := *likeEntry
		newView.LikeKeyToLikeEntry[likeKey] = &newLikeEntry
	}

	// Copy the repost data
	newView.RepostKeyToRepostEntry = make(map[RepostKey]*RepostEntry, len(bav.RepostKeyToRepostEntry))
	for repostKey, repostEntry := range bav.RepostKeyToRepostEntry {
		newRepostEntry := *repostEntry
		newView.RepostKeyToRepostEntry[repostKey] = &newRepostEntry
	}

	// Copy the balance entry data
	newView.HODLerPKIDCreatorPKIDToBalanceEntry = make(
		map[BalanceEntryMapKey]*BalanceEntry, len(bav.HODLerPKIDCreatorPKIDToBalanceEntry))
	for balanceEntryMapKey, balanceEntry := range bav.HODLerPKIDCreatorPKIDToBalanceEntry {
		if balanceEntry == nil {
			continue
		}

		newBalanceEntry := *balanceEntry
		newView.HODLerPKIDCreatorPKIDToBalanceEntry[balanceEntryMapKey] = &newBalanceEntry
	}

	// Copy the Diamond data
	newView.DiamondKeyToDiamondEntry = make(
		map[DiamondKey]*DiamondEntry, len(bav.DiamondKeyToDiamondEntry))
	for diamondKey, diamondEntry := range bav.DiamondKeyToDiamondEntry {
		newDiamondEntry := *diamondEntry
		newView.DiamondKeyToDiamondEntry[diamondKey] = &newDiamondEntry
	}

	// Copy the NFT data
	newView.NFTKeyToNFTEntry = make(map[NFTKey]*NFTEntry, len(bav.NFTKeyToNFTEntry))
	for nftKey, nftEntry := range bav.NFTKeyToNFTEntry {
		newNFTEntry := *nftEntry
		newView.NFTKeyToNFTEntry[nftKey] = &newNFTEntry
	}

	newView.NFTBidKeyToNFTBidEntry = make(map[NFTBidKey]*NFTBidEntry, len(bav.NFTBidKeyToNFTBidEntry))
	for nftBidKey, nftBidEntry := range bav.NFTBidKeyToNFTBidEntry {
		newNFTBidEntry := *nftBidEntry
		newView.NFTBidKeyToNFTBidEntry[nftBidKey] = &newNFTBidEntry
	}

	newView.NFTKeyToAcceptedNFTBidHistory = make(map[NFTKey]*[]*NFTBidEntry, len(bav.NFTKeyToAcceptedNFTBidHistory))
	for nftKey, nftBidEntries := range bav.NFTKeyToAcceptedNFTBidHistory {
		newNFTBidEntries := *nftBidEntries
		newView.NFTKeyToAcceptedNFTBidHistory[nftKey] = &newNFTBidEntries
	}

	// Copy the Derived Key data
	newView.DerivedKeyToDerivedEntry = make(map[DerivedKeyMapKey]*DerivedKeyEntry, len(bav.DerivedKeyToDerivedEntry))
	for entryKey, entry := range bav.DerivedKeyToDerivedEntry {
		newEntry := *entry
		newView.DerivedKeyToDerivedEntry[entryKey] = &newEntry
	}

	return newView, nil
}

func NewUtxoView(
	_handle *badger.DB,
	_params *DeSoParams,
	_postgres *Postgres,
) (*UtxoView, error) {

	view := UtxoView{
		Handle: _handle,
		Params: _params,
		// Note that the TipHash does not get reset as part of
		// _ResetViewMappingsAfterFlush because it is not something that is affected by a
		// flush operation. Moreover, its value is consistent with the view regardless of
		// whether or not the view is flushed or not. Additionally the utxo view does
		// not concern itself with the header chain (see comment on GetBestHash for more
		// info on that).
		TipHash: DbGetBestHash(_handle, ChainTypeDeSoBlock /* don't get the header chain */),

		Postgres: _postgres,
		// Set everything else in _ResetViewMappings()
	}

	// Note that the TipHash does not get reset as part of
	// _ResetViewMappingsAfterFlush because it is not something that is affected by a
	// flush operation. Moreover, its value is consistent with the view regardless of
	// whether or not the view is flushed or not. Additionally the utxo view does
	// not concern itself with the header chain (see comment on GetBestHash for more
	// info on that).
	if view.Postgres != nil {
		view.TipHash = view.Postgres.GetChain(MAIN_CHAIN).TipHash
	} else {
		view.TipHash = DbGetBestHash(view.Handle, ChainTypeDeSoBlock /* don't get the header chain */)
	}

	// This function is generally used to reset the view after a flush has been performed
	// but we can use it here to initialize the mappings.
	view._ResetViewMappingsAfterFlush()

	return &view, nil
}

func (bav *UtxoView) _deleteUtxoMappings(utxoEntry *UtxoEntry) error {
	if utxoEntry.UtxoKey == nil {
		return fmt.Errorf("_deleteUtxoMappings: utxoKey missing for utxoEntry %+v", utxoEntry)
	}

	// Deleting a utxo amounts to setting its mappings to point to an
	// entry that has (isSpent = true). So we create such an entry and set
	// the mappings to point to it.
	tombstoneEntry := *utxoEntry
	tombstoneEntry.isSpent = true

	// _setUtxoMappings will take this and use its fields to update the
	// mappings.
	// TODO: We're doing a double-copy here at the moment. We should make this more
	// efficient.
	return bav._setUtxoMappings(&tombstoneEntry)

	// Note at this point, the utxoEntry passed in is dangling and can
	// be re-used for another purpose if desired.
}

func (bav *UtxoView) _setUtxoMappings(utxoEntry *UtxoEntry) error {
	if utxoEntry.UtxoKey == nil {
		return fmt.Errorf("_setUtxoMappings: utxoKey missing for utxoEntry %+v", utxoEntry)
	}
	bav.UtxoKeyToUtxoEntry[*utxoEntry.UtxoKey] = utxoEntry

	return nil
}

func (bav *UtxoView) GetUtxoEntryForUtxoKey(utxoKey *UtxoKey) *UtxoEntry {
	utxoEntry, ok := bav.UtxoKeyToUtxoEntry[*utxoKey]
	// If the utxo entry isn't in our in-memory data structure, fetch it from the
	// db.
	if !ok {
		if bav.Postgres != nil {
			utxoEntry = bav.Postgres.GetUtxoEntryForUtxoKey(utxoKey)
		} else {
			utxoEntry = DbGetUtxoEntryForUtxoKey(bav.Handle, utxoKey)
		}
		if utxoEntry == nil {
			// This means the utxo is neither in our map nor in the db so
			// it doesn't exist. Return nil to signal that in this case.
			return nil
		}

		// At this point we have the utxo entry so load it
		// into our in-memory data structure for future reference. Note that
		// isSpent should be false by default. Also note that a back-reference
		// to the utxoKey should be set on the utxoEntry by this function.
		utxoEntry.UtxoKey = utxoKey
		if err := bav._setUtxoMappings(utxoEntry); err != nil {
			glog.Errorf("GetUtxoEntryForUtxoKey: Problem encountered setting utxo mapping %v", err)
			return nil
		}
	}

	return utxoEntry
}

func (bav *UtxoView) GetDeSoBalanceNanosForPublicKey(publicKey []byte) (uint64, error) {
	balanceNanos, hasBalance := bav.PublicKeyToDeSoBalanceNanos[*NewPublicKey(publicKey)]
	if hasBalance {
		return balanceNanos, nil
	}

	// If the utxo entry isn't in our in-memory data structure, fetch it from the db.
	if bav.Postgres != nil {
		balanceNanos = bav.Postgres.GetBalance(NewPublicKey(publicKey))
	} else {
		var err error
		balanceNanos, err = DbGetDeSoBalanceNanosForPublicKey(bav.Handle, publicKey)
		if err != nil {
			return uint64(0), errors.Wrap(err, "GetDeSoBalanceNanosForPublicKey: ")
		}
	}

	// Add the balance to memory for future references.
	bav.PublicKeyToDeSoBalanceNanos[*NewPublicKey(publicKey)] = balanceNanos

	return balanceNanos, nil
}

func (bav *UtxoView) _unSpendUtxo(utxoEntryy *UtxoEntry) error {
	// Operate on a copy of the entry in order to avoid bugs. Note that not
	// doing this could result in us maintaining a reference to the entry and
	// modifying it on subsequent calls to this function, which is bad.
	utxoEntryCopy := *utxoEntryy

	// If the utxoKey back-reference on the entry isn't set return an error.
	if utxoEntryCopy.UtxoKey == nil {
		return fmt.Errorf("_unSpendUtxo: utxoEntry must have utxoKey set")
	}
	// Make sure isSpent is set to false. It should be false by default if we
	// read this entry from the db but set it in case the caller derived the
	// entry via a different method.
	utxoEntryCopy.isSpent = false

	// Not setting this to a copy could cause issues down the road where we modify
	// the utxo passed-in on subsequent calls.
	if err := bav._setUtxoMappings(&utxoEntryCopy); err != nil {
		return err
	}

	// Since we re-added the utxo, bump the number of entries.
	bav.NumUtxoEntries++

	// Add the utxo back to the spender's balance.
	desoBalanceNanos, err := bav.GetDeSoBalanceNanosForPublicKey(utxoEntryy.PublicKey)
	if err != nil {
		return errors.Wrap(err, "_unSpendUtxo: ")
	}
	desoBalanceNanos += utxoEntryy.AmountNanos
	bav.PublicKeyToDeSoBalanceNanos[*NewPublicKey(utxoEntryy.PublicKey)] = desoBalanceNanos

	return nil
}

func (bav *UtxoView) _spendUtxo(utxoKey *UtxoKey) (*UtxoOperation, error) {
	// Swap this utxo's position with the utxo in the last position and delete it.

	// Get the entry for this utxo from the view if it's cached,
	// otherwise try and get it from the db.
	utxoEntry := bav.GetUtxoEntryForUtxoKey(utxoKey)
	if utxoEntry == nil {
		return nil, fmt.Errorf("_spendUtxo: Attempting to spend non-existent UTXO")
	}
	if utxoEntry.isSpent {
		return nil, fmt.Errorf("_spendUtxo: Attempting to spend an already-spent UTXO")
	}

	// Delete the entry by removing its mappings from our in-memory data
	// structures.
	if err := bav._deleteUtxoMappings(utxoEntry); err != nil {
		return nil, errors.Wrapf(err, "_spendUtxo: ")
	}

	// Decrement the number of entries by one since we marked one as spent in the
	// view.
	bav.NumUtxoEntries--

	// Deduct the utxo from the spender's balance.
	desoBalanceNanos, err := bav.GetDeSoBalanceNanosForPublicKey(utxoEntry.PublicKey)
	if err != nil {
		return nil, errors.Wrapf(err, "_spendUtxo: ")
	}
	desoBalanceNanos -= utxoEntry.AmountNanos
	bav.PublicKeyToDeSoBalanceNanos[*NewPublicKey(utxoEntry.PublicKey)] = desoBalanceNanos

	// Record a UtxoOperation in case we want to roll this back in the
	// future. At this point, the UtxoEntry passed in still has all of its
	// fields set to what they were right before SPEND was called. This is
	// exactly what we want (see comment on OperationTypeSpendUtxo for more info).
	// Make a copy of the entry to avoid issues where we accidentally modify
	// the entry in the future.
	utxoEntryCopy := *utxoEntry
	return &UtxoOperation{
		Type:  OperationTypeSpendUtxo,
		Key:   utxoKey,
		Entry: &utxoEntryCopy,
	}, nil
}

func (bav *UtxoView) _unAddUtxo(utxoKey *UtxoKey) error {
	// Get the entry for this utxo from the view if it's cached,
	// otherwise try and get it from the db.
	utxoEntry := bav.GetUtxoEntryForUtxoKey(utxoKey)
	if utxoEntry == nil {
		return fmt.Errorf("_unAddUtxo: Attempting to remove non-existent UTXO")
	}
	if utxoEntry.isSpent {
		return fmt.Errorf("_unAddUtxo: Attempting to remove an already-spent UTXO")
	}

	// At this point we should have the entry sanity-checked. To remove
	// it from our data structure, it is sufficient to replace it with an
	// entry that is marked as spent. When the view is eventually flushed
	// to the database the output's status as spent will translate to it
	// getting deleted, which is what we want.
	if err := bav._deleteUtxoMappings(utxoEntry); err != nil {
		return err
	}

	// In addition to marking the output as spent, we update the number of
	// entries to reflect the output is no longer in our utxo list.
	bav.NumUtxoEntries--

	// Remove the utxo back from the spender's balance.
	desoBalanceNanos, err := bav.GetDeSoBalanceNanosForPublicKey(utxoEntry.PublicKey)
	if err != nil {
		return errors.Wrapf(err, "_unAddUtxo: ")
	}
	desoBalanceNanos -= utxoEntry.AmountNanos
	bav.PublicKeyToDeSoBalanceNanos[*NewPublicKey(utxoEntry.PublicKey)] = desoBalanceNanos

	return nil
}

// Note: We assume that the person passing in the utxo key and the utxo entry
// aren't going to modify them after.
func (bav *UtxoView) _addUtxo(utxoEntryy *UtxoEntry) (*UtxoOperation, error) {
	// Use a copy of the utxo passed in so we avoid keeping a reference to it
	// which could be modified in subsequent calls.
	utxoEntryCopy := *utxoEntryy

	// If the utxoKey back-reference on the entry isn't set then error.
	if utxoEntryCopy.UtxoKey == nil {
		return nil, fmt.Errorf("_addUtxo: utxoEntry must have utxoKey set")
	}
	// If the UtxoEntry passed in has isSpent set then error. The caller should only
	// pass in entries that are unspent.
	if utxoEntryCopy.isSpent {
		return nil, fmt.Errorf("_addUtxo: UtxoEntry being added has isSpent = true")
	}

	// Put the utxo at the end and update our in-memory data structures with
	// this change.
	//
	// Note this may over-write an existing entry but this is OK for a very subtle
	// reason. When we roll back a transaction, e.g. due to a
	// reorg, we mark the outputs of that transaction as "spent" but we don't delete them
	// from our view because doing so would cause us to neglect to actually delete them
	// when we flush the view to the db. What this means is that if we roll back a transaction
	// in a block but then add it later in a different block, that second add could
	// over-write the entry that is currently has isSpent=true with a similar (though
	// not identical because the block height may differ) entry that has isSpent=false.
	// This is OK however because the new entry we're over-writing the old entry with
	// has the same key and so flushing the view to the database will result in the
	// deletion of the old entry as intended when the new entry over-writes it. Put
	// simply, the over-write that could happen here is an over-write we also want to
	// happen when we flush and so it should be OK.
	if err := bav._setUtxoMappings(&utxoEntryCopy); err != nil {
		return nil, errors.Wrapf(err, "_addUtxo: ")
	}

	// Bump the number of entries since we just added this one at the end.
	bav.NumUtxoEntries++

	// Add the utxo back to the spender's balance.
	desoBalanceNanos, err := bav.GetDeSoBalanceNanosForPublicKey(utxoEntryy.PublicKey)
	if err != nil {
		return nil, errors.Wrapf(err, "_addUtxo: ")
	}
	desoBalanceNanos += utxoEntryy.AmountNanos
	bav.PublicKeyToDeSoBalanceNanos[*NewPublicKey(utxoEntryy.PublicKey)] = desoBalanceNanos

	// Finally record a UtxoOperation in case we want to roll back this ADD
	// in the future. Note that Entry data isn't required for an ADD operation.
	return &UtxoOperation{
		Type: OperationTypeAddUtxo,
		// We don't technically need these in order to be able to roll back the
		// transaction but they're useful for callers of connectTransaction to
		// determine implicit outputs that were created like those that get created
		// in a Bitcoin burn transaction.
		Key:   utxoEntryCopy.UtxoKey,
		Entry: &utxoEntryCopy,
	}, nil
}

func (bav *UtxoView) _disconnectBasicTransfer(currentTxn *MsgDeSoTxn, txnHash *BlockHash, utxoOpsForTxn []*UtxoOperation, blockHeight uint32) error {
	// First we check to see if the last utxoOp was a diamond operation. If it was, we disconnect
	// the diamond-related changes and decrement the operation index to move past it.
	operationIndex := len(utxoOpsForTxn) - 1
	if len(utxoOpsForTxn) > 0 && utxoOpsForTxn[operationIndex].Type == OperationTypeDeSoDiamond {
		currentOperation := utxoOpsForTxn[operationIndex]

		diamondPostHashBytes, hasDiamondPostHash := currentTxn.ExtraData[DiamondPostHashKey]
		if !hasDiamondPostHash {
			return fmt.Errorf("_disconnectBasicTransfer: Found diamond op without diamondPostHash")
		}

		// Sanity check the post hash bytes before creating the post hash.
		diamondPostHash := &BlockHash{}
		if len(diamondPostHashBytes) != HashSizeBytes {
			return fmt.Errorf(
				"_disconnectBasicTransfer: DiamondPostHashBytes has incorrect length: %d",
				len(diamondPostHashBytes))
		}
		copy(diamondPostHash[:], diamondPostHashBytes[:])

		// Get the diamonded post entry and make sure it exists.
		diamondedPostEntry := bav.GetPostEntryForPostHash(diamondPostHash)
		if diamondedPostEntry == nil || diamondedPostEntry.isDeleted {
			return fmt.Errorf(
				"_disconnectBasicTransfer: Could not find diamonded post entry: %s",
				diamondPostHash.String())
		}

		// Get the existing diamondEntry so we can delete it.
		senderPKID := bav.GetPKIDForPublicKey(currentTxn.PublicKey)
		receiverPKID := bav.GetPKIDForPublicKey(diamondedPostEntry.PosterPublicKey)
		diamondKey := MakeDiamondKey(senderPKID.PKID, receiverPKID.PKID, diamondPostHash)
		diamondEntry := bav.GetDiamondEntryForDiamondKey(&diamondKey)

		// Sanity check that the diamondEntry is not nil.
		if diamondEntry == nil {
			return fmt.Errorf(
				"_disconnectBasicTransfer: Found nil diamond entry for diamondKey: %v", &diamondKey)
		}

		// Delete the diamond entry mapping and re-add it if the previous mapping is not nil.
		bav._deleteDiamondEntryMappings(diamondEntry)
		if currentOperation.PrevDiamondEntry != nil {
			bav._setDiamondEntryMappings(currentOperation.PrevDiamondEntry)
		}

		// Finally, revert the post entry mapping since we likely updated the DiamondCount.
		bav._setPostEntryMappings(currentOperation.PrevPostEntry)

		operationIndex--
	}

	// Loop through the transaction's outputs backwards and remove them
	// from the view. Since the outputs will have been added to the view
	// at the end of the utxo list, removing them from the view amounts to
	// removing the last element from the utxo list.
	//
	// Loop backwards over the utxo operations as we go along.
	for outputIndex := len(currentTxn.TxOutputs) - 1; outputIndex >= 0; outputIndex-- {
		currentOutput := currentTxn.TxOutputs[outputIndex]

		// Compute the utxo key for this output so we can reference it in our
		// data structures.
		outputKey := &UtxoKey{
			TxID:  *txnHash,
			Index: uint32(outputIndex),
		}

		// Verify that the utxo operation we're undoing is an add and advance
		// our index to the next operation.
		currentOperation := utxoOpsForTxn[operationIndex]
		operationIndex--
		if currentOperation.Type != OperationTypeAddUtxo {
			return fmt.Errorf(
				"_disconnectBasicTransfer: Output with key %v does not line up to an "+
					"ADD operation in the passed utxoOps", outputKey)
		}

		// The current output should be at the end of the utxo list so go
		// ahead and fetch it. Do some sanity checks to make sure the view
		// is in sync with the operations we're trying to perform.
		outputEntry := bav.GetUtxoEntryForUtxoKey(outputKey)
		if outputEntry == nil {
			return fmt.Errorf(
				"_disconnectBasicTransfer: Output with key %v is missing from "+
					"utxo view", outputKey)
		}
		if outputEntry.isSpent {
			return fmt.Errorf(
				"_disconnectBasicTransfer: Output with key %v was spent before "+
					"being removed from the utxo view. This should never "+
					"happen", outputKey)
		}
		if outputEntry.AmountNanos != currentOutput.AmountNanos {
			return fmt.Errorf(
				"_disconnectBasicTransfer: Output with key %v has amount (%d) "+
					"that differs from the amount for the output in the "+
					"view (%d)", outputKey, currentOutput.AmountNanos,
				outputEntry.AmountNanos)
		}
		if !reflect.DeepEqual(outputEntry.PublicKey, currentOutput.PublicKey) {
			return fmt.Errorf(
				"_disconnectBasicTransfer: Output with key %v has public key (%v) "+
					"that differs from the public key for the output in the "+
					"view (%v)", outputKey, currentOutput.PublicKey,
				outputEntry.PublicKey)
		}
		if outputEntry.BlockHeight != blockHeight {
			return fmt.Errorf(
				"_disconnectBasicTransfer: Output with key %v has block height (%d) "+
					"that differs from the block we're disconnecting (%d)",
				outputKey, outputEntry.BlockHeight, blockHeight)
		}
		if outputEntry.UtxoType == UtxoTypeBlockReward && (currentTxn.TxnMeta.GetTxnType() != TxnTypeBlockReward) {

			return fmt.Errorf(
				"_disconnectBasicTransfer: Output with key %v is a block reward txn according "+
					"to the view, yet is not the first transaction referenced in "+
					"the block", outputKey)
		}

		if err := bav._unAddUtxo(outputKey); err != nil {
			return errors.Wrapf(err, "_disconnectBasicTransfer: Problem unAdding utxo %v: ", outputKey)
		}
	}

	// At this point we should have rolled back all of the transaction's outputs
	// in the view. Now we roll back its inputs, similarly processing them in
	// backwards order.
	for inputIndex := len(currentTxn.TxInputs) - 1; inputIndex >= 0; inputIndex-- {
		currentInput := currentTxn.TxInputs[inputIndex]

		// Convert this input to a utxo key.
		inputKey := UtxoKey(*currentInput)

		// Get the output entry for this input from the utxoOps that were
		// passed in and check its type. For every input that we're restoring
		// we need a SPEND operation that lines up with it.
		currentOperation := utxoOpsForTxn[operationIndex]
		operationIndex--
		if currentOperation.Type != OperationTypeSpendUtxo {
			return fmt.Errorf(
				"_disconnectBasicTransfer: Input with key %v does not line up with a "+
					"SPEND operation in the passed utxoOps", inputKey)
		}

		// Check that the input matches the key of the spend we're rolling
		// back.
		if inputKey != *currentOperation.Key {
			return fmt.Errorf(
				"_disconnectBasicTransfer: Input with key %v does not match the key of the "+
					"corresponding SPEND operation in the passed utxoOps %v",
				inputKey, *currentOperation.Key)
		}

		// Unspend the entry using the information in the UtxoOperation. If the entry
		// was de-serialized from the db it will have its utxoKey unset so we need to
		// set it here in order to make it unspendable.
		currentOperation.Entry.UtxoKey = currentOperation.Key
		if err := bav._unSpendUtxo(currentOperation.Entry); err != nil {
			return errors.Wrapf(err, "_disconnectBasicTransfer: Problem unspending utxo %v: ", currentOperation.Key)
		}
	}

	return nil
}

func (bav *UtxoView) _disconnectBitcoinExchange(
	operationType OperationType, currentTxn *MsgDeSoTxn, txnHash *BlockHash,
	utxoOpsForTxn []*UtxoOperation, blockHeight uint32) error {

	// Check that the last operation has the required OperationType
	operationIndex := len(utxoOpsForTxn) - 1
	if len(utxoOpsForTxn) == 0 {
		return fmt.Errorf("_disconnectBitcoinExchange: Trying to revert "+
			"%v but utxoOperations are missing",
			OperationTypeBitcoinExchange)
	}
	if utxoOpsForTxn[operationIndex].Type != OperationTypeBitcoinExchange {
		return fmt.Errorf("_disconnectBitcoinExchange: Trying to revert "+
			"%v but found type %v",
			OperationTypeBitcoinExchange, utxoOpsForTxn[operationIndex].Type)
	}
	operationData := utxoOpsForTxn[operationIndex]

	// Get the transaction metadata from the transaction now that we know it has
	// OperationTypeBitcoinExchange.
	txMeta := currentTxn.TxnMeta.(*BitcoinExchangeMetadata)

	// Remove the BitcoinTransactionHash from our TxID mappings since we are
	// unspending it. This makes it so that this hash can be processed again in
	// the future in order to re-grant the public key the DeSo they are entitled
	// to (though possibly more or less than the amount of DeSo they had before
	// because they might execute at a different conversion price).
	bitcoinTxHash := (BlockHash)(txMeta.BitcoinTransaction.TxHash())
	bav._deleteBitcoinBurnTxIDMappings(&bitcoinTxHash)

	// Un-add the UTXO taht was created as a result of this transaction. It should
	// be the one at the end of our UTXO list at this point.
	//
	// The UtxoKey is simply the transaction hash with index zero.
	utxoKey := UtxoKey{
		TxID: *currentTxn.Hash(),
		// We give all UTXOs that are created as a result of BitcoinExchange transactions
		// an index of zero. There is generally only one UTXO created in a BitcoinExchange
		// transaction so this field doesn't really matter.
		Index: 0,
	}
	if err := bav._unAddUtxo(&utxoKey); err != nil {
		return errors.Wrapf(err, "_disconnectBitcoinExchange: Problem unAdding utxo %v: ", utxoKey)
	}

	// Reset NanosPurchased to the value it was before granting this DeSo to this user.
	// This previous value comes from the UtxoOperation data.
	prevNanosPurchased := operationData.PrevNanosPurchased
	bav.NanosPurchased = prevNanosPurchased

	// At this point the BitcoinExchange transaction should be fully reverted.
	return nil
}

func (bav *UtxoView) _disconnectUpdateBitcoinUSDExchangeRate(
	operationType OperationType, currentTxn *MsgDeSoTxn, txnHash *BlockHash,
	utxoOpsForTxn []*UtxoOperation, blockHeight uint32) error {

	// Check that the last operation has the required OperationType
	operationIndex := len(utxoOpsForTxn) - 1
	if len(utxoOpsForTxn) == 0 {
		return fmt.Errorf("_disconnectUpdateBitcoinUSDExchangeRate: Trying to revert "+
			"%v but utxoOperations are missing",
			OperationTypeUpdateBitcoinUSDExchangeRate)
	}
	if utxoOpsForTxn[operationIndex].Type != OperationTypeUpdateBitcoinUSDExchangeRate {
		return fmt.Errorf("_disconnectUpdateBitcoinUSDExchangeRate: Trying to revert "+
			"%v but found type %v",
			OperationTypeUpdateBitcoinUSDExchangeRate, utxoOpsForTxn[operationIndex].Type)
	}
	operationData := utxoOpsForTxn[operationIndex]

	// Get the transaction metadata from the transaction now that we know it has
	// OperationTypeUpdateBitcoinUSDExchangeRate.
	txMeta := currentTxn.TxnMeta.(*UpdateBitcoinUSDExchangeRateMetadataa)
	_ = txMeta

	// Reset exchange rate to the value it was before granting this DeSo to this user.
	// This previous value comes from the UtxoOperation data.
	prevUSDCentsPerBitcoin := operationData.PrevUSDCentsPerBitcoin
	bav.USDCentsPerBitcoin = prevUSDCentsPerBitcoin

	// Now revert the basic transfer with the remaining operations. Cut off
	// the UpdateBitcoinUSDExchangeRate operation at the end since we just reverted it.
	return bav._disconnectBasicTransfer(
		currentTxn, txnHash, utxoOpsForTxn[:operationIndex], blockHeight)
}

func (bav *UtxoView) _disconnectUpdateGlobalParams(
	operationType OperationType, currentTxn *MsgDeSoTxn, txnHash *BlockHash,
	utxoOpsForTxn []*UtxoOperation, blockHeight uint32) error {
	// Check that the last operation has the required OperationType
	operationIndex := len(utxoOpsForTxn) - 1
	if len(utxoOpsForTxn) == 0 {
		return fmt.Errorf("_disconnectUpdateGlobalParams: Trying to revert "+
			"%v but utxoOperations are missing",
			OperationTypeUpdateGlobalParams)
	}
	if utxoOpsForTxn[operationIndex].Type != OperationTypeUpdateGlobalParams {
		return fmt.Errorf("_disconnectUpdateGlobalParams: Trying to revert "+
			"%v but found type %v",
			OperationTypeUpdateGlobalParams, utxoOpsForTxn[operationIndex].Type)
	}
	operationData := utxoOpsForTxn[operationIndex]

	// Reset the global params to their previous value.
	// This previous value comes from the UtxoOperation data.
	prevGlobalParamEntry := operationData.PrevGlobalParamsEntry
	if prevGlobalParamEntry == nil {
		prevGlobalParamEntry = &InitialGlobalParamsEntry
	}
	bav.GlobalParamsEntry = prevGlobalParamEntry

	// Reset any modified forbidden pub key entries if they exist.
	if operationData.PrevForbiddenPubKeyEntry != nil {
		pkMapKey := MakePkMapKey(operationData.PrevForbiddenPubKeyEntry.PubKey)
		bav.ForbiddenPubKeyToForbiddenPubKeyEntry[pkMapKey] = operationData.PrevForbiddenPubKeyEntry
	}

	// Now revert the basic transfer with the remaining operations. Cut off
	// the UpdateGlobalParams operation at the end since we just reverted it.
	return bav._disconnectBasicTransfer(
		currentTxn, txnHash, utxoOpsForTxn[:operationIndex], blockHeight)
}

// TODO: Update for postgres
func (bav *UtxoView) _disconnectPrivateMessage(
	operationType OperationType, currentTxn *MsgDeSoTxn, txnHash *BlockHash,
	utxoOpsForTxn []*UtxoOperation, blockHeight uint32) error {

	// Verify that the last operation is a PrivateMessage opration
	if len(utxoOpsForTxn) == 0 {
		return fmt.Errorf("_disconnectPrivateMessage: utxoOperations are missing")
	}
	operationIndex := len(utxoOpsForTxn) - 1
	if utxoOpsForTxn[operationIndex].Type != OperationTypePrivateMessage {
		return fmt.Errorf("_disconnectPrivateMessage: Trying to revert "+
			"OperationTypePrivateMessage but found type %v",
			utxoOpsForTxn[operationIndex].Type)
	}

	// Now we know the txMeta is PrivateMessage
	txMeta := currentTxn.TxnMeta.(*PrivateMessageMetadata)

	// Get the MessageEntry for the sender in the transaction. If we don't find
	// it or if it has isDeleted=true that's an error.
	senderMessageKey := MakeMessageKey(currentTxn.PublicKey, txMeta.TimestampNanos)
	messageEntry := bav._getMessageEntryForMessageKey(&senderMessageKey)
	if messageEntry == nil || messageEntry.isDeleted {
		return fmt.Errorf("_disconnectPrivateMessage: MessageEntry for "+
			"SenderMessageKey %v was found to be nil or deleted: %v",
			&senderMessageKey, messageEntry)
	}

	// Verify that the sender and recipient in the entry match the TxnMeta as
	// a sanity check.
	if !reflect.DeepEqual(messageEntry.SenderPublicKey, currentTxn.PublicKey) {
		return fmt.Errorf("_disconnectPrivateMessage: Sender public key on "+
			"MessageEntry was %s but the PublicKey on the txn was %s",
			PkToString(messageEntry.SenderPublicKey, bav.Params),
			PkToString(currentTxn.PublicKey, bav.Params))
	}
	if !reflect.DeepEqual(messageEntry.RecipientPublicKey, txMeta.RecipientPublicKey) {
		return fmt.Errorf("_disconnectPrivateMessage: Recipient public key on "+
			"MessageEntry was %s but the PublicKey on the TxnMeta was %s",
			PkToString(messageEntry.RecipientPublicKey, bav.Params),
			PkToString(txMeta.RecipientPublicKey, bav.Params))
	}
	// Sanity-check that the MessageEntry TstampNanos matches the transaction.
	if messageEntry.TstampNanos != txMeta.TimestampNanos {
		return fmt.Errorf("_disconnectPrivateMessage: TimestampNanos in "+
			"MessageEntry was %d but in transaction it was %d",
			messageEntry.TstampNanos,
			txMeta.TimestampNanos)
	}
	// Sanity-check that the EncryptedText on the MessageEntry matches the transaction
	// just for good measure.
	if !reflect.DeepEqual(messageEntry.EncryptedText, txMeta.EncryptedText) {
		return fmt.Errorf("_disconnectPrivateMessage: EncryptedText in MessageEntry "+
			"did not match EncryptedText in transaction: (%s) != (%s)",
			hex.EncodeToString(messageEntry.EncryptedText),
			hex.EncodeToString(txMeta.EncryptedText))
	}

	// Now that we are confident the MessageEntry lines up with the transaction we're
	// rolling back, use the entry to delete the mappings for this message.
	bav._deleteMessageEntryMappings(messageEntry)

	// Now revert the basic transfer with the remaining operations. Cut off
	// the PrivateMessage operation at the end since we just reverted it.
	return bav._disconnectBasicTransfer(
		currentTxn, txnHash, utxoOpsForTxn[:operationIndex], blockHeight)
}

func (bav *UtxoView) _disconnectLike(
	operationType OperationType, currentTxn *MsgDeSoTxn, txnHash *BlockHash,
	utxoOpsForTxn []*UtxoOperation, blockHeight uint32) error {

	// Verify that the last operation is a Like operation
	if len(utxoOpsForTxn) == 0 {
		return fmt.Errorf("_disconnectLike: utxoOperations are missing")
	}
	operationIndex := len(utxoOpsForTxn) - 1
	if utxoOpsForTxn[operationIndex].Type != OperationTypeLike {
		return fmt.Errorf("_disconnectLike: Trying to revert "+
			"OperationTypeLike but found type %v",
			utxoOpsForTxn[operationIndex].Type)
	}

	// Now we know the txMeta is a Like
	txMeta := currentTxn.TxnMeta.(*LikeMetadata)

	// Before we do anything, let's get the post so we can adjust the like counter later.
	likedPostEntry := bav.GetPostEntryForPostHash(txMeta.LikedPostHash)
	if likedPostEntry == nil {
		return fmt.Errorf("_disconnectLike: Error getting post: %v", txMeta.LikedPostHash)
	}

	// Here we diverge and consider the like and unlike cases separately.
	if txMeta.IsUnlike {
		// If this is an "unlike," we just need to add back the previous like entry and like
		// like count. We do some sanity checks first though to be extra safe.

		prevLikeEntry := utxoOpsForTxn[operationIndex].PrevLikeEntry
		// Sanity check: verify that the user on the likeEntry matches the transaction sender.
		if !reflect.DeepEqual(prevLikeEntry.LikerPubKey, currentTxn.PublicKey) {
			return fmt.Errorf("_disconnectLike: User public key on "+
				"LikeEntry was %s but the PublicKey on the txn was %s",
				PkToStringBoth(prevLikeEntry.LikerPubKey),
				PkToStringBoth(currentTxn.PublicKey))
		}

		// Sanity check: verify that the post hash on the prevLikeEntry matches the transaction's.
		if !reflect.DeepEqual(prevLikeEntry.LikedPostHash, txMeta.LikedPostHash) {
			return fmt.Errorf("_disconnectLike: Liked post hash on "+
				"LikeEntry was %s but the LikedPostHash on the txn was %s",
				prevLikeEntry.LikedPostHash, txMeta.LikedPostHash)
		}

		// Set the like entry and like count to their previous state.
		bav._setLikeEntryMappings(prevLikeEntry)
		likedPostEntry.LikeCount = utxoOpsForTxn[operationIndex].PrevLikeCount
		bav._setPostEntryMappings(likedPostEntry)
	} else {
		// If this is a normal "like," we do some sanity checks and then delete the entry.

		// Get the LikeEntry. If we don't find it or isDeleted=true, that's an error.
		likeKey := MakeLikeKey(currentTxn.PublicKey, *txMeta.LikedPostHash)
		likeEntry := bav._getLikeEntryForLikeKey(&likeKey)
		if likeEntry == nil || likeEntry.isDeleted {
			return fmt.Errorf("_disconnectLike: LikeEntry for "+
				"likeKey %v was found to be nil or isDeleted not set appropriately: %v",
				&likeKey, likeEntry)
		}

		// Sanity check: verify that the user on the likeEntry matches the transaction sender.
		if !reflect.DeepEqual(likeEntry.LikerPubKey, currentTxn.PublicKey) {
			return fmt.Errorf("_disconnectLike: User public key on "+
				"LikeEntry was %s but the PublicKey on the txn was %s",
				PkToStringBoth(likeEntry.LikerPubKey),
				PkToStringBoth(currentTxn.PublicKey))
		}

		// Sanity check: verify that the post hash on the likeEntry matches the transaction's.
		if !reflect.DeepEqual(likeEntry.LikedPostHash, txMeta.LikedPostHash) {
			return fmt.Errorf("_disconnectLike: Liked post hash on "+
				"LikeEntry was %s but the LikedPostHash on the txn was %s",
				likeEntry.LikedPostHash, txMeta.LikedPostHash)
		}

		// Now that we're confident the FollowEntry lines up with the transaction we're
		// rolling back, delete the mappings and set the like counter to its previous value.
		bav._deleteLikeEntryMappings(likeEntry)
		likedPostEntry.LikeCount = utxoOpsForTxn[operationIndex].PrevLikeCount
		bav._setPostEntryMappings(likedPostEntry)
	}

	// Now revert the basic transfer with the remaining operations. Cut off
	// the Like operation at the end since we just reverted it.
	return bav._disconnectBasicTransfer(
		currentTxn, txnHash, utxoOpsForTxn[:operationIndex], blockHeight)
}

func (bav *UtxoView) _disconnectFollow(
	operationType OperationType, currentTxn *MsgDeSoTxn, txnHash *BlockHash,
	utxoOpsForTxn []*UtxoOperation, blockHeight uint32) error {

	// Verify that the last operation is a Follow operation
	if len(utxoOpsForTxn) == 0 {
		return fmt.Errorf("_disconnectFollow: utxoOperations are missing")
	}
	operationIndex := len(utxoOpsForTxn) - 1
	if utxoOpsForTxn[operationIndex].Type != OperationTypeFollow {
		return fmt.Errorf("_disconnectFollow: Trying to revert "+
			"OperationTypeFollow but found type %v",
			utxoOpsForTxn[operationIndex].Type)
	}

	// Now we know the txMeta is a Follow
	txMeta := currentTxn.TxnMeta.(*FollowMetadata)

	// Look up the PKIDs for the follower and the followed.
	// Get the PKIDs for the public keys associated with the follower and the followed.
	followerPKID := bav.GetPKIDForPublicKey(currentTxn.PublicKey)
	if followerPKID == nil || followerPKID.isDeleted {
		return fmt.Errorf("_disconnectFollow: followerPKID was nil or deleted; this should never happen")
	}
	followedPKID := bav.GetPKIDForPublicKey(txMeta.FollowedPublicKey)
	if followedPKID == nil || followerPKID.isDeleted {
		return fmt.Errorf("_disconnectFollow: followedPKID was nil or deleted; this should never happen")
	}

	// If the transaction is an unfollow, it removed the follow entry from the DB
	// so we have to add it back.  Then we can finish by reverting the basic transfer.
	if txMeta.IsUnfollow {
		followEntry := FollowEntry{
			FollowerPKID: followerPKID.PKID,
			FollowedPKID: followedPKID.PKID,
		}
		bav._setFollowEntryMappings(&followEntry)
		return bav._disconnectBasicTransfer(
			currentTxn, txnHash, utxoOpsForTxn[:operationIndex], blockHeight)
	}

	// Get the FollowEntry. If we don't find it or idDeleted=true, that's an error.
	followKey := MakeFollowKey(followerPKID.PKID, followedPKID.PKID)
	followEntry := bav._getFollowEntryForFollowKey(&followKey)
	if followEntry == nil || followEntry.isDeleted {
		return fmt.Errorf("_disconnectFollow: FollowEntry for "+
			"followKey %v was found to be nil or isDeleted not set appropriately: %v",
			&followKey, followEntry)
	}

	// Verify that the sender and recipient in the entry match the TxnMeta as
	// a sanity check.
	if !reflect.DeepEqual(followEntry.FollowerPKID, followerPKID.PKID) {
		return fmt.Errorf("_disconnectFollow: Follower PKID on "+
			"FollowEntry was %s but the PKID looked up from the txn was %s",
			PkToString(followEntry.FollowerPKID[:], bav.Params),
			PkToString(followerPKID.PKID[:], bav.Params))
	}
	if !reflect.DeepEqual(followEntry.FollowedPKID, followedPKID.PKID) {
		return fmt.Errorf("_disconnectFollow: Followed PKID on "+
			"FollowEntry was %s but the FollowedPKID looked up from the txn was %s",
			PkToString(followEntry.FollowedPKID[:], bav.Params),
			PkToString(followedPKID.PKID[:], bav.Params))
	}

	// Now that we are confident the FollowEntry lines up with the transaction we're
	// rolling back, delete the mappings.
	bav._deleteFollowEntryMappings(followEntry)

	// Now revert the basic transfer with the remaining operations. Cut off
	// the FollowMessage operation at the end since we just reverted it.
	return bav._disconnectBasicTransfer(
		currentTxn, txnHash, utxoOpsForTxn[:operationIndex], blockHeight)
}

func (bav *UtxoView) _disconnectSubmitPost(
	operationType OperationType, currentTxn *MsgDeSoTxn, txnHash *BlockHash,
	utxoOpsForTxn []*UtxoOperation, blockHeight uint32) error {

	// Verify that the last operation is a SubmitPost operation
	if len(utxoOpsForTxn) == 0 {
		return fmt.Errorf("_disconnectSubmitPost: utxoOperations are missing")
	}
	operationIndex := len(utxoOpsForTxn) - 1
	currentOperation := utxoOpsForTxn[operationIndex]
	if currentOperation.Type != OperationTypeSubmitPost {
		return fmt.Errorf("_disconnectSubmitPost: Trying to revert "+
			"OperationTypeSubmitPost but found type %v",
			currentOperation.Type)
	}

	// Now we know the txMeta is SubmitPost
	txMeta := currentTxn.TxnMeta.(*SubmitPostMetadata)

	// The post hash is either the transaction hash or the hash set
	// in the metadata.
	postHashModified := txnHash
	if len(txMeta.PostHashToModify) != 0 {
		postHashModified = &BlockHash{}
		copy(postHashModified[:], txMeta.PostHashToModify[:])
	}

	// Get the PostEntry. If we don't find
	// it or if it has isDeleted=true that's an error.
	postEntry := bav.GetPostEntryForPostHash(postHashModified)
	if postEntry == nil || postEntry.isDeleted {
		return fmt.Errorf("_disconnectSubmitPost: PostEntry for "+
			"Post Hash %v was found to be nil or deleted: %v",
			&txnHash, postEntry)
	}

	// Delete repost mappings if they exist. They will be added back later if there is a previous version of this
	// postEntry
	if IsVanillaRepost(postEntry) {
		repostKey := MakeRepostKey(postEntry.PosterPublicKey, *postEntry.RepostedPostHash)
		repostEntry := bav._getRepostEntryForRepostKey(&repostKey)
		if repostEntry == nil {
			return fmt.Errorf("_disconnectSubmitPost: RepostEntry for "+
				"Post Has %v could not be found: %v", &txnHash, postEntry)
		}
		bav._deleteRepostEntryMappings(repostEntry)
	}

	// Now that we are confident the PostEntry lines up with the transaction we're
	// rolling back, use the entry to delete the mappings for this post.
	//
	// Note: We don't need to delete the existing PostEntry mappings for parent and grandparent
	// before setting the prev mappings because the only thing that could have changed is the
	// comment count, which isn't indexed.
	bav._deletePostEntryMappings(postEntry)

	// If we have a non-nil previous post entry then set the mappings for
	// that.
	if currentOperation.PrevPostEntry != nil {
		bav._setPostEntryMappings(currentOperation.PrevPostEntry)
	}
	if currentOperation.PrevParentPostEntry != nil {
		bav._setPostEntryMappings(currentOperation.PrevParentPostEntry)
	}
	if currentOperation.PrevGrandparentPostEntry != nil {
		bav._setPostEntryMappings(currentOperation.PrevGrandparentPostEntry)
	}
	if currentOperation.PrevRepostedPostEntry != nil {
		bav._setPostEntryMappings(currentOperation.PrevRepostedPostEntry)
	}
	if currentOperation.PrevRepostEntry != nil {
		bav._setRepostEntryMappings(currentOperation.PrevRepostEntry)
	}

	// Now revert the basic transfer with the remaining operations. Cut off
	// the SubmitPost operation at the end since we just reverted it.
	return bav._disconnectBasicTransfer(
		currentTxn, txnHash, utxoOpsForTxn[:operationIndex], blockHeight)
}

func (bav *UtxoView) _disconnectUpdateProfile(
	operationType OperationType, currentTxn *MsgDeSoTxn, txnHash *BlockHash,
	utxoOpsForTxn []*UtxoOperation, blockHeight uint32) error {

	// Verify that the last operation is an UpdateProfile opration
	if len(utxoOpsForTxn) == 0 {
		return fmt.Errorf("_disconnectUpdateProfile: utxoOperations are missing")
	}
	operationIndex := len(utxoOpsForTxn) - 1
	currentOperation := utxoOpsForTxn[operationIndex]
	if currentOperation.Type != OperationTypeUpdateProfile {
		return fmt.Errorf("_disconnectUpdateProfile: Trying to revert "+
			"OperationTypeUpdateProfile but found type %v",
			currentOperation.Type)
	}

	// Now we know the txMeta is UpdateProfile
	txMeta := currentTxn.TxnMeta.(*UpdateProfileMetadata)

	// Extract the public key of the profile from the meta if necessary and run some
	// sanity checks.
	profilePublicKey := currentTxn.PublicKey
	if len(txMeta.ProfilePublicKey) != 0 {
		if len(txMeta.ProfilePublicKey) != btcec.PubKeyBytesLenCompressed {
			return fmt.Errorf("_disconnectUpdateProfile: %#v", txMeta.ProfilePublicKey)
		}
		_, err := btcec.ParsePubKey(txMeta.ProfilePublicKey, btcec.S256())
		if err != nil {
			return fmt.Errorf("_disconnectUpdateProfile: %v", err)
		}
		profilePublicKey = txMeta.ProfilePublicKey
	}

	// Get the ProfileEntry. If we don't find
	// it or if it has isDeleted=true that's an error.
	profileEntry := bav.GetProfileEntryForPublicKey(profilePublicKey)
	if profileEntry == nil || profileEntry.isDeleted {
		return fmt.Errorf("_disconnectUpdateProfile: ProfileEntry for "+
			"public key %v was found to be nil or deleted: %v",
			PkToString(profilePublicKey, bav.Params),
			profileEntry)
	}

	// Now that we are confident the ProfileEntry lines up with the transaction we're
	// rolling back, set the mappings to be equal to whatever we had previously.
	// We need to do this to prevent a fetch from a db later on.
	bav._deleteProfileEntryMappings(profileEntry)

	// If we had a previous ProfileEntry set then update the mappings to match
	// that. Otherwise leave it as deleted.
	if currentOperation.PrevProfileEntry != nil {
		bav._setProfileEntryMappings(currentOperation.PrevProfileEntry)
	}

	// Now revert the basic transfer with the remaining operations. Cut off
	// the UpdateProfile operation at the end since we just reverted it.
	return bav._disconnectBasicTransfer(
		currentTxn, txnHash, utxoOpsForTxn[:operationIndex], blockHeight)
}

func (bav *UtxoView) _disconnectSwapIdentity(
	operationType OperationType, currentTxn *MsgDeSoTxn, txnHash *BlockHash,
	utxoOpsForTxn []*UtxoOperation, blockHeight uint32) error {

	// Verify that the last operation is an SwapIdentity operation
	if len(utxoOpsForTxn) == 0 {
		return fmt.Errorf("_disconnectSwapIdentity: utxoOperations are missing")
	}
	operationIndex := len(utxoOpsForTxn) - 1
	currentOperation := utxoOpsForTxn[operationIndex]
	if currentOperation.Type != OperationTypeSwapIdentity {
		return fmt.Errorf("_disconnectSwapIdentity: Trying to revert "+
			"OperationTypeSwapIdentity but found type %v",
			currentOperation.Type)
	}

	// Now we know the txMeta is SwapIdentity
	txMeta := currentTxn.TxnMeta.(*SwapIdentityMetadataa)

	// Swap the public keys within the profiles back. Note that this *must* be done
	// before the swapping of the PKID mappings occurs. Not doing this would cause
	// the profiles to be fetched inconsistently from the DB.
	fromProfileEntry := bav.GetProfileEntryForPublicKey(txMeta.FromPublicKey)
	if fromProfileEntry != nil && !fromProfileEntry.isDeleted {
		fromProfileEntry.PublicKey = txMeta.ToPublicKey
	}
	toProfileEntry := bav.GetProfileEntryForPublicKey(txMeta.ToPublicKey)
	if toProfileEntry != nil && !toProfileEntry.isDeleted {
		toProfileEntry.PublicKey = txMeta.FromPublicKey
	}

	// Get the PKIDEntries for the *from* and *to* public keys embedded in the txn
	oldFromPKIDEntry := bav.GetPKIDForPublicKey(txMeta.FromPublicKey)
	oldToPKIDEntry := bav.GetPKIDForPublicKey(txMeta.ToPublicKey)

	// Create copies of the old entries with swapped PKIDs.
	newFromPKIDEntry := *oldFromPKIDEntry
	newFromPKIDEntry.PKID = oldToPKIDEntry.PKID

	newToPKIDEntry := *oldToPKIDEntry
	newToPKIDEntry.PKID = oldFromPKIDEntry.PKID

	// Delete the old mappings. This isn't strictly necessary since the sets
	// below will overwrite everything, but it keeps us be consistent with other code.
	bav._deletePKIDMappings(oldFromPKIDEntry)
	bav._deletePKIDMappings(oldToPKIDEntry)

	// Set the new mappings for the *from* and *to* PKID's.
	bav._setPKIDMappings(&newFromPKIDEntry)
	bav._setPKIDMappings(&newToPKIDEntry)

	// Now revert the basic transfer with the remaining operations. Cut off
	// the SwapIdentity operation at the end since we just reverted it.
	return bav._disconnectBasicTransfer(
		currentTxn, txnHash, utxoOpsForTxn[:operationIndex], blockHeight)
}

func (bav *UtxoView) _disconnectCreatorCoin(
	operationType OperationType, currentTxn *MsgDeSoTxn, txnHash *BlockHash,
	utxoOpsForTxn []*UtxoOperation, blockHeight uint32) error {

	// Verify that the last operation is a CreatorCoin opration
	if len(utxoOpsForTxn) == 0 {
		return fmt.Errorf("_disconnectCreatorCoin: utxoOperations are missing")
	}
	operationIndex := len(utxoOpsForTxn) - 1
	if utxoOpsForTxn[operationIndex].Type != OperationTypeCreatorCoin {
		return fmt.Errorf("_disconnectCreatorCoin: Trying to revert "+
			"OperationTypeCreatorCoin but found type %v",
			utxoOpsForTxn[operationIndex].Type)
	}
	txMeta := currentTxn.TxnMeta.(*CreatorCoinMetadataa)
	operationData := utxoOpsForTxn[operationIndex]
	operationIndex--

	// We sometimes have some extra AddUtxo operations we need to remove
	// These are "implicit" outputs that always occur at the end of the
	// list of UtxoOperations. The number of implicit outputs is equal to
	// the total number of "Add" operations minus the explicit outputs.
	numUtxoAdds := 0
	for _, utxoOp := range utxoOpsForTxn {
		if utxoOp.Type == OperationTypeAddUtxo {
			numUtxoAdds += 1
		}
	}
	operationIndex -= numUtxoAdds - len(currentTxn.TxOutputs)

	// Get the profile corresponding to the creator coin txn.
	existingProfileEntry := bav.GetProfileEntryForPublicKey(txMeta.ProfilePublicKey)
	// Sanity-check that it exists.
	if existingProfileEntry == nil || existingProfileEntry.isDeleted {
		return fmt.Errorf("_disconnectCreatorCoin: CreatorCoin profile for "+
			"public key %v doesn't exist; this should never happen",
			PkToStringBoth(txMeta.ProfilePublicKey))
	}
	// Get the BalanceEntry of the transactor. This should always exist.
	transactorBalanceEntry, _, _ := bav.GetBalanceEntryForHODLerPubKeyAndCreatorPubKey(
		currentTxn.PublicKey, txMeta.ProfilePublicKey)
	// Sanity-check that the transactor BalanceEntry exists
	if transactorBalanceEntry == nil || transactorBalanceEntry.isDeleted {
		return fmt.Errorf("_disconnectCreatorCoin: Transactor BalanceEntry "+
			"pubkey %v and creator pubkey %v does not exist; this should "+
			"never happen",
			PkToStringBoth(currentTxn.PublicKey), PkToStringBoth(txMeta.ProfilePublicKey))
	}

	// Get the BalanceEntry of the creator. It could be nil if this is a sell
	// transaction or if the balance entry was deleted by a creator coin transfer.
	creatorBalanceEntry, _, _ := bav.GetBalanceEntryForHODLerPubKeyAndCreatorPubKey(
		txMeta.ProfilePublicKey, txMeta.ProfilePublicKey)
	if creatorBalanceEntry == nil || creatorBalanceEntry.isDeleted {
		creatorPKID := bav.GetPKIDForPublicKey(txMeta.ProfilePublicKey)
		creatorBalanceEntry = &BalanceEntry{
			HODLerPKID:   creatorPKID.PKID,
			CreatorPKID:  creatorPKID.PKID,
			BalanceNanos: uint64(0),
		}
	}

	if txMeta.OperationType == CreatorCoinOperationTypeBuy {
		// Set up some variables so that we can run some sanity-checks
		deltaBuyerNanos := transactorBalanceEntry.BalanceNanos - operationData.PrevTransactorBalanceEntry.BalanceNanos
		deltaCreatorNanos := creatorBalanceEntry.BalanceNanos - operationData.PrevCreatorBalanceEntry.BalanceNanos
		deltaCoinsInCirculation := existingProfileEntry.CoinsInCirculationNanos - operationData.PrevCoinEntry.CoinsInCirculationNanos

		// If the creator is distinct from the buyer, then reset their balance.
		// This check avoids double-updating in situations where a creator bought
		// their own coin.
		if !reflect.DeepEqual(currentTxn.PublicKey, txMeta.ProfilePublicKey) {

			// Sanity-check that the amount that we increased the CoinsInCirculation by
			// equals the total amount received by the buyer and the creator.
			if deltaBuyerNanos+deltaCreatorNanos != deltaCoinsInCirculation {
				return fmt.Errorf("_disconnectCreatorCoin: The creator coin nanos "+
					"the buyer and the creator received (%v, %v) does not equal the "+
					"creator coins added to the circulating supply %v",
					deltaBuyerNanos, deltaCreatorNanos, deltaCoinsInCirculation)
			}

			// Sanity-check that the watermark delta equates to what the creator received.
			deltaNanos := uint64(0)
			if blockHeight > DeSoFounderRewardBlockHeight {
				// Do nothing.  After the DeSoFounderRewardBlockHeight, creator coins are not
				// minted as a founder's reward, just DeSo (see utxo reverted later).
			} else if blockHeight > SalomonFixBlockHeight {
				// Following the SalomonFixBlockHeight block, we calculate a founders reward
				// on every buy, not just the ones that push a creator to a new all time high.
				deltaNanos = existingProfileEntry.CoinsInCirculationNanos - operationData.PrevCoinEntry.CoinsInCirculationNanos
			} else {
				// Prior to the SalomonFixBlockHeight block, we calculate the founders reward
				// only for new all time highs.
				deltaNanos = existingProfileEntry.CoinWatermarkNanos - operationData.PrevCoinEntry.CoinWatermarkNanos
			}
			founderRewardNanos := IntDiv(
				IntMul(
					big.NewInt(int64(deltaNanos)),
					big.NewInt(int64(existingProfileEntry.CreatorBasisPoints))),
				big.NewInt(100*100)).Uint64()
			if founderRewardNanos != deltaCreatorNanos {
				return fmt.Errorf("_disconnectCreatorCoin: The creator coin nanos "+
					"the creator received %v does not equal the founder reward %v; "+
					"this should never happen",
					deltaCreatorNanos, founderRewardNanos)
			}

			// Reset the creator's BalanceEntry to what it was previously.
			*creatorBalanceEntry = *operationData.PrevCreatorBalanceEntry
			bav._setBalanceEntryMappings(creatorBalanceEntry)
		} else {
			// We do a simliar sanity-check as above, but in this case we don't need to
			// reset the creator mappings.
			deltaBuyerNanos := transactorBalanceEntry.BalanceNanos - operationData.PrevTransactorBalanceEntry.BalanceNanos
			deltaCoinsInCirculation := existingProfileEntry.CoinsInCirculationNanos - operationData.PrevCoinEntry.CoinsInCirculationNanos
			if deltaBuyerNanos != deltaCoinsInCirculation {
				return fmt.Errorf("_disconnectCreatorCoin: The creator coin nanos "+
					"the buyer/creator received (%v) does not equal the "+
					"creator coins added to the circulating supply %v",
					deltaBuyerNanos, deltaCoinsInCirculation)
			}
		}

		// Reset the Buyer's BalanceEntry to what it was previously.
		*transactorBalanceEntry = *operationData.PrevTransactorBalanceEntry
		bav._setBalanceEntryMappings(transactorBalanceEntry)

		// If a DeSo founder reward was created, revert it.
		if operationData.FounderRewardUtxoKey != nil {
			if err := bav._unAddUtxo(operationData.FounderRewardUtxoKey); err != nil {
				return errors.Wrapf(err, "_disconnectBitcoinExchange: Problem unAdding utxo %v: ", operationData.FounderRewardUtxoKey)
			}
		}

		// The buyer will get the DeSo they locked up back when we revert the
		// basic transfer. This is OK because resetting the CoinEntry to the previous
		// value lowers the amount of DeSo locked in the profile by the same
		// amount the buyer will receive. Thus no DeSo is created in this
		// transaction.
	} else if txMeta.OperationType == CreatorCoinOperationTypeSell {
		// Set up some variables so that we can run some sanity-checks. The coins
		// the transactor has and the coins in circulation should both have gone
		// down as a result of the transaction, so both of these values should be
		// positive.
		deltaCoinNanos := operationData.PrevTransactorBalanceEntry.BalanceNanos - transactorBalanceEntry.BalanceNanos
		deltaCoinsInCirculation := operationData.PrevCoinEntry.CoinsInCirculationNanos - existingProfileEntry.CoinsInCirculationNanos

		// Sanity-check that the amount we decreased CoinsInCirculation by
		// equals the total amount put in by the seller.
		if deltaCoinNanos != deltaCoinsInCirculation {
			return fmt.Errorf("_disconnectCreatorCoin: The creator coin nanos "+
				"the seller put in (%v) does not equal the "+
				"creator coins removed from the circulating supply %v",
				deltaCoinNanos, deltaCoinsInCirculation)
		}

		// In the case of a sell we only need to revert the transactor's balance,
		// and we don't have to worry about the creator's balance.
		// Reset the transactor's BalanceEntry to what it was previously.
		*transactorBalanceEntry = *operationData.PrevTransactorBalanceEntry
		bav._setBalanceEntryMappings(transactorBalanceEntry)

		// Un-add the UTXO taht was created as a result of this transaction. It should
		// be the one at the end of our UTXO list at this point.
		//
		// The UtxoKey is simply the transaction hash with index set to the end of the
		// transaction list.
		utxoKey := UtxoKey{
			TxID: *currentTxn.Hash(),
			// We give all UTXOs that are created as a result of BitcoinExchange transactions
			// an index of zero. There is generally only one UTXO created in a BitcoinExchange
			// transaction so this field doesn't really matter.
			Index: uint32(len(currentTxn.TxOutputs)),
		}
		if err := bav._unAddUtxo(&utxoKey); err != nil {
			return errors.Wrapf(err, "_disconnectBitcoinExchange: Problem unAdding utxo %v: ", utxoKey)
		}
	} else if txMeta.OperationType == CreatorCoinOperationTypeAddDeSo {
		return fmt.Errorf("_disconnectCreatorCoin: Add DeSo operation txn not implemented")
	}

	// Reset the CoinEntry on the profile to what it was previously now that we
	// have reverted the individual users' balances.
	existingProfileEntry.CoinEntry = *operationData.PrevCoinEntry
	bav._setProfileEntryMappings(existingProfileEntry)

	// Now revert the basic transfer with the remaining operations. Cut off
	// the CreatorCoin operation at the end since we just reverted it.
	return bav._disconnectBasicTransfer(
		currentTxn, txnHash, utxoOpsForTxn[:operationIndex+1], blockHeight)
}

func (bav *UtxoView) _disconnectCreatorCoinTransfer(
	operationType OperationType, currentTxn *MsgDeSoTxn, txnHash *BlockHash,
	utxoOpsForTxn []*UtxoOperation, blockHeight uint32) error {

	// Verify that the last operation is a CreatorCoinTransfer operation
	if len(utxoOpsForTxn) == 0 {
		return fmt.Errorf("_disconnectCreatorCoinTransfer: utxoOperations are missing")
	}
	operationIndex := len(utxoOpsForTxn) - 1
	if utxoOpsForTxn[operationIndex].Type != OperationTypeCreatorCoinTransfer {
		return fmt.Errorf("_disconnectCreatorCoinTransfer: Trying to revert "+
			"OperationTypeCreatorCoinTransfer but found type %v",
			utxoOpsForTxn[operationIndex].Type)
	}
	txMeta := currentTxn.TxnMeta.(*CreatorCoinTransferMetadataa)
	operationData := utxoOpsForTxn[operationIndex]
	operationIndex--

	// Get the profile corresponding to the creator coin txn.
	existingProfileEntry := bav.GetProfileEntryForPublicKey(txMeta.ProfilePublicKey)
	// Sanity-check that it exists.
	if existingProfileEntry == nil || existingProfileEntry.isDeleted {
		return fmt.Errorf("_disconnectCreatorCoinTransfer: CreatorCoinTransfer profile for "+
			"public key %v doesn't exist; this should never happen",
			PkToStringBoth(txMeta.ProfilePublicKey))
	}

	// Get the current / previous balance for the sender for sanity checking.
	senderBalanceEntry, _, _ := bav.GetBalanceEntryForHODLerPubKeyAndCreatorPubKey(
		currentTxn.PublicKey, txMeta.ProfilePublicKey)
	// Sanity-check that the sender had a previous BalanceEntry, it should always exist.
	if operationData.PrevSenderBalanceEntry == nil || operationData.PrevSenderBalanceEntry.isDeleted {
		return fmt.Errorf("_disconnectCreatorCoinTransfer: Previous sender BalanceEntry "+
			"pubkey %v and creator pubkey %v does not exist; this should "+
			"never happen",
			PkToStringBoth(currentTxn.PublicKey), PkToStringBoth(txMeta.ProfilePublicKey))
	}
	senderPrevBalanceNanos := operationData.PrevSenderBalanceEntry.BalanceNanos
	var senderCurrBalanceNanos uint64
	// Since the sender may have given away their whole balance, their BalanceEntry can be nil.
	if senderBalanceEntry != nil && !senderBalanceEntry.isDeleted {
		senderCurrBalanceNanos = senderBalanceEntry.BalanceNanos
	}

	// Get the current / previous balance for the receiver for sanity checking.
	receiverBalanceEntry, _, _ := bav.GetBalanceEntryForHODLerPubKeyAndCreatorPubKey(
		txMeta.ReceiverPublicKey, txMeta.ProfilePublicKey)
	// Sanity-check that the receiver BalanceEntry exists, it should always exist here.
	if receiverBalanceEntry == nil || receiverBalanceEntry.isDeleted {
		return fmt.Errorf("_disconnectCreatorCoinTransfer: Receiver BalanceEntry "+
			"pubkey %v and creator pubkey %v does not exist; this should "+
			"never happen",
			PkToStringBoth(currentTxn.PublicKey), PkToStringBoth(txMeta.ProfilePublicKey))
	}
	receiverCurrBalanceNanos := receiverBalanceEntry.BalanceNanos
	var receiverPrevBalanceNanos uint64
	if operationData.PrevReceiverBalanceEntry != nil {
		receiverPrevBalanceNanos = operationData.PrevReceiverBalanceEntry.BalanceNanos
	}

	// Sanity check that the sender's current balance is less than their previous balance.
	if senderCurrBalanceNanos > senderPrevBalanceNanos {
		return fmt.Errorf("_disconnectCreatorCoinTransfer: Sender's current balance %d is "+
			"greater than their previous balance %d.",
			senderCurrBalanceNanos, senderPrevBalanceNanos)
	}

	// Sanity check that the receiver's previous balance is less than their current balance.
	if receiverPrevBalanceNanos > receiverCurrBalanceNanos {
		return fmt.Errorf("_disconnectCreatorCoinTransfer: Receiver's previous balance %d is "+
			"greater than their current balance %d.",
			receiverPrevBalanceNanos, receiverCurrBalanceNanos)
	}

	// Sanity check the sender's increase equals the receiver's decrease after disconnect.
	senderBalanceIncrease := senderPrevBalanceNanos - senderCurrBalanceNanos
	receiverBalanceDecrease := receiverCurrBalanceNanos - receiverPrevBalanceNanos
	if senderBalanceIncrease != receiverBalanceDecrease {
		return fmt.Errorf("_disconnectCreatorCoinTransfer: Sender's balance increase "+
			"of %d will not equal the receiver's balance decrease of  %v after disconnect.",
			senderBalanceIncrease, receiverBalanceDecrease)
	}

	// At this point we have sanity checked the current and previous state. Now we just
	// need to revert the mappings.

	// Delete the sender/receiver balance entries (they will be added back later if needed).
	bav._deleteBalanceEntryMappings(
		receiverBalanceEntry, txMeta.ReceiverPublicKey, txMeta.ProfilePublicKey)
	if senderBalanceEntry != nil {
		bav._deleteBalanceEntryMappings(
			senderBalanceEntry, currentTxn.PublicKey, txMeta.ProfilePublicKey)
	}

	// Set the balance entries appropriately.
	bav._setBalanceEntryMappings(operationData.PrevSenderBalanceEntry)
	if operationData.PrevReceiverBalanceEntry != nil && operationData.PrevReceiverBalanceEntry.BalanceNanos != 0 {
		bav._setBalanceEntryMappings(operationData.PrevReceiverBalanceEntry)
	}

	// Reset the CoinEntry on the profile to what it was previously now that we
	// have reverted the individual users' balances.
	existingProfileEntry.CoinEntry = *operationData.PrevCoinEntry
	bav._setProfileEntryMappings(existingProfileEntry)

	// If the transaction had diamonds, let's revert those too.
	diamondPostHashBytes, hasDiamondPostHash := currentTxn.ExtraData[DiamondPostHashKey]
	if hasDiamondPostHash {
		// Sanity check the post hash bytes before creating the post hash.
		diamondPostHash := &BlockHash{}
		if len(diamondPostHashBytes) != HashSizeBytes {
			return fmt.Errorf(
				"_disconnectCreatorCoin: DiamondPostHashBytes has incorrect length: %d",
				len(diamondPostHashBytes))
		}
		copy(diamondPostHash[:], diamondPostHashBytes[:])

		// Get the existing diamondEntry so we can delete it.
		senderPKID := bav.GetPKIDForPublicKey(currentTxn.PublicKey)
		receiverPKID := bav.GetPKIDForPublicKey(txMeta.ReceiverPublicKey)
		diamondKey := MakeDiamondKey(senderPKID.PKID, receiverPKID.PKID, diamondPostHash)
		diamondEntry := bav.GetDiamondEntryForDiamondKey(&diamondKey)

		// Sanity check that the diamondEntry is not nil.
		if diamondEntry == nil {
			return fmt.Errorf(
				"_disconnectCreatorCoin: Found nil diamond entry for diamondKey: %v", &diamondKey)
		}

		// Delete the diamond entry mapping and re-add it if the previous mapping is not nil.
		bav._deleteDiamondEntryMappings(diamondEntry)
		if operationData.PrevDiamondEntry != nil {
			bav._setDiamondEntryMappings(operationData.PrevDiamondEntry)
		}

		// Finally, revert the post entry mapping since we likely updated the DiamondCount.
		bav._setPostEntryMappings(operationData.PrevPostEntry)
	}

	// Now revert the basic transfer with the remaining operations. Cut off
	// the CreatorCoin operation at the end since we just reverted it.
	return bav._disconnectBasicTransfer(
		currentTxn, txnHash, utxoOpsForTxn[:operationIndex+1], blockHeight)
}

func (bav *UtxoView) _disconnectCreateNFT(
	operationType OperationType, currentTxn *MsgDeSoTxn, txnHash *BlockHash,
	utxoOpsForTxn []*UtxoOperation, blockHeight uint32) error {

	// Verify that the last operation is a CreateNFT operation
	if len(utxoOpsForTxn) == 0 {
		return fmt.Errorf("_disconnectCreateNFT: utxoOperations are missing")
	}
	operationIndex := len(utxoOpsForTxn) - 1
	if utxoOpsForTxn[operationIndex].Type != OperationTypeCreateNFT {
		return fmt.Errorf("_disconnectCreateNFT: Trying to revert "+
			"OperationTypeCreateNFT but found type %v",
			utxoOpsForTxn[operationIndex].Type)
	}
	txMeta := currentTxn.TxnMeta.(*CreateNFTMetadata)
	operationData := utxoOpsForTxn[operationIndex]
	operationIndex--

	// Get the postEntry corresponding to this txn.
	existingPostEntry := bav.GetPostEntryForPostHash(txMeta.NFTPostHash)
	// Sanity-check that it exists.
	if existingPostEntry == nil || existingPostEntry.isDeleted {
		return fmt.Errorf("_disconnectCreateNFT: Post entry for "+
			"post hash %v doesn't exist; this should never happen",
			txMeta.NFTPostHash.String())
	}

	// Revert to the old post entry since we changed IsNFT, etc.
	bav._setPostEntryMappings(operationData.PrevPostEntry)

	// Delete the NFT entries.
	posterPKID := bav.GetPKIDForPublicKey(existingPostEntry.PosterPublicKey)
	if posterPKID == nil || posterPKID.isDeleted {
		return fmt.Errorf("_disconnectCreateNFT: PKID for poster public key %v doesn't exist; this should never happen", string(existingPostEntry.PosterPublicKey))
	}
	for ii := uint64(1); ii <= txMeta.NumCopies; ii++ {
		nftEntry := &NFTEntry{
			OwnerPKID:    posterPKID.PKID,
			NFTPostHash:  txMeta.NFTPostHash,
			SerialNumber: ii,
			IsForSale:    true,
		}
		bav._deleteNFTEntryMappings(nftEntry)
	}

	// Now revert the basic transfer with the remaining operations. Cut off
	// the CreatorCoin operation at the end since we just reverted it.
	return bav._disconnectBasicTransfer(
		currentTxn, txnHash, utxoOpsForTxn[:operationIndex+1], blockHeight)
}

func (bav *UtxoView) _disconnectUpdateNFT(
	operationType OperationType, currentTxn *MsgDeSoTxn, txnHash *BlockHash,
	utxoOpsForTxn []*UtxoOperation, blockHeight uint32) error {

	// Verify that the last operation is an UpdateNFT operation
	if len(utxoOpsForTxn) == 0 {
		return fmt.Errorf("_disconnectUpdateNFT: utxoOperations are missing")
	}
	operationIndex := len(utxoOpsForTxn) - 1
	if utxoOpsForTxn[operationIndex].Type != OperationTypeUpdateNFT {
		return fmt.Errorf("_disconnectUpdateNFT: Trying to revert "+
			"OperationTypeUpdateNFT but found type %v",
			utxoOpsForTxn[operationIndex].Type)
	}
	txMeta := currentTxn.TxnMeta.(*UpdateNFTMetadata)
	operationData := utxoOpsForTxn[operationIndex]
	operationIndex--

	// In order to disconnect an updated NFT, we need to do the following:
	// 	(1) Revert the NFT entry to the previous one.
	//  (2) Add back all of the bids that were deleted (if any).
	//  (3) Revert the post entry since we updated num NFT copies for sale.

	// Make sure that there is a prev NFT entry.
	if operationData.PrevNFTEntry == nil || operationData.PrevNFTEntry.isDeleted {
		return fmt.Errorf("_disconnectUpdateNFT: prev NFT entry doesn't exist; " +
			"this should never happen")
	}

	// If the previous NFT entry was not for sale, it should not have had any bids to delete.
	if !operationData.PrevNFTEntry.IsForSale &&
		operationData.DeletedNFTBidEntries != nil &&
		len(operationData.DeletedNFTBidEntries) > 0 {

		return fmt.Errorf("_disconnectUpdateNFT: prev NFT entry was not for sale but found " +
			"deleted bids anyway; this should never happen")
	}

	// Set the old NFT entry.
	bav._setNFTEntryMappings(operationData.PrevNFTEntry)

	// Set the old bids.
	if operationData.DeletedNFTBidEntries != nil {
		for _, nftBid := range operationData.DeletedNFTBidEntries {
			bav._setNFTBidEntryMappings(nftBid)
		}
	}

	// Get the postEntry corresponding to this txn.
	existingPostEntry := bav.GetPostEntryForPostHash(txMeta.NFTPostHash)
	// Sanity-check that it exists.
	if existingPostEntry == nil || existingPostEntry.isDeleted {
		return fmt.Errorf("_disconnectUpdateNFT: Post entry for "+
			"post hash %v doesn't exist; this should never happen",
			txMeta.NFTPostHash.String())
	}

	// Revert to the old post entry since we changed NumNFTCopiesForSale.
	bav._setPostEntryMappings(operationData.PrevPostEntry)

	// Now revert the basic transfer with the remaining operations.
	return bav._disconnectBasicTransfer(
		currentTxn, txnHash, utxoOpsForTxn[:operationIndex+1], blockHeight)
}

func (bav *UtxoView) _disconnectAcceptNFTBid(
	operationType OperationType, currentTxn *MsgDeSoTxn, txnHash *BlockHash,
	utxoOpsForTxn []*UtxoOperation, blockHeight uint32) error {

	// Verify that the last operation is a CreatorCoinTransfer operation
	if len(utxoOpsForTxn) == 0 {
		return fmt.Errorf("_disconnectAcceptNFTBid: utxoOperations are missing")
	}
	operationIndex := len(utxoOpsForTxn) - 1
	if utxoOpsForTxn[operationIndex].Type != OperationTypeAcceptNFTBid {
		return fmt.Errorf("_disconnectAcceptNFTBid: Trying to revert "+
			"OperationTypeAcceptNFTBid but found type %v",
			utxoOpsForTxn[operationIndex].Type)
	}
	txMeta := currentTxn.TxnMeta.(*AcceptNFTBidMetadata)
	operationData := utxoOpsForTxn[operationIndex]
	operationIndex--

	// We sometimes have some extra AddUtxo operations we need to remove
	// These are "implicit" outputs that always occur at the end of the
	// list of UtxoOperations. The number of implicit outputs is equal to
	// the total number of "Add" operations minus the explicit outputs.
	numUtxoAdds := 0
	for _, utxoOp := range utxoOpsForTxn {
		if utxoOp.Type == OperationTypeAddUtxo {
			numUtxoAdds += 1
		}
	}
	operationIndex -= numUtxoAdds - len(currentTxn.TxOutputs)

	if err := bav._helpDisconnectNFTSold(operationData, txMeta.NFTPostHash, false); err != nil {
		return errors.Wrapf(err, "_disconnectAcceptNFTBid: ")
	}

	// Now revert the basic transfer with the remaining operations.
	return bav._disconnectBasicTransfer(
		currentTxn, txnHash, utxoOpsForTxn[:operationIndex+1], blockHeight)
}

func (bav *UtxoView) _helpDisconnectNFTSold(operationData *UtxoOperation, nftPostHash *BlockHash, isNFTBid bool) error {
	// In order to disconnect the selling of an NFT, we need to do the following:
	// 	(1) Revert the NFT entry to the previous one with the previous owner.
	//  (2) Add back all of the bids that were deleted.
	//  (3) Disconnect payment UTXOs.
	//  (4) Unspend bidder UTXOs.
	//  (5) Revert profileEntry to undo royalties added to DeSoLockedNanos.
	//  (6) Revert the postEntry since NumNFTCopiesForSale was decremented.

	// (1) Set the old NFT entry.
	if operationData.PrevNFTEntry == nil || operationData.PrevNFTEntry.isDeleted {
		return fmt.Errorf("prev NFT entry doesn't exist; this should never happen")
	}

	prevNFTEntry := operationData.PrevNFTEntry
	bav._setNFTEntryMappings(prevNFTEntry)

	// Revert the accepted NFT bid history mappings
	bav._setAcceptNFTBidHistoryMappings(MakeNFTKey(prevNFTEntry.NFTPostHash, prevNFTEntry.SerialNumber), operationData.PrevAcceptedNFTBidEntries)

	// (2) Set the old bids.
	if operationData.DeletedNFTBidEntries == nil || len(operationData.DeletedNFTBidEntries) == 0 {
		return fmt.Errorf("DeletedNFTBidEntries doesn't exist; this should never happen")
	}

	for _, nftBid := range operationData.DeletedNFTBidEntries {
		bav._setNFTBidEntryMappings(nftBid)
	}

	// (3) Revert payments made from accepting the NFT bids.
	if operationData.NFTPaymentUtxoKeys == nil || len(operationData.NFTPaymentUtxoKeys) == 0 {
		return fmt.Errorf("NFTPaymentUtxoKeys was nil; this should never happen")
	}
	// Note: these UTXOs need to be unadded in reverse order.
	for ii := len(operationData.NFTPaymentUtxoKeys) - 1; ii >= 0; ii-- {
		paymentUtxoKey := operationData.NFTPaymentUtxoKeys[ii]
		if err := bav._unAddUtxo(paymentUtxoKey); err != nil {
			return errors.Wrapf(err, "Problem unAdding utxo %v: ", paymentUtxoKey)
		}
	}

	if !isNFTBid {
		// (4) Revert spent bidder UTXOs.
		if operationData.NFTSpentUtxoEntries == nil || len(operationData.NFTSpentUtxoEntries) == 0 {
			return fmt.Errorf("NFTSpentUtxoEntries was nil; " +
				"this should never happen")
		}
		// Note: these UTXOs need to be unspent in reverse order.
		for ii := len(operationData.NFTSpentUtxoEntries) - 1; ii >= 0; ii-- {
			spentUtxoEntry := operationData.NFTSpentUtxoEntries[ii]
			if err := bav._unSpendUtxo(spentUtxoEntry); err != nil {
				return errors.Wrapf(err, "Problem unSpending utxo %v: ", spentUtxoEntry)
			}
		}
	}

	// (5) Revert the creator's CoinEntry if a previous one exists.
	if operationData.PrevCoinEntry != nil {
		nftPostEntry := bav.GetPostEntryForPostHash(operationData.PrevNFTEntry.NFTPostHash)
		// We have to get the post entry first so that we have the poster's pub key.
		if nftPostEntry == nil || nftPostEntry.isDeleted {
			return fmt.Errorf("nftPostEntry was nil; this should never happen")
		}
		existingProfileEntry := bav.GetProfileEntryForPublicKey(nftPostEntry.PosterPublicKey)
		if existingProfileEntry == nil || existingProfileEntry.isDeleted {
			return fmt.Errorf("existingProfileEntry was nil; this should never happen")
		}
		existingProfileEntry.CoinEntry = *operationData.PrevCoinEntry
		bav._setProfileEntryMappings(existingProfileEntry)
	}

	// (6) Verify a postEntry exists and then revert it since NumNFTCopiesForSale was decremented.

	// Get the postEntry corresponding to this txn.
	existingPostEntry := bav.GetPostEntryForPostHash(nftPostHash)
	// Sanity-check that it exists.
	if existingPostEntry == nil || existingPostEntry.isDeleted {
		return fmt.Errorf("_disconnectAcceptNFTBid: Post entry for "+
			"post hash %v doesn't exist; this should never happen",
			nftPostHash.String())
	}

	// Revert to the old post entry since we changed NumNFTCopiesForSale.
	bav._setPostEntryMappings(operationData.PrevPostEntry)
	return nil
}

func (bav *UtxoView) _disconnectNFTBid(
	operationType OperationType, currentTxn *MsgDeSoTxn, txnHash *BlockHash,
	utxoOpsForTxn []*UtxoOperation, blockHeight uint32) error {

	// Verify that the last operation is a CreatorCoinTransfer operation
	if len(utxoOpsForTxn) == 0 {
		return fmt.Errorf("_disconnectNFTBid: utxoOperations are missing")
	}
	operationIndex := len(utxoOpsForTxn) - 1
	if utxoOpsForTxn[operationIndex].Type != OperationTypeNFTBid {
		return fmt.Errorf("_disconnectNFTBid: Trying to revert "+
			"OperationTypeNFTBid but found type %v",
			utxoOpsForTxn[operationIndex].Type)
	}
	txMeta := currentTxn.TxnMeta.(*NFTBidMetadata)
	operationData := utxoOpsForTxn[operationIndex]
	operationIndex--

	// We sometimes have some extra AddUtxo operations we need to remove
	// These are "implicit" outputs that always occur at the end of the
	// list of UtxoOperations. The number of implicit outputs is equal to
	// the total number of "Add" operations minus the explicit outputs.
	numUtxoAdds := 0
	for _, utxoOp := range utxoOpsForTxn {
		if utxoOp.Type == OperationTypeAddUtxo {
			numUtxoAdds += 1
		}
	}
	operationIndex -= numUtxoAdds - len(currentTxn.TxOutputs)

	// Get the NFTBidEntry corresponding to this txn.
	bidderPKID := bav.GetPKIDForPublicKey(currentTxn.PublicKey)
	if bidderPKID == nil || bidderPKID.isDeleted {
		return fmt.Errorf("_disconnectNFTBid: PKID for bidder public key %v doesn't exist; this should never happen", string(currentTxn.PublicKey))
	}
	// If there isn't a previous NFT entry, we're dealing with a bid on a non-BuyNow NFT.
	if operationData.PrevNFTEntry == nil {

		nftBidKey := MakeNFTBidKey(bidderPKID.PKID, txMeta.NFTPostHash, txMeta.SerialNumber)
		nftBidEntry := bav.GetNFTBidEntryForNFTBidKey(&nftBidKey)
		// Sanity-check that it exists.
		if nftBidEntry == nil || nftBidEntry.isDeleted {
			return fmt.Errorf("_disconnectNFTBid: Bid entry for "+
				"nftBidKey %v doesn't exist; this should never happen", nftBidKey)
		}

		// Delete the existing NFT bid entry.
		bav._deleteNFTBidEntryMappings(nftBidEntry)

		// If a previous entry exists, set it.
		if operationData.PrevNFTBidEntry != nil {
			bav._setNFTBidEntryMappings(operationData.PrevNFTBidEntry)
		}
	} else {
		// If there is a previous NFT entry, that means the NFT entry was modified and that only happens for Buy Now NFTs when bidding.
		if err := bav._helpDisconnectNFTSold(operationData, txMeta.NFTPostHash, true); err != nil {
			return errors.Wrapf(err, "_disconnectNFTBid: ")
		}
		// Additionally, we need to delete the NFT bid since it did not exist before this transaction and was added back
		// when we added back the DeletedNFTBidEntries
		nftBidKey := MakeNFTBidKey(bidderPKID.PKID, txMeta.NFTPostHash, txMeta.SerialNumber)
		nftBidEntry := bav.GetNFTBidEntryForNFTBidKey(&nftBidKey)
		// Sanity-check that it exists.
		if nftBidEntry == nil || nftBidEntry.isDeleted {
			return fmt.Errorf("_disconnectNFTBid: Bid entry for "+
				"nftBidKey %v doesn't exist; this should never happen", nftBidKey)
		}

		// Delete the existing NFT bid entry.
		bav._deleteNFTBidEntryMappings(nftBidEntry)
	}

	// Now revert the basic transfer with the remaining operations.
	return bav._disconnectBasicTransfer(
		currentTxn, txnHash, utxoOpsForTxn[:operationIndex+1], blockHeight)
}

func (bav *UtxoView) _disconnectNFTTransfer(
	operationType OperationType, currentTxn *MsgDeSoTxn, txnHash *BlockHash,
	utxoOpsForTxn []*UtxoOperation, blockHeight uint32) error {

	// Verify that the last operation is an NFTTransfer operation
	if len(utxoOpsForTxn) == 0 {
		return fmt.Errorf("_disconnectNFTTransfer: utxoOperations are missing")
	}
	operationIndex := len(utxoOpsForTxn) - 1
	if utxoOpsForTxn[operationIndex].Type != OperationTypeNFTTransfer {
		return fmt.Errorf("_disconnectNFTTransfer: Trying to revert "+
			"OperationTypeNFTTransfer but found type %v",
			utxoOpsForTxn[operationIndex].Type)
	}
	txMeta := currentTxn.TxnMeta.(*NFTTransferMetadata)
	operationData := utxoOpsForTxn[operationIndex]
	operationIndex--

	// Make sure that there is a prev NFT entry.
	if operationData.PrevNFTEntry == nil || operationData.PrevNFTEntry.isDeleted {
		return fmt.Errorf("_disconnectNFTTransfer: prev NFT entry doesn't exist; " +
			"this should never happen.")
	}

	// Sanity check the old NFT entry PKID / PostHash / SerialNumber.
	updaterPKID := bav.GetPKIDForPublicKey(currentTxn.PublicKey)
	if updaterPKID == nil || updaterPKID.isDeleted {
		return fmt.Errorf("_disconnectNFTTransfer: non-existent updaterPKID: %s",
			PkToString(currentTxn.PublicKey, bav.Params))
	}
	if !reflect.DeepEqual(operationData.PrevNFTEntry.OwnerPKID, updaterPKID.PKID) {
		return fmt.Errorf(
			"_disconnectNFTTransfer: updaterPKID does not match NFT owner: %s, %s",
			PkToString(updaterPKID.PKID[:], bav.Params),
			PkToString(operationData.PrevNFTEntry.OwnerPKID[:], bav.Params))
	}
	if !reflect.DeepEqual(txMeta.NFTPostHash, operationData.PrevNFTEntry.NFTPostHash) ||
		txMeta.SerialNumber != operationData.PrevNFTEntry.SerialNumber {
		return fmt.Errorf("_disconnectNFTTransfer: txMeta post hash and serial number do "+
			"not match previous NFT entry; this should never happen (%v, %v).",
			txMeta, operationData.PrevNFTEntry)
	}

	// Sanity check that the old NFT entry was not for sale.
	if operationData.PrevNFTEntry.IsForSale {
		return fmt.Errorf("_disconnecttNFTTransfer: prevNFT Entry was either not "+
			"pending or for sale (%v); this should never happen.", operationData.PrevNFTEntry)
	}

	// Get the current NFT entry so we can delete it.
	nftKey := MakeNFTKey(txMeta.NFTPostHash, txMeta.SerialNumber)
	currNFTEntry := bav.GetNFTEntryForNFTKey(&nftKey)
	if currNFTEntry == nil || currNFTEntry.isDeleted {
		return fmt.Errorf("_disconnectNFTTransfer: currNFTEntry not found: %s, %d",
			txMeta.NFTPostHash.String(), txMeta.SerialNumber)
	}

	// Set the old NFT entry.
	bav._deleteNFTEntryMappings(currNFTEntry)
	bav._setNFTEntryMappings(operationData.PrevNFTEntry)

	// Now revert the basic transfer with the remaining operations.
	return bav._disconnectBasicTransfer(
		currentTxn, txnHash, utxoOpsForTxn[:operationIndex+1], blockHeight)
}

func (bav *UtxoView) _disconnectAcceptNFTTransfer(
	operationType OperationType, currentTxn *MsgDeSoTxn, txnHash *BlockHash,
	utxoOpsForTxn []*UtxoOperation, blockHeight uint32) error {

	// Verify that the last operation is an AcceptNFTTransfer operation
	if len(utxoOpsForTxn) == 0 {
		return fmt.Errorf("_disconnectAcceptNFTTransfer: utxoOperations are missing")
	}
	operationIndex := len(utxoOpsForTxn) - 1
	if utxoOpsForTxn[operationIndex].Type != OperationTypeAcceptNFTTransfer {
		return fmt.Errorf("_disconnectAcceptNFTTransfer: Trying to revert "+
			"OperationTypeAcceptNFTTransfer but found type %v",
			utxoOpsForTxn[operationIndex].Type)
	}
	txMeta := currentTxn.TxnMeta.(*AcceptNFTTransferMetadata)
	operationData := utxoOpsForTxn[operationIndex]
	operationIndex--

	// Make sure that there is a prev NFT entry.
	if operationData.PrevNFTEntry == nil || operationData.PrevNFTEntry.isDeleted {
		return fmt.Errorf("_disconnectAcceptNFTTransfer: prev NFT entry doesn't exist; " +
			"this should never happen.")
	}

	// Sanity check the old NFT entry PKID / PostHash / SerialNumber.
	updaterPKID := bav.GetPKIDForPublicKey(currentTxn.PublicKey)
	if updaterPKID == nil || updaterPKID.isDeleted {
		return fmt.Errorf("_disconnectAcceptNFTTransfer: non-existent updaterPKID: %s",
			PkToString(currentTxn.PublicKey, bav.Params))
	}
	if !reflect.DeepEqual(operationData.PrevNFTEntry.OwnerPKID, updaterPKID.PKID) {
		return fmt.Errorf(
			"_disconnectAcceptNFTTransfer: updaterPKID does not match NFT owner: %s, %s",
			PkToString(updaterPKID.PKID[:], bav.Params),
			PkToString(operationData.PrevNFTEntry.OwnerPKID[:], bav.Params))
	}
	if !reflect.DeepEqual(txMeta.NFTPostHash, operationData.PrevNFTEntry.NFTPostHash) ||
		txMeta.SerialNumber != operationData.PrevNFTEntry.SerialNumber {
		return fmt.Errorf("_disconnectAcceptNFTTransfer: txMeta post hash and serial number"+
			" do not match previous NFT entry; this should never happen (%v, %v).",
			txMeta, operationData.PrevNFTEntry)
	}

	// Sanity check that the old NFT entry was pending and not for sale.
	if !operationData.PrevNFTEntry.IsPending || operationData.PrevNFTEntry.IsForSale {
		return fmt.Errorf("_disconnectAcceptNFTTransfer: prevNFT Entry was either not "+
			"pending or for sale (%v); this should never happen.", operationData.PrevNFTEntry)
	}

	// Get the current NFT entry so we can delete it.
	nftKey := MakeNFTKey(txMeta.NFTPostHash, txMeta.SerialNumber)
	currNFTEntry := bav.GetNFTEntryForNFTKey(&nftKey)
	if currNFTEntry == nil || currNFTEntry.isDeleted {
		return fmt.Errorf("_disconnectAcceptNFTTransfer: currNFTEntry not found: %s, %d",
			txMeta.NFTPostHash.String(), txMeta.SerialNumber)
	}

	// Delete the current NFT entry and set the old one.
	bav._deleteNFTEntryMappings(currNFTEntry)
	bav._setNFTEntryMappings(operationData.PrevNFTEntry)

	// Now revert the basic transfer with the remaining operations.
	return bav._disconnectBasicTransfer(
		currentTxn, txnHash, utxoOpsForTxn[:operationIndex+1], blockHeight)
}

func (bav *UtxoView) _disconnectBurnNFT(
	operationType OperationType, currentTxn *MsgDeSoTxn, txnHash *BlockHash,
	utxoOpsForTxn []*UtxoOperation, blockHeight uint32) error {

	// Verify that the last operation is an BurnNFT operation
	if len(utxoOpsForTxn) == 0 {
		return fmt.Errorf("_disconnectBurnNFT: utxoOperations are missing")
	}
	operationIndex := len(utxoOpsForTxn) - 1
	if utxoOpsForTxn[operationIndex].Type != OperationTypeBurnNFT {
		return fmt.Errorf("_disconnectBurnNFT: Trying to revert "+
			"OperationTypeBurnNFT but found type %v",
			utxoOpsForTxn[operationIndex].Type)
	}
	txMeta := currentTxn.TxnMeta.(*BurnNFTMetadata)
	operationData := utxoOpsForTxn[operationIndex]
	operationIndex--

	// Make sure that there is a prev NFT entry.
	if operationData.PrevNFTEntry == nil || operationData.PrevNFTEntry.isDeleted {
		return fmt.Errorf("_disconnectBurnNFT: prev NFT entry doesn't exist; " +
			"this should never happen.")
	}

	// Make sure that there is a prev post entry.
	if operationData.PrevPostEntry == nil || operationData.PrevPostEntry.isDeleted {
		return fmt.Errorf("_disconnectBurnNFT: prev NFT entry doesn't exist; " +
			"this should never happen.")
	}

	// Sanity check the old NFT entry PKID / PostHash / SerialNumber.
	updaterPKID := bav.GetPKIDForPublicKey(currentTxn.PublicKey)
	if updaterPKID == nil || updaterPKID.isDeleted {
		return fmt.Errorf("_disconnectBurnNFT: non-existent updaterPKID: %s",
			PkToString(currentTxn.PublicKey, bav.Params))
	}
	if !reflect.DeepEqual(operationData.PrevNFTEntry.OwnerPKID, updaterPKID.PKID) {
		return fmt.Errorf("_disconnectBurnNFT: updaterPKID does not match NFT owner: %s, %s",
			PkToString(updaterPKID.PKID[:], bav.Params),
			PkToString(operationData.PrevNFTEntry.OwnerPKID[:], bav.Params))
	}
	if !reflect.DeepEqual(txMeta.NFTPostHash, operationData.PrevNFTEntry.NFTPostHash) ||
		txMeta.SerialNumber != operationData.PrevNFTEntry.SerialNumber {
		return fmt.Errorf("_disconnectBurnNFT: txMeta post hash and serial number do "+
			"not match previous NFT entry; this should never happen (%v, %v).",
			txMeta, operationData.PrevNFTEntry)
	}

	// Sanity check that the old NFT entry was not for sale.
	if operationData.PrevNFTEntry.IsForSale {
		return fmt.Errorf("_disconnectBurnNFT: prevNFTEntry was for sale (%v); this should"+
			" never happen.", operationData.PrevNFTEntry)
	}

	// Get the postEntry for sanity checking / deletion later.
	currPostEntry := bav.GetPostEntryForPostHash(txMeta.NFTPostHash)
	if currPostEntry == nil || currPostEntry.isDeleted {
		return fmt.Errorf(
			"_disconnectBurnNFT: non-existent nftPostEntry for NFTPostHash: %s",
			txMeta.NFTPostHash.String())
	}

	// Sanity check that the previous num NFT copies burned makes sense.
	if operationData.PrevPostEntry.NumNFTCopiesBurned != currPostEntry.NumNFTCopiesBurned-1 {
		return fmt.Errorf(
			"_disconnectBurnNFT: prevPostEntry has the wrong num NFT copies burned %d != %d-1",
			operationData.PrevPostEntry.NumNFTCopiesBurned, currPostEntry.NumNFTCopiesBurned)
	}

	// Sanity check that there is no current NFT entry.
	nftKey := MakeNFTKey(txMeta.NFTPostHash, txMeta.SerialNumber)
	currNFTEntry := bav.GetNFTEntryForNFTKey(&nftKey)
	if currNFTEntry != nil && !currNFTEntry.isDeleted {
		return fmt.Errorf("_disconnectBurnNFT: found currNFTEntry for burned NFT: %s, %d",
			txMeta.NFTPostHash.String(), txMeta.SerialNumber)
	}

	// Set the old NFT entry (no need to delete first since there is no current entry).
	bav._setNFTEntryMappings(operationData.PrevNFTEntry)

	// Delete the current post entry and set the old one.
	bav._deletePostEntryMappings(currPostEntry)
	bav._setPostEntryMappings(operationData.PrevPostEntry)

	// Now revert the basic transfer with the remaining operations.
	return bav._disconnectBasicTransfer(
		currentTxn, txnHash, utxoOpsForTxn[:operationIndex+1], blockHeight)
}

func (bav *UtxoView) _disconnectAuthorizeDerivedKey(
	operationType OperationType, currentTxn *MsgDeSoTxn, txnHash *BlockHash,
	utxoOpsForTxn []*UtxoOperation, blockHeight uint32) error {

	// Verify that the last operation is a AuthorizeDerivedKey operation.
	if len(utxoOpsForTxn) == 0 {
		return fmt.Errorf("_disconnectAuthorizeDerivedKey: utxoOperations are missing")
	}
	operationIndex := len(utxoOpsForTxn) - 1
	if utxoOpsForTxn[operationIndex].Type != OperationTypeAuthorizeDerivedKey {
		return fmt.Errorf("_disconnectAuthorizeDerivedKey: Trying to revert "+
			"OperationTypeAuthorizeDerivedKey but found type %v",
			utxoOpsForTxn[operationIndex].Type)
	}

	txMeta := currentTxn.TxnMeta.(*AuthorizeDerivedKeyMetadata)
	prevDerivedKeyEntry := utxoOpsForTxn[operationIndex].PrevDerivedKeyEntry

	// Sanity check that txn public key is valid. Assign this public key to ownerPublicKey.
	var ownerPublicKey []byte
	if len(currentTxn.PublicKey) != btcec.PubKeyBytesLenCompressed {
		return fmt.Errorf("_disconnectAuthorizeDerivedKey invalid public key: %v", currentTxn.PublicKey)
	}
	_, err := btcec.ParsePubKey(currentTxn.PublicKey, btcec.S256())
	if err != nil {
		return fmt.Errorf("_disconnectAuthorizeDerivedKey invalid public key: %v", err)
	}
	ownerPublicKey = currentTxn.PublicKey

	// Sanity check that derived key is valid. Assign this key to derivedPublicKey.
	var derivedPublicKey []byte
	if len(txMeta.DerivedPublicKey) != btcec.PubKeyBytesLenCompressed {
		return fmt.Errorf("_disconnectAuthorizeDerivedKey invalid derived key: %v", txMeta.DerivedPublicKey)
	}
	_, err = btcec.ParsePubKey(txMeta.DerivedPublicKey, btcec.S256())
	if err != nil {
		return fmt.Errorf("_disconnectAuthorizeDerivedKey invalid derived key: %v", err)
	}
	derivedPublicKey = txMeta.DerivedPublicKey

	// Get the derived key entry. If it's nil or is deleted then we have an error.
	derivedKeyEntry := bav._getDerivedKeyMappingForOwner(ownerPublicKey, derivedPublicKey)
	if derivedKeyEntry == nil || derivedKeyEntry.isDeleted {
		return fmt.Errorf("_disconnectAuthorizeDerivedKey: DerivedKeyEntry for "+
			"public key %v, derived key %v was found to be nil or deleted: %v",
			PkToString(ownerPublicKey, bav.Params), PkToString(derivedPublicKey, bav.Params),
			derivedKeyEntry)
	}

	// If we had a previous derivedKeyEntry set then compare it with the current entry.
	if prevDerivedKeyEntry != nil {
		// Sanity check public keys. This should never fail.
		if !reflect.DeepEqual(ownerPublicKey, prevDerivedKeyEntry.OwnerPublicKey[:]) {
			return fmt.Errorf("_disconnectAuthorizeDerivedKey: Owner public key in txn "+
				"differs from that in previous derivedKeyEntry (%v %v)", prevDerivedKeyEntry.OwnerPublicKey, ownerPublicKey)
		}
		if !reflect.DeepEqual(derivedPublicKey, prevDerivedKeyEntry.DerivedPublicKey[:]) {
			return fmt.Errorf("_disconnectAuthorizeDerivedKey: Derived public key in txn "+
				"differs from that in existing derivedKeyEntry (%v %v)", prevDerivedKeyEntry.DerivedPublicKey, derivedPublicKey)
		}
	}

	// Now that we are confident the derivedKeyEntry lines up with the transaction we're
	// rolling back, delete the mapping from utxoView. We need to do this to prevent
	// a fetch from a db later on.
	bav._deleteDerivedKeyMapping(derivedKeyEntry)

	// Set the previous derivedKeyEntry.
	bav._setDerivedKeyMapping(prevDerivedKeyEntry)

	// Now revert the basic transfer with the remaining operations. Cut off
	// the authorizeDerivedKey operation at the end since we just reverted it.
	return bav._disconnectBasicTransfer(
		currentTxn, txnHash, utxoOpsForTxn[:operationIndex], blockHeight)
}

func (bav *UtxoView) DisconnectTransaction(currentTxn *MsgDeSoTxn, txnHash *BlockHash,
	utxoOpsForTxn []*UtxoOperation, blockHeight uint32) error {

	if currentTxn.TxnMeta.GetTxnType() == TxnTypeBlockReward || currentTxn.TxnMeta.GetTxnType() == TxnTypeBasicTransfer {
		return bav._disconnectBasicTransfer(
			currentTxn, txnHash, utxoOpsForTxn, blockHeight)

	} else if currentTxn.TxnMeta.GetTxnType() == TxnTypeBitcoinExchange {
		return bav._disconnectBitcoinExchange(
			OperationTypeBitcoinExchange, currentTxn, txnHash, utxoOpsForTxn, blockHeight)

	} else if currentTxn.TxnMeta.GetTxnType() == TxnTypePrivateMessage {
		return bav._disconnectPrivateMessage(
			OperationTypePrivateMessage, currentTxn, txnHash, utxoOpsForTxn, blockHeight)

	} else if currentTxn.TxnMeta.GetTxnType() == TxnTypeSubmitPost {
		return bav._disconnectSubmitPost(
			OperationTypeSubmitPost, currentTxn, txnHash, utxoOpsForTxn, blockHeight)

	} else if currentTxn.TxnMeta.GetTxnType() == TxnTypeUpdateProfile {
		return bav._disconnectUpdateProfile(
			OperationTypeUpdateProfile, currentTxn, txnHash, utxoOpsForTxn, blockHeight)

	} else if currentTxn.TxnMeta.GetTxnType() == TxnTypeUpdateBitcoinUSDExchangeRate {
		return bav._disconnectUpdateBitcoinUSDExchangeRate(
			OperationTypeUpdateBitcoinUSDExchangeRate, currentTxn, txnHash, utxoOpsForTxn, blockHeight)

	} else if currentTxn.TxnMeta.GetTxnType() == TxnTypeUpdateGlobalParams {
		return bav._disconnectUpdateGlobalParams(
			OperationTypeUpdateGlobalParams, currentTxn, txnHash, utxoOpsForTxn, blockHeight)

	} else if currentTxn.TxnMeta.GetTxnType() == TxnTypeFollow {
		return bav._disconnectFollow(
			OperationTypeFollow, currentTxn, txnHash, utxoOpsForTxn, blockHeight)

	} else if currentTxn.TxnMeta.GetTxnType() == TxnTypeLike {
		return bav._disconnectLike(
			OperationTypeFollow, currentTxn, txnHash, utxoOpsForTxn, blockHeight)

	} else if currentTxn.TxnMeta.GetTxnType() == TxnTypeCreatorCoin {
		return bav._disconnectCreatorCoin(
			OperationTypeCreatorCoin, currentTxn, txnHash, utxoOpsForTxn, blockHeight)

	} else if currentTxn.TxnMeta.GetTxnType() == TxnTypeCreatorCoinTransfer {
		return bav._disconnectCreatorCoinTransfer(
			OperationTypeCreatorCoinTransfer, currentTxn, txnHash, utxoOpsForTxn, blockHeight)

	} else if currentTxn.TxnMeta.GetTxnType() == TxnTypeSwapIdentity {
		return bav._disconnectSwapIdentity(
			OperationTypeSwapIdentity, currentTxn, txnHash, utxoOpsForTxn, blockHeight)

	} else if currentTxn.TxnMeta.GetTxnType() == TxnTypeCreateNFT {
		return bav._disconnectCreateNFT(
			OperationTypeCreateNFT, currentTxn, txnHash, utxoOpsForTxn, blockHeight)

	} else if currentTxn.TxnMeta.GetTxnType() == TxnTypeUpdateNFT {
		return bav._disconnectUpdateNFT(
			OperationTypeUpdateNFT, currentTxn, txnHash, utxoOpsForTxn, blockHeight)

	} else if currentTxn.TxnMeta.GetTxnType() == TxnTypeAcceptNFTBid {
		return bav._disconnectAcceptNFTBid(
			OperationTypeAcceptNFTBid, currentTxn, txnHash, utxoOpsForTxn, blockHeight)

	} else if currentTxn.TxnMeta.GetTxnType() == TxnTypeNFTBid {
		return bav._disconnectNFTBid(
			OperationTypeNFTBid, currentTxn, txnHash, utxoOpsForTxn, blockHeight)

	} else if currentTxn.TxnMeta.GetTxnType() == TxnTypeNFTTransfer {
		return bav._disconnectNFTTransfer(
			OperationTypeNFTTransfer, currentTxn, txnHash, utxoOpsForTxn, blockHeight)

	} else if currentTxn.TxnMeta.GetTxnType() == TxnTypeAcceptNFTTransfer {
		return bav._disconnectAcceptNFTTransfer(
			OperationTypeAcceptNFTTransfer, currentTxn, txnHash, utxoOpsForTxn, blockHeight)

	} else if currentTxn.TxnMeta.GetTxnType() == TxnTypeBurnNFT {
		return bav._disconnectBurnNFT(
			OperationTypeBurnNFT, currentTxn, txnHash, utxoOpsForTxn, blockHeight)

	} else if currentTxn.TxnMeta.GetTxnType() == TxnTypeAuthorizeDerivedKey {
		return bav._disconnectAuthorizeDerivedKey(
			OperationTypeAuthorizeDerivedKey, currentTxn, txnHash, utxoOpsForTxn, blockHeight)

	}

	return fmt.Errorf("DisconnectBlock: Unimplemented txn type %v", currentTxn.TxnMeta.GetTxnType().String())
}

func (bav *UtxoView) DisconnectBlock(
	desoBlock *MsgDeSoBlock, txHashes []*BlockHash, utxoOps [][]*UtxoOperation) error {

	glog.Infof("DisconnectBlock: Disconnecting block %v", desoBlock)

	// Verify that the block being disconnected is the current tip. DisconnectBlock
	// can only be called on a block at the tip. We do this to keep the API simple.
	blockHash, err := desoBlock.Header.Hash()
	if err != nil {
		return fmt.Errorf("DisconnectBlock: Problem computing block hash")
	}
	if *bav.TipHash != *blockHash {
		return fmt.Errorf("DisconnectBlock: Block being disconnected does not match tip")
	}

	// Verify the number of ADD and SPEND operations in the utxOps list is equal
	// to the number of outputs and inputs in the block respectively.
	//
	// There is a special case, which is that BidderInputs count as inputs in a
	// txn and they result in SPEND operations being created.
	numInputs := 0
	numOutputs := 0
	for _, txn := range desoBlock.Txns {
		numInputs += len(txn.TxInputs)
		if txn.TxnMeta.GetTxnType() == TxnTypeAcceptNFTBid {
			numInputs += len(txn.TxnMeta.(*AcceptNFTBidMetadata).BidderInputs)
		}
		numOutputs += len(txn.TxOutputs)
	}
	numSpendOps := 0
	numAddOps := 0
	for _, utxoOpsForTxn := range utxoOps {
		for _, op := range utxoOpsForTxn {
			if op.Type == OperationTypeSpendUtxo {
				numSpendOps++
			} else if op.Type == OperationTypeAddUtxo {
				numAddOps++
			}
		}
	}
	if numInputs != numSpendOps {
		return fmt.Errorf(
			"DisconnectBlock: Number of inputs in passed block (%d) "+
				"not equal to number of SPEND operations in passed "+
				"utxoOps (%d)", numInputs, numSpendOps)
	}
	// Note that the number of add operations can be greater than the number of "explicit"
	// outputs in the block because transactions like BitcoinExchange
	// produce "implicit" outputs when the transaction is applied.
	if numOutputs > numAddOps {
		return fmt.Errorf(
			"DisconnectBlock: Number of outputs in passed block (%d) "+
				"not equal to number of ADD operations in passed "+
				"utxoOps (%d)", numOutputs, numAddOps)
	}

	// Loop through the txns backwards to process them.
	// Track the operation we're performing as we go.
	for txnIndex := len(desoBlock.Txns) - 1; txnIndex >= 0; txnIndex-- {
		currentTxn := desoBlock.Txns[txnIndex]
		txnHash := txHashes[txnIndex]
		utxoOpsForTxn := utxoOps[txnIndex]
		blockHeight := desoBlock.Header.Height

		err := bav.DisconnectTransaction(currentTxn, txnHash, utxoOpsForTxn, uint32(blockHeight))
		if err != nil {
			return errors.Wrapf(err, "DisconnectBlock: Problem disconnecting transaction: %v", currentTxn)
		}
	}

	// At this point, all of the transactions in the block should be fully
	// reversed and the view should therefore be in the state it was in before
	// this block was applied.

	// Update the tip to point to the parent of this block since we've managed
	// to successfully disconnect it.
	bav.TipHash = desoBlock.Header.PrevBlockHash

	return nil
}

func _isEntryImmatureBlockReward(utxoEntry *UtxoEntry, blockHeight uint32, params *DeSoParams) bool {
	if utxoEntry.UtxoType == UtxoTypeBlockReward {
		blocksPassed := blockHeight - utxoEntry.BlockHeight
		// Note multiplication is OK here and has no chance of overflowing because
		// block heights are computed by our code and are guaranteed to be sane values.
		timePassed := time.Duration(int64(params.TimeBetweenBlocks) * int64(blocksPassed))
		if timePassed < params.BlockRewardMaturity {
			// Mark the block as invalid and return error if an immature block reward
			// is being spent.
			return true
		}
	}
	return false
}

func (bav *UtxoView) _verifySignature(txn *MsgDeSoTxn, blockHeight uint32) error {
	// Compute a hash of the transaction.
	txBytes, err := txn.ToBytes(true /*preSignature*/)
	if err != nil {
		return errors.Wrapf(err, "_verifySignature: Problem serializing txn without signature: ")
	}
	txHash := Sha256DoubleHash(txBytes)

	// Look for the derived key in transaction ExtraData and validate it. For transactions
	// signed using a derived key, the derived public key is passed to ExtraData.
	var derivedPk *btcec.PublicKey
	var derivedPkBytes []byte
	if txn.ExtraData != nil {
		var isDerived bool
		derivedPkBytes, isDerived = txn.ExtraData[DerivedPublicKey]
		if isDerived {
			derivedPk, err = btcec.ParsePubKey(derivedPkBytes, btcec.S256())
			if err != nil {
				return RuleErrorDerivedKeyInvalidExtraData
			}
		}
	}

	// Get the owner public key and attempt turning it into *btcec.PublicKey.
	ownerPkBytes := txn.PublicKey
	ownerPk, err := btcec.ParsePubKey(ownerPkBytes, btcec.S256())
	if err != nil {
		return errors.Wrapf(err, "_verifySignature: Problem parsing owner public key: ")
	}

	// If no derived key is present in ExtraData, we check if transaction was signed by the owner.
	// If derived key is present in ExtraData, we check if transaction was signed by the derived key.
	if derivedPk == nil {
		// Verify that the transaction is signed by the specified key.
		if txn.Signature.Verify(txHash[:], ownerPk) {
			return nil
		}
	} else {
		// Look for a derived key entry in UtxoView and DB, check if it exists nor is deleted.
		derivedKeyEntry := bav._getDerivedKeyMappingForOwner(ownerPkBytes, derivedPkBytes)
		if derivedKeyEntry == nil || derivedKeyEntry.isDeleted {
			return RuleErrorDerivedKeyNotAuthorized
		}

		// Sanity-check that transaction public keys line up with looked-up derivedKeyEntry public keys.
		if !reflect.DeepEqual(ownerPkBytes, derivedKeyEntry.OwnerPublicKey[:]) ||
			!reflect.DeepEqual(derivedPkBytes, derivedKeyEntry.DerivedPublicKey[:]) {
			return RuleErrorDerivedKeyNotAuthorized
		}

		// At this point, we know the derivedKeyEntry that we have is matching.
		// We check if the derived key hasn't been de-authorized or hasn't expired.
		if derivedKeyEntry.OperationType != AuthorizeDerivedKeyOperationValid ||
			derivedKeyEntry.ExpirationBlock <= uint64(blockHeight) {
			return RuleErrorDerivedKeyNotAuthorized
		}

		// All checks passed so we try to verify the signature.
		if txn.Signature.Verify(txHash[:], derivedPk) {
			return nil
		}

		return RuleErrorDerivedKeyNotAuthorized
	}

	return RuleErrorInvalidTransactionSignature
}

func (bav *UtxoView) _connectBasicTransfer(
	txn *MsgDeSoTxn, txHash *BlockHash, blockHeight uint32, verifySignatures bool) (
	_totalInput uint64, _totalOutput uint64, _utxoOps []*UtxoOperation, _err error) {

	var utxoOpsForTxn []*UtxoOperation

	// Loop through all the inputs and validate them.
	var totalInput uint64
	// Each input should have a UtxoEntry corresponding to it if the transaction
	// is legitimate. These should all have back-pointers to their UtxoKeys as well.
	utxoEntriesForInputs := []*UtxoEntry{}
	for _, desoInput := range txn.TxInputs {
		// Fetch the utxoEntry for this input from the view. Make a copy to
		// avoid having the iterator change under our feet.
		utxoKey := UtxoKey(*desoInput)
		utxoEntry := bav.GetUtxoEntryForUtxoKey(&utxoKey)
		// If the utxo doesn't exist mark the block as invalid and return an error.
		if utxoEntry == nil {
			return 0, 0, nil, RuleErrorInputSpendsNonexistentUtxo
		}
		// If the utxo exists but is already spent mark the block as invalid and
		// return an error.
		if utxoEntry.isSpent {
			return 0, 0, nil, RuleErrorInputSpendsPreviouslySpentOutput
		}
		// If the utxo is from a block reward txn, make sure enough time has passed to
		// make it spendable.
		if _isEntryImmatureBlockReward(utxoEntry, blockHeight, bav.Params) {
			glog.Debugf("utxoKey: %v, utxoEntry: %v, height: %d", &utxoKey, utxoEntry, blockHeight)
			return 0, 0, nil, RuleErrorInputSpendsImmatureBlockReward
		}

		// Verify that the input's public key is the same as the public key specified
		// in the transaction.
		//
		// TODO: Enforcing this rule isn't a clear-cut decision. On the one hand,
		// we save space and minimize complexity by enforcing this constraint. On
		// the other hand, we make certain things harder to implement in the
		// future. For example, implementing constant key rotation like Bitcoin
		// has is difficult to do with a scheme like this. As are things like
		// multi-sig (although that could probably be handled using transaction
		// metadata). Key rotation combined with the use of addresses also helps
		// a lot with quantum resistance. Nevertheless, if we assume the platform
		// is committed to "one identity = roughly one public key" for usability
		// reasons (e.g. reputation is way easier to manage without key rotation),
		// then I don't think this constraint should pose much of an issue.
		if !reflect.DeepEqual(utxoEntry.PublicKey, txn.PublicKey) {
			return 0, 0, nil, RuleErrorInputWithPublicKeyDifferentFromTxnPublicKey
		}

		// Sanity check the amount of the input.
		if utxoEntry.AmountNanos > MaxNanos ||
			totalInput >= (math.MaxUint64-utxoEntry.AmountNanos) ||
			totalInput+utxoEntry.AmountNanos > MaxNanos {

			return 0, 0, nil, RuleErrorInputSpendsOutputWithInvalidAmount
		}
		// Add the amount of the utxo to the total input and add the UtxoEntry to
		// our list.
		totalInput += utxoEntry.AmountNanos
		utxoEntriesForInputs = append(utxoEntriesForInputs, utxoEntry)

		// At this point we know the utxo exists in the view and is unspent so actually
		// tell the view to spend the input. If the spend fails for any reason we return
		// an error. Don't mark the block as invalid though since this is not necessarily
		// a rule error and the block could benefit from reprocessing.
		newUtxoOp, err := bav._spendUtxo(&utxoKey)

		if err != nil {
			return 0, 0, nil, errors.Wrapf(err, "_connectBasicTransfer: Problem spending input utxo")
		}

		utxoOpsForTxn = append(utxoOpsForTxn, newUtxoOp)
	}

	if len(txn.TxInputs) != len(utxoEntriesForInputs) {
		// Something went wrong if these lists differ in length.
		return 0, 0, nil, fmt.Errorf("_connectBasicTransfer: Length of list of " +
			"UtxoEntries does not match length of input list; this should never happen")
	}

	// Block rewards are a bit special in that we don't allow them to have any
	// inputs. Part of the reason for this stems from the fact that we explicitly
	// require that block reward transactions not be signed. If a block reward is
	// not allowed to have a signature then it should not be trying to spend any
	// inputs.
	if txn.TxnMeta.GetTxnType() == TxnTypeBlockReward && len(txn.TxInputs) != 0 {
		return 0, 0, nil, RuleErrorBlockRewardTxnNotAllowedToHaveInputs
	}

	// At this point, all of the utxos corresponding to inputs of this txn
	// should be marked as spent in the view. Now we go through and process
	// the outputs.
	var totalOutput uint64
	amountsByPublicKey := make(map[PkMapKey]uint64)
	for outputIndex, desoOutput := range txn.TxOutputs {
		// Sanity check the amount of the output. Mark the block as invalid and
		// return an error if it isn't sane.
		if desoOutput.AmountNanos > MaxNanos ||
			totalOutput >= (math.MaxUint64-desoOutput.AmountNanos) ||
			totalOutput+desoOutput.AmountNanos > MaxNanos {

			return 0, 0, nil, RuleErrorTxnOutputWithInvalidAmount
		}

		// Since the amount is sane, add it to the total.
		totalOutput += desoOutput.AmountNanos

		// Create a map of total output by public key. This is used to check diamond
		// amounts below.
		//
		// Note that we don't need to check overflow here because overflow is checked
		// directly above when adding to totalOutput.
		currentAmount, _ := amountsByPublicKey[MakePkMapKey(desoOutput.PublicKey)]
		amountsByPublicKey[MakePkMapKey(desoOutput.PublicKey)] = currentAmount + desoOutput.AmountNanos

		// Create a new entry for this output and add it to the view. It should be
		// added at the end of the utxo list.
		outputKey := UtxoKey{
			TxID:  *txHash,
			Index: uint32(outputIndex),
		}
		utxoType := UtxoTypeOutput
		if txn.TxnMeta.GetTxnType() == TxnTypeBlockReward {
			utxoType = UtxoTypeBlockReward
		}
		// A basic transfer cannot create any output other than a "normal" output
		// or a BlockReward. Outputs of other types must be created after processing
		// the "basic" outputs.

		utxoEntry := UtxoEntry{
			AmountNanos: desoOutput.AmountNanos,
			PublicKey:   desoOutput.PublicKey,
			BlockHeight: blockHeight,
			UtxoType:    utxoType,
			UtxoKey:     &outputKey,
			// We leave the position unset and isSpent to false by default.
			// The position will be set in the call to _addUtxo.
		}
		// If we have a problem adding this utxo return an error but don't
		// mark this block as invalid since it's not a rule error and the block
		// could therefore benefit from being processed in the future.
		newUtxoOp, err := bav._addUtxo(&utxoEntry)
		if err != nil {
			return 0, 0, nil, errors.Wrapf(err, "_connectBasicTransfer: Problem adding output utxo")
		}

		// Rosetta uses this UtxoOperation to provide INPUT amounts
		utxoOpsForTxn = append(utxoOpsForTxn, newUtxoOp)
	}

	// Now that we have computed the outputs, we can finish processing diamonds if need be.
	diamondPostHashBytes, hasDiamondPostHash := txn.ExtraData[DiamondPostHashKey]
	diamondPostHash := &BlockHash{}
	diamondLevelBytes, hasDiamondLevel := txn.ExtraData[DiamondLevelKey]
	var previousDiamondPostEntry *PostEntry
	var previousDiamondEntry *DiamondEntry
	if hasDiamondPostHash && blockHeight > DeSoDiamondsBlockHeight &&
		txn.TxnMeta.GetTxnType() == TxnTypeBasicTransfer {
		if !hasDiamondLevel {
			return 0, 0, nil, RuleErrorBasicTransferHasDiamondPostHashWithoutDiamondLevel
		}
		diamondLevel, bytesRead := Varint(diamondLevelBytes)
		// NOTE: Despite being an int, diamondLevel is required to be non-negative. This
		// is useful for sorting our dbkeys by diamondLevel.
		if bytesRead < 0 || diamondLevel < 0 {
			return 0, 0, nil, RuleErrorBasicTransferHasInvalidDiamondLevel
		}

		// Get the post that is being diamonded.
		if len(diamondPostHashBytes) != HashSizeBytes {
			return 0, 0, nil, errors.Wrapf(
				RuleErrorBasicTransferDiamondInvalidLengthForPostHashBytes,
				"_connectBasicTransfer: DiamondPostHashBytes length: %d", len(diamondPostHashBytes))
		}
		copy(diamondPostHash[:], diamondPostHashBytes[:])

		previousDiamondPostEntry = bav.GetPostEntryForPostHash(diamondPostHash)
		if previousDiamondPostEntry == nil || previousDiamondPostEntry.isDeleted {
			return 0, 0, nil, RuleErrorBasicTransferDiamondPostEntryDoesNotExist
		}

		// Store the diamond recipient pub key so we can figure out how much they are paid.
		diamondRecipientPubKey := previousDiamondPostEntry.PosterPublicKey

		// Check that the diamond sender and receiver public keys are different.
		if reflect.DeepEqual(txn.PublicKey, diamondRecipientPubKey) {
			return 0, 0, nil, RuleErrorBasicTransferDiamondCannotTransferToSelf
		}

		expectedDeSoNanosToTransfer, netNewDiamonds, err := bav.ValidateDiamondsAndGetNumDeSoNanos(
			txn.PublicKey, diamondRecipientPubKey, diamondPostHash, diamondLevel, blockHeight)
		if err != nil {
			return 0, 0, nil, errors.Wrapf(err, "_connectBasicTransfer: ")
		}
		diamondRecipientTotal, _ := amountsByPublicKey[MakePkMapKey(diamondRecipientPubKey)]

		if diamondRecipientTotal < expectedDeSoNanosToTransfer {
			return 0, 0, nil, RuleErrorBasicTransferInsufficientDeSoForDiamondLevel
		}

		// The diamondPostEntry needs to be updated with the number of new diamonds.
		// We make a copy to avoid issues with disconnecting.
		newDiamondPostEntry := &PostEntry{}
		*newDiamondPostEntry = *previousDiamondPostEntry
		newDiamondPostEntry.DiamondCount += uint64(netNewDiamonds)
		bav._setPostEntryMappings(newDiamondPostEntry)

		// Convert pub keys into PKIDs so we can make the DiamondEntry.
		senderPKID := bav.GetPKIDForPublicKey(txn.PublicKey)
		receiverPKID := bav.GetPKIDForPublicKey(diamondRecipientPubKey)

		// Create a new DiamondEntry
		newDiamondEntry := &DiamondEntry{
			SenderPKID:      senderPKID.PKID,
			ReceiverPKID:    receiverPKID.PKID,
			DiamondPostHash: diamondPostHash,
			DiamondLevel:    diamondLevel,
		}

		// Save the old DiamondEntry
		diamondKey := MakeDiamondKey(senderPKID.PKID, receiverPKID.PKID, diamondPostHash)
		existingDiamondEntry := bav.GetDiamondEntryForDiamondKey(&diamondKey)
		// Save the existing DiamondEntry, if it exists, so we can disconnect
		if existingDiamondEntry != nil {
			dd := &DiamondEntry{}
			*dd = *existingDiamondEntry
			previousDiamondEntry = dd
		}

		// Now set the diamond entry mappings on the view so they are flushed to the DB.
		bav._setDiamondEntryMappings(newDiamondEntry)

		// Add an op to help us with the disconnect.
		utxoOpsForTxn = append(utxoOpsForTxn, &UtxoOperation{
			Type:             OperationTypeDeSoDiamond,
			PrevPostEntry:    previousDiamondPostEntry,
			PrevDiamondEntry: previousDiamondEntry,
		})
	}

	// If signature verification is requested then do that as well.
	if verifySignatures {
		// When we looped through the inputs we verified that all of them belong
		// to the public key specified in the transaction. So, as long as the transaction
		// public key has signed the transaction as a whole, we can assume that
		// all of the inputs are authorized to be spent. One signature to rule them
		// all.
		//
		// UPDATE: Transaction can be signed by a different key, called a derived key.
		// The derived key must be authorized through an AuthorizeDerivedKey transaction,
		// and then passed along in ExtraData for evey transaction signed with it.
		//
		// We treat block rewards as a special case in that we actually require that they
		// not have a transaction-level public key and that they not be signed. Doing this
		// simplifies things operationally for miners because it means they can run their
		// mining operation without having any private key material on any of the mining
		// nodes. Block rewards are the only transactions that get a pass on this. They are
		// also not allowed to have any inputs because they by construction cannot authorize
		// the spending of any inputs.
		if txn.TxnMeta.GetTxnType() == TxnTypeBlockReward {
			if len(txn.PublicKey) != 0 || txn.Signature != nil {
				return 0, 0, nil, RuleErrorBlockRewardTxnNotAllowedToHaveSignature
			}
		} else {
			if err := bav._verifySignature(txn, blockHeight); err != nil {
				return 0, 0, nil, errors.Wrapf(err, "_connectBasicTransfer: Problem verifying txn signature: ")
			}
		}
	}

	// Now that we've processed the transaction, return all of the computed
	// data.
	return totalInput, totalOutput, utxoOpsForTxn, nil
}

func (bav *UtxoView) _getMessageEntryForMessageKey(messageKey *MessageKey) *MessageEntry {
	// If an entry exists in the in-memory map, return the value of that mapping.
	mapValue, existsMapValue := bav.MessageKeyToMessageEntry[*messageKey]
	if existsMapValue {
		return mapValue
	}

	// If we get here it means no value exists in our in-memory map. In this case,
	// defer to the db. If a mapping exists in the db, return it. If not, return
	// nil. Either way, save the value to the in-memory view mapping got later.
	dbMessageEntry := DbGetMessageEntry(bav.Handle, messageKey.PublicKey[:], messageKey.TstampNanos)
	if dbMessageEntry != nil {
		bav._setMessageEntryMappings(dbMessageEntry)
	}
	return dbMessageEntry
}

func (bav *UtxoView) _setMessageEntryMappings(messageEntry *MessageEntry) {
	// This function shouldn't be called with nil.
	if messageEntry == nil {
		glog.Errorf("_setMessageEntryMappings: Called with nil MessageEntry; " +
			"this should never happen.")
		return
	}

	// Add a mapping for the sender and the recipient.
	senderKey := MakeMessageKey(messageEntry.SenderPublicKey, messageEntry.TstampNanos)
	bav.MessageKeyToMessageEntry[senderKey] = messageEntry

	recipientKey := MakeMessageKey(messageEntry.RecipientPublicKey, messageEntry.TstampNanos)
	bav.MessageKeyToMessageEntry[recipientKey] = messageEntry
}

func (bav *UtxoView) _deleteMessageEntryMappings(messageEntry *MessageEntry) {

	// Create a tombstone entry.
	tombstoneMessageEntry := *messageEntry
	tombstoneMessageEntry.isDeleted = true

	// Set the mappings to point to the tombstone entry.
	bav._setMessageEntryMappings(&tombstoneMessageEntry)
}

//
// Postgres messages
//

func (bav *UtxoView) getMessage(messageHash *BlockHash) *PGMessage {
	mapValue, existsMapValue := bav.MessageMap[*messageHash]
	if existsMapValue {
		return mapValue
	}

	message := bav.Postgres.GetMessage(messageHash)
	if message != nil {
		bav.setMessageMappings(message)
	}
	return message
}

func (bav *UtxoView) setMessageMappings(message *PGMessage) {
	bav.MessageMap[*message.MessageHash] = message
}

func (bav *UtxoView) deleteMessageMappings(message *PGMessage) {
	deletedMessage := *message
	deletedMessage.isDeleted = true
	bav.setMessageMappings(&deletedMessage)
}

func (bav *UtxoView) _getLikeEntryForLikeKey(likeKey *LikeKey) *LikeEntry {
	// If an entry exists in the in-memory map, return the value of that mapping.
	mapValue, existsMapValue := bav.LikeKeyToLikeEntry[*likeKey]
	if existsMapValue {
		return mapValue
	}

	// If we get here it means no value exists in our in-memory map. In this case,
	// defer to the db. If a mapping exists in the db, return it. If not, return
	// nil. Either way, save the value to the in-memory view mapping got later.
	likeExists := false
	if bav.Postgres != nil {
		likeExists = bav.Postgres.GetLike(likeKey.LikerPubKey[:], &likeKey.LikedPostHash) != nil
	} else {
		likeExists = DbGetLikerPubKeyToLikedPostHashMapping(bav.Handle, likeKey.LikerPubKey[:], likeKey.LikedPostHash) != nil
	}

	if likeExists {
		likeEntry := LikeEntry{
			LikerPubKey:   likeKey.LikerPubKey[:],
			LikedPostHash: &likeKey.LikedPostHash,
		}
		bav._setLikeEntryMappings(&likeEntry)
		return &likeEntry
	}

	return nil
}

func (bav *UtxoView) _getRepostEntryForRepostKey(repostKey *RepostKey) *RepostEntry {
	// If an entry exists in the in-memory map, return the value of that mapping.
	mapValue, existsMapValue := bav.RepostKeyToRepostEntry[*repostKey]
	if existsMapValue {
		return mapValue
	}

	// If we get here it means no value exists in our in-memory map. In this case,
	// defer to the db. If a mapping exists in the db, return it. If not, return
	// nil. Either way, save the value to the in-memory view mapping got later.
	repostEntry := DbReposterPubKeyRepostedPostHashToRepostEntry(
		bav.Handle, repostKey.ReposterPubKey[:], repostKey.RepostedPostHash)
	if repostEntry != nil {
		bav._setRepostEntryMappings(repostEntry)
	}
	return repostEntry
}

func (bav *UtxoView) _setLikeEntryMappings(likeEntry *LikeEntry) {
	// This function shouldn't be called with nil.
	if likeEntry == nil {
		glog.Errorf("_setLikeEntryMappings: Called with nil LikeEntry; " +
			"this should never happen.")
		return
	}

	likeKey := MakeLikeKey(likeEntry.LikerPubKey, *likeEntry.LikedPostHash)
	bav.LikeKeyToLikeEntry[likeKey] = likeEntry
}

func (bav *UtxoView) _deleteLikeEntryMappings(likeEntry *LikeEntry) {

	// Create a tombstone entry.
	tombstoneLikeEntry := *likeEntry
	tombstoneLikeEntry.isDeleted = true

	// Set the mappings to point to the tombstone entry.
	bav._setLikeEntryMappings(&tombstoneLikeEntry)
}

func (bav *UtxoView) _setRepostEntryMappings(repostEntry *RepostEntry) {
	// This function shouldn't be called with nil.
	if repostEntry == nil {
		glog.Errorf("_setRepostEntryMappings: Called with nil RepostEntry; " +
			"this should never happen.")
		return
	}

	repostKey := MakeRepostKey(repostEntry.ReposterPubKey, *repostEntry.RepostedPostHash)
	bav.RepostKeyToRepostEntry[repostKey] = repostEntry
}

func (bav *UtxoView) _deleteRepostEntryMappings(repostEntry *RepostEntry) {

	if repostEntry == nil {
		glog.Errorf("_deleteRepostEntryMappings: called with nil RepostEntry; " +
			"this should never happen")
		return
	}
	// Create a tombstone entry.
	tombstoneRepostEntry := *repostEntry
	tombstoneRepostEntry.isDeleted = true

	// Set the mappings to point to the tombstone entry.
	bav._setRepostEntryMappings(&tombstoneRepostEntry)
}

func (bav *UtxoView) GetFollowEntryForFollowerPublicKeyCreatorPublicKey(followerPublicKey []byte, creatorPublicKey []byte) *FollowEntry {
	followerPKID := bav.GetPKIDForPublicKey(followerPublicKey)
	creatorPKID := bav.GetPKIDForPublicKey(creatorPublicKey)

	if followerPKID == nil || creatorPKID == nil {
		return nil
	}

	followKey := MakeFollowKey(followerPKID.PKID, creatorPKID.PKID)
	return bav._getFollowEntryForFollowKey(&followKey)
}

func (bav *UtxoView) _getFollowEntryForFollowKey(followKey *FollowKey) *FollowEntry {
	// If an entry exists in the in-memory map, return the value of that mapping.
	mapValue, existsMapValue := bav.FollowKeyToFollowEntry[*followKey]
	if existsMapValue {
		return mapValue
	}

	// If we get here it means no value exists in our in-memory map. In this case,
	// defer to the db. If a mapping exists in the db, return it. If not, return
	// nil. Either way, save the value to the in-memory view mapping got later.
	followExists := false
	if bav.Postgres != nil {
		followExists = bav.Postgres.GetFollow(&followKey.FollowerPKID, &followKey.FollowedPKID) != nil
	} else {
		followExists = DbGetFollowerToFollowedMapping(bav.Handle, &followKey.FollowerPKID, &followKey.FollowedPKID) != nil
	}

	if followExists {
		followEntry := FollowEntry{
			FollowerPKID: &followKey.FollowerPKID,
			FollowedPKID: &followKey.FollowedPKID,
		}
		bav._setFollowEntryMappings(&followEntry)
		return &followEntry
	}

	return nil
}

// Make sure that follows are loaded into the view before calling this
func (bav *UtxoView) _followEntriesForPubKey(publicKey []byte, getEntriesFollowingPublicKey bool) (
	_followEntries []*FollowEntry) {

	// Return an empty list if no public key is provided
	if len(publicKey) == 0 {
		return []*FollowEntry{}
	}

	// Look up the PKID for the public key. This should always be set.
	pkidForPublicKey := bav.GetPKIDForPublicKey(publicKey)
	if pkidForPublicKey == nil || pkidForPublicKey.isDeleted {
		glog.Errorf("PKID for public key %v was nil or deleted on the view; this "+
			"should never happen", PkToString(publicKey, bav.Params))
		return nil
	}

	// Now that the view mappings are a complete picture, iterate through them
	// and set them on the map we're returning. Skip entries that don't match
	// our public key or that are deleted. Note that only considering mappings
	// where our public key is part of the key should ensure there are no
	// duplicates in the resulting list.
	followEntriesToReturn := []*FollowEntry{}
	for viewFollowKey, viewFollowEntry := range bav.FollowKeyToFollowEntry {
		if viewFollowEntry.isDeleted {
			continue
		}

		var followKey FollowKey
		if getEntriesFollowingPublicKey {
			// publicKey is the followed public key
			followKey = MakeFollowKey(viewFollowEntry.FollowerPKID, pkidForPublicKey.PKID)
		} else {
			// publicKey is the follower public key
			followKey = MakeFollowKey(pkidForPublicKey.PKID, viewFollowEntry.FollowedPKID)
		}

		// Skip the follow entries that don't involve our publicKey
		if viewFollowKey != followKey {
			continue
		}

		// At this point we are confident the map key is equal to the message
		// key containing the passed-in public key so add it to the mapping.
		followEntriesToReturn = append(followEntriesToReturn, viewFollowEntry)
	}

	return followEntriesToReturn
}

// getEntriesFollowingPublicKey == true => Returns FollowEntries for people that follow publicKey
// getEntriesFollowingPublicKey == false => Returns FollowEntries for people that publicKey follows
func (bav *UtxoView) GetFollowEntriesForPublicKey(publicKey []byte, getEntriesFollowingPublicKey bool) (
	_followEntries []*FollowEntry, _err error) {

	// If the public key is not set then there are no FollowEntrys to return.
	if len(publicKey) == 0 {
		return []*FollowEntry{}, nil
	}

	// Look up the PKID for the public key. This should always be set.
	pkidForPublicKey := bav.GetPKIDForPublicKey(publicKey)
	if pkidForPublicKey == nil || pkidForPublicKey.isDeleted {
		return nil, fmt.Errorf("GetFollowEntriesForPublicKey: PKID for public key %v was nil "+
			"or deleted on the view; this should never happen",
			PkToString(publicKey, bav.Params))
	}

	// Start by fetching all the follows we have in the db.
	if bav.Postgres != nil {
		var follows []*PGFollow
		if getEntriesFollowingPublicKey {
			follows = bav.Postgres.GetFollowers(pkidForPublicKey.PKID)
		} else {
			follows = bav.Postgres.GetFollowing(pkidForPublicKey.PKID)
		}

		for _, follow := range follows {
			bav._setFollowEntryMappings(follow.NewFollowEntry())
		}
	} else {
		var dbPKIDs []*PKID
		var err error
		if getEntriesFollowingPublicKey {
			dbPKIDs, err = DbGetPKIDsFollowingYou(bav.Handle, pkidForPublicKey.PKID)
		} else {
			dbPKIDs, err = DbGetPKIDsYouFollow(bav.Handle, pkidForPublicKey.PKID)
		}
		if err != nil {
			return nil, errors.Wrapf(err, "GetFollowsForUser: Problem fetching FollowEntrys from db: ")
		}

		// Iterate through the entries found in the db and force the view to load them.
		// This fills in any gaps in the view so that, after this, the view should contain
		// the union of what it had before plus what was in the db.
		for _, dbPKID := range dbPKIDs {
			var followKey FollowKey
			if getEntriesFollowingPublicKey {
				// publicKey is the followed public key
				followKey = MakeFollowKey(dbPKID, pkidForPublicKey.PKID)
			} else {
				// publicKey is the follower public key
				followKey = MakeFollowKey(pkidForPublicKey.PKID, dbPKID)
			}

			bav._getFollowEntryForFollowKey(&followKey)
		}
	}

	followEntriesToReturn := bav._followEntriesForPubKey(publicKey, getEntriesFollowingPublicKey)

	return followEntriesToReturn, nil
}

func (bav *UtxoView) _setFollowEntryMappings(followEntry *FollowEntry) {
	// This function shouldn't be called with nil.
	if followEntry == nil {
		glog.Errorf("_setFollowEntryMappings: Called with nil FollowEntry; " +
			"this should never happen.")
		return
	}

	followerKey := MakeFollowKey(followEntry.FollowerPKID, followEntry.FollowedPKID)
	bav.FollowKeyToFollowEntry[followerKey] = followEntry
}

func (bav *UtxoView) _deleteFollowEntryMappings(followEntry *FollowEntry) {

	// Create a tombstone entry.
	tombstoneFollowEntry := *followEntry
	tombstoneFollowEntry.isDeleted = true

	// Set the mappings to point to the tombstone entry.
	bav._setFollowEntryMappings(&tombstoneFollowEntry)
}

func (bav *UtxoView) _setNFTEntryMappings(nftEntry *NFTEntry) {
	// This function shouldn't be called with nil.
	if nftEntry == nil {
		glog.Errorf("_setNFTEntryMappings: Called with nil NFTEntry; " +
			"this should never happen.")
		return
	}

	nftKey := MakeNFTKey(nftEntry.NFTPostHash, nftEntry.SerialNumber)
	bav.NFTKeyToNFTEntry[nftKey] = nftEntry
}

func (bav *UtxoView) _deleteNFTEntryMappings(nftEntry *NFTEntry) {

	// Create a tombstone entry.
	tombstoneNFTEntry := *nftEntry
	tombstoneNFTEntry.isDeleted = true

	// Set the mappings to point to the tombstone entry.
	bav._setNFTEntryMappings(&tombstoneNFTEntry)
}

func (bav *UtxoView) GetNFTEntryForNFTKey(nftKey *NFTKey) *NFTEntry {
	// If an entry exists in the in-memory map, return the value of that mapping.
	mapValue, existsMapValue := bav.NFTKeyToNFTEntry[*nftKey]
	if existsMapValue {
		return mapValue
	}

	// If we get here it means no value exists in our in-memory map. In this case,
	// defer to the db. If a mapping exists in the db, return it. If not, return
	// nil.
	var nftEntry *NFTEntry
	if bav.Postgres != nil {
		nft := bav.Postgres.GetNFT(&nftKey.NFTPostHash, nftKey.SerialNumber)
		if nft != nil {
			nftEntry = nft.NewNFTEntry()
		}
	} else {
		nftEntry = DBGetNFTEntryByPostHashSerialNumber(bav.Handle, &nftKey.NFTPostHash, nftKey.SerialNumber)
	}

	if nftEntry != nil {
		bav._setNFTEntryMappings(nftEntry)
	}
	return nftEntry
}

func (bav *UtxoView) GetNFTEntriesForPostHash(nftPostHash *BlockHash) []*NFTEntry {
	// Get all the entries in the DB.
	var dbNFTEntries []*NFTEntry
	if bav.Postgres != nil {
		nfts := bav.Postgres.GetNFTsForPostHash(nftPostHash)
		for _, nft := range nfts {
			dbNFTEntries = append(dbNFTEntries, nft.NewNFTEntry())
		}
	} else {
		dbNFTEntries = DBGetNFTEntriesForPostHash(bav.Handle, nftPostHash)
	}

	// Make sure all of the DB entries are loaded in the view.
	for _, dbNFTEntry := range dbNFTEntries {
		nftKey := MakeNFTKey(dbNFTEntry.NFTPostHash, dbNFTEntry.SerialNumber)

		// If the NFT is not in the view, add it to the view.
		if _, ok := bav.NFTKeyToNFTEntry[nftKey]; !ok {
			bav._setNFTEntryMappings(dbNFTEntry)
		}
	}

	// Loop over the view and build the final set of NFTEntries to return.
	nftEntries := []*NFTEntry{}
	for _, nftEntry := range bav.NFTKeyToNFTEntry {
		if !nftEntry.isDeleted && reflect.DeepEqual(nftEntry.NFTPostHash, nftPostHash) {
			nftEntries = append(nftEntries, nftEntry)
		}
	}
	return nftEntries
}

func (bav *UtxoView) GetNFTEntriesForPKID(ownerPKID *PKID) []*NFTEntry {
	var dbNFTEntries []*NFTEntry
	if bav.Postgres != nil {
		nfts := bav.Postgres.GetNFTsForPKID(ownerPKID)
		for _, nft := range nfts {
			dbNFTEntries = append(dbNFTEntries, nft.NewNFTEntry())
		}
	} else {
		dbNFTEntries = DBGetNFTEntriesForPKID(bav.Handle, ownerPKID)
	}

	// Make sure all of the DB entries are loaded in the view.
	for _, dbNFTEntry := range dbNFTEntries {
		nftKey := MakeNFTKey(dbNFTEntry.NFTPostHash, dbNFTEntry.SerialNumber)

		// If the NFT is not in the view, add it to the view.
		if _, ok := bav.NFTKeyToNFTEntry[nftKey]; !ok {
			bav._setNFTEntryMappings(dbNFTEntry)
		}
	}

	// Loop over the view and build the final set of NFTEntries to return.
	nftEntries := []*NFTEntry{}
	for _, nftEntry := range bav.NFTKeyToNFTEntry {
		if !nftEntry.isDeleted && reflect.DeepEqual(nftEntry.OwnerPKID, ownerPKID) {
			nftEntries = append(nftEntries, nftEntry)
		}
	}
	return nftEntries
}

func (bav *UtxoView) GetNFTBidEntriesForPKID(bidderPKID *PKID) (_nftBidEntries []*NFTBidEntry) {
	var dbNFTBidEntries []*NFTBidEntry
	if bav.Postgres != nil {
		bids := bav.Postgres.GetNFTBidsForPKID(bidderPKID)
		for _, bid := range bids {
			dbNFTBidEntries = append(dbNFTBidEntries, bid.NewNFTBidEntry())
		}
	} else {
		dbNFTBidEntries = DBGetNFTBidEntriesForPKID(bav.Handle, bidderPKID)
	}

	// Make sure all of the DB entries are loaded in the view.
	for _, dbNFTBidEntry := range dbNFTBidEntries {
		nftBidKey := MakeNFTBidKey(bidderPKID, dbNFTBidEntry.NFTPostHash, dbNFTBidEntry.SerialNumber)

		// If the NFT is not in the view, add it to the view.
		if _, ok := bav.NFTBidKeyToNFTBidEntry[nftBidKey]; !ok {
			bav._setNFTBidEntryMappings(dbNFTBidEntry)
		}
	}

	// Loop over the view and build the final set of NFTEntries to return.
	nftBidEntries := []*NFTBidEntry{}
	for _, nftBidEntry := range bav.NFTBidKeyToNFTBidEntry {
		if !nftBidEntry.isDeleted && reflect.DeepEqual(nftBidEntry.BidderPKID, bidderPKID) {
			nftBidEntries = append(nftBidEntries, nftBidEntry)
		}
	}
	return nftBidEntries
}

// TODO: Postgres
func (bav *UtxoView) GetHighAndLowBidsForNFTCollection(
	nftHash *BlockHash,
) (_highBid uint64, _lowBid uint64) {
	highBid := uint64(0)
	lowBid := uint64(0)
	postEntry := bav.GetPostEntryForPostHash(nftHash)

	// First we get the highest and lowest bids from the db.
	for ii := uint64(1); ii <= postEntry.NumNFTCopies; ii++ {
		highBidForSerialNum, lowBidForSerialNum := bav.GetDBHighAndLowBidsForNFT(nftHash, ii)

		if highBidForSerialNum > highBid {
			highBid = highBidForSerialNum
		}

		if lowBidForSerialNum < lowBid {
			lowBid = lowBidForSerialNum
		}
	}

	// Then we loop over the view to for anything we missed.
	for _, nftBidEntry := range bav.NFTBidKeyToNFTBidEntry {
		if !nftBidEntry.isDeleted && reflect.DeepEqual(nftBidEntry.NFTPostHash, nftHash) {
			if nftBidEntry.BidAmountNanos > highBid {
				highBid = nftBidEntry.BidAmountNanos
			}

			if nftBidEntry.BidAmountNanos < lowBid {
				lowBid = nftBidEntry.BidAmountNanos
			}
		}
	}

	return highBid, lowBid
}

// TODO: Postgres
func (bav *UtxoView) GetHighAndLowBidsForNFTSerialNumber(nftHash *BlockHash, serialNumber uint64) (_highBid uint64, _lowBid uint64) {
	highBid := uint64(0)
	lowBid := uint64(0)

	highBidEntry, lowBidEntry := bav.GetDBHighAndLowBidEntriesForNFT(nftHash, serialNumber)

	if highBidEntry != nil {
		highBidKey := MakeNFTBidKey(highBidEntry.BidderPKID, highBidEntry.NFTPostHash, highBidEntry.SerialNumber)
		if _, exists := bav.NFTBidKeyToNFTBidEntry[highBidKey]; !exists {
			bav._setNFTBidEntryMappings(highBidEntry)
		}
		highBid = highBidEntry.BidAmountNanos
	}

	if lowBidEntry != nil {
		lowBidKey := MakeNFTBidKey(lowBidEntry.BidderPKID, lowBidEntry.NFTPostHash, lowBidEntry.SerialNumber)
		if _, exists := bav.NFTBidKeyToNFTBidEntry[lowBidKey]; !exists {
			bav._setNFTBidEntryMappings(lowBidEntry)
		}
		lowBid = lowBidEntry.BidAmountNanos
	}

	// Then we loop over the view to for anything we missed.
	for _, nftBidEntry := range bav.NFTBidKeyToNFTBidEntry {
		if !nftBidEntry.isDeleted && nftBidEntry.SerialNumber == serialNumber && reflect.DeepEqual(nftBidEntry.NFTPostHash, nftHash) {
			if nftBidEntry.BidAmountNanos > highBid {
				highBid = nftBidEntry.BidAmountNanos
			}

			if nftBidEntry.BidAmountNanos < lowBid {
				lowBid = nftBidEntry.BidAmountNanos
			}
		}
	}
	return highBid, lowBid
}

// TODO: Postgres
func (bav *UtxoView) GetDBHighAndLowBidsForNFT(nftHash *BlockHash, serialNumber uint64) (_highBid uint64, _lowBid uint64) {
	highBidAmount := uint64(0)
	lowBidAmount := uint64(0)
	highBidEntry, lowBidEntry := bav.GetDBHighAndLowBidEntriesForNFT(nftHash, serialNumber)
	if highBidEntry != nil {
		highBidAmount = highBidEntry.BidAmountNanos
	}
	if lowBidEntry != nil {
		lowBidAmount = lowBidEntry.BidAmountNanos
	}
	return highBidAmount, lowBidAmount
}

// This function gets the highest and lowest bids for a specific NFT that
// have not been deleted in the view.
// TODO: Postgres
func (bav *UtxoView) GetDBHighAndLowBidEntriesForNFT(
	nftHash *BlockHash, serialNumber uint64,
) (_highBidEntry *NFTBidEntry, _lowBidEntry *NFTBidEntry) {
	numPerDBFetch := 5
	var highestBidEntry *NFTBidEntry
	var lowestBidEntry *NFTBidEntry

	// Loop until we find the highest bid in the database that hasn't been deleted in the view.
	exitLoop := false
	highBidEntries := DBGetNFTBidEntriesPaginated(
		bav.Handle, nftHash, serialNumber, nil, numPerDBFetch, true)
	for _, bidEntry := range highBidEntries {
		bidEntryKey := MakeNFTBidKey(bidEntry.BidderPKID, bidEntry.NFTPostHash, bidEntry.SerialNumber)
		if _, exists := bav.NFTBidKeyToNFTBidEntry[bidEntryKey]; !exists {
			bav._setNFTBidEntryMappings(bidEntry)
		}
	}
	for {
		for _, highBidEntry := range highBidEntries {
			bidKey := &NFTBidKey{
				NFTPostHash:  *highBidEntry.NFTPostHash,
				SerialNumber: highBidEntry.SerialNumber,
				BidderPKID:   *highBidEntry.BidderPKID,
			}
			bidEntry := bav.NFTBidKeyToNFTBidEntry[*bidKey]
			if !bidEntry.isDeleted && !exitLoop {
				exitLoop = true
				highestBidEntry = bidEntry
			}
		}

		if len(highBidEntries) < numPerDBFetch {
			exitLoop = true
		}

		if exitLoop {
			break
		} else {
			nextStartEntry := highBidEntries[len(highBidEntries)-1]
			highBidEntries = DBGetNFTBidEntriesPaginated(
				bav.Handle, nftHash, serialNumber, nextStartEntry, numPerDBFetch, true,
			)
		}
	}

	// Loop until we find the lowest bid in the database that hasn't been deleted in the view.
	exitLoop = false
	lowBidEntries := DBGetNFTBidEntriesPaginated(
		bav.Handle, nftHash, serialNumber, nil, numPerDBFetch, false)
	for _, bidEntry := range lowBidEntries {
		bidEntryKey := MakeNFTBidKey(bidEntry.BidderPKID, bidEntry.NFTPostHash, bidEntry.SerialNumber)
		if _, exists := bav.NFTBidKeyToNFTBidEntry[bidEntryKey]; !exists {
			bav._setNFTBidEntryMappings(bidEntry)
		}
	}
	for {
		for _, lowBidEntry := range lowBidEntries {
			bidKey := &NFTBidKey{
				NFTPostHash:  *lowBidEntry.NFTPostHash,
				SerialNumber: lowBidEntry.SerialNumber,
				BidderPKID:   *lowBidEntry.BidderPKID,
			}
			bidEntry := bav.NFTBidKeyToNFTBidEntry[*bidKey]
			if !bidEntry.isDeleted && !exitLoop {
				exitLoop = true
				lowestBidEntry = bidEntry
			}
		}

		if len(lowBidEntries) < numPerDBFetch {
			exitLoop = true
		}

		if exitLoop {
			break
		} else {
			nextStartEntry := lowBidEntries[len(lowBidEntries)-1]
			lowBidEntries = DBGetNFTBidEntriesPaginated(
				bav.Handle, nftHash, serialNumber, nextStartEntry, numPerDBFetch, false,
			)
		}
	}

	return highestBidEntry, lowestBidEntry
}

func (bav *UtxoView) _setAcceptNFTBidHistoryMappings(nftKey NFTKey, nftBidEntries *[]*NFTBidEntry) {
	if nftBidEntries == nil {
		glog.Errorf("_setAcceptedNFTBidHistoryMappings: Called with nil nftBidEntries; " +
			"this should never happen.")
		return
	}

	bav.NFTKeyToAcceptedNFTBidHistory[nftKey] = nftBidEntries
}

func (bav *UtxoView) GetAcceptNFTBidHistoryForNFTKey(nftKey *NFTKey) *[]*NFTBidEntry {
	// If an entry exists in the in-memory map, return the value of that mapping.

	mapValue, existsMapValue := bav.NFTKeyToAcceptedNFTBidHistory[*nftKey]
	if existsMapValue {
		return mapValue
	}

	// If we get here it means no value exists in our in-memory map. In this case,
	// defer to the db. If a mapping exists in the db, return it. If not, return
	// nil.
	dbNFTBidEntries := DBGetAcceptedNFTBidEntriesByPostHashSerialNumber(bav.Handle, &nftKey.NFTPostHash, nftKey.SerialNumber)
	if dbNFTBidEntries != nil {
		bav._setAcceptNFTBidHistoryMappings(*nftKey, dbNFTBidEntries)
		return dbNFTBidEntries
	}
	// We return an empty slice instead of nil
	return &[]*NFTBidEntry{}
}

func (bav *UtxoView) _setNFTBidEntryMappings(nftBidEntry *NFTBidEntry) {
	// This function shouldn't be called with nil.
	if nftBidEntry == nil {
		glog.Errorf("_setNFTBidEntryMappings: Called with nil nftBidEntry; " +
			"this should never happen.")
		return
	}

	nftBidKey := MakeNFTBidKey(nftBidEntry.BidderPKID, nftBidEntry.NFTPostHash, nftBidEntry.SerialNumber)
	bav.NFTBidKeyToNFTBidEntry[nftBidKey] = nftBidEntry
}

func (bav *UtxoView) _deleteNFTBidEntryMappings(nftBidEntry *NFTBidEntry) {

	// Create a tombstone entry.
	tombstoneNFTBidEntry := *nftBidEntry
	tombstoneNFTBidEntry.isDeleted = true

	// Set the mappings to point to the tombstone entry.
	bav._setNFTBidEntryMappings(&tombstoneNFTBidEntry)
}

func (bav *UtxoView) GetNFTBidEntryForNFTBidKey(nftBidKey *NFTBidKey) *NFTBidEntry {
	// If an entry exists in the in-memory map, return the value of that mapping.
	mapValue, existsMapValue := bav.NFTBidKeyToNFTBidEntry[*nftBidKey]
	if existsMapValue {
		return mapValue
	}

	// If we get here it means no value exists in our in-memory map. In this case,
	// defer to the db. If a mapping exists in the db, return it. If not, return
	// nil.
	var dbNFTBidEntry *NFTBidEntry
	if bav.Postgres != nil {
		bidEntry := bav.Postgres.GetNFTBid(&nftBidKey.NFTPostHash, &nftBidKey.BidderPKID, nftBidKey.SerialNumber)
		if bidEntry != nil {
			dbNFTBidEntry = bidEntry.NewNFTBidEntry()
		}
	} else {
		dbNFTBidEntry = DBGetNFTBidEntryForNFTBidKey(bav.Handle, nftBidKey)
	}

	if dbNFTBidEntry != nil {
		bav._setNFTBidEntryMappings(dbNFTBidEntry)
	}

	return dbNFTBidEntry
}

func (bav *UtxoView) GetAllNFTBidEntries(nftPostHash *BlockHash, serialNumber uint64) []*NFTBidEntry {
	// Get all the entries in the DB.
	var dbEntries []*NFTBidEntry
	if bav.Postgres != nil {
		bids := bav.Postgres.GetNFTBidsForSerial(nftPostHash, serialNumber)
		for _, bid := range bids {
			dbEntries = append(dbEntries, bid.NewNFTBidEntry())
		}
	} else {
		dbEntries = DBGetNFTBidEntries(bav.Handle, nftPostHash, serialNumber)
	}

	// Make sure all of the DB entries are loaded in the view.
	for _, dbEntry := range dbEntries {
		nftBidKey := MakeNFTBidKey(dbEntry.BidderPKID, dbEntry.NFTPostHash, dbEntry.SerialNumber)

		// If the bidEntry is not in the view, add it to the view.
		if _, ok := bav.NFTBidKeyToNFTBidEntry[nftBidKey]; !ok {
			bav._setNFTBidEntryMappings(dbEntry)
		}
	}

	// Loop over the view and build the final set of NFTBidEntries to return.
	nftBidEntries := []*NFTBidEntry{}
	for _, nftBidEntry := range bav.NFTBidKeyToNFTBidEntry {

		if nftBidEntry.SerialNumber == serialNumber && !nftBidEntry.isDeleted &&
			reflect.DeepEqual(nftBidEntry.NFTPostHash, nftPostHash) {

			nftBidEntries = append(nftBidEntries, nftBidEntry)
		}
	}
	return nftBidEntries
}

func (bav *UtxoView) _setDiamondEntryMappings(diamondEntry *DiamondEntry) {
	// This function shouldn't be called with nil.
	if diamondEntry == nil {
		glog.Errorf("_setDiamondEntryMappings: Called with nil DiamondEntry; " +
			"this should never happen.")
		return
	}

	diamondKey := MakeDiamondKey(
		diamondEntry.SenderPKID, diamondEntry.ReceiverPKID, diamondEntry.DiamondPostHash)
	bav.DiamondKeyToDiamondEntry[diamondKey] = diamondEntry
}

func (bav *UtxoView) _deleteDiamondEntryMappings(diamondEntry *DiamondEntry) {

	// Create a tombstone entry.
	tombstoneDiamondEntry := *diamondEntry
	tombstoneDiamondEntry.isDeleted = true

	// Set the mappings to point to the tombstone entry.
	bav._setDiamondEntryMappings(&tombstoneDiamondEntry)
}

func (bav *UtxoView) GetDiamondEntryForDiamondKey(diamondKey *DiamondKey) *DiamondEntry {
	// If an entry exists in the in-memory map, return the value of that mapping.
	bavDiamondEntry, existsMapValue := bav.DiamondKeyToDiamondEntry[*diamondKey]
	if existsMapValue {
		return bavDiamondEntry
	}

	// If we get here it means no value exists in our in-memory map. In this case,
	// defer to the db. If a mapping exists in the db, return it. If not, return
	// nil.
	var diamondEntry *DiamondEntry
	if bav.Postgres != nil {
		diamond := bav.Postgres.GetDiamond(&diamondKey.SenderPKID, &diamondKey.ReceiverPKID, &diamondKey.DiamondPostHash)
		if diamond != nil {
			diamondEntry = &DiamondEntry{
				SenderPKID:      diamond.SenderPKID,
				ReceiverPKID:    diamond.ReceiverPKID,
				DiamondPostHash: diamond.DiamondPostHash,
				DiamondLevel:    int64(diamond.DiamondLevel),
			}
		}
	} else {
		diamondEntry = DbGetDiamondMappings(bav.Handle, &diamondKey.ReceiverPKID, &diamondKey.SenderPKID, &diamondKey.DiamondPostHash)
	}

	if diamondEntry != nil {
		bav._setDiamondEntryMappings(diamondEntry)
	}

	return diamondEntry
}

func (bav *UtxoView) GetPostEntryForPostHash(postHash *BlockHash) *PostEntry {
	// If an entry exists in the in-memory map, return the value of that mapping.
	mapValue, existsMapValue := bav.PostHashToPostEntry[*postHash]
	if existsMapValue {
		return mapValue
	}

	// If we get here it means no value exists in our in-memory map. In this case,
	// defer to the db. If a mapping exists in the db, return it. If not, return
	// nil.
	if bav.Postgres != nil {
		post := bav.Postgres.GetPost(postHash)
		if post != nil {
			return bav.setPostMappings(post)
		}
		return nil
	} else {
		dbPostEntry := DBGetPostEntryByPostHash(bav.Handle, postHash)
		if dbPostEntry != nil {
			bav._setPostEntryMappings(dbPostEntry)
		}
		return dbPostEntry
	}
}

func (bav *UtxoView) GetDiamondEntryMapForPublicKey(publicKey []byte, fetchYouDiamonded bool,
) (_pkidToDiamondsMap map[PKID][]*DiamondEntry, _err error) {
	pkidEntry := bav.GetPKIDForPublicKey(publicKey)

	dbPKIDToDiamondsMap, err := DbGetPKIDsThatDiamondedYouMap(bav.Handle, pkidEntry.PKID, fetchYouDiamonded)
	if err != nil {
		return nil, errors.Wrapf(err, "GetDiamondEntryMapForPublicKey: Error Getting "+
			"PKIDs that diamonded you map from the DB.")
	}

	// Load all of the diamondEntries into the view.
	for _, diamondEntryList := range dbPKIDToDiamondsMap {
		for _, diamondEntry := range diamondEntryList {
			diamondKey := &DiamondKey{
				SenderPKID:      *diamondEntry.SenderPKID,
				ReceiverPKID:    *diamondEntry.ReceiverPKID,
				DiamondPostHash: *diamondEntry.DiamondPostHash,
			}
			// If the diamond key is not in the view, add it to the view.
			if _, ok := bav.DiamondKeyToDiamondEntry[*diamondKey]; !ok {
				bav._setDiamondEntryMappings(diamondEntry)
			}
		}
	}

	// Iterate over all the diamondEntries in the view and build the final map.
	pkidToDiamondsMap := make(map[PKID][]*DiamondEntry)
	for _, diamondEntry := range bav.DiamondKeyToDiamondEntry {
		if diamondEntry.isDeleted {
			continue
		}
		// Make sure the diamondEntry we are looking at is for the correct receiver public key.
		if !fetchYouDiamonded && reflect.DeepEqual(diamondEntry.ReceiverPKID, pkidEntry.PKID) {
			pkidToDiamondsMap[*diamondEntry.SenderPKID] = append(
				pkidToDiamondsMap[*diamondEntry.SenderPKID], diamondEntry)
		}

		// Make sure the diamondEntry we are looking at is for the correct sender public key.
		if fetchYouDiamonded && reflect.DeepEqual(diamondEntry.SenderPKID, pkidEntry.PKID) {
			pkidToDiamondsMap[*diamondEntry.ReceiverPKID] = append(
				pkidToDiamondsMap[*diamondEntry.ReceiverPKID], diamondEntry)
		}
	}

	return pkidToDiamondsMap, nil
}

func (bav *UtxoView) GetDiamondEntriesForSenderToReceiver(receiverPublicKey []byte, senderPublicKey []byte,
) (_diamondEntries []*DiamondEntry, _err error) {

	receiverPKIDEntry := bav.GetPKIDForPublicKey(receiverPublicKey)
	senderPKIDEntry := bav.GetPKIDForPublicKey(senderPublicKey)
	dbDiamondEntries, err := DbGetDiamondEntriesForSenderToReceiver(bav.Handle, receiverPKIDEntry.PKID, senderPKIDEntry.PKID)
	if err != nil {
		return nil, errors.Wrapf(err, "GetDiamondEntriesForGiverToReceiver: Error getting diamond entries from DB.")
	}

	// Load all of the diamondEntries into the view
	for _, diamondEntry := range dbDiamondEntries {
		diamondKey := &DiamondKey{
			SenderPKID:      *diamondEntry.SenderPKID,
			ReceiverPKID:    *diamondEntry.ReceiverPKID,
			DiamondPostHash: *diamondEntry.DiamondPostHash,
		}
		// If the diamond key is not in the view, add it to the view.
		if _, ok := bav.DiamondKeyToDiamondEntry[*diamondKey]; !ok {
			bav._setDiamondEntryMappings(diamondEntry)
		}
	}

	var diamondEntries []*DiamondEntry
	for _, diamondEntry := range bav.DiamondKeyToDiamondEntry {
		if diamondEntry.isDeleted {
			continue
		}

		// Make sure the diamondEntry we are looking at is for the correct sender and receiver pair
		if reflect.DeepEqual(diamondEntry.ReceiverPKID, receiverPKIDEntry.PKID) &&
			reflect.DeepEqual(diamondEntry.SenderPKID, senderPKIDEntry.PKID) {
			diamondEntries = append(diamondEntries, diamondEntry)
		}
	}

	return diamondEntries, nil
}

func (bav *UtxoView) _setPostEntryMappings(postEntry *PostEntry) {
	// This function shouldn't be called with nil.
	if postEntry == nil {
		glog.Errorf("_setPostEntryMappings: Called with nil PostEntry; this should never happen.")
		return
	}

	// Add a mapping for the post.
	bav.PostHashToPostEntry[*postEntry.PostHash] = postEntry
}

func (bav *UtxoView) _deletePostEntryMappings(postEntry *PostEntry) {

	// Create a tombstone entry.
	tombstonePostEntry := *postEntry
	tombstonePostEntry.isDeleted = true

	// Set the mappings to point to the tombstone entry.
	bav._setPostEntryMappings(&tombstonePostEntry)
}

func (bav *UtxoView) setPostMappings(post *PGPost) *PostEntry {
	postEntry := post.NewPostEntry()

	// Add a mapping for the post.
	bav.PostHashToPostEntry[*post.PostHash] = postEntry

	return postEntry
}

func (bav *UtxoView) _getBalanceEntryForHODLerPKIDAndCreatorPKID(
	hodlerPKID *PKID, creatorPKID *PKID) *BalanceEntry {

	// If an entry exists in the in-memory map, return the value of that mapping.
	balanceEntryKey := MakeCreatorCoinBalanceKey(hodlerPKID, creatorPKID)
	mapValue, existsMapValue := bav.HODLerPKIDCreatorPKIDToBalanceEntry[balanceEntryKey]
	if existsMapValue {
		return mapValue
	}

	// If we get here it means no value exists in our in-memory map. In this case,
	// defer to the db. If a mapping exists in the db, return it. If not, return
	// nil.
	var balanceEntry *BalanceEntry
	if bav.Postgres != nil {
		balance := bav.Postgres.GetCreatorCoinBalance(hodlerPKID, creatorPKID)
		if balance != nil {
			balanceEntry = &BalanceEntry{
				HODLerPKID:   balance.HolderPKID,
				CreatorPKID:  balance.CreatorPKID,
				BalanceNanos: balance.BalanceNanos,
				HasPurchased: balance.HasPurchased,
			}
		}
	} else {
		balanceEntry = DBGetCreatorCoinBalanceEntryForHODLerAndCreatorPKIDs(bav.Handle, hodlerPKID, creatorPKID)
	}
	if balanceEntry != nil {
		bav._setBalanceEntryMappingsWithPKIDs(balanceEntry, hodlerPKID, creatorPKID)
	}
	return balanceEntry
}

func (bav *UtxoView) GetBalanceEntryForHODLerPubKeyAndCreatorPubKey(
	hodlerPubKey []byte, creatorPubKey []byte) (
	_balanceEntry *BalanceEntry, _hodlerPKID *PKID, _creatorPKID *PKID) {

	// These are guaranteed to be non-nil as long as the public keys are valid.
	hodlerPKID := bav.GetPKIDForPublicKey(hodlerPubKey)
	creatorPKID := bav.GetPKIDForPublicKey(creatorPubKey)

	return bav._getBalanceEntryForHODLerPKIDAndCreatorPKID(hodlerPKID.PKID, creatorPKID.PKID), hodlerPKID.PKID, creatorPKID.PKID
}

func (bav *UtxoView) _setBalanceEntryMappingsWithPKIDs(
	balanceEntry *BalanceEntry, hodlerPKID *PKID, creatorPKID *PKID) {

	// This function shouldn't be called with nil.
	if balanceEntry == nil {
		glog.Errorf("_setBalanceEntryMappings: Called with nil BalanceEntry; " +
			"this should never happen.")
		return
	}

	// Add a mapping for the BalancEntry.
	balanceEntryKey := MakeCreatorCoinBalanceKey(hodlerPKID, creatorPKID)
	bav.HODLerPKIDCreatorPKIDToBalanceEntry[balanceEntryKey] = balanceEntry
}

func (bav *UtxoView) _setBalanceEntryMappings(
	balanceEntry *BalanceEntry) {

	bav._setBalanceEntryMappingsWithPKIDs(
		balanceEntry, balanceEntry.HODLerPKID, balanceEntry.CreatorPKID)
}

func (bav *UtxoView) _deleteBalanceEntryMappingsWithPKIDs(
	balanceEntry *BalanceEntry, hodlerPKID *PKID, creatorPKID *PKID) {

	// Create a tombstone entry.
	tombstoneBalanceEntry := *balanceEntry
	tombstoneBalanceEntry.isDeleted = true

	// Set the mappings to point to the tombstone entry.
	bav._setBalanceEntryMappingsWithPKIDs(&tombstoneBalanceEntry, hodlerPKID, creatorPKID)
}

func (bav *UtxoView) _deleteBalanceEntryMappings(
	balanceEntry *BalanceEntry, hodlerPublicKey []byte, creatorPublicKey []byte) {

	// These are guaranteed to be non-nil as long as the public keys are valid.
	hodlerPKID := bav.GetPKIDForPublicKey(hodlerPublicKey)
	creatorPKID := bav.GetPKIDForPublicKey(creatorPublicKey)

	// Set the mappings to point to the tombstone entry.
	bav._deleteBalanceEntryMappingsWithPKIDs(balanceEntry, hodlerPKID.PKID, creatorPKID.PKID)
}

func (bav *UtxoView) GetHoldings(pkid *PKID, fetchProfiles bool) ([]*BalanceEntry, []*ProfileEntry, error) {
	var entriesYouHold []*BalanceEntry
	if bav.Postgres != nil {
		balances := bav.Postgres.GetHoldings(pkid)
		for _, balance := range balances {
			entriesYouHold = append(entriesYouHold, balance.NewBalanceEntry())
		}
	} else {
		holdings, err := DbGetBalanceEntriesYouHold(bav.Handle, pkid, true)
		if err != nil {
			return nil, nil, err
		}
		entriesYouHold = holdings
	}

	holdingsMap := make(map[PKID]*BalanceEntry)
	for _, balanceEntry := range entriesYouHold {
		holdingsMap[*balanceEntry.CreatorPKID] = balanceEntry
	}

	for _, balanceEntry := range bav.HODLerPKIDCreatorPKIDToBalanceEntry {
		if reflect.DeepEqual(balanceEntry.HODLerPKID, pkid) {
			if _, ok := holdingsMap[*balanceEntry.CreatorPKID]; ok {
				// We found both a mempool and a db balanceEntry. Update the BalanceEntry using mempool data.
				holdingsMap[*balanceEntry.CreatorPKID].BalanceNanos = balanceEntry.BalanceNanos
			} else {
				// Add new entries to the list
				entriesYouHold = append(entriesYouHold, balanceEntry)
			}
		}
	}

	// Optionally fetch all the profile entries as well.
	var profilesYouHold []*ProfileEntry
	if fetchProfiles {
		for _, balanceEntry := range entriesYouHold {
			// In this case you're the hodler so the creator is the one whose profile we need to fetch.
			currentProfileEntry := bav.GetProfileEntryForPKID(balanceEntry.CreatorPKID)
			profilesYouHold = append(profilesYouHold, currentProfileEntry)
		}
	}

	return entriesYouHold, profilesYouHold, nil
}

func (bav *UtxoView) GetHolders(pkid *PKID, fetchProfiles bool) ([]*BalanceEntry, []*ProfileEntry, error) {
	var holderEntries []*BalanceEntry
	if bav.Postgres != nil {
		balances := bav.Postgres.GetHolders(pkid)
		for _, balance := range balances {
			holderEntries = append(holderEntries, balance.NewBalanceEntry())
		}
	} else {
		holders, err := DbGetBalanceEntriesHodlingYou(bav.Handle, pkid, true)
		if err != nil {
			return nil, nil, err
		}
		holderEntries = holders
	}

	holdersMap := make(map[PKID]*BalanceEntry)
	for _, balanceEntry := range holderEntries {
		holdersMap[*balanceEntry.HODLerPKID] = balanceEntry
	}

	for _, balanceEntry := range bav.HODLerPKIDCreatorPKIDToBalanceEntry {
		if reflect.DeepEqual(balanceEntry.HODLerPKID, pkid) {
			if _, ok := holdersMap[*balanceEntry.HODLerPKID]; ok {
				// We found both a mempool and a db balanceEntry. Update the BalanceEntry using mempool data.
				holdersMap[*balanceEntry.HODLerPKID].BalanceNanos = balanceEntry.BalanceNanos
			} else {
				// Add new entries to the list
				holderEntries = append(holderEntries, balanceEntry)
			}
		}
	}

	// Optionally fetch all the profile entries as well.
	var profilesYouHold []*ProfileEntry
	if fetchProfiles {
		for _, balanceEntry := range holderEntries {
			// In this case you're the hodler so the creator is the one whose profile we need to fetch.
			currentProfileEntry := bav.GetProfileEntryForPKID(balanceEntry.CreatorPKID)
			profilesYouHold = append(profilesYouHold, currentProfileEntry)
		}
	}

	return holderEntries, profilesYouHold, nil
}

func (bav *UtxoView) GetProfileEntryForUsername(nonLowercaseUsername []byte) *ProfileEntry {
	// If an entry exists in the in-memory map, return the value of that mapping.

	// Note that the call to MakeUsernameMapKey will lowercase the username
	// and thus enforce a uniqueness check.
	mapKey := MakeUsernameMapKey(nonLowercaseUsername)
	mapValue, existsMapValue := bav.ProfileUsernameToProfileEntry[mapKey]
	if existsMapValue {
		return mapValue
	}

	// If we get here it means no value exists in our in-memory map. In this case,
	// defer to the db. If a mapping exists in the db, return it. If not, return
	// nil.
	// Note that the DB username lookup is case-insensitive.
	if bav.Postgres != nil {
		profile := bav.Postgres.GetProfileForUsername(string(nonLowercaseUsername))
		if profile == nil {
			bav.ProfileUsernameToProfileEntry[mapKey] = nil
			return nil
		}

		profileEntry, _ := bav.setProfileMappings(profile)
		return profileEntry
	} else {
		dbProfileEntry := DBGetProfileEntryForUsername(bav.Handle, nonLowercaseUsername)
		if dbProfileEntry != nil {
			bav._setProfileEntryMappings(dbProfileEntry)
		}
		return dbProfileEntry
	}
}

func (bav *UtxoView) GetPKIDForPublicKey(publicKey []byte) *PKIDEntry {
	// If an entry exists in the in-memory map, return the value of that mapping.
	mapValue, existsMapValue := bav.PublicKeyToPKIDEntry[MakePkMapKey(publicKey)]
	if existsMapValue {
		return mapValue
	}

	// If we get here it means no value exists in our in-memory map. In this case,
	// defer to the db. If a mapping exists in the db, return it. If not, return
	// nil.
	//
	// Note that we construct an entry from the DB return value in order to track
	// isDeleted on the view. If not for isDeleted, we wouldn't need the PKIDEntry
	// wrapper.
	if bav.Postgres != nil {
		profile := bav.Postgres.GetProfileForPublicKey(publicKey)
		if profile == nil {
			pkidEntry := &PKIDEntry{
				PKID:      PublicKeyToPKID(publicKey),
				PublicKey: publicKey,
			}
			bav._setPKIDMappings(pkidEntry)
			return pkidEntry
		}

		_, pkidEntry := bav.setProfileMappings(profile)
		return pkidEntry
	} else {
		dbPKIDEntry := DBGetPKIDEntryForPublicKey(bav.Handle, publicKey)
		if dbPKIDEntry != nil {
			bav._setPKIDMappings(dbPKIDEntry)
		}
		return dbPKIDEntry
	}
}

func (bav *UtxoView) GetPublicKeyForPKID(pkid *PKID) []byte {
	// If an entry exists in the in-memory map, return the value of that mapping.
	mapValue, existsMapValue := bav.PKIDToPublicKey[*pkid]
	if existsMapValue {
		return mapValue.PublicKey
	}

	// If we get here it means no value exists in our in-memory map. In this case,
	// defer to the db. If a mapping exists in the db, return it. If not, return
	// nil.
	//
	// Note that we construct an entry from the DB return value in order to track
	// isDeleted on the view. If not for isDeleted, we wouldn't need the PKIDEntry
	// wrapper.
	if bav.Postgres != nil {
		profile := bav.Postgres.GetProfile(*pkid)
		if profile == nil {
			pkidEntry := &PKIDEntry{
				PKID:      pkid,
				PublicKey: PKIDToPublicKey(pkid),
			}
			bav._setPKIDMappings(pkidEntry)
			return pkidEntry.PublicKey
		}

		_, pkidEntry := bav.setProfileMappings(profile)
		return pkidEntry.PublicKey
	} else {
		dbPublicKey := DBGetPublicKeyForPKID(bav.Handle, pkid)
		if len(dbPublicKey) != 0 {
			bav._setPKIDMappings(&PKIDEntry{
				PKID:      pkid,
				PublicKey: dbPublicKey,
			})
		}
		return dbPublicKey
	}
}

func (bav *UtxoView) _setPKIDMappings(pkidEntry *PKIDEntry) {
	// This function shouldn't be called with nil.
	if pkidEntry == nil {
		glog.Errorf("_setPKIDMappings: Called with nil PKID; " +
			"this should never happen.")
		return
	}

	// Add a mapping for the profile and add the reverse mapping as well.
	bav.PublicKeyToPKIDEntry[MakePkMapKey(pkidEntry.PublicKey)] = pkidEntry
	bav.PKIDToPublicKey[*(pkidEntry.PKID)] = pkidEntry
}

func (bav *UtxoView) _deletePKIDMappings(pkid *PKIDEntry) {
	// Create a tombstone entry.
	tombstonePKIDEntry := *pkid
	tombstonePKIDEntry.isDeleted = true

	// Set the mappings to point to the tombstone entry.
	bav._setPKIDMappings(&tombstonePKIDEntry)
}

func (bav *UtxoView) GetProfileEntryForPublicKey(publicKey []byte) *ProfileEntry {
	// Get the PKID for the public key provided. This should never return nil if a
	// proper public key is provided.
	pkidEntry := bav.GetPKIDForPublicKey(publicKey)
	if pkidEntry == nil || pkidEntry.isDeleted {
		return nil
	}

	return bav.GetProfileEntryForPKID(pkidEntry.PKID)
}

func (bav *UtxoView) GetProfileEntryForPKID(pkid *PKID) *ProfileEntry {
	// If an entry exists in the in-memory map, return the value of that mapping.
	mapValue, existsMapValue := bav.ProfilePKIDToProfileEntry[*pkid]
	if existsMapValue {
		return mapValue
	}

	// If we get here it means no value exists in our in-memory map. In this case,
	// defer to the db. If a mapping exists in the db, return it. If not, return
	// nil.
	if bav.Postgres != nil {
		// Note: We should never get here but writing this code just in case
		profile := bav.Postgres.GetProfile(*pkid)
		if profile == nil {
			return nil
		}

		profileEntry, _ := bav.setProfileMappings(profile)
		return profileEntry
	} else {
		dbProfileEntry := DBGetProfileEntryForPKID(bav.Handle, pkid)
		if dbProfileEntry != nil {
			bav._setProfileEntryMappings(dbProfileEntry)
		}
		return dbProfileEntry
	}
}

func (bav *UtxoView) _setProfileEntryMappings(profileEntry *ProfileEntry) {
	// This function shouldn't be called with nil.
	if profileEntry == nil {
		glog.Errorf("_setProfileEntryMappings: Called with nil ProfileEntry; " +
			"this should never happen.")
		return
	}

	// Look up the current PKID for the profile. Never nil because we create the entry if it doesn't exist
	pkidEntry := bav.GetPKIDForPublicKey(profileEntry.PublicKey)

	// Add a mapping for the profile.
	bav.ProfilePKIDToProfileEntry[*pkidEntry.PKID] = profileEntry
	// Note the username will be lowercased when used as a map key.
	bav.ProfileUsernameToProfileEntry[MakeUsernameMapKey(profileEntry.Username)] = profileEntry
}

func (bav *UtxoView) _deleteProfileEntryMappings(profileEntry *ProfileEntry) {
	// Create a tombstone entry.
	tombstoneProfileEntry := *profileEntry
	tombstoneProfileEntry.isDeleted = true

	// Set the mappings to point to the tombstone entry.
	bav._setProfileEntryMappings(&tombstoneProfileEntry)
}

// _getDerivedKeyMappingForOwner fetches the derived key mapping from the utxoView
func (bav *UtxoView) _getDerivedKeyMappingForOwner(ownerPublicKey []byte, derivedPublicKey []byte) *DerivedKeyEntry {
	// Check if the entry exists in utxoView.
	ownerPk := NewPublicKey(ownerPublicKey)
	derivedPk := NewPublicKey(derivedPublicKey)
	derivedKeyMapKey := MakeDerivedKeyMapKey(*ownerPk, *derivedPk)
	entry, exists := bav.DerivedKeyToDerivedEntry[derivedKeyMapKey]
	if exists {
		return entry
	}

	// Check if the entry exists in the DB.
	if bav.Postgres != nil {
		if entryPG := bav.Postgres.GetDerivedKey(ownerPk, derivedPk); entryPG != nil {
			entry = entryPG.NewDerivedKeyEntry()
		} else {
			entry = nil
		}
	} else {
		entry = DBGetOwnerToDerivedKeyMapping(bav.Handle, *ownerPk, *derivedPk)
	}

	// If an entry exists, update the UtxoView map.
	if entry != nil {
		bav._setDerivedKeyMapping(entry)
		return entry
	}
	return nil
}

// GetAllDerivedKeyMappingsForOwner fetches all derived key mappings belonging to an owner.
func (bav *UtxoView) GetAllDerivedKeyMappingsForOwner(ownerPublicKey []byte) (
	map[PublicKey]*DerivedKeyEntry, error) {
	derivedKeyMappings := make(map[PublicKey]*DerivedKeyEntry)

	// Check for entries in UtxoView.
	for entryKey, entry := range bav.DerivedKeyToDerivedEntry {
		if reflect.DeepEqual(entryKey.OwnerPublicKey[:], ownerPublicKey) {
			derivedKeyMappings[entryKey.DerivedPublicKey] = entry
		}
	}

	// Check for entries in DB.
	var dbMappings []*DerivedKeyEntry
	ownerPk := NewPublicKey(ownerPublicKey)
	if bav.Postgres != nil {
		pgMappings := bav.Postgres.GetAllDerivedKeysForOwner(ownerPk)
		for _, entry := range pgMappings {
			dbMappings = append(dbMappings, entry.NewDerivedKeyEntry())
		}
	} else {
		var err error
		dbMappings, err = DBGetAllOwnerToDerivedKeyMappings(bav.Handle, *ownerPk)
		if err != nil {
			return nil, errors.Wrapf(err, "GetAllDerivedKeyMappingsForOwner: problem looking up"+
				"entries in the DB.")
		}
	}

	// Add entries from the DB that aren't already present.
	for _, entry := range dbMappings {
		mapKey := entry.DerivedPublicKey
		if _, ok := derivedKeyMappings[mapKey]; !ok {
			derivedKeyMappings[mapKey] = entry
		}
	}

	// Delete entries with isDeleted=true. We are deleting these entries
	// only now, because we wanted to skip corresponding keys in DB fetch.
	for entryKey, entry := range derivedKeyMappings {
		if entry.isDeleted {
			delete(derivedKeyMappings, entryKey)
		}
	}

	return derivedKeyMappings, nil
}

// _setDerivedKeyMapping sets a derived key mapping in the utxoView.
func (bav *UtxoView) _setDerivedKeyMapping(derivedKeyEntry *DerivedKeyEntry) {
	// If the derivedKeyEntry is nil then there's nothing to do.
	if derivedKeyEntry == nil {
		return
	}
	// Add a mapping for the derived key.
	derivedKeyMapKey := MakeDerivedKeyMapKey(derivedKeyEntry.OwnerPublicKey, derivedKeyEntry.DerivedPublicKey)
	bav.DerivedKeyToDerivedEntry[derivedKeyMapKey] = derivedKeyEntry
}

// _deleteDerivedKeyMapping deletes a derived key mapping from utxoView.
func (bav *UtxoView) _deleteDerivedKeyMapping(derivedKeyEntry *DerivedKeyEntry) {
	// If the derivedKeyEntry is nil then there's nothing to do.
	if derivedKeyEntry == nil {
		return
	}

	// Create a tombstone entry.
	tombstoneDerivedKeyEntry := *derivedKeyEntry
	tombstoneDerivedKeyEntry.isDeleted = true

	// Set the mappings to point to the tombstone entry.
	bav._setDerivedKeyMapping(&tombstoneDerivedKeyEntry)
}

// Takes a Postgres Profile, sets all the mappings on the view, returns the equivalent ProfileEntry and PKIDEntry
func (bav *UtxoView) setProfileMappings(profile *PGProfile) (*ProfileEntry, *PKIDEntry) {
	pkidEntry := &PKIDEntry{
		PKID:      profile.PKID,
		PublicKey: profile.PublicKey.ToBytes(),
	}
	bav._setPKIDMappings(pkidEntry)

	var profileEntry *ProfileEntry

	// Postgres stores profiles with empty usernames when a swap identity occurs.
	// Storing a nil value for the profile entry preserves badger behavior
	if profile.Empty() {
		bav.ProfilePKIDToProfileEntry[*pkidEntry.PKID] = nil
	} else {
		profileEntry = &ProfileEntry{
			PublicKey:   profile.PublicKey.ToBytes(),
			Username:    []byte(profile.Username),
			Description: []byte(profile.Description),
			ProfilePic:  profile.ProfilePic,
			CoinEntry: CoinEntry{
				CreatorBasisPoints:      profile.CreatorBasisPoints,
				DeSoLockedNanos:         profile.DeSoLockedNanos,
				NumberOfHolders:         profile.NumberOfHolders,
				CoinsInCirculationNanos: profile.CoinsInCirculationNanos,
				CoinWatermarkNanos:      profile.CoinWatermarkNanos,
			},
		}

		bav._setProfileEntryMappings(profileEntry)
	}

	return profileEntry, pkidEntry
}

func (bav *UtxoView) GetProfilesByCoinValue(startLockedNanos uint64, limit int) []*ProfileEntry {
	profiles := bav.Postgres.GetProfilesByCoinValue(startLockedNanos, limit)
	var profileEntrys []*ProfileEntry
	for _, profile := range profiles {
		profileEntry, _ := bav.setProfileMappings(profile)
		profileEntrys = append(profileEntrys, profileEntry)
	}
	return profileEntrys
}

func (bav *UtxoView) GetProfilesForUsernamePrefixByCoinValue(usernamePrefix string) []*ProfileEntry {
	profiles := bav.Postgres.GetProfilesForUsernamePrefixByCoinValue(usernamePrefix, 50)
	pubKeysMap := make(map[PkMapKey][]byte)

	// TODO: We are overwriting profiles here which is awful
	for _, profile := range profiles {
		bav.setProfileMappings(profile)
	}

	lowercaseUsernamePrefixString := strings.ToLower(usernamePrefix)
	var profileEntrys []*ProfileEntry
	for _, pk := range pubKeysMap {
		pkid := bav.GetPKIDForPublicKey(pk).PKID
		profile := bav.GetProfileEntryForPKID(pkid)
		// Double-check that a username matches the prefix.
		// If a user had the handle "elon" and then changed to "jeff" and that transaction hadn't mined yet,
		// we would return the profile for "jeff" when we search for "elon" which is incorrect.
		if profile != nil && strings.HasPrefix(strings.ToLower(string(profile.Username[:])), lowercaseUsernamePrefixString) {
			profileEntrys = append(profileEntrys, profile)
		}
	}

	// Username searches are always sorted by coin value.
	sort.Slice(profileEntrys, func(ii, jj int) bool {
		return profileEntrys[ii].CoinEntry.DeSoLockedNanos > profileEntrys[jj].CoinEntry.DeSoLockedNanos
	})

	return profileEntrys
}

func (bav *UtxoView) _existsBitcoinTxIDMapping(bitcoinBurnTxID *BlockHash) bool {
	// If an entry exists in the in-memory map, return the value of that mapping.
	mapValue, existsMapValue := bav.BitcoinBurnTxIDs[*bitcoinBurnTxID]
	if existsMapValue {
		return mapValue
	}

	// If we get here it means no value exists in our in-memory map. In this case,
	// defer to the db. If a mapping exists in the db, return true. If not, return
	// false. Either way, save the value to the in-memory view mapping got later.
	dbHasMapping := DbExistsBitcoinBurnTxID(bav.Handle, bitcoinBurnTxID)
	bav.BitcoinBurnTxIDs[*bitcoinBurnTxID] = dbHasMapping
	return dbHasMapping
}

func (bav *UtxoView) _setBitcoinBurnTxIDMappings(bitcoinBurnTxID *BlockHash) {
	bav.BitcoinBurnTxIDs[*bitcoinBurnTxID] = true
}

func (bav *UtxoView) _deleteBitcoinBurnTxIDMappings(bitcoinBurnTxID *BlockHash) {
	bav.BitcoinBurnTxIDs[*bitcoinBurnTxID] = false
}

func ExtractBitcoinPublicKeyFromBitcoinTransactionInputs(
	bitcoinTransaction *wire.MsgTx, btcdParams *chaincfg.Params) (
	_publicKey *btcec.PublicKey, _err error) {

	for _, input := range bitcoinTransaction.TxIn {
		// P2PKH follows the form: <sig len> <sig> <pubKeyLen> <pubKey>
		if len(input.SignatureScript) == 0 {
			continue
		}
		sigLen := input.SignatureScript[0]
		pubKeyStart := sigLen + 2
		pubKeyBytes := input.SignatureScript[pubKeyStart:]
		addr, err := btcutil.NewAddressPubKey(pubKeyBytes, btcdParams)
		if err != nil {
			continue
		}

		// If we were able to successfully decode the bytes into a public key, return it.
		if addr.PubKey() != nil {
			return addr.PubKey(), nil
		}

		// If we get here it means we could not extract a public key from this
		// particular input. This is OK as long as we can find a public key in
		// one of the other inputs.
	}

	// If we get here it means we went through all the inputs and were not able to
	// successfully decode a public key from the inputs. Error in this case.
	return nil, fmt.Errorf("ExtractBitcoinPublicKeyFromBitcoinTransactionInputs: " +
		"No valid public key found after scanning all input signature scripts")
}

func _computeBitcoinBurnOutput(bitcoinTransaction *wire.MsgTx, bitcoinBurnAddress string,
	btcdParams *chaincfg.Params) (_burnedOutputSatoshis int64, _err error) {

	totalBurnedOutput := int64(0)
	for _, output := range bitcoinTransaction.TxOut {
		class, addresses, _, err := txscript.ExtractPkScriptAddrs(
			output.PkScript, btcdParams)
		if err != nil {
			// If we hit an error processing an output just let it slide. We only honor
			// P2PKH transactions and even this we do on a best-effort basis.
			//
			// TODO: Run this over a few Bitcoin blocks to see what its errors look like
			// so we can catch them here.
			continue
		}
		// We only allow P2PK and P2PKH transactions to be counted as burns. Allowing
		// anything else would require making this logic more sophisticated. Additionally,
		// limiting the gamut of possible transactions protects us from weird attacks
		// whereby someone could make us think that some Bitcoin was burned when really
		// it's just some fancy script that fools us into thinking that.
		if !(class == txscript.PubKeyTy || class == txscript.PubKeyHashTy) {
			continue
		}
		// We only process outputs if they have a single address in them, which should
		// be the case anyway given the classes we're limiting ourselves to above.
		if len(addresses) != 1 {
			continue
		}

		// At this point we're confident that we're dealing with a nice vanilla
		// P2PK or P2PKH output that contains just one address that its making a
		// simple payment to.

		// Extract the address and add its output to the total if it happens to be
		// equal to the burn address.
		outputAddress := addresses[0]
		if outputAddress.EncodeAddress() == bitcoinBurnAddress {
			// Check for overflow just in case.
			if output.Value < 0 || totalBurnedOutput > math.MaxInt64-output.Value {
				return 0, fmt.Errorf("_computeBitcoinBurnOutput: output value %d would "+
					"overflow totalBurnedOutput %d; this should never happen",
					output.Value, totalBurnedOutput)
			}
			totalBurnedOutput += output.Value
		}
	}

	return totalBurnedOutput, nil
}

func (bav *UtxoView) _connectBitcoinExchange(
	txn *MsgDeSoTxn, txHash *BlockHash, blockHeight uint32, verifySignatures bool) (
	_totalInput uint64, _totalOutput uint64, _utxoOps []*UtxoOperation, _err error) {

	if bav.Params.DeflationBombBlockHeight != 0 &&
		uint64(blockHeight) >= bav.Params.DeflationBombBlockHeight {

		return 0, 0, nil, RuleErrorDeflationBombForbidsMintingAnyMoreDeSo
	}

	// Check that the transaction has the right TxnType.
	if txn.TxnMeta.GetTxnType() != TxnTypeBitcoinExchange {
		return 0, 0, nil, fmt.Errorf("_connectBitcoinExchange: called with bad TxnType %s",
			txn.TxnMeta.GetTxnType().String())
	}
	txMetaa := txn.TxnMeta.(*BitcoinExchangeMetadata)

	// Verify that the the transaction has:
	// - no inputs
	// - no outputs
	// - no public key
	// - no signature
	//
	// For BtcExchange transactions the only thing that should be set is the
	// BitcoinExchange metadata. This is because we derive all of the other
	// fields for this transaction from the underlying BitcoinTransaction in
	// the metadata. Not doing this would potentially open up avenues for people
	// to repackage Bitcoin burn transactions paying themselves rather than the person
	// who originally burned the Bitcoin.
	if len(txn.TxInputs) != 0 {
		return 0, 0, nil, RuleErrorBitcoinExchangeShouldNotHaveInputs
	}
	if len(txn.TxOutputs) != 0 {
		return 0, 0, nil, RuleErrorBitcoinExchangeShouldNotHaveOutputs
	}
	if len(txn.PublicKey) != 0 {
		return 0, 0, nil, RuleErrorBitcoinExchangeShouldNotHavePublicKey
	}
	if txn.Signature != nil {
		return 0, 0, nil, RuleErrorBitcoinExchangeShouldNotHaveSignature
	}

	// Check that the BitcoinTransactionHash has not been used in a BitcoinExchange
	// transaction in the past. This ensures that all the Bitcoin that is burned can
	// be converted to DeSo precisely one time. No need to worry about malleability
	// because we also verify that the transaction was mined into a valid Bitcoin block
	// with a lot of work on top of it, which means we can't be tricked by someone
	// twiddling the transaction to give it a different hash (unless the Bitcoin chain
	// is also tricked, in which case we have bigger problems).
	bitcoinTxHash := (BlockHash)(txMetaa.BitcoinTransaction.TxHash())
	if bav._existsBitcoinTxIDMapping(&bitcoinTxHash) {
		return 0, 0, nil, RuleErrorBitcoinExchangeDoubleSpendingBitcoinTransaction
	}

	if verifySignatures {
		// We don't check for signatures and we don't do any checks to verify that
		// the inputs of the BitcoinTransaction are actually entitled to spend their
		// outputs. We get away with this because we check that the transaction
		// was mined into a Bitcoin block with a lot of work on top of it, which
		// would presumably be near-impossible if the Bitcoin transaction were invalid.
	}

	// Extract a public key from the BitcoinTransaction's inputs. Note that we only
	// consider P2PKH inputs to be valid. If no P2PKH inputs are found then we consider
	// the transaction as a whole to be invalid since we don't know who to credit the
	// new DeSo to. If we find more than one P2PKH input, we consider the public key
	// corresponding to the first of these inputs to be the one that will receive the
	// DeSo that will be created.
	publicKey, err := ExtractBitcoinPublicKeyFromBitcoinTransactionInputs(
		txMetaa.BitcoinTransaction, bav.Params.BitcoinBtcdParams)
	if err != nil {
		return 0, 0, nil, RuleErrorBitcoinExchangeValidPublicKeyNotFoundInInputs
	}
	// At this point, we should have extracted a public key from the Bitcoin transaction
	// that we expect to credit the newly-created DeSo to.

	// The burn address cannot create this type of transaction.
	addrFromPubKey, err := btcutil.NewAddressPubKey(
		publicKey.SerializeCompressed(), bav.Params.BitcoinBtcdParams)
	if err != nil {
		return 0, 0, nil, fmt.Errorf("_connectBitcoinExchange: Error "+
			"converting public key to Bitcoin address: %v", err)
	}
	if addrFromPubKey.AddressPubKeyHash().EncodeAddress() == bav.Params.BitcoinBurnAddress {
		return 0, 0, nil, RuleErrorBurnAddressCannotBurnBitcoin
	}

	// Go through the transaction's outputs and count up the satoshis that are being
	// allocated to the burn address. If no Bitcoin is being sent to the burn address
	// then we consider the transaction to be invalid. Watch out for overflow as we do
	// this.
	totalBurnOutput, err := _computeBitcoinBurnOutput(
		txMetaa.BitcoinTransaction, bav.Params.BitcoinBurnAddress,
		bav.Params.BitcoinBtcdParams)
	if err != nil {
		return 0, 0, nil, RuleErrorBitcoinExchangeProblemComputingBurnOutput
	}
	if totalBurnOutput <= 0 {
		return 0, 0, nil, RuleErrorBitcoinExchangeTotalOutputLessThanOrEqualZero
	}

	// At this point we know how many satoshis were burned and we know the public key
	// that should receive the DeSo we are going to create.
	usdCentsPerBitcoin := bav.GetCurrentUSDCentsPerBitcoin()
	// Compute the amount of DeSo that we should create as a result of this transaction.
	nanosToCreate := CalcNanosToCreate(bav.NanosPurchased, uint64(totalBurnOutput), usdCentsPerBitcoin)

	// Compute the amount of DeSo that the user will receive. Note
	// that we allocate a small fee to the miner to incentivize her to include the
	// transaction in a block. The fee for BitcoinExchange transactions is fixed because
	// if it weren't then a miner could theoretically repackage the BitcoinTransaction
	// into a new BitcoinExchange transaction that spends all of the newly-created DeSo as
	// a fee. This way of doing it is a bit annoying because it means that for small
	// BitcoinExchange transactions they might have to wait a long time and for large
	// BitcoinExchange transactions they are highly likely to be overpaying. But it has
	// the major benefit that all miners can autonomously scan the Bitcoin chain for
	// burn transactions that they can turn into BitcoinExchange transactions, effectively
	// making it so that the user doesn't have to manage the process of wrapping the
	// Bitcoin burn into a BitcoinExchange transaction herself.
	//
	// We use bigints because we're paranoid about overflow. Realistically, though,
	// it will never happen.
	nanosToCreateBigint := big.NewInt(int64(nanosToCreate))
	bitcoinExchangeFeeBigint := big.NewInt(
		int64(bav.Params.BitcoinExchangeFeeBasisPoints))
	// = nanosToCreate * bitcoinExchangeFeeBps
	nanosTimesFeeBps := big.NewInt(0).Mul(nanosToCreateBigint, bitcoinExchangeFeeBigint)
	// feeNanos = nanosToCreate * bitcoinExchangeFeeBps / 10000
	feeNanosBigint := big.NewInt(0).Div(nanosTimesFeeBps, big.NewInt(10000))
	if feeNanosBigint.Cmp(big.NewInt(math.MaxInt64)) > 0 ||
		nanosToCreate < uint64(feeNanosBigint.Int64()) {

		return 0, 0, nil, RuleErrorBitcoinExchangeFeeOverflow
	}
	feeNanos := feeNanosBigint.Uint64()
	userNanos := nanosToCreate - feeNanos

	// Now that we have all the information we need, save a UTXO allowing the user to
	// spend the DeSo she's purchased in the future.
	outputKey := UtxoKey{
		TxID: *txn.Hash(),
		// We give all UTXOs that are created as a result of BitcoinExchange transactions
		// an index of zero. There is generally only one UTXO created in a BitcoinExchange
		// transaction so this field doesn't really matter.
		Index: 0,
	}
	utxoEntry := UtxoEntry{
		AmountNanos: userNanos,
		PublicKey:   publicKey.SerializeCompressed(),
		BlockHeight: blockHeight,
		UtxoType:    UtxoTypeBitcoinBurn,
		UtxoKey:     &outputKey,
		// We leave the position unset and isSpent to false by default.
		// The position will be set in the call to _addUtxo.
	}
	// If we have a problem adding this utxo return an error but don't
	// mark this block as invalid since it's not a rule error and the block
	// could therefore benefit from being processed in the future.
	newUtxoOp, err := bav._addUtxo(&utxoEntry)
	if err != nil {
		return 0, 0, nil, errors.Wrapf(err, "_connectBitcoinExchange: Problem adding output utxo")
	}

	// Rosetta uses this UtxoOperation to provide INPUT amounts
	var utxoOpsForTxn []*UtxoOperation
	utxoOpsForTxn = append(utxoOpsForTxn, newUtxoOp)

	// Increment NanosPurchased to reflect the total nanos we created with this
	// transaction, which includes the fee paid to the miner. Save the previous
	// value so it can be easily reverted.
	prevNanosPurchased := bav.NanosPurchased
	bav.NanosPurchased += nanosToCreate

	// Add the Bitcoin TxID to our unique mappings
	bav._setBitcoinBurnTxIDMappings(&bitcoinTxHash)

	// Save a UtxoOperation of type OperationTypeBitcoinExchange that will allow
	// us to easily revert NanosPurchased when we disconnect the transaction.
	utxoOpsForTxn = append(utxoOpsForTxn, &UtxoOperation{
		Type:               OperationTypeBitcoinExchange,
		PrevNanosPurchased: prevNanosPurchased,
	})

	// Note that the fee is implicitly equal to (nanosToCreate - userNanos)
	return nanosToCreate, userNanos, utxoOpsForTxn, nil
}

func (bav *UtxoView) _connectUpdateBitcoinUSDExchangeRate(
	txn *MsgDeSoTxn, txHash *BlockHash, blockHeight uint32, verifySignatures bool) (
	_totalInput uint64, _totalOutput uint64, _utxoOps []*UtxoOperation, _err error) {

	// Check that the transaction has the right TxnType.
	if txn.TxnMeta.GetTxnType() != TxnTypeUpdateBitcoinUSDExchangeRate {
		return 0, 0, nil, fmt.Errorf("_connectUpdateBitcoinUSDExchangeRate: called with bad TxnType %s",
			txn.TxnMeta.GetTxnType().String())
	}
	txMeta := txn.TxnMeta.(*UpdateBitcoinUSDExchangeRateMetadataa)

	// Validate that the exchange rate is not less than the floor as a sanity-check.
	if txMeta.USDCentsPerBitcoin < MinUSDCentsPerBitcoin {
		return 0, 0, nil, RuleErrorExchangeRateTooLow
	}
	if txMeta.USDCentsPerBitcoin > MaxUSDCentsPerBitcoin {
		return 0, 0, nil, RuleErrorExchangeRateTooHigh
	}

	// Validate the public key. Only a paramUpdater is allowed to trigger this.
	_, updaterIsParamUpdater := bav.Params.ParamUpdaterPublicKeys[MakePkMapKey(txn.PublicKey)]
	if !updaterIsParamUpdater {
		return 0, 0, nil, RuleErrorUserNotAuthorizedToUpdateExchangeRate
	}

	// Connect basic txn to get the total input and the total output without
	// considering the transaction metadata.
	totalInput, totalOutput, utxoOpsForTxn, err := bav._connectBasicTransfer(
		txn, txHash, blockHeight, verifySignatures)
	if err != nil {
		return 0, 0, nil, errors.Wrapf(err, "_connectUpdateBitcoinUSDExchangeRate: ")
	}

	// Output must be non-zero
	if totalOutput == 0 {
		return 0, 0, nil, RuleErrorUserOutputMustBeNonzero
	}

	if verifySignatures {
		// _connectBasicTransfer has already checked that the transaction is
		// signed by the top-level public key, which is all we need.
	}

	// Update the exchange rate using the txn metadata. Save the previous value
	// so it can be easily reverted.
	prevUSDCentsPerBitcoin := bav.USDCentsPerBitcoin
	bav.USDCentsPerBitcoin = txMeta.USDCentsPerBitcoin

	// Save a UtxoOperation of type OperationTypeUpdateBitcoinUSDExchangeRate that will allow
	// us to easily revert  when we disconnect the transaction.
	utxoOpsForTxn = append(utxoOpsForTxn, &UtxoOperation{
		Type:                   OperationTypeUpdateBitcoinUSDExchangeRate,
		PrevUSDCentsPerBitcoin: prevUSDCentsPerBitcoin,
	})

	return totalInput, totalOutput, utxoOpsForTxn, nil
}

func (bav *UtxoView) _connectUpdateGlobalParams(
	txn *MsgDeSoTxn, txHash *BlockHash, blockHeight uint32, verifySignatures bool) (
	_totalInput uint64, _totalOutput uint64, _utxoOps []*UtxoOperation, _err error) {

	// Check that the transaction has the right TxnType.
	if txn.TxnMeta.GetTxnType() != TxnTypeUpdateGlobalParams {
		return 0, 0, nil, fmt.Errorf("_connectUpdateGlobalParams: called with bad TxnType %s",
			txn.TxnMeta.GetTxnType().String())
	}

	// Initialize the new global params entry as a copy of the old global params entry and
	// only overwrite values provided in extra data.
	prevGlobalParamsEntry := bav.GlobalParamsEntry
	newGlobalParamsEntry := *prevGlobalParamsEntry
	extraData := txn.ExtraData
	// Validate the public key. Only a paramUpdater is allowed to trigger this.
	_, updaterIsParamUpdater := bav.Params.ParamUpdaterPublicKeys[MakePkMapKey(txn.PublicKey)]
	if !updaterIsParamUpdater {
		return 0, 0, nil, RuleErrorUserNotAuthorizedToUpdateGlobalParams
	}
	if len(extraData[USDCentsPerBitcoinKey]) > 0 {
		// Validate that the exchange rate is not less than the floor as a sanity-check.
		newUSDCentsPerBitcoin, usdCentsPerBitcoinBytesRead := Uvarint(extraData[USDCentsPerBitcoinKey])
		if usdCentsPerBitcoinBytesRead <= 0 {
			return 0, 0, nil, fmt.Errorf("_connectUpdateGlobalParams: unable to decode USDCentsPerBitcoin as uint64")
		}
		if newUSDCentsPerBitcoin < MinUSDCentsPerBitcoin {
			return 0, 0, nil, RuleErrorExchangeRateTooLow
		}
		if newUSDCentsPerBitcoin > MaxUSDCentsPerBitcoin {
			return 0, 0, nil, RuleErrorExchangeRateTooHigh
		}
		newGlobalParamsEntry.USDCentsPerBitcoin = newUSDCentsPerBitcoin
	}

	if len(extraData[MinNetworkFeeNanosPerKBKey]) > 0 {
		newMinNetworkFeeNanosPerKB, minNetworkFeeNanosPerKBBytesRead := Uvarint(extraData[MinNetworkFeeNanosPerKBKey])
		if minNetworkFeeNanosPerKBBytesRead <= 0 {
			return 0, 0, nil, fmt.Errorf("_connectUpdateGlobalParams: unable to decode MinNetworkFeeNanosPerKB as uint64")
		}
		if newMinNetworkFeeNanosPerKB < MinNetworkFeeNanosPerKBValue {
			return 0, 0, nil, RuleErrorMinNetworkFeeTooLow
		}
		if newMinNetworkFeeNanosPerKB > MaxNetworkFeeNanosPerKBValue {
			return 0, 0, nil, RuleErrorMinNetworkFeeTooHigh
		}
		newGlobalParamsEntry.MinimumNetworkFeeNanosPerKB = newMinNetworkFeeNanosPerKB
	}

	if len(extraData[CreateProfileFeeNanosKey]) > 0 {
		newCreateProfileFeeNanos, createProfileFeeNanosBytesRead := Uvarint(extraData[CreateProfileFeeNanosKey])
		if createProfileFeeNanosBytesRead <= 0 {
			return 0, 0, nil, fmt.Errorf("_connectUpdateGlobalParams: unable to decode CreateProfileFeeNanos as uint64")
		}
		if newCreateProfileFeeNanos < MinCreateProfileFeeNanos {
			return 0, 0, nil, RuleErrorCreateProfileFeeTooLow
		}
		if newCreateProfileFeeNanos > MaxCreateProfileFeeNanos {
			return 0, 0, nil, RuleErrorCreateProfileTooHigh
		}
		newGlobalParamsEntry.CreateProfileFeeNanos = newCreateProfileFeeNanos
	}

	if len(extraData[CreateNFTFeeNanosKey]) > 0 {
		newCreateNFTFeeNanos, createNFTFeeNanosBytesRead := Uvarint(extraData[CreateNFTFeeNanosKey])
		if createNFTFeeNanosBytesRead <= 0 {
			return 0, 0, nil, fmt.Errorf("_connectUpdateGlobalParams: unable to decode CreateNFTFeeNanos as uint64")
		}
		if newCreateNFTFeeNanos < MinCreateNFTFeeNanos {
			return 0, 0, nil, RuleErrorCreateNFTFeeTooLow
		}
		if newCreateNFTFeeNanos > MaxCreateNFTFeeNanos {
			return 0, 0, nil, RuleErrorCreateNFTFeeTooHigh
		}
		newGlobalParamsEntry.CreateNFTFeeNanos = newCreateNFTFeeNanos
	}

	if len(extraData[MaxCopiesPerNFTKey]) > 0 {
		newMaxCopiesPerNFT, maxCopiesPerNFTBytesRead := Uvarint(extraData[MaxCopiesPerNFTKey])
		if maxCopiesPerNFTBytesRead <= 0 {
			return 0, 0, nil, fmt.Errorf("_connectUpdateGlobalParams: unable to decode MaxCopiesPerNFT as uint64")
		}
		if newMaxCopiesPerNFT < MinMaxCopiesPerNFT {
			return 0, 0, nil, RuleErrorMaxCopiesPerNFTTooLow
		}
		if newMaxCopiesPerNFT > MaxMaxCopiesPerNFT {
			return 0, 0, nil, RuleErrorMaxCopiesPerNFTTooHigh
		}
		newGlobalParamsEntry.MaxCopiesPerNFT = newMaxCopiesPerNFT
	}

	var newForbiddenPubKeyEntry *ForbiddenPubKeyEntry
	var prevForbiddenPubKeyEntry *ForbiddenPubKeyEntry
	var forbiddenPubKey []byte
	if _, exists := extraData[ForbiddenBlockSignaturePubKeyKey]; exists {
		forbiddenPubKey = extraData[ForbiddenBlockSignaturePubKeyKey]

		if len(forbiddenPubKey) != btcec.PubKeyBytesLenCompressed {
			return 0, 0, nil, RuleErrorForbiddenPubKeyLength
		}

		// If there is already an entry on the view for this pub key, save it.
		if val, ok := bav.ForbiddenPubKeyToForbiddenPubKeyEntry[MakePkMapKey(forbiddenPubKey)]; ok {
			prevForbiddenPubKeyEntry = val
		}

		newForbiddenPubKeyEntry = &ForbiddenPubKeyEntry{
			PubKey: forbiddenPubKey,
		}
	}

	// Connect basic txn to get the total input and the total output without
	// considering the transaction metadata.
	totalInput, totalOutput, utxoOpsForTxn, err := bav._connectBasicTransfer(
		txn, txHash, blockHeight, verifySignatures)
	if err != nil {
		return 0, 0, nil, errors.Wrapf(err, "_connectUpdateGlobalParams: ")
	}

	// Output must be non-zero
	if totalOutput == 0 {
		return 0, 0, nil, RuleErrorUserOutputMustBeNonzero
	}

	if verifySignatures {
		// _connectBasicTransfer has already checked that the transaction is
		// signed by the top-level public key, which is all we need.
	}

	// Update the GlobalParamsEntry using the txn's ExtraData. Save the previous value
	// so it can be easily reverted.
	bav.GlobalParamsEntry = &newGlobalParamsEntry

	// Update the forbidden pub key entry on the view, if we have one to update.
	if newForbiddenPubKeyEntry != nil {
		bav.ForbiddenPubKeyToForbiddenPubKeyEntry[MakePkMapKey(forbiddenPubKey)] = newForbiddenPubKeyEntry
	}

	// Save a UtxoOperation of type OperationTypeUpdateGlobalParams that will allow
	// us to easily revert when we disconnect the transaction.
	utxoOpsForTxn = append(utxoOpsForTxn, &UtxoOperation{
		Type:                     OperationTypeUpdateGlobalParams,
		PrevGlobalParamsEntry:    prevGlobalParamsEntry,
		PrevForbiddenPubKeyEntry: prevForbiddenPubKeyEntry,
	})

	return totalInput, totalOutput, utxoOpsForTxn, nil
}

func (bav *UtxoView) _connectPrivateMessage(
	txn *MsgDeSoTxn, txHash *BlockHash, blockHeight uint32, verifySignatures bool) (
	_totalInput uint64, _totalOutput uint64, _utxoOps []*UtxoOperation, _err error) {

	// Check that the transaction has the right TxnType.
	if txn.TxnMeta.GetTxnType() != TxnTypePrivateMessage {
		return 0, 0, nil, fmt.Errorf("_connectPrivateMessage: called with bad TxnType %s",
			txn.TxnMeta.GetTxnType().String())
	}
	txMeta := txn.TxnMeta.(*PrivateMessageMetadata)

	// Check the length of the EncryptedText
	if uint64(len(txMeta.EncryptedText)) > bav.Params.MaxPrivateMessageLengthBytes {
		return 0, 0, nil, errors.Wrapf(
			RuleErrorPrivateMessageEncryptedTextLengthExceedsMax, "_connectPrivateMessage: "+
				"EncryptedTextLen = %d; Max length = %d",
			len(txMeta.EncryptedText), bav.Params.MaxPrivateMessageLengthBytes)
	}

	// Check that a proper public key is provided in the message metadata
	if len(txMeta.RecipientPublicKey) != btcec.PubKeyBytesLenCompressed {
		return 0, 0, nil, errors.Wrapf(
			RuleErrorPrivateMessageRecipientPubKeyLen, "_connectPrivateMessage: "+
				"RecipientPubKeyLen = %d; Expected length = %d",
			len(txMeta.RecipientPublicKey), btcec.PubKeyBytesLenCompressed)
	}
	_, err := btcec.ParsePubKey(txMeta.RecipientPublicKey, btcec.S256())
	if err != nil {
		return 0, 0, nil, errors.Wrapf(
			RuleErrorPrivateMessageParsePubKeyError, "_connectPrivateMessage: Parse error: %v", err)
	}

	// You can't send a message to yourself.
	if reflect.DeepEqual(txn.PublicKey, txMeta.RecipientPublicKey) {
		return 0, 0, nil, errors.Wrapf(
			RuleErrorPrivateMessageSenderPublicKeyEqualsRecipientPublicKey,
			"_connectPrivateMessage: Parse error: %v", err)
	}

	// Check that the timestamp is greater than zero. Not doing this could make
	// the message not get returned when we call Seek() in our db. It's also just
	// a reasonable sanity check.
	if txMeta.TimestampNanos == 0 {
		return 0, 0, nil, RuleErrorPrivateMessageTstampIsZero
	}

	// Connect basic txn to get the total input and the total output without
	// considering the transaction metadata.
	totalInput, totalOutput, utxoOpsForTxn, err := bav._connectBasicTransfer(
		txn, txHash, blockHeight, verifySignatures)
	if err != nil {
		return 0, 0, nil, errors.Wrapf(err, "_connectPrivateMessage: ")
	}

	// At this point the inputs and outputs have been processed. Now we
	// need to handle the metadata.

	// If a message already exists and does not have isDeleted=true then return
	// an error. In general, messages must have unique (pubkey, tstamp) tuples.
	//
	// Postgres does not enforce these rule errors
	if bav.Postgres == nil {
		senderMessageKey := MakeMessageKey(txn.PublicKey, txMeta.TimestampNanos)
		senderMessage := bav._getMessageEntryForMessageKey(&senderMessageKey)
		if senderMessage != nil && !senderMessage.isDeleted {
			return 0, 0, nil, errors.Wrapf(
				RuleErrorPrivateMessageExistsWithSenderPublicKeyTstampTuple,
				"_connectPrivateMessage: Message key: %v", &senderMessageKey)
		}
		recipientMessageKey := MakeMessageKey(txMeta.RecipientPublicKey, txMeta.TimestampNanos)
		recipientMessage := bav._getMessageEntryForMessageKey(&recipientMessageKey)
		if recipientMessage != nil && !recipientMessage.isDeleted {
			return 0, 0, nil, errors.Wrapf(
				RuleErrorPrivateMessageExistsWithRecipientPublicKeyTstampTuple,
				"_connectPrivateMessage: Message key: %v", &recipientMessageKey)
		}
	}

	if verifySignatures {
		// _connectBasicTransfer has already checked that the transaction is
		// signed by the top-level public key, which we take to be the sender's
		// public key so there is no need to verify anything further.
	}

	// At this point we are confident that we are parsing a message with a unique
	// <PublicKey, TstampNanos> tuple. We also know that the sender and recipient
	// have different public keys.

	// Create a MessageEntry
	messageEntry := &MessageEntry{
		SenderPublicKey:    txn.PublicKey,
		RecipientPublicKey: txMeta.RecipientPublicKey,
		EncryptedText:      txMeta.EncryptedText,
		TstampNanos:        txMeta.TimestampNanos,
		Version:            1,
	}

	//Check if message is encrypted with shared secret
	extraV, hasExtraV := txn.ExtraData["V"]
	if hasExtraV {
		Version, _ := Uvarint(extraV)
		messageEntry.Version = uint8(Version)
	}

	if bav.Postgres != nil {
		message := &PGMessage{
			MessageHash:        txn.Hash(),
			SenderPublicKey:    txn.PublicKey,
			RecipientPublicKey: txMeta.RecipientPublicKey,
			EncryptedText:      txMeta.EncryptedText,
			TimestampNanos:     txMeta.TimestampNanos,
		}

		bav.setMessageMappings(message)
	} else {
		// Set the mappings in our in-memory map for the MessageEntry.
		bav._setMessageEntryMappings(messageEntry)
	}

	// Add an operation to the list at the end indicating we've added a message
	// to our data structure.
	utxoOpsForTxn = append(utxoOpsForTxn, &UtxoOperation{
		Type: OperationTypePrivateMessage,
	})

	return totalInput, totalOutput, utxoOpsForTxn, nil
}

func (bav *UtxoView) _connectLike(
	txn *MsgDeSoTxn, txHash *BlockHash, blockHeight uint32, verifySignatures bool) (
	_totalInput uint64, _totalOutput uint64, _utxoOps []*UtxoOperation, _err error) {

	// Check that the transaction has the right TxnType.
	if txn.TxnMeta.GetTxnType() != TxnTypeLike {
		return 0, 0, nil, fmt.Errorf("_connectLike: called with bad TxnType %s",
			txn.TxnMeta.GetTxnType().String())
	}
	txMeta := txn.TxnMeta.(*LikeMetadata)

	// Connect basic txn to get the total input and the total output without
	// considering the transaction metadata.
	totalInput, totalOutput, utxoOpsForTxn, err := bav._connectBasicTransfer(
		txn, txHash, blockHeight, verifySignatures)
	if err != nil {
		return 0, 0, nil, errors.Wrapf(err, "_connectLike: ")
	}

	if verifySignatures {
		// _connectBasicTransfer has already checked that the transaction is
		// signed by the top-level public key, which we take to be the sender's
		// public key so there is no need to verify anything further.
	}

	// At this point the inputs and outputs have been processed. Now we need to handle
	// the metadata.

	// There are two main checks that need to be done before allowing a like:
	//  - Check that the post exists
	//  - Check that the person hasn't already liked the post

	//	Check that the post to like actually exists.
	existingPostEntry := bav.GetPostEntryForPostHash(txMeta.LikedPostHash)
	if existingPostEntry == nil || existingPostEntry.isDeleted {
		return 0, 0, nil, errors.Wrapf(
			RuleErrorCannotLikeNonexistentPost,
			"_connectLike: Post hash: %v", txMeta.LikedPostHash)
	}

	// At this point the code diverges and considers the like / unlike flows differently
	// since the presence of an existing like entry has a different effect in either case.

	likeKey := MakeLikeKey(txn.PublicKey, *txMeta.LikedPostHash)
	existingLikeEntry := bav._getLikeEntryForLikeKey(&likeKey)
	// We don't need to make a copy of the post entry because all we're modifying is the like count,
	// which isn't stored in any of our mappings. But we make a copy here just because it's a little bit
	// more foolproof.
	updatedPostEntry := *existingPostEntry
	if txMeta.IsUnlike {
		// Ensure that there *is* an existing like entry to delete.
		if existingLikeEntry == nil || existingLikeEntry.isDeleted {
			return 0, 0, nil, errors.Wrapf(
				RuleErrorCannotUnlikeWithoutAnExistingLike,
				"_connectLike: Like key: %v", &likeKey)
		}

		// Now that we know there is a like entry, we delete it and decrement the like count.
		bav._deleteLikeEntryMappings(existingLikeEntry)
		updatedPostEntry.LikeCount -= 1
	} else {
		// Ensure that there *is not* an existing like entry.
		if existingLikeEntry != nil && !existingLikeEntry.isDeleted {
			return 0, 0, nil, errors.Wrapf(
				RuleErrorLikeEntryAlreadyExists,
				"_connectLike: Like key: %v", &likeKey)
		}

		// Now that we know there is no pre-existing like entry, we can create one and
		// increment the likes on the liked post.
		likeEntry := &LikeEntry{
			LikerPubKey:   txn.PublicKey,
			LikedPostHash: txMeta.LikedPostHash,
		}
		bav._setLikeEntryMappings(likeEntry)
		updatedPostEntry.LikeCount += 1
	}

	// Set the updated post entry so it has the new like count.
	bav._setPostEntryMappings(&updatedPostEntry)

	// Add an operation to the list at the end indicating we've added a follow.
	utxoOpsForTxn = append(utxoOpsForTxn, &UtxoOperation{
		Type:          OperationTypeLike,
		PrevLikeEntry: existingLikeEntry,
		PrevLikeCount: existingPostEntry.LikeCount,
	})

	return totalInput, totalOutput, utxoOpsForTxn, nil
}

func (bav *UtxoView) _connectFollow(
	txn *MsgDeSoTxn, txHash *BlockHash, blockHeight uint32, verifySignatures bool) (
	_totalInput uint64, _totalOutput uint64, _utxoOps []*UtxoOperation, _err error) {

	// Check that the transaction has the right TxnType.
	if txn.TxnMeta.GetTxnType() != TxnTypeFollow {
		return 0, 0, nil, fmt.Errorf("_connectFollow: called with bad TxnType %s",
			txn.TxnMeta.GetTxnType().String())
	}
	txMeta := txn.TxnMeta.(*FollowMetadata)

	// Check that a proper public key is provided in the message metadata
	if len(txMeta.FollowedPublicKey) != btcec.PubKeyBytesLenCompressed {
		return 0, 0, nil, errors.Wrapf(
			RuleErrorFollowPubKeyLen, "_connectFollow: "+
				"FollowedPubKeyLen = %d; Expected length = %d",
			len(txMeta.FollowedPublicKey), btcec.PubKeyBytesLenCompressed)
	}

	// TODO: This check feels unnecessary and is expensive
	//_, err := btcec.ParsePubKey(txMeta.FollowedPublicKey, btcec.S256())
	//if err != nil {
	//	return 0, 0, nil, errors.Wrapf(
	//		RuleErrorFollowParsePubKeyError, "_connectFollow: Parse error: %v", err)
	//}

	// Check that the profile to follow actually exists.
	existingProfileEntry := bav.GetProfileEntryForPublicKey(txMeta.FollowedPublicKey)
	if existingProfileEntry == nil || existingProfileEntry.isDeleted {
		return 0, 0, nil, errors.Wrapf(
			RuleErrorFollowingNonexistentProfile,
			"_connectFollow: Profile pub key: %v",
			PkToStringBoth(txMeta.FollowedPublicKey))
	}

	// Connect basic txn to get the total input and the total output without
	// considering the transaction metadata.
	totalInput, totalOutput, utxoOpsForTxn, err := bav._connectBasicTransfer(
		txn, txHash, blockHeight, verifySignatures)
	if err != nil {
		return 0, 0, nil, errors.Wrapf(err, "_connectFollow: ")
	}

	if verifySignatures {
		// _connectBasicTransfer has already checked that the transaction is
		// signed by the top-level public key, which we take to be the sender's
		// public key so there is no need to verify anything further.
	}

	// At this point the inputs and outputs have been processed. Now we
	// need to handle the metadata.

	// Get the PKIDs for the public keys associated with the follower and the followed.
	followerPKID := bav.GetPKIDForPublicKey(txn.PublicKey)
	if followerPKID == nil || followerPKID.isDeleted {
		return 0, 0, nil, fmt.Errorf("_connectFollow: followerPKID was nil or deleted; this should never happen")
	}
	followedPKID := bav.GetPKIDForPublicKey(txMeta.FollowedPublicKey)
	if followedPKID == nil || followerPKID.isDeleted {
		return 0, 0, nil, fmt.Errorf("_connectFollow: followedPKID was nil or deleted; this should never happen")
	}

	// Here we consider existing followEntries.  It is handled differently in the follow
	// vs. unfollow case so the code splits those cases out.
	followKey := MakeFollowKey(followerPKID.PKID, followedPKID.PKID)
	existingFollowEntry := bav._getFollowEntryForFollowKey(&followKey)
	if txMeta.IsUnfollow {
		// If this is an unfollow, a FollowEntry *should* exist.
		if existingFollowEntry == nil || existingFollowEntry.isDeleted {
			return 0, 0, nil, errors.Wrapf(
				RuleErrorCannotUnfollowNonexistentFollowEntry,
				"_connectFollow: Follow key: %v", &followKey)
		}

		// Now that we know that this is a valid unfollow entry, delete mapping.
		bav._deleteFollowEntryMappings(existingFollowEntry)
	} else {
		if existingFollowEntry != nil && !existingFollowEntry.isDeleted {
			// If this is a follow, a Follow entry *should not* exist.
			return 0, 0, nil, errors.Wrapf(
				RuleErrorFollowEntryAlreadyExists,
				"_connectFollow: Follow key: %v", &followKey)
		}

		// Now that we know that this is a valid follow, update the mapping.
		followEntry := &FollowEntry{
			FollowerPKID: followerPKID.PKID,
			FollowedPKID: followedPKID.PKID,
		}
		bav._setFollowEntryMappings(followEntry)
	}

	// Add an operation to the list at the end indicating we've added a follow.
	utxoOpsForTxn = append(utxoOpsForTxn, &UtxoOperation{
		Type: OperationTypeFollow,
	})

	return totalInput, totalOutput, utxoOpsForTxn, nil
}

func (bav *UtxoView) _connectSubmitPost(
	txn *MsgDeSoTxn, txHash *BlockHash, blockHeight uint32,
	verifySignatures bool, ignoreUtxos bool) (
	_totalInput uint64, _totalOutput uint64, _utxoOps []*UtxoOperation, _err error) {

	// Check that the transaction has the right TxnType.
	if txn.TxnMeta.GetTxnType() != TxnTypeSubmitPost {
		return 0, 0, nil, fmt.Errorf("_connectSubmitPost: called with bad TxnType %s",
			txn.TxnMeta.GetTxnType().String())
	}
	txMeta := txn.TxnMeta.(*SubmitPostMetadata)

	// Connect basic txn to get the total input and the total output without
	// considering the transaction metadata.
	//
	// The ignoreUtxos flag is used to connect "seed" transactions when initializing
	// the blockchain. It allows us to "seed" the database with posts and profiles
	// when we do a hard fork, without having the transactions rejected due to their
	// not being spendable.
	var totalInput, totalOutput uint64
	var utxoOpsForTxn = []*UtxoOperation{}
	var err error
	if !ignoreUtxos {
		totalInput, totalOutput, utxoOpsForTxn, err = bav._connectBasicTransfer(
			txn, txHash, blockHeight, verifySignatures)
		if err != nil {
			return 0, 0, nil, errors.Wrapf(err, "_connectSubmitPost: ")
		}

		// Force the input to be non-zero so that we can prevent replay attacks.
		if totalInput == 0 {
			return 0, 0, nil, RuleErrorSubmitPostRequiresNonZeroInput
		}
	}

	// Transaction extra data contains both consensus-related, such as repost info, and additional information about a post,
	// whereas PostExtraData is an attribute of a PostEntry that contains only non-consensus related
	// information about a post, such as a link to a video that is embedded.
	extraData := make(map[string][]byte)
	for k, v := range txn.ExtraData {
		extraData[k] = v
	}
	// Set the IsQuotedRepost attribute of postEntry based on extra data
	isQuotedRepost := false
	if quotedRepost, hasQuotedRepost := extraData[IsQuotedRepostKey]; hasQuotedRepost {
		if reflect.DeepEqual(quotedRepost, QuotedRepostVal) {
			isQuotedRepost = true
		}
		// Delete key since it is not needed in the PostExtraData map as IsQuotedRepost is involved in consensus code.
		delete(extraData, IsQuotedRepostKey)
	}
	var repostedPostHash *BlockHash
	if repostedPostHashBytes, isRepost := extraData[RepostedPostHash]; isRepost {
		repostedPostHash = &BlockHash{}
		copy(repostedPostHash[:], repostedPostHashBytes)
		delete(extraData, RepostedPostHash)
	}

	// At this point the inputs and outputs have been processed. Now we
	// need to handle the metadata.

	// If the metadata has a PostHashToModify then treat it as modifying an
	// existing post rather than creating a new post.
	var prevPostEntry *PostEntry
	var prevParentPostEntry *PostEntry
	var prevGrandparentPostEntry *PostEntry
	var prevRepostedPostEntry *PostEntry
	var prevRepostEntry *RepostEntry

	var newPostEntry *PostEntry
	var newParentPostEntry *PostEntry
	var newGrandparentPostEntry *PostEntry
	var newRepostedPostEntry *PostEntry
	var newRepostEntry *RepostEntry
	if len(txMeta.PostHashToModify) != 0 {
		// Make sure the post hash is valid
		if len(txMeta.PostHashToModify) != HashSizeBytes {
			return 0, 0, nil, errors.Wrapf(
				RuleErrorSubmitPostInvalidPostHashToModify,
				"_connectSubmitPost: Bad post hash: %#v", txMeta.PostHashToModify)
		}

		// Get the existing post entry, which must exist and be undeleted.
		postHash := &BlockHash{}
		copy(postHash[:], txMeta.PostHashToModify[:])
		existingPostEntryy := bav.GetPostEntryForPostHash(postHash)
		if existingPostEntryy == nil || existingPostEntryy.isDeleted {
			return 0, 0, nil, errors.Wrapf(
				RuleErrorSubmitPostModifyingNonexistentPost,
				"_connectSubmitPost: Post hash: %v", postHash)
		}

		// Post modification is only allowed by the original poster.
		if !reflect.DeepEqual(txn.PublicKey, existingPostEntryy.PosterPublicKey) {

			return 0, 0, nil, errors.Wrapf(
				RuleErrorSubmitPostPostModificationNotAuthorized,
				"_connectSubmitPost: Post hash: %v, poster public key: %v, "+
					"txn public key: %v, paramUpdater: %v", postHash,
				PkToStringBoth(existingPostEntryy.PosterPublicKey),
				PkToStringBoth(txn.PublicKey), spew.Sdump(bav.Params.ParamUpdaterPublicKeys))
		}

		// Modification of an NFT is not allowed.
		if existingPostEntryy.IsNFT {
			return 0, 0, nil, errors.Wrapf(RuleErrorSubmitPostCannotUpdateNFT, "_connectSubmitPost: ")
		}

		// It's an error if we are updating the value of RepostedPostHash. A post can only ever repost a single post.
		if !reflect.DeepEqual(repostedPostHash, existingPostEntryy.RepostedPostHash) {
			return 0, 0, nil, errors.Wrapf(
				RuleErrorSubmitPostUpdateRepostHash,
				"_connectSubmitPost: cannot update reposted post hash when updating a post")
		}

		// It's an error if we are updating the value of IsQuotedRepost.
		if isQuotedRepost != existingPostEntryy.IsQuotedRepost {
			return 0, 0, nil, errors.Wrapf(
				RuleErrorSubmitPostUpdateIsQuotedRepost,
				"_connectSubmitPost: cannot update isQuotedRepost attribute of post when updating a post")
		}

		// Save the data from the post. Note that we don't make a deep copy
		// because all the fields that we modify are non-pointer fields.
		prevPostEntry = &PostEntry{}
		*prevPostEntry = *existingPostEntryy

		// Set the newPostEntry pointer to the existing entry
		newPostEntry = existingPostEntryy

		// The field values should have already been validated so set
		// them.
		if len(txMeta.Body) != 0 {
			newPostEntry.Body = txMeta.Body
		}

		// Merge the remaining attributes of the transaction's ExtraData into the postEntry's PostExtraData map.
		if len(extraData) > 0 {
			newPostExtraData := make(map[string][]byte)
			for k, v := range existingPostEntryy.PostExtraData {
				newPostExtraData[k] = v
			}
			for k, v := range extraData {
				// If we're given a value with length greater than 0, add it to the map.
				if len(v) > 0 {
					newPostExtraData[k] = v
				} else {
					// If the value we're given has a length of 0, this indicates that we should delete it if it exists.
					delete(newPostExtraData, k)
				}
			}
			newPostEntry.PostExtraData = newPostExtraData
		}
		// TODO: Right now a post can be undeleted by the owner of the post,
		// which seems like undesired behavior if a paramUpdater is trying to reduce
		// spam
		newPostEntry.IsHidden = txMeta.IsHidden

		// Obtain the parent posts
		newParentPostEntry, newGrandparentPostEntry, err = bav._getParentAndGrandparentPostEntry(newPostEntry)
		if err != nil {
			return 0, 0, nil, errors.Wrapf(err, "_connectSubmitPost: error with _getParentAndGrandparentPostEntry: %v", postHash)
		}

		if newPostEntry.RepostedPostHash != nil {
			newRepostedPostEntry = bav.GetPostEntryForPostHash(newPostEntry.RepostedPostHash)
		}

		// Figure out how much we need to change the parent / grandparent's comment count by
		var commentCountUpdateAmount int
		repostCountUpdateAmount := 0
		quoteRepostCountUpdateAmount := 0
		hidingPostEntry := !prevPostEntry.IsHidden && newPostEntry.IsHidden
		if hidingPostEntry {
			// If we're hiding a post then we need to decrement the comment count of the parent
			// and grandparent posts.
			commentCountUpdateAmount = -1 * int(1+prevPostEntry.CommentCount)

			// If we're hiding a post that is a vanilla repost of another post, we decrement the repost count of the
			// post that was reposted.
			if IsVanillaRepost(newPostEntry) {
				repostCountUpdateAmount = -1
			} else if isQuotedRepost {
				quoteRepostCountUpdateAmount = -1
			}
		}

		unhidingPostEntry := prevPostEntry.IsHidden && !newPostEntry.IsHidden
		if unhidingPostEntry {
			// If we're unhiding a post then we need to increment the comment count of the parent
			// and grandparent posts.
			commentCountUpdateAmount = int(1 + prevPostEntry.CommentCount)
			// If we are unhiding a post that is a vanilla repost of another post, we increment the repost count of
			// the post that was reposted.
			if IsVanillaRepost(newPostEntry) {
				repostCountUpdateAmount = 1
			} else if isQuotedRepost {
				quoteRepostCountUpdateAmount = 1
			}
		}

		// Save the data from the parent post. Note that we don't make a deep copy
		// because all the fields that we modify are non-pointer fields.
		if newParentPostEntry != nil {
			prevParentPostEntry = &PostEntry{}
			*prevParentPostEntry = *newParentPostEntry
			bav._updateParentCommentCountForPost(newPostEntry, newParentPostEntry, commentCountUpdateAmount)
		}

		// Save the data from the grandparent post. Note that we don't make a deep copy
		// because all the fields that we modify are non-pointer fields.
		if newGrandparentPostEntry != nil {
			prevGrandparentPostEntry = &PostEntry{}
			*prevGrandparentPostEntry = *newGrandparentPostEntry
			bav._updateParentCommentCountForPost(newPostEntry, newGrandparentPostEntry, commentCountUpdateAmount)
		}
		if newRepostedPostEntry != nil {
			prevRepostedPostEntry = &PostEntry{}
			*prevRepostedPostEntry = *newRepostedPostEntry
			// If the previous post entry is a vanilla repost, we can set the prevRepostEntry.
			if IsVanillaRepost(prevPostEntry) {
				prevRepostKey := MakeRepostKey(prevPostEntry.PosterPublicKey, *prevPostEntry.RepostedPostHash)
				prevRepostEntry = bav._getRepostEntryForRepostKey(&prevRepostKey)
				if prevRepostEntry == nil {
					return 0, 0, nil, fmt.Errorf("prevRepostEntry not found for prevPostEntry")
				}
				// Generally prevRepostEntry is identical to newRepostEntry. Currently, we enforce a check that
				// the RepostedPostHash does not get modified when attempting to connect a submitPost transaction
				newRepostEntry = &RepostEntry{
					ReposterPubKey:   newPostEntry.PosterPublicKey,
					RepostedPostHash: newPostEntry.RepostedPostHash,
					RepostPostHash:   newPostEntry.PostHash,
				}

				// Update the repost count if it has changed.
				bav._updateRepostCount(newRepostedPostEntry, repostCountUpdateAmount)
			} else {
				// Update the quote repost count if it has changed.
				bav._updateQuoteRepostCount(newRepostedPostEntry, quoteRepostCountUpdateAmount)
			}
		}
	} else {
		// In this case we are creating a post from scratch so validate
		// all the fields.

		// StakeMultipleBasisPoints > 0 < max
		// Between 1x = 100% and 10x = 10,000%
		if txMeta.StakeMultipleBasisPoints < 100*100 ||
			txMeta.StakeMultipleBasisPoints > bav.Params.MaxStakeMultipleBasisPoints {

			return 0, 0, nil, errors.Wrapf(RuleErrorSubmitPostStakeMultipleSize,
				"_connectSubmitPost: Invalid StakeMultipleSize: %d",
				txMeta.StakeMultipleBasisPoints)
		}
		// CreatorBasisPoints > 0 < max
		if txMeta.CreatorBasisPoints < 0 ||
			txMeta.CreatorBasisPoints > bav.Params.MaxCreatorBasisPoints {

			return 0, 0, nil, errors.Wrapf(RuleErrorSubmitPostCreatorPercentageSize,
				"_connectSubmitPost: Invalid CreatorPercentageSize: %d",
				txMeta.CreatorBasisPoints)
		}
		// TstampNanos != 0
		if txMeta.TimestampNanos == 0 {
			return 0, 0, nil, errors.Wrapf(RuleErrorSubmitPostTimestampIsZero,
				"_connectSubmitPost: Invalid Timestamp: %d",
				txMeta.TimestampNanos)
		}
		// The parent stake id should be a block hash or profile public key if it's set.
		if len(txMeta.ParentStakeID) != 0 && len(txMeta.ParentStakeID) != HashSizeBytes &&
			len(txMeta.ParentStakeID) != btcec.PubKeyBytesLenCompressed {
			return 0, 0, nil, errors.Wrapf(RuleErrorSubmitPostInvalidParentStakeIDLength,
				"_connectSubmitPost: Parent stake ID length %v must be either 0 or %v or %v",
				len(txMeta.ParentStakeID), HashSizeBytes, btcec.PubKeyBytesLenCompressed)
		}

		// The PostHash is just the transaction hash.
		postHash := txHash
		existingPostEntry := bav.GetPostEntryForPostHash(postHash)
		if existingPostEntry != nil && !existingPostEntry.isDeleted {
			return 0, 0, nil, errors.Wrapf(
				RuleErrorPostAlreadyExists,
				"_connectSubmitPost: Post hash: %v", postHash)
		}

		if repostedPostHash != nil {
			newRepostedPostEntry = bav.GetPostEntryForPostHash(repostedPostHash)
			// It is an error if a post entry attempts to repost a post that does not exist.
			if newRepostedPostEntry == nil {
				return 0, 0, nil, RuleErrorSubmitPostRepostPostNotFound
			}
			// It is an error if a post is trying to repost a vanilla repost.
			if IsVanillaRepost(newRepostedPostEntry) {
				return 0, 0, nil, RuleErrorSubmitPostRepostOfRepost
			}
		}

		// Set the post entry pointer to a brand new post.
		newPostEntry = &PostEntry{
			PostHash:                 postHash,
			PosterPublicKey:          txn.PublicKey,
			ParentStakeID:            txMeta.ParentStakeID,
			Body:                     txMeta.Body,
			RepostedPostHash:         repostedPostHash,
			IsQuotedRepost:           isQuotedRepost,
			CreatorBasisPoints:       txMeta.CreatorBasisPoints,
			StakeMultipleBasisPoints: txMeta.StakeMultipleBasisPoints,
			TimestampNanos:           txMeta.TimestampNanos,
			ConfirmationBlockHeight:  blockHeight,
			PostExtraData:            extraData,
			// Don't set IsHidden on new posts.
		}

		// Obtain the parent posts
		newParentPostEntry, newGrandparentPostEntry, err = bav._getParentAndGrandparentPostEntry(newPostEntry)
		if err != nil {
			return 0, 0, nil, errors.Wrapf(err, "_connectSubmitPost: error with _getParentAndGrandparentPostEntry: %v", postHash)
		}

		// Save the data from the parent posts. Note that we don't make a deep copy
		// because all the fields that we modify are non-pointer fields.
		if newParentPostEntry != nil {
			prevParentPostEntry = &PostEntry{}
			*prevParentPostEntry = *newParentPostEntry
			bav._updateParentCommentCountForPost(newPostEntry, newParentPostEntry, 1 /*amountToChangeParentBy*/)
		}

		if newGrandparentPostEntry != nil {
			prevGrandparentPostEntry = &PostEntry{}
			*prevGrandparentPostEntry = *newGrandparentPostEntry
			bav._updateParentCommentCountForPost(newPostEntry, newGrandparentPostEntry, 1 /*amountToChangeParentBy*/)
		}

		// Save the data from the reposted post.
		if newRepostedPostEntry != nil {
			prevRepostedPostEntry = &PostEntry{}
			*prevRepostedPostEntry = *newRepostedPostEntry

			// We only set repost entry mappings and increment counts for vanilla reposts.
			if !isQuotedRepost {
				// Increment the repost count of the post that was reposted by 1 as we are creating a new
				// vanilla repost.
				bav._updateRepostCount(newRepostedPostEntry, 1)
				// Create the new repostEntry
				newRepostEntry = &RepostEntry{
					ReposterPubKey:   newPostEntry.PosterPublicKey,
					RepostedPostHash: newPostEntry.RepostedPostHash,
					RepostPostHash:   newPostEntry.PostHash,
				}
			} else {
				// If it is a quote repost, we need to increment the corresponding count.
				bav._updateQuoteRepostCount(newRepostedPostEntry, 1)
			}
		}
	}

	if verifySignatures {
		// _connectBasicTransfer has already checked that the transaction is
		// signed by the top-level public key, which we take to be the poster's
		// public key.
	}

	// Set the mappings for the entry regardless of whether we modified it or
	// created it from scratch.
	bav._setPostEntryMappings(newPostEntry)
	if newParentPostEntry != nil {
		bav._setPostEntryMappings(newParentPostEntry)
	}
	if newGrandparentPostEntry != nil {
		bav._setPostEntryMappings(newGrandparentPostEntry)
	}
	if newRepostedPostEntry != nil {
		bav._setPostEntryMappings(newRepostedPostEntry)
	}

	if newRepostEntry != nil {
		bav._setRepostEntryMappings(newRepostEntry)
	}

	// Add an operation to the list at the end indicating we've added a post.
	utxoOpsForTxn = append(utxoOpsForTxn, &UtxoOperation{
		// PrevPostEntry should generally be nil when we created a new post from
		// scratch, but non-nil if we modified an existing post.
		PrevPostEntry:            prevPostEntry,
		PrevParentPostEntry:      prevParentPostEntry,
		PrevGrandparentPostEntry: prevGrandparentPostEntry,
		PrevRepostedPostEntry:    prevRepostedPostEntry,
		PrevRepostEntry:          prevRepostEntry,
		Type:                     OperationTypeSubmitPost,
	})

	return totalInput, totalOutput, utxoOpsForTxn, nil
}

func (bav *UtxoView) _getParentAndGrandparentPostEntry(postEntry *PostEntry) (
	_parentPostEntry *PostEntry, _grandparentPostEntry *PostEntry, _err error) {
	var parentPostEntry *PostEntry
	var grandparentPostEntry *PostEntry

	// This length check ensures that the parent is a post (and not something else, like a profile)
	//
	// If we ever allow commenting on something else such that the parent is not a post, but where
	// ParentStakeID is also HashSizeBytes, then this logic would likely need to be changed.
	if len(postEntry.ParentStakeID) == HashSizeBytes {
		parentPostEntry = bav.GetPostEntryForPostHash(NewBlockHash(postEntry.ParentStakeID))
		if parentPostEntry == nil {
			return nil, nil, errors.Wrapf(
				RuleErrorSubmitPostParentNotFound,
				"_getParentAndGrandparentPostEntry: failed to find parent post for post hash: %v, parentStakeId: %v",
				postEntry.PostHash, hex.EncodeToString(postEntry.ParentStakeID),
			)
		}
	}

	if parentPostEntry != nil && len(parentPostEntry.ParentStakeID) == HashSizeBytes {
		grandparentPostEntry = bav.GetPostEntryForPostHash(NewBlockHash(parentPostEntry.ParentStakeID))
		if grandparentPostEntry == nil {
			return nil, nil, errors.Wrapf(
				RuleErrorSubmitPostParentNotFound,
				"_getParentAndGrandparentPostEntry: failed to find grandparent post for post hash: %v, parentStakeId: %v, grandparentStakeId: %v",
				postEntry.PostHash, postEntry.ParentStakeID, parentPostEntry.ParentStakeID,
			)
		}
	}

	return parentPostEntry, grandparentPostEntry, nil
}

// Adds amount to the repost count of the post at repostPostHash
func (bav *UtxoView) _updateRepostCount(repostedPost *PostEntry, amount int) {
	result := int(repostedPost.RepostCount) + amount

	// Repost count should never be below 0.
	if result < 0 {
		glog.Errorf("_updateRepostCountForPost: RepostCount < 0 for result %v, repost post hash: %v, amount : %v",
			result, repostedPost, amount)
		result = 0
	}
	repostedPost.RepostCount = uint64(result)

}

// Adds amount to the quote repost count of the post at repostPostHash
func (bav *UtxoView) _updateQuoteRepostCount(repostedPost *PostEntry, amount int) {
	result := int(repostedPost.QuoteRepostCount) + amount

	// Repost count should never be below 0.
	if result < 0 {
		glog.Errorf("_updateQuoteRepostCountForPost: QuoteRepostCount < 0 for result %v, repost post hash: %v, amount : %v",
			result, repostedPost, amount)
		result = 0
	}
	repostedPost.QuoteRepostCount = uint64(result)

}

func (bav *UtxoView) _updateParentCommentCountForPost(postEntry *PostEntry, parentPostEntry *PostEntry, amountToChangeParentBy int) {
	result := int(parentPostEntry.CommentCount) + amountToChangeParentBy
	if result < 0 {
		glog.Errorf("_updateParentCommentCountForPost: CommentCount < 0 for result %v, postEntry hash: %v, parentPostEntry hash: %v, amountToChangeParentBy: %v",
			result, postEntry.PostHash, parentPostEntry.PostHash, amountToChangeParentBy)
		result = 0
	}

	parentPostEntry.CommentCount = uint64(result)
}

func (bav *UtxoView) _connectUpdateProfile(
	txn *MsgDeSoTxn, txHash *BlockHash, blockHeight uint32, verifySignatures bool,
	ignoreUtxos bool) (
	_totalInput uint64, _totalOutput uint64, _utxoOps []*UtxoOperation, _err error) {

	// Check that the transaction has the right TxnType.
	if txn.TxnMeta.GetTxnType() != TxnTypeUpdateProfile {
		return 0, 0, nil, fmt.Errorf("_connectUpdateProfile: called with bad TxnType %s",
			txn.TxnMeta.GetTxnType().String())
	}
	txMeta := txn.TxnMeta.(*UpdateProfileMetadata)

	// See comment on ForgivenProfileUsernameClaims. This fixes a bug in the blockchain
	// where users could claim usernames that weren't actually available.
	if forgivenUsername, exists := ForgivenProfileUsernameClaims[*txHash]; exists {
		// Make a copy of txMeta and assign it to the existing txMeta so we avoid
		// modifying the fields.
		newTxMeta := *txMeta
		newTxMeta.NewUsername = []byte(forgivenUsername)
		txMeta = &newTxMeta
	}

	// Validate the fields to make sure they don't exceed our limits.
	if uint64(len(txMeta.NewUsername)) > bav.Params.MaxUsernameLengthBytes {
		return 0, 0, nil, RuleErrorProfileUsernameTooLong
	}
	if uint64(len(txMeta.NewDescription)) > bav.Params.MaxUserDescriptionLengthBytes {
		return 0, 0, nil, RuleErrorProfileDescriptionTooLong
	}
	if uint64(len(txMeta.NewProfilePic)) > bav.Params.MaxProfilePicLengthBytes {
		return 0, 0, nil, RuleErrorMaxProfilePicSize
	}
	if txMeta.NewCreatorBasisPoints > bav.Params.MaxCreatorBasisPoints || txMeta.NewCreatorBasisPoints < 0 {
		return 0, 0, nil, RuleErrorProfileCreatorPercentageSize
	}
	if txMeta.NewStakeMultipleBasisPoints <= 100*100 ||
		txMeta.NewStakeMultipleBasisPoints > bav.Params.MaxStakeMultipleBasisPoints {

		return 0, 0, nil, RuleErrorProfileStakeMultipleSize
	}
	// If a username is set then it must adhere to a particular regex.
	if len(txMeta.NewUsername) != 0 && !UsernameRegex.Match(txMeta.NewUsername) {
		return 0, 0, nil, errors.Wrapf(RuleErrorInvalidUsername, "Username: %v", string(txMeta.NewUsername))
	}

	profilePublicKey := txn.PublicKey
	_, updaterIsParamUpdater := bav.Params.ParamUpdaterPublicKeys[MakePkMapKey(txn.PublicKey)]
	if len(txMeta.ProfilePublicKey) != 0 {
		if len(txMeta.ProfilePublicKey) != btcec.PubKeyBytesLenCompressed {
			return 0, 0, nil, errors.Wrapf(RuleErrorProfilePublicKeySize, "_connectUpdateProfile: %#v", txMeta.ProfilePublicKey)
		}
		_, err := btcec.ParsePubKey(txMeta.ProfilePublicKey, btcec.S256())
		if err != nil {
			return 0, 0, nil, errors.Wrapf(RuleErrorProfileBadPublicKey, "_connectUpdateProfile: %v", err)
		}
		profilePublicKey = txMeta.ProfilePublicKey

		if blockHeight > UpdateProfileFixBlockHeight {
			// Make sure that either (1) the profile pub key is the txn signer's  public key or
			// (2) the signer is a param updater
			if !reflect.DeepEqual(txn.PublicKey, txMeta.ProfilePublicKey) && !updaterIsParamUpdater {

				return 0, 0, nil, errors.Wrapf(
					RuleErrorProfilePubKeyNotAuthorized,
					"_connectUpdateProfile: Profile pub key: %v, signer public key: %v",
					PkToStringBoth(txn.PublicKey), PkToStringBoth(txMeta.ProfilePublicKey))
			}
		}
	}

	// If a profile with this username exists already AND if that profile
	// belongs to another public key then that's an error.
	if len(txMeta.NewUsername) != 0 {
		// Note that this check is case-insensitive
		existingProfileEntry := bav.GetProfileEntryForUsername(txMeta.NewUsername)
		if existingProfileEntry != nil && !existingProfileEntry.isDeleted &&
			!reflect.DeepEqual(existingProfileEntry.PublicKey, profilePublicKey) {

			return 0, 0, nil, errors.Wrapf(
				RuleErrorProfileUsernameExists, "Username: %v, TxHashHex: %v",
				string(txMeta.NewUsername), hex.EncodeToString(txHash[:]))
		}
	}

	// Connect basic txn to get the total input and the total output without
	// considering the transaction metadata.
	//
	// The ignoreUtxos flag is used to connect "seed" transactions when initializing
	// the blockchain. It allows us to "seed" the database with posts and profiles
	// when we do a hard fork, without having the transactions rejected due to their
	// not being spendable.
	var totalInput, totalOutput uint64
	var utxoOpsForTxn = []*UtxoOperation{}
	var err error
	if !ignoreUtxos {
		totalInput, totalOutput, utxoOpsForTxn, err = bav._connectBasicTransfer(
			txn, txHash, blockHeight, verifySignatures)
		if err != nil {
			return 0, 0, nil, errors.Wrapf(err, "_connectUpdateProfile: ")
		}

		// Force the input to be non-zero so that we can prevent replay attacks.
		if totalInput == 0 {
			return 0, 0, nil, RuleErrorProfileUpdateRequiresNonZeroInput
		}
	}

	// See if a profile already exists for this public key.
	existingProfileEntry := bav.GetProfileEntryForPublicKey(profilePublicKey)
	// If we are creating a profile for the first time, assess the create profile fee.
	if existingProfileEntry == nil {
		createProfileFeeNanos := bav.GlobalParamsEntry.CreateProfileFeeNanos
		totalOutput += createProfileFeeNanos
		if totalInput < totalOutput {
			return 0, 0, nil, RuleErrorCreateProfileTxnOutputExceedsInput
		}
	}
	// Save a copy of the profile entry so so that we can safely modify it.
	var prevProfileEntry *ProfileEntry
	if existingProfileEntry != nil {
		// NOTE: The only pointer in here is the StakeEntry and CoinEntry pointer, but since
		// this is not modified below we don't need to make a copy of it.
		prevProfileEntry = &ProfileEntry{}
		*prevProfileEntry = *existingProfileEntry
	}

	// This is an adjustment factor that we track for Rosetta. It adjusts
	// the amount of DeSo to make up for a bug whereby a profile's DeSo locked
	// could get clobbered during a ParamUpdater txn.
	clobberedProfileBugDeSoAdjustment := uint64(0)

	// If a profile already exists then we only update fields that are set.
	var newProfileEntry ProfileEntry
	if existingProfileEntry != nil && !existingProfileEntry.isDeleted {
		newProfileEntry = *existingProfileEntry

		// Modifying a profile is only allowed if the transaction public key equals
		// the profile public key or if the public key belongs to a paramUpdater.
		_, updaterIsParamUpdater := bav.Params.ParamUpdaterPublicKeys[MakePkMapKey(txn.PublicKey)]
		if !reflect.DeepEqual(txn.PublicKey, existingProfileEntry.PublicKey) &&
			!updaterIsParamUpdater {

			return 0, 0, nil, errors.Wrapf(
				RuleErrorProfileModificationNotAuthorized,
				"_connectUpdateProfile: Profile: %v, profile public key: %v, "+
					"txn public key: %v, paramUpdater: %v", existingProfileEntry,
				PkToStringBoth(existingProfileEntry.PublicKey),
				PkToStringBoth(txn.PublicKey), spew.Sdump(bav.Params.ParamUpdaterPublicKeys))
		}

		// Only set the fields if they have non-zero length. Otherwise leave
		// them untouched.
		if len(txMeta.NewUsername) != 0 {
			newProfileEntry.Username = txMeta.NewUsername
		}
		if len(txMeta.NewDescription) != 0 {
			newProfileEntry.Description = txMeta.NewDescription
		}
		if len(txMeta.NewProfilePic) != 0 {
			newProfileEntry.ProfilePic = txMeta.NewProfilePic
		}
		// TODO: Right now a profile can be undeleted by the owner of the profile,
		// which seems like undesired behavior if a paramUpdater is trying to reduce
		// spam
		newProfileEntry.IsHidden = txMeta.IsHidden

		// Just always set the creator basis points and stake multiple.
		newProfileEntry.CreatorBasisPoints = txMeta.NewCreatorBasisPoints

		// The StakeEntry is always left unmodified here.

	} else {
		// When there's no pre-existing profile entry we need to do more
		// checks.
		if len(txMeta.NewUsername) == 0 {
			return 0, 0, nil, RuleErrorProfileUsernameTooShort
		}
		// We allow users to create profiles without a description or picture
		// in the consensus code. If desired, frontends can filter out profiles
		// that don't have these fields.
		//
		// Creator percentage and stake multiple are sufficiently checked above.

		// In this case we need to set all the fields using what was passed
		// into the transaction.

		// If below block height, use transaction public key.
		// If above block height, use ProfilePublicKey if available.
		profileEntryPublicKey := txn.PublicKey
		if blockHeight > ParamUpdaterProfileUpdateFixBlockHeight {
			profileEntryPublicKey = profilePublicKey
		} else if !reflect.DeepEqual(txn.PublicKey, txMeta.ProfilePublicKey) {
			// In this case a clobbering will occur if there was a pre-existing profile
			// associated with txn.PublicKey. In this case, we save the
			// DESO locked of the previous profile associated with the
			// txn.PublicKey. Sorry this is confusing...

			// Look up the profile of the txn.PublicKey
			clobberedProfileEntry := bav.GetProfileEntryForPublicKey(txn.PublicKey)
			// Save the amount of DESO locked in the profile since this is going to
			// be clobbered.
			if clobberedProfileEntry != nil && !clobberedProfileEntry.isDeleted {
				clobberedProfileBugDeSoAdjustment = clobberedProfileEntry.CoinEntry.DeSoLockedNanos
			}
		}

		newProfileEntry = ProfileEntry{
			PublicKey:   profileEntryPublicKey,
			Username:    txMeta.NewUsername,
			Description: txMeta.NewDescription,
			ProfilePic:  txMeta.NewProfilePic,

			CoinEntry: CoinEntry{
				CreatorBasisPoints: txMeta.NewCreatorBasisPoints,

				// The other coin fields are automatically set to zero, which is an
				// appropriate default value for all of them.
			},
		}

	}
	// At this point the newProfileEntry should be set to what we actually
	// want to store in the db.

	if verifySignatures {
		// _connectBasicTransfer has already checked that the transaction is
		// signed by the top-level public key, which we take to be the poster's
		// public key.
	}

	// Delete the old profile mappings. Not doing this could cause a username
	// change to have outdated mappings, among other things.
	if prevProfileEntry != nil {
		bav._deleteProfileEntryMappings(prevProfileEntry)
	}

	// Save the profile entry now that we've updated it or created it from scratch.
	bav._setProfileEntryMappings(&newProfileEntry)

	// Add an operation to the list at the end indicating we've updated a profile.
	utxoOpsForTxn = append(utxoOpsForTxn, &UtxoOperation{
		Type:                               OperationTypeUpdateProfile,
		PrevProfileEntry:                   prevProfileEntry,
		ClobberedProfileBugDESOLockedNanos: clobberedProfileBugDeSoAdjustment,
	})

	return totalInput, totalOutput, utxoOpsForTxn, nil
}

func (bav *UtxoView) _connectCreateNFT(
	txn *MsgDeSoTxn, txHash *BlockHash, blockHeight uint32, verifySignatures bool) (
	_totalInput uint64, _totalOutput uint64, _utxoOps []*UtxoOperation, _err error) {
	if bav.GlobalParamsEntry.MaxCopiesPerNFT == 0 {
		return 0, 0, nil, fmt.Errorf("_connectCreateNFT: called with zero MaxCopiesPerNFT")
	}

	// Check that the transaction has the right TxnType.
	if txn.TxnMeta.GetTxnType() != TxnTypeCreateNFT {
		return 0, 0, nil, fmt.Errorf("_connectCreateNFT: called with bad TxnType %s",
			txn.TxnMeta.GetTxnType().String())
	}
	txMeta := txn.TxnMeta.(*CreateNFTMetadata)

	isBuyNow := false
	if val, exists := txn.ExtraData[IsBuyNowKey]; exists {
		rr := bytes.NewReader(val)
		isBuyNow = ReadBoolByte(rr)
	}
	// Validate the txMeta.
	if txMeta.NumCopies > bav.GlobalParamsEntry.MaxCopiesPerNFT {
		return 0, 0, nil, RuleErrorTooManyNFTCopies
	}
	if txMeta.NumCopies == 0 {
		return 0, 0, nil, RuleErrorNFTMustHaveNonZeroCopies
	}
	// Make sure we won't oveflow when we add the royalty basis points.
	if math.MaxUint64-txMeta.NFTRoyaltyToCreatorBasisPoints < txMeta.NFTRoyaltyToCoinBasisPoints {
		return 0, 0, nil, RuleErrorNFTRoyaltyOverflow
	}
	royaltyBasisPoints := txMeta.NFTRoyaltyToCreatorBasisPoints + txMeta.NFTRoyaltyToCoinBasisPoints
	if royaltyBasisPoints > bav.Params.MaxNFTRoyaltyBasisPoints {
		return 0, 0, nil, RuleErrorNFTRoyaltyHasTooManyBasisPoints
	}
	postEntry := bav.GetPostEntryForPostHash(txMeta.NFTPostHash)
	if postEntry == nil || postEntry.isDeleted {
		return 0, 0, nil, RuleErrorCreateNFTOnNonexistentPost
	}
	if IsVanillaRepost(postEntry) {
		return 0, 0, nil, RuleErrorCreateNFTOnVanillaRepost
	}
	if !reflect.DeepEqual(postEntry.PosterPublicKey, txn.PublicKey) {
		return 0, 0, nil, RuleErrorCreateNFTMustBeCalledByPoster
	}
	if postEntry.IsNFT {
		return 0, 0, nil, RuleErrorCreateNFTOnPostThatAlreadyIsNFT
	}
	// We can't encrypt unlockable content if Buy Now is enabled.
	if txMeta.HasUnlockable && isBuyNow {
		return 0, 0, nil, RuleErrorCannotHaveUnlockableAndBuyNowNFT
	}
	// We can't sell an NFT for 0.
	if isBuyNow && txMeta.MinBidAmountNanos == 0 {
		return 0, 0, nil, RuleErrorBuyNowMustHaveMinBidAmountNanos
	}
	profileEntry := bav.GetProfileEntryForPublicKey(postEntry.PosterPublicKey)
	if profileEntry == nil || profileEntry.isDeleted {
		return 0, 0, nil, RuleErrorCantCreateNFTWithoutProfileEntry
	}

	// Connect basic txn to get the total input and the total output without
	// considering the transaction metadata.
	totalInput, totalOutput, utxoOpsForTxn, err := bav._connectBasicTransfer(
		txn, txHash, blockHeight, verifySignatures)
	if err != nil {
		return 0, 0, nil, errors.Wrapf(err, "_connectCreateNFT: ")
	}

	// Force the input to be non-zero so that we can prevent replay attacks.
	if totalInput == 0 {
		return 0, 0, nil, RuleErrorCreateNFTRequiresNonZeroInput
	}

	if verifySignatures {
		// _connectBasicTransfer has already checked that the transaction is
		// signed by the top-level public key, which we take to be the poster's
		// public key.
	}

	// Since issuing N copies of an NFT multiplies the downstream processing overhead by N,
	// we charge a fee for each additional copy minted.
	// We do not need to check for overflow as these values are managed by the ParamUpdater.
	nftFee := txMeta.NumCopies * bav.GlobalParamsEntry.CreateNFTFeeNanos

	// Sanity check overflow and then ensure that the transaction covers the NFT fee.
	if math.MaxUint64-totalOutput < nftFee {
		return 0, 0, nil, fmt.Errorf("_connectCreateNFTFee: nft Fee overflow")
	}
	totalOutput += nftFee
	if totalInput < totalOutput {
		return 0, 0, nil, RuleErrorCreateNFTWithInsufficientFunds
	}

	// Save a copy of the post entry so that we can safely modify it.
	prevPostEntry := &PostEntry{}
	*prevPostEntry = *postEntry

	// Update and save the post entry.
	postEntry.IsNFT = true
	postEntry.NumNFTCopies = txMeta.NumCopies
	if txMeta.IsForSale {
		postEntry.NumNFTCopiesForSale = txMeta.NumCopies
	}
	postEntry.HasUnlockable = txMeta.HasUnlockable
	postEntry.NFTRoyaltyToCreatorBasisPoints = txMeta.NFTRoyaltyToCreatorBasisPoints
	postEntry.NFTRoyaltyToCoinBasisPoints = txMeta.NFTRoyaltyToCoinBasisPoints
	bav._setPostEntryMappings(postEntry)

	posterPKID := bav.GetPKIDForPublicKey(postEntry.PosterPublicKey)
	if posterPKID == nil || posterPKID.isDeleted {
		return 0, 0, nil, fmt.Errorf("_connectCreateNFT: non-existent posterPKID: %s",
			PkToString(postEntry.PosterPublicKey, bav.Params))
	}

	// Add the appropriate NFT entries.
	for ii := uint64(1); ii <= txMeta.NumCopies; ii++ {
		nftEntry := &NFTEntry{
			OwnerPKID:         posterPKID.PKID,
			NFTPostHash:       txMeta.NFTPostHash,
			SerialNumber:      ii,
			IsForSale:         txMeta.IsForSale,
			MinBidAmountNanos: txMeta.MinBidAmountNanos,
			IsBuyNow:          isBuyNow,
		}
		bav._setNFTEntryMappings(nftEntry)
	}

	// Add an operation to the utxoOps list indicating we've created an NFT.
	utxoOpsForTxn = append(utxoOpsForTxn, &UtxoOperation{
		Type:          OperationTypeCreateNFT,
		PrevPostEntry: prevPostEntry,
	})

	return totalInput, totalOutput, utxoOpsForTxn, nil
}

func (bav *UtxoView) _connectUpdateNFT(
	txn *MsgDeSoTxn, txHash *BlockHash, blockHeight uint32, verifySignatures bool) (
	_totalInput uint64, _totalOutput uint64, _utxoOps []*UtxoOperation, _err error) {
	if bav.GlobalParamsEntry.MaxCopiesPerNFT == 0 {
		return 0, 0, nil, fmt.Errorf("_connectUpdateNFT: called with zero MaxCopiesPerNFT")
	}

	// Check that the transaction has the right TxnType.
	if txn.TxnMeta.GetTxnType() != TxnTypeUpdateNFT {
		return 0, 0, nil, fmt.Errorf("_connectUpdateNFT: called with bad TxnType %s",
			txn.TxnMeta.GetTxnType().String())
	}
	txMeta := txn.TxnMeta.(*UpdateNFTMetadata)

	isBuyNow := false
	if val, exists := txn.ExtraData[IsBuyNowKey]; exists {
		rr := bytes.NewReader(val)
		isBuyNow = ReadBoolByte(rr)
	}

	// Verify the NFT entry exists.
	nftKey := MakeNFTKey(txMeta.NFTPostHash, txMeta.SerialNumber)
	prevNFTEntry := bav.GetNFTEntryForNFTKey(&nftKey)
	if prevNFTEntry == nil || prevNFTEntry.isDeleted {
		return 0, 0, nil, RuleErrorCannotUpdateNonExistentNFT
	}

	// Verify the NFT is not a pending transfer.
	if prevNFTEntry.IsPending {
		return 0, 0, nil, RuleErrorCannotUpdatePendingNFTTransfer
	}

	// Get the postEntry so we can update the number of NFT copies for sale.
	postEntry := bav.GetPostEntryForPostHash(txMeta.NFTPostHash)
	if postEntry == nil || postEntry.isDeleted {
		return 0, 0, nil, fmt.Errorf("_connectUpdateNFT: non-existent postEntry for NFTPostHash: %s",
			txMeta.NFTPostHash.String())
	}

	if postEntry.HasUnlockable && isBuyNow {
		return 0, 0, nil, errors.Wrapf(RuleErrorCannotHaveUnlockableAndBuyNowNFT, "_connectUpdateNFT: ")
	}

	if isBuyNow && txMeta.MinBidAmountNanos == 0 {
		return 0, 0, nil, errors.Wrapf(RuleErrorBuyNowMustHaveMinBidAmountNanos, "_connectUpdateNFT")
	}

	// Verify that the updater is the owner of the NFT.
	updaterPKID := bav.GetPKIDForPublicKey(txn.PublicKey)
	if updaterPKID == nil || updaterPKID.isDeleted {
		return 0, 0, nil, fmt.Errorf("_connectUpdateNFT: non-existent updaterPKID: %s",
			PkToString(txn.PublicKey, bav.Params))
	}
	if !reflect.DeepEqual(prevNFTEntry.OwnerPKID, updaterPKID.PKID) {
		return 0, 0, nil, RuleErrorUpdateNFTByNonOwner
	}

	// Sanity check that the NFT entry is correct.
	if !reflect.DeepEqual(prevNFTEntry.NFTPostHash, txMeta.NFTPostHash) ||
		!reflect.DeepEqual(prevNFTEntry.SerialNumber, txMeta.SerialNumber) {
		return 0, 0, nil, fmt.Errorf("_connectUpdateNFT: prevNFTEntry %v is inconsistent with txMeta %v;"+
			" this should never happen.", prevNFTEntry, txMeta)
	}

	// At the moment, updates can only be made if the 'IsForSale' status of the NFT is changing.
	// As a result, you cannot change the MinBidAmountNanos of an NFT while it is for sale.
	if prevNFTEntry.IsForSale == txMeta.IsForSale {
		return 0, 0, nil, RuleErrorNFTUpdateMustUpdateIsForSaleStatus
	}

	// Connect basic txn to get the total input and the total output without
	// considering the transaction metadata.
	totalInput, totalOutput, utxoOpsForTxn, err := bav._connectBasicTransfer(
		txn, txHash, blockHeight, verifySignatures)
	if err != nil {
		return 0, 0, nil, errors.Wrapf(err, "_connectUpdateNFT: ")
	}

	// Force the input to be non-zero so that we can prevent replay attacks.
	if totalInput == 0 {
		return 0, 0, nil, RuleErrorUpdateNFTRequiresNonZeroInput
	}

	if verifySignatures {
		// _connectBasicTransfer has already checked that the transaction is
		// signed by the top-level public key, which we take to be the poster's
		// public key.
	}

	// Now we are ready to update the NFT. Three things must happen:
	// 	(1) Update the NFT entry.
	//  (2) If the NFT entry is being updated to "is not for sale", kill all the bids.
	//  (3) Update the number of NFT copies for sale on the post entry.

	// Create the updated NFTEntry.
	newNFTEntry := &NFTEntry{
		LastOwnerPKID:     prevNFTEntry.LastOwnerPKID,
		OwnerPKID:         updaterPKID.PKID,
		NFTPostHash:       txMeta.NFTPostHash,
		SerialNumber:      txMeta.SerialNumber,
		IsForSale:         txMeta.IsForSale,
		MinBidAmountNanos: txMeta.MinBidAmountNanos,
		UnlockableText:    prevNFTEntry.UnlockableText,
		IsBuyNow:          isBuyNow,
		// Keep the last accepted bid amount nanos from the previous entry since this
		// value is only updated when a new bid is accepted.
		LastAcceptedBidAmountNanos: prevNFTEntry.LastAcceptedBidAmountNanos,
	}
	bav._setNFTEntryMappings(newNFTEntry)

	// If we are going from ForSale->NotForSale, delete all the NFTBidEntries for this NFT.
	deletedBidEntries := []*NFTBidEntry{}
	if prevNFTEntry.IsForSale && !txMeta.IsForSale {
		bidEntries := bav.GetAllNFTBidEntries(txMeta.NFTPostHash, txMeta.SerialNumber)
		for _, bidEntry := range bidEntries {
			deletedBidEntries = append(deletedBidEntries, bidEntry)
			bav._deleteNFTBidEntryMappings(bidEntry)
		}
	}

	// Save a copy of the post entry so that we can safely modify it.
	prevPostEntry := &PostEntry{}
	*prevPostEntry = *postEntry

	// Update the number of NFT copies that are for sale.
	if prevNFTEntry.IsForSale && !txMeta.IsForSale {
		// For sale --> Not for sale.
		postEntry.NumNFTCopiesForSale--
	} else if !prevNFTEntry.IsForSale && txMeta.IsForSale {
		// Not for sale --> For sale.
		postEntry.NumNFTCopiesForSale++
	}

	// Set the new postEntry.
	bav._setPostEntryMappings(postEntry)

	// Add an operation to the list at the end indicating we've connected an NFT update.
	utxoOpsForTxn = append(utxoOpsForTxn, &UtxoOperation{
		Type:                 OperationTypeUpdateNFT,
		PrevNFTEntry:         prevNFTEntry,
		PrevPostEntry:        prevPostEntry,
		DeletedNFTBidEntries: deletedBidEntries,
	})

	return totalInput, totalOutput, utxoOpsForTxn, nil
}

func (bav *UtxoView) _connectAcceptNFTBid(
	txn *MsgDeSoTxn, txHash *BlockHash, blockHeight uint32, verifySignatures bool) (
	_totalInput uint64, _totalOutput uint64, _utxoOps []*UtxoOperation, _err error) {
	if bav.GlobalParamsEntry.MaxCopiesPerNFT == 0 {
		return 0, 0, nil, fmt.Errorf("_connectAcceptNFTBid: called with zero MaxCopiesPerNFT")
	}

	// Check that the transaction has the right TxnType.
	if txn.TxnMeta.GetTxnType() != TxnTypeAcceptNFTBid {
		return 0, 0, nil, fmt.Errorf("_connectAcceptNFTBid: called with bad TxnType %s",
			txn.TxnMeta.GetTxnType().String())
	}
	txMeta := txn.TxnMeta.(*AcceptNFTBidMetadata)

	// Verify the NFT entry that is being bid on exists and is on sale.
	nftKey := MakeNFTKey(txMeta.NFTPostHash, txMeta.SerialNumber)
	prevNFTEntry := bav.GetNFTEntryForNFTKey(&nftKey)
	if prevNFTEntry == nil || prevNFTEntry.isDeleted {
		// We wrap these errors in order to differentiate versus _connectNFTBid().
		return 0, 0, nil, errors.Wrapf(RuleErrorNFTBidOnNonExistentNFTEntry, "_connectAcceptNFTBid: ")
	}
	if !prevNFTEntry.IsForSale {
		return 0, 0, nil, errors.Wrapf(RuleErrorNFTBidOnNFTThatIsNotForSale, "_connectAcceptNFTBid: ")
	}

	// Verify the NFT is not a pending transfer.
	if prevNFTEntry.IsPending {
		return 0, 0, nil, RuleErrorCannotAcceptBidForPendingNFTTransfer
	}

	// Verify that the updater is the owner of the NFT.
	updaterPKID := bav.GetPKIDForPublicKey(txn.PublicKey)
	if updaterPKID == nil || updaterPKID.isDeleted {
		return 0, 0, nil, fmt.Errorf("_connectAcceptNFTBid: non-existent updaterPKID: %s",
			PkToString(txn.PublicKey, bav.Params))
	}
	if !reflect.DeepEqual(prevNFTEntry.OwnerPKID, updaterPKID.PKID) {
		return 0, 0, nil, RuleErrorAcceptNFTBidByNonOwner
	}

	// Get the post entry, verify it exists.
	nftPostEntry := bav.GetPostEntryForPostHash(txMeta.NFTPostHash)

	// If this is an unlockable NFT, make sure that an unlockable string was provided.
	if nftPostEntry == nil || nftPostEntry.isDeleted {
		return 0, 0, nil, RuleErrorPostEntryNotFoundForAcceptedNFTBid
	}
	if nftPostEntry.HasUnlockable && len(txMeta.UnlockableText) == 0 {
		return 0, 0, nil, RuleErrorUnlockableNFTMustProvideUnlockableText
	}

	// Check the length of the UnlockableText.
	if uint64(len(txMeta.UnlockableText)) > bav.Params.MaxPrivateMessageLengthBytes {
		return 0, 0, nil, errors.Wrapf(
			RuleErrorUnlockableTextLengthExceedsMax, "_connectAcceptNFTBid: "+
				"UnlockableTextLen = %d; Max length = %d",
			len(txMeta.UnlockableText), bav.Params.MaxPrivateMessageLengthBytes)
	}

	// Verify the NFT bid entry being accepted exists and has a bid consistent with the metadata.
	// If we did not require an AcceptNFTBid txn to have a bid amount, it would leave the door
	// open for an attack where someone replaces a high bid with a low bid after the owner accepts.
	nftBidKey := MakeNFTBidKey(txMeta.BidderPKID, txMeta.NFTPostHash, txMeta.SerialNumber)
	nftBidEntry := bav.GetNFTBidEntryForNFTBidKey(&nftBidKey)
	if nftBidEntry == nil || nftBidEntry.isDeleted {
		// NOTE: Users can submit a bid for SerialNumber zero as a blanket bid for any SerialNumber
		// in an NFT collection. Thus, we must check to see if a SerialNumber zero bid exists
		// for this bidder before we return an error.
		nftBidKey = MakeNFTBidKey(txMeta.BidderPKID, txMeta.NFTPostHash, uint64(0))
		nftBidEntry = bav.GetNFTBidEntryForNFTBidKey(&nftBidKey)
		if nftBidEntry == nil || nftBidEntry.isDeleted {
			return 0, 0, nil, RuleErrorCantAcceptNonExistentBid
		}
	}
	if nftBidEntry.BidAmountNanos != txMeta.BidAmountNanos {
		return 0, 0, nil, RuleErrorAcceptedNFTBidAmountDoesNotMatch
	}

	totalInput, totalOutput, utxoOpsForTxn, err := bav._helpConnectNFTSold(HelpConnectNFTSoldStruct{
		NFTPostHash: txMeta.NFTPostHash,
		SerialNumber: txMeta.SerialNumber,
		BidderPKID: txMeta.BidderPKID,
		BidAmountNanos: txMeta.BidAmountNanos,
		UnlockableText: txMeta.UnlockableText,

		BidderInputs: txMeta.BidderInputs,
		BlockHeight: blockHeight,
		Txn: txn,
		TxHash: txHash,
		VerifySignatures: verifySignatures,

		IsAcceptNFTBid: true,
		IsNFTBid: false,
	})
	if err != nil {
		return 0, 0, nil, errors.Wrapf(err, "_connectAcceptNFTBid")
	}
	return totalInput, totalOutput, utxoOpsForTxn, nil
}

func (bav *UtxoView) _connectNFTBid(
	txn *MsgDeSoTxn, txHash *BlockHash, blockHeight uint32, verifySignatures bool) (
	_totalInput uint64, _totalOutput uint64, _utxoOps []*UtxoOperation, _err error) {
	if bav.GlobalParamsEntry.MaxCopiesPerNFT == 0 {
		return 0, 0, nil, fmt.Errorf("_connectNFTBid: called with zero MaxCopiesPerNFT")
	}

	// Check that the transaction has the right TxnType.
	if txn.TxnMeta.GetTxnType() != TxnTypeNFTBid {
		return 0, 0, nil, fmt.Errorf("_connectNFTBid: called with bad TxnType %s",
			txn.TxnMeta.GetTxnType().String())
	}
	txMeta := txn.TxnMeta.(*NFTBidMetadata)

	// Verify that the postEntry being bid on exists, is an NFT, and supports the given serial #.
	postEntry := bav.GetPostEntryForPostHash(txMeta.NFTPostHash)
	if postEntry == nil || postEntry.isDeleted {
		return 0, 0, nil, RuleErrorNFTBidOnNonExistentPost
	} else if !postEntry.IsNFT {
		return 0, 0, nil, RuleErrorNFTBidOnPostThatIsNotAnNFT
	} else if txMeta.SerialNumber > postEntry.NumNFTCopies {
		return 0, 0, nil, RuleErrorNFTBidOnInvalidSerialNumber
	}

	// Validate the nftEntry.  Note that there is a special case where a bidder can submit a bid
	// on SerialNumber zero.  This acts as a blanket bid on any serial number version of this NFT
	// As a result, the nftEntry will be nil and should not be validated.
	nftKey := MakeNFTKey(txMeta.NFTPostHash, txMeta.SerialNumber)
	nftEntry := bav.GetNFTEntryForNFTKey(&nftKey)
	bidderPKID := bav.GetPKIDForPublicKey(txn.PublicKey)
	if bidderPKID == nil || bidderPKID.isDeleted {
		return 0, 0, nil, fmt.Errorf("_connectNFTBid: PKID for bidder public key %v doesn't exist; this should never happen", string(txn.PublicKey))
	}

	// Save a copy of the bid entry so that we can use it in the disconnect.
	nftBidKey := MakeNFTBidKey(bidderPKID.PKID, txMeta.NFTPostHash, txMeta.SerialNumber)
	prevNFTBidEntry := bav.GetNFTBidEntryForNFTBidKey(&nftBidKey)
	isBuyNowBid := false
	if txMeta.SerialNumber != uint64(0) {
		// Verify the NFT entry that is being bid on exists.
		if nftEntry == nil || nftEntry.isDeleted {
			return 0, 0, nil, RuleErrorNFTBidOnNonExistentNFTEntry
		}

		// Verify the NFT entry being bid on is for sale.
		if !nftEntry.IsForSale {
			return 0, 0, nil, RuleErrorNFTBidOnNFTThatIsNotForSale
		}

		// Verify the NFT is not a pending transfer.
		if nftEntry.IsPending {
			return 0, 0, nil, RuleErrorCannotBidForPendingNFTTransfer
		}

		// Verify that the bidder is not the current owner of the NFT.
		if reflect.DeepEqual(nftEntry.OwnerPKID, bidderPKID.PKID) {
			return 0, 0, nil, RuleErrorNFTOwnerCannotBidOnOwnedNFT
		}

		// Verify that the bid amount is greater than the min bid amount for this NFT.
		// We allow BidAmountNanos to be 0 if there exists a previous bid entry. A value of 0 indicates that we should delete the entry.
		if txMeta.BidAmountNanos < nftEntry.MinBidAmountNanos && !(txMeta.BidAmountNanos == 0 && prevNFTBidEntry != nil) {
			return 0, 0, nil, RuleErrorNFTBidLessThanMinBidAmountNanos
		}
		if nftEntry.IsBuyNow && txMeta.BidAmountNanos == 0 {
			return 0, 0, nil, RuleErrorZeroBidOnBuyNowNFT
		}
		if nftEntry.IsBuyNow && txMeta.BidAmountNanos >= nftEntry.MinBidAmountNanos {
			isBuyNowBid = true
		}
	}

	// If this is a bid on an NFT that is not "Buy Now" enabled, simply create the bid.
	if !isBuyNowBid {
		// Connect basic txn to get the total input and the total output without
		// considering the transaction metadata.
		totalInput, totalOutput, utxoOpsForTxn, err := bav._connectBasicTransfer(
			txn, txHash, blockHeight, verifySignatures)
		if err != nil {
			return 0, 0, nil, errors.Wrapf(err, "_connectNFTBid: ")
		}

		// We assume the tip is right before the block in which this txn is about to be applied.
		tipHeight := uint32(0)
		if blockHeight > 0 {
			tipHeight = blockHeight - 1
		}
		// Verify that the transaction creator has sufficient deso to create the bid.
		spendableBalance, err := bav.GetSpendableDeSoBalanceNanosForPublicKey(txn.PublicKey, tipHeight)
		if err != nil {
			return 0, 0, nil, errors.Wrapf(err, "_connectNFTBid: Error getting bidder balance: ")
		} else if txMeta.BidAmountNanos > spendableBalance && blockHeight > BrokenNFTBidsFixBlockHeight {
			return 0, 0, nil, RuleErrorInsufficientFundsForNFTBid
		}

		// Force the input to be non-zero so that we can prevent replay attacks.
		if totalInput == 0 {
			return 0, 0, nil, RuleErrorNFTBidRequiresNonZeroInput
		}

		if verifySignatures {
			// _connectBasicTransfer has already checked that the transaction is
			// signed by the top-level public key, which we take to be the poster's
			// public key.
		}

		// If an old bid exists, delete it.
		if prevNFTBidEntry != nil {
			bav._deleteNFTBidEntryMappings(prevNFTBidEntry)
		}

		// If the new bid has a non-zero amount, set it.
		if txMeta.BidAmountNanos != 0 {
			// Zero bids are not allowed, submitting a zero bid effectively withdraws a prior bid.
			newBidEntry := &NFTBidEntry{
				BidderPKID:     bidderPKID.PKID,
				NFTPostHash:    txMeta.NFTPostHash,
				SerialNumber:   txMeta.SerialNumber,
				BidAmountNanos: txMeta.BidAmountNanos,
			}
			bav._setNFTBidEntryMappings(newBidEntry)
		}

		// Add an operation to the list at the end indicating we've connected an NFT bid.
		utxoOpsForTxn = append(utxoOpsForTxn, &UtxoOperation{
			Type:            OperationTypeNFTBid,
			PrevNFTBidEntry: prevNFTBidEntry,
		})

		return totalInput, totalOutput, utxoOpsForTxn, nil
	} else {
		newBidEntry := &NFTBidEntry{
			BidderPKID:     bidderPKID.PKID,
			NFTPostHash:    txMeta.NFTPostHash,
			SerialNumber:   txMeta.SerialNumber,
			BidAmountNanos: txMeta.BidAmountNanos,
		}
		bav._setNFTBidEntryMappings(newBidEntry)
		// Okay here's where the fun happens. We are submitting a bid on a Buy Now enabled NFT. We create the bid then we call the
		// _helpConnectNFTSold to handle the royalty payout logic and such.
		totalInput, totalOutput, utxoOpsForTxn, err := bav._helpConnectNFTSold(HelpConnectNFTSoldStruct{
			NFTPostHash: txMeta.NFTPostHash,
			SerialNumber: txMeta.SerialNumber,
			BidderPKID: bidderPKID.PKID,
			BidAmountNanos: txMeta.BidAmountNanos,

			BidderInputs: []*DeSoInput{},//txMeta.BidderInputs,

			BlockHeight: blockHeight,
			Txn: txn,
			TxHash: txHash,
			VerifySignatures: verifySignatures,
			IsNFTBid: true,
			IsAcceptNFTBid: false,
		})
		if err != nil {
			return 0, 0, nil, errors.Wrapf(err, "_connectNFTBid: ")
		}
		return totalInput, totalOutput, utxoOpsForTxn, nil
	}

}

type HelpConnectNFTSoldStruct struct {
	NFTPostHash    *BlockHash
	SerialNumber   uint64
	BidderPKID     *PKID
	BidAmountNanos uint64
	UnlockableText []byte

	// When an NFT owner accepts a bid, they must specify the bidder's UTXO inputs they will lock up
	// as payment for the purchase. This prevents the transaction from accidentally using UTXOs
	// that are used by future transactions.
	BidderInputs []*DeSoInput

	BlockHeight      uint32
	Txn              *MsgDeSoTxn
	TxHash           *BlockHash
	VerifySignatures bool

	// These both shouldn't be true
	IsAcceptNFTBid   bool
	IsNFTBid         bool
}

func (bav *UtxoView) _helpConnectNFTSold(txMeta HelpConnectNFTSoldStruct) (
	_totalInput uint64, _totalOutput uint64, _utxoOps []*UtxoOperation, _err error) {
	if txMeta.IsAcceptNFTBid && txMeta.IsNFTBid || !txMeta.IsAcceptNFTBid && !txMeta.IsNFTBid {
		return 0, 0, nil, fmt.Errorf("This transaction must be either an AcceptNFTBid txn or a NFTBid txn")
	}
	nftKey := MakeNFTKey(txMeta.NFTPostHash, txMeta.SerialNumber)
	prevNFTEntry := bav.GetNFTEntryForNFTKey(&nftKey)
	// Get the post entry, verify it exists.
	nftPostEntry := bav.GetPostEntryForPostHash(txMeta.NFTPostHash)

	existingProfileEntry := bav.GetProfileEntryForPublicKey(nftPostEntry.PosterPublicKey)
	if existingProfileEntry == nil || existingProfileEntry.isDeleted {
		return 0, 0, nil, fmt.Errorf(
			"Profile missing for NFT pub key: %v %v",
			PkToStringMainnet(nftPostEntry.PosterPublicKey), PkToStringTestnet(nftPostEntry.PosterPublicKey))
	}
	// Save all the old values from the CoinEntry before we potentially
	// update them. Note that CoinEntry doesn't contain any pointers and so
	// a direct copy is OK.
	prevCoinEntry := existingProfileEntry.CoinEntry

	// Verify the NFT bid entry being accepted exists and has a bid consistent with the metadata.
	// If we did not require an AcceptNFTBid txn to have a bid amount, it would leave the door
	// open for an attack where someone replaces a high bid with a low bid after the owner accepts.
	nftBidKey := MakeNFTBidKey(txMeta.BidderPKID, txMeta.NFTPostHash, txMeta.SerialNumber)
	nftBidEntry := bav.GetNFTBidEntryForNFTBidKey(&nftBidKey)
	if nftBidEntry == nil || nftBidEntry.isDeleted {
		// NOTE: Users can submit a bid for SerialNumber zero as a blanket bid for any SerialNumber
		// in an NFT collection. Thus, we must check to see if a SerialNumber zero bid exists
		// for this bidder before we return an error.
		nftBidKey = MakeNFTBidKey(txMeta.BidderPKID, txMeta.NFTPostHash, uint64(0))
		nftBidEntry = bav.GetNFTBidEntryForNFTBidKey(&nftBidKey)
		if nftBidEntry == nil || nftBidEntry.isDeleted {
			return 0, 0, nil, RuleErrorCantAcceptNonExistentBid
		}
	}
	if nftBidEntry.BidAmountNanos != txMeta.BidAmountNanos {
		return 0, 0, nil, RuleErrorAcceptedNFTBidAmountDoesNotMatch
	}

	bidderPublicKey := bav.GetPublicKeyForPKID(txMeta.BidderPKID)
	//
	// Store starting balances of all the participants to check diff later.
	//
	// We assume the tip is right before the block in which this txn is about to be applied.
	tipHeight := uint32(0)
	blockHeight := txMeta.BlockHeight
	if blockHeight > 0 {
		tipHeight = blockHeight - 1
	}
	sellerPublicKey := bav.GetPublicKeyForPKID(prevNFTEntry.OwnerPKID)
	sellerBalanceBefore, err := bav.GetSpendableDeSoBalanceNanosForPublicKey(sellerPublicKey, tipHeight)
	if err != nil {
		return 0, 0, nil, fmt.Errorf(
			"Problem getting initial balance for seller pubkey: %v",
			PkToStringBoth(sellerPublicKey))
	}
	bidderBalanceBefore, err := bav.GetSpendableDeSoBalanceNanosForPublicKey(
		bidderPublicKey, tipHeight)
	if err != nil {
		return 0, 0, nil, fmt.Errorf(
			"Problem getting initial balance for bidder pubkey: %v",
			PkToStringBoth(bidderPublicKey))
	}
	creatorBalanceBefore, err := bav.GetSpendableDeSoBalanceNanosForPublicKey(
		nftPostEntry.PosterPublicKey, tipHeight)
	if err != nil {
		return 0, 0, nil, fmt.Errorf(
			"Problem getting initial balance for poster pubkey: %v",
			PkToStringBoth(nftPostEntry.PosterPublicKey))
	}
	bidderChangeNanos := uint64(0)
	spentUtxoEntries := []*UtxoEntry{}
<<<<<<< HEAD
	if txMeta.IsAcceptNFTBid {
		//
		// Validate bidder UTXOs.
		//
		if len(txMeta.BidderInputs) == 0 {
			return 0, 0, nil, RuleErrorAcceptedNFTBidMustSpecifyBidderInputs
		}
		totalBidderInput := uint64(0)
		for _, bidderInput := range txMeta.BidderInputs {
			bidderUtxoKey := UtxoKey(*bidderInput)
			bidderUtxoEntry := bav.GetUtxoEntryForUtxoKey(&bidderUtxoKey)
			if bidderUtxoEntry == nil || bidderUtxoEntry.isSpent {
				return 0, 0, nil, RuleErrorBidderInputForAcceptedNFTBidNoLongerExists
			}
=======
	utxoOpsForTxn := []*UtxoOperation{}
	for _, bidderInput := range txMeta.BidderInputs {
		bidderUtxoKey := UtxoKey(*bidderInput)
		bidderUtxoEntry := bav.GetUtxoEntryForUtxoKey(&bidderUtxoKey)
		if bidderUtxoEntry == nil || bidderUtxoEntry.isSpent {
			return 0, 0, nil, RuleErrorBidderInputForAcceptedNFTBidNoLongerExists
		}
>>>>>>> bd1ebf17

			// Make sure that the utxo specified is actually from the bidder.
			if !reflect.DeepEqual(bidderUtxoEntry.PublicKey, bidderPublicKey) {
				return 0, 0, nil, RuleErrorInputWithPublicKeyDifferentFromTxnPublicKey
			}

			// If the utxo is from a block reward txn, make sure enough time has passed to
			// make it spendable.
			if _isEntryImmatureBlockReward(bidderUtxoEntry, blockHeight, bav.Params) {
				return 0, 0, nil, RuleErrorInputSpendsImmatureBlockReward
			}
			totalBidderInput += bidderUtxoEntry.AmountNanos

			// Make sure we spend the utxo so that the bidder can't reuse it.
			_, err := bav._spendUtxo(&bidderUtxoKey)
			if err != nil {
				return 0, 0, nil, errors.Wrapf(err, "Problem spending bidder utxo")
			}
			spentUtxoEntries = append(spentUtxoEntries, bidderUtxoEntry)
		}

<<<<<<< HEAD
		if totalBidderInput < txMeta.BidAmountNanos {
			return 0, 0, nil, RuleErrorAcceptNFTBidderInputsInsufficientForBidAmount
		}
=======
		// Make sure we spend the utxo so that the bidder can't reuse it.
		utxoOp, err := bav._spendUtxo(&bidderUtxoKey)
		if err != nil {
			return 0, 0, nil, errors.Wrapf(err, "_connectAcceptNFTBid: Problem spending bidder utxo")
		}
		spentUtxoEntries = append(spentUtxoEntries, bidderUtxoEntry)

		// Track the UtxoOperations so we can rollback, and for Rosetta
		utxoOpsForTxn = append(utxoOpsForTxn, utxoOp)
	}
>>>>>>> bd1ebf17

		// The bidder gets back any unspent nanos from the inputs specified.
		bidderChangeNanos = totalBidderInput - txMeta.BidAmountNanos
	}

	// The amount of deso that should go to the original creator from this purchase.
	// Calculated as: (BidAmountNanos * NFTRoyaltyToCreatorBasisPoints) / (100 * 100)
	creatorRoyaltyNanos := IntDiv(
		IntMul(
			big.NewInt(int64(txMeta.BidAmountNanos)),
			big.NewInt(int64(nftPostEntry.NFTRoyaltyToCreatorBasisPoints))),
		big.NewInt(100*100)).Uint64()
	// The amount of deso that should go to the original creator's coin from this purchase.
	// Calculated as: (BidAmountNanos * NFTRoyaltyToCoinBasisPoints) / (100 * 100)
	creatorCoinRoyaltyNanos := IntDiv(
		IntMul(
			big.NewInt(int64(txMeta.BidAmountNanos)),
			big.NewInt(int64(nftPostEntry.NFTRoyaltyToCoinBasisPoints))),
		big.NewInt(100*100)).Uint64()
	//glog.Infof("Bid amount: %d, coin basis points: %d, coin royalty: %d",
	//	txMeta.BidAmountNanos, nftPostEntry.NFTRoyaltyToCoinBasisPoints, creatorCoinRoyaltyNanos)

	// Sanity check that the royalties are reasonable and won't cause underflow.
	if txMeta.BidAmountNanos < (creatorRoyaltyNanos + creatorCoinRoyaltyNanos) {
		return 0, 0, nil, fmt.Errorf(
			"sum of royalties (%d, %d) is less than bid amount (%d)",
			creatorRoyaltyNanos, creatorCoinRoyaltyNanos, txMeta.BidAmountNanos)
	}

	bidAmountMinusRoyalties := txMeta.BidAmountNanos - creatorRoyaltyNanos - creatorCoinRoyaltyNanos
	txn, txHash, verifySignatures := txMeta.Txn, txMeta.TxHash, txMeta.VerifySignatures
	// Connect basic txn to get the total input and the total output without
	// considering the transaction metadata.
	totalInput, totalOutput, utxoOpsFromBasicTransfer, err := bav._connectBasicTransfer(
		txn, txHash, blockHeight, verifySignatures)
	if err != nil {
		return 0, 0, nil, err
	}
	// Append the basic transfer utxoOps to our list
	utxoOpsForTxn = append(utxoOpsForTxn, utxoOpsFromBasicTransfer...)

	// Force the input to be non-zero so that we can prevent replay attacks.
	if totalInput == 0 {
		return 0, 0, nil, RuleErrorAcceptNFTBidRequiresNonZeroInput
	}

	if verifySignatures {
		// _connectBasicTransfer has already checked that the transaction is
		// signed by the top-level public key, which we take to be the poster's
		// public key.
	}

	// Now we are ready to accept the bid. When we accept, the following must happen:
	// 	(1) Update the nft entry with the new owner and set it as "not for sale".
	//  (2) Delete all of the bids on this NFT since they are no longer relevant.
	//  (3) Pay the seller.
	//  (4) Pay royalties to the original creator.
	//  (5) Pay change to the bidder.
	//  (6) Add creator coin royalties to deso locked.
	//  (7) Decrement the nftPostEntry NumNFTCopiesForSale.

	// (1) Set an appropriate NFTEntry for the new owner.

	newNFTEntry := &NFTEntry{
		LastOwnerPKID:  prevNFTEntry.OwnerPKID,
		OwnerPKID:      txMeta.BidderPKID,
		NFTPostHash:    txMeta.NFTPostHash,
		SerialNumber:   txMeta.SerialNumber,
		IsForSale:      false,
		UnlockableText: txMeta.UnlockableText,
		// TODO: We automatically flip IsBuyNow to false. Otherwise, someone could buy this NFT from them?
		IsBuyNow:       false,

		LastAcceptedBidAmountNanos: txMeta.BidAmountNanos,
	}
	bav._setNFTEntryMappings(newNFTEntry)

	// append the accepted bid entry to the list of accepted bid entries
	prevAcceptedBidHistory := bav.GetAcceptNFTBidHistoryForNFTKey(&nftKey)
	newAcceptedBidHistory := append(*prevAcceptedBidHistory, nftBidEntry)
	bav._setAcceptNFTBidHistoryMappings(nftKey, &newAcceptedBidHistory)

	// (2) Iterate over all the NFTBidEntries for this NFT and delete them.
	bidEntries := bav.GetAllNFTBidEntries(txMeta.NFTPostHash, txMeta.SerialNumber)
	if len(bidEntries) == 0 && nftBidEntry.SerialNumber != 0 {
		// Quick sanity check to make sure that we found bid entries. There should be at least 1.
		return 0, 0, nil, fmt.Errorf("found zero bid entries to delete; this should never happen.")
	}
	deletedBidEntries := []*NFTBidEntry{}
	for _, bidEntry := range bidEntries {
		deletedBidEntries = append(deletedBidEntries, bidEntry)
		bav._deleteNFTBidEntryMappings(bidEntry)
	}
	// If this is a SerialNumber zero BidEntry, we must delete it specifically.
	if nftBidEntry.SerialNumber == uint64(0) {
		deletedBidEntries = append(deletedBidEntries, nftBidEntry)
		bav._deleteNFTBidEntryMappings(nftBidEntry)
	}

	// (3) Pay the seller by creating a new entry for this output and add it to the view.
	nftPaymentUtxoKeys := []*UtxoKey{}
	nextUtxoIndex := uint32(len(txn.TxOutputs))
	sellerOutputKey := &UtxoKey{
		TxID:  *txHash,
		Index: nextUtxoIndex,
	}

	utxoEntry := UtxoEntry{
		AmountNanos: bidAmountMinusRoyalties,
		PublicKey:   sellerPublicKey,
		BlockHeight: blockHeight,
		UtxoType:    UtxoTypeNFTSeller,
		UtxoKey:     sellerOutputKey,
		// We leave the position unset and isSpent to false by default.
		// The position will be set in the call to _addUtxo.
	}

	// Create a new scope to avoid name collisions
	{
		utxoOp, err := bav._addUtxo(&utxoEntry)
		if err != nil {
			return 0, 0, nil, errors.Wrapf(
				err, "Problem adding output utxo")
		}
		nftPaymentUtxoKeys = append(nftPaymentUtxoKeys, sellerOutputKey)

		// Rosetta uses this UtxoOperation to provide INPUT amounts
		utxoOpsForTxn = append(utxoOpsForTxn, utxoOp)
	}

	// (4) Pay royalties to the original artist.
	if creatorRoyaltyNanos > 0 {
		nextUtxoIndex += 1
		royaltyOutputKey := &UtxoKey{
			TxID:  *txHash,
			Index: nextUtxoIndex,
		}

		utxoEntry := UtxoEntry{
			AmountNanos: creatorRoyaltyNanos,
			PublicKey:   nftPostEntry.PosterPublicKey,
			BlockHeight: blockHeight,
			UtxoType:    UtxoTypeNFTCreatorRoyalty,

			UtxoKey: royaltyOutputKey,
			// We leave the position unset and isSpent to false by default.
			// The position will be set in the call to _addUtxo.
		}

		utxoOp, err := bav._addUtxo(&utxoEntry)
		if err != nil {
			return 0, 0, nil, errors.Wrapf(err, "Problem adding output utxo")
		}
		nftPaymentUtxoKeys = append(nftPaymentUtxoKeys, royaltyOutputKey)

		// Rosetta uses this UtxoOperation to provide INPUT amounts
		utxoOpsForTxn = append(utxoOpsForTxn, utxoOp)
	}

	// (5) Give any change back to the bidder.
	if bidderChangeNanos > 0 {
		nextUtxoIndex += 1
		bidderChangeOutputKey := &UtxoKey{
			TxID:  *txHash,
			Index: nextUtxoIndex,
		}

		utxoEntry := UtxoEntry{
			AmountNanos: bidderChangeNanos,
			PublicKey:   bidderPublicKey,
			BlockHeight: blockHeight,
			UtxoType:    UtxoTypeNFTCreatorRoyalty,

			UtxoKey: bidderChangeOutputKey,
			// We leave the position unset and isSpent to false by default.
			// The position will be set in the call to _addUtxo.
		}

		utxoOp, err := bav._addUtxo(&utxoEntry)
		if err != nil {
			return 0, 0, nil, errors.Wrapf(err, "Problem adding output utxo")
		}
		nftPaymentUtxoKeys = append(nftPaymentUtxoKeys, bidderChangeOutputKey)

		// Rosetta uses this UtxoOperation to provide INPUT amounts
		utxoOpsForTxn = append(utxoOpsForTxn, utxoOp)
	}

	// We don't do a royalty if the number of coins in circulation is too low.
	if existingProfileEntry.CoinsInCirculationNanos < bav.Params.CreatorCoinAutoSellThresholdNanos {
		creatorCoinRoyaltyNanos = 0
	}

	// (6) Add creator coin royalties to deso locked. If the number of coins in circulation is
	// less than the "auto sell threshold" we burn the deso.
	newCoinEntry := prevCoinEntry
	if creatorCoinRoyaltyNanos > 0 {
		// Make a copy of the previous coin entry. It has no pointers, so a direct copy is ok.
		newCoinEntry.DeSoLockedNanos += creatorCoinRoyaltyNanos
		existingProfileEntry.CoinEntry = newCoinEntry
		bav._setProfileEntryMappings(existingProfileEntry)
	}

	// (7) Save a copy of the previous postEntry and then decrement NumNFTCopiesForSale.
	prevPostEntry := &PostEntry{}
	*prevPostEntry = *nftPostEntry
	nftPostEntry.NumNFTCopiesForSale--
	bav._setPostEntryMappings(nftPostEntry)

<<<<<<< HEAD
	if txMeta.IsAcceptNFTBid {
		// Add an operation to the list at the end indicating we've connected an NFT bid.
		utxoOpsForTxn = append(utxoOpsForTxn, &UtxoOperation{
			Type:                      OperationTypeAcceptNFTBid,
			PrevNFTEntry:              prevNFTEntry,
			PrevPostEntry:             prevPostEntry,
			PrevCoinEntry:             &prevCoinEntry,
			DeletedNFTBidEntries:      deletedBidEntries,
			NFTPaymentUtxoKeys:        nftPaymentUtxoKeys,
			NFTSpentUtxoEntries:       spentUtxoEntries,
			PrevAcceptedNFTBidEntries: prevAcceptedBidHistory,
		})
	}

	if txMeta.IsNFTBid {
		// Add an operation to the list at the end indicating we've connected an NFT bid.
		utxoOpsForTxn = append(utxoOpsForTxn, &UtxoOperation{
			Type:                      OperationTypeNFTBid,
			PrevNFTBidEntry:           nftBidEntry,
			PrevNFTEntry:              prevNFTEntry,
			PrevPostEntry:             prevPostEntry,
			PrevCoinEntry:             &prevCoinEntry,
			DeletedNFTBidEntries:      deletedBidEntries,
			NFTPaymentUtxoKeys:        nftPaymentUtxoKeys,
			NFTSpentUtxoEntries:       spentUtxoEntries,
			PrevAcceptedNFTBidEntries: prevAcceptedBidHistory,
		})
	}

=======
	// Add an operation to the list at the end indicating we've connected an NFT bid.
	utxoOpsForTxn = append(utxoOpsForTxn, &UtxoOperation{
		Type:                      OperationTypeAcceptNFTBid,
		PrevNFTEntry:              prevNFTEntry,
		PrevPostEntry:             prevPostEntry,
		PrevCoinEntry:             &prevCoinEntry,
		DeletedNFTBidEntries:      deletedBidEntries,
		NFTPaymentUtxoKeys:        nftPaymentUtxoKeys,
		NFTSpentUtxoEntries:       spentUtxoEntries,
		PrevAcceptedNFTBidEntries: prevAcceptedBidHistory,

		// Rosetta fields.
		AcceptNFTBidCreatorPublicKey: nftPostEntry.PosterPublicKey,
		AcceptNFTBidBidderPublicKey: bidderPublicKey,
		AcceptNFTBidCreatorRoyaltyNanos: creatorCoinRoyaltyNanos,
	})
>>>>>>> bd1ebf17

	// HARDCORE SANITY CHECK:
	//  - Before returning we do one more sanity check that money hasn't been printed.
	//
	// Seller balance diff:
	sellerBalanceAfter, err := bav.GetSpendableDeSoBalanceNanosForPublicKey(sellerPublicKey, tipHeight)
	if err != nil {
		return 0, 0, nil, fmt.Errorf(
			"Problem getting final balance for seller pubkey: %v",
			PkToStringBoth(sellerPublicKey))
	}
	sellerDiff := int64(sellerBalanceAfter) - int64(sellerBalanceBefore)
	// Bidder balance diff (only relevant if bidder != seller):
	bidderDiff := int64(0)
	if !reflect.DeepEqual(bidderPublicKey, sellerPublicKey) {
		bidderBalanceAfter, err := bav.GetSpendableDeSoBalanceNanosForPublicKey(bidderPublicKey, tipHeight)
		if err != nil {
			return 0, 0, nil, fmt.Errorf(
				"Problem getting final balance for bidder pubkey: %v",
				PkToStringBoth(bidderPublicKey))
		}
		bidderDiff = int64(bidderBalanceAfter) - int64(bidderBalanceBefore)
	}
	// Creator balance diff (only relevant if creator != seller and creator != bidder):
	creatorDiff := int64(0)
	if !reflect.DeepEqual(nftPostEntry.PosterPublicKey, sellerPublicKey) &&
		!reflect.DeepEqual(nftPostEntry.PosterPublicKey, bidderPublicKey) {
		creatorBalanceAfter, err := bav.GetSpendableDeSoBalanceNanosForPublicKey(nftPostEntry.PosterPublicKey, tipHeight)
		if err != nil {
			return 0, 0, nil, fmt.Errorf(
				"Problem getting final balance for poster pubkey: %v",
				PkToStringBoth(nftPostEntry.PosterPublicKey))
		}
		creatorDiff = int64(creatorBalanceAfter) - int64(creatorBalanceBefore)
	}
	// Creator coin diff:
	coinDiff := int64(newCoinEntry.DeSoLockedNanos) - int64(prevCoinEntry.DeSoLockedNanos)
	// Now the actual check. Use bigints to avoid getting fooled by overflow.
	sellerPlusBidderDiff := big.NewInt(0).Add(big.NewInt(sellerDiff), big.NewInt(bidderDiff))
	creatorPlusCoinDiff := big.NewInt(0).Add(big.NewInt(creatorDiff), big.NewInt(coinDiff))
	totalDiff := big.NewInt(0).Add(sellerPlusBidderDiff, creatorPlusCoinDiff)
	if totalDiff.Cmp(big.NewInt(0)) > 0 {
		return 0, 0, nil, fmt.Errorf(
			"Sum of participant diffs is >0 (%d, %d, %d, %d)",
			sellerDiff, bidderDiff, creatorDiff, coinDiff)
	}


	return totalInput, totalOutput, utxoOpsForTxn, nil
}

func (bav *UtxoView) _connectNFTTransfer(
	txn *MsgDeSoTxn, txHash *BlockHash, blockHeight uint32, verifySignatures bool) (
	_totalInput uint64, _totalOutput uint64, _utxoOps []*UtxoOperation, _err error) {

	if blockHeight < NFTTransferOrBurnAndDerivedKeysBlockHeight {
		return 0, 0, nil, RuleErrorNFTTransferBeforeBlockHeight
	}

	// Check that the transaction has the right TxnType.
	if txn.TxnMeta.GetTxnType() != TxnTypeNFTTransfer {
		return 0, 0, nil, fmt.Errorf("_connectNFTTransfer: called with bad TxnType %s",
			txn.TxnMeta.GetTxnType().String())
	}
	txMeta := txn.TxnMeta.(*NFTTransferMetadata)

	// Check that the specified receiver public key is valid.
	if len(txMeta.ReceiverPublicKey) != btcec.PubKeyBytesLenCompressed {
		return 0, 0, nil, RuleErrorNFTTransferInvalidReceiverPubKeySize
	}

	// Check that the sender and receiver public keys are different.
	if reflect.DeepEqual(txn.PublicKey, txMeta.ReceiverPublicKey) {
		return 0, 0, nil, RuleErrorNFTTransferCannotTransferToSelf
	}

	// Verify the NFT entry exists.
	nftKey := MakeNFTKey(txMeta.NFTPostHash, txMeta.SerialNumber)
	prevNFTEntry := bav.GetNFTEntryForNFTKey(&nftKey)
	if prevNFTEntry == nil || prevNFTEntry.isDeleted {
		return 0, 0, nil, RuleErrorCannotTransferNonExistentNFT
	}

	// Verify that the updater is the owner of the NFT.
	updaterPKID := bav.GetPKIDForPublicKey(txn.PublicKey)
	if updaterPKID == nil || updaterPKID.isDeleted {
		return 0, 0, nil, fmt.Errorf("_connectNFTTransfer: non-existent updaterPKID: %s",
			PkToString(txn.PublicKey, bav.Params))
	}
	if !reflect.DeepEqual(prevNFTEntry.OwnerPKID, updaterPKID.PKID) {
		return 0, 0, nil, RuleErrorNFTTransferByNonOwner
	}

	// Fetch the receiver's PKID and make sure it exists.
	receiverPKID := bav.GetPKIDForPublicKey(txMeta.ReceiverPublicKey)
	// Sanity check that we found a PKID entry for these pub keys (should never fail).
	if receiverPKID == nil || receiverPKID.isDeleted {
		return 0, 0, nil, fmt.Errorf(
			"_connectNFTTransfer: Found nil or deleted PKID for receiver, this should never "+
				"happen. Receiver pubkey: %v", PkToStringMainnet(txMeta.ReceiverPublicKey))
	}

	// Make sure that the NFT entry is not for sale.
	if prevNFTEntry.IsForSale {
		return 0, 0, nil, RuleErrorCannotTransferForSaleNFT
	}

	// Sanity check that the NFT entry is correct.
	if !reflect.DeepEqual(prevNFTEntry.NFTPostHash, txMeta.NFTPostHash) ||
		!reflect.DeepEqual(prevNFTEntry.SerialNumber, txMeta.SerialNumber) {
		return 0, 0, nil, fmt.Errorf("_connectNFTTransfer: prevNFTEntry %v is inconsistent with txMeta %v;"+
			" this should never happen.", prevNFTEntry, txMeta)
	}

	// Get the postEntry so we can check for unlockable content.
	nftPostEntry := bav.GetPostEntryForPostHash(txMeta.NFTPostHash)
	if nftPostEntry == nil || nftPostEntry.isDeleted {
		return 0, 0, nil, fmt.Errorf("_connectNFTTransfer: non-existent nftPostEntry for NFTPostHash: %s",
			txMeta.NFTPostHash.String())
	}

	// If the post entry requires the NFT to have unlockable text, make sure it is provided.
	if nftPostEntry.HasUnlockable && len(txMeta.UnlockableText) == 0 {
		return 0, 0, nil, RuleErrorCannotTransferUnlockableNFTWithoutUnlockable
	}

	// Check the length of the UnlockableText.
	if uint64(len(txMeta.UnlockableText)) > bav.Params.MaxPrivateMessageLengthBytes {
		return 0, 0, nil, errors.Wrapf(
			RuleErrorUnlockableTextLengthExceedsMax, "_connectNFTTransfer: "+
				"UnlockableTextLen = %d; Max length = %d",
			len(txMeta.UnlockableText), bav.Params.MaxPrivateMessageLengthBytes)
	}

	// Connect basic txn to get the total input and the total output without
	// considering the transaction metadata.
	totalInput, totalOutput, utxoOpsForTxn, err := bav._connectBasicTransfer(
		txn, txHash, blockHeight, verifySignatures)
	if err != nil {
		return 0, 0, nil, errors.Wrapf(err, "_connectNFTTransfer: ")
	}

	// Force the input to be non-zero so that we can prevent replay attacks.
	if totalInput == 0 {
		return 0, 0, nil, RuleErrorNFTTransferRequiresNonZeroInput
	}

	if verifySignatures {
		// _connectBasicTransfer has already checked that the transaction is
		// signed by the top-level public key, which we take to be the NFT owner's
		// public key.
	}

	// Now we are ready to transfer the NFT.

	// Make a copy of the previous NFT
	newNFTEntry := *prevNFTEntry
	// Update the fields that were set during this transfer.
	newNFTEntry.LastOwnerPKID = prevNFTEntry.OwnerPKID
	newNFTEntry.OwnerPKID = receiverPKID.PKID
	newNFTEntry.UnlockableText = txMeta.UnlockableText
	newNFTEntry.IsPending = true
	// TODO: do we need to set IsForSale to false?
	newNFTEntry.IsBuyNow = false

	// Set the new entry in the view.
	bav._deleteNFTEntryMappings(prevNFTEntry)
	bav._setNFTEntryMappings(&newNFTEntry)

	// Add an operation to the list at the end indicating we've connected an NFT update.
	utxoOpsForTxn = append(utxoOpsForTxn, &UtxoOperation{
		Type:         OperationTypeNFTTransfer,
		PrevNFTEntry: prevNFTEntry,
	})

	return totalInput, totalOutput, utxoOpsForTxn, nil
}

func (bav *UtxoView) _connectAcceptNFTTransfer(
	txn *MsgDeSoTxn, txHash *BlockHash, blockHeight uint32, verifySignatures bool) (
	_totalInput uint64, _totalOutput uint64, _utxoOps []*UtxoOperation, _err error) {

	if blockHeight < NFTTransferOrBurnAndDerivedKeysBlockHeight {
		return 0, 0, nil, RuleErrorAcceptNFTTransferBeforeBlockHeight
	}

	// Check that the transaction has the right TxnType.
	if txn.TxnMeta.GetTxnType() != TxnTypeAcceptNFTTransfer {
		return 0, 0, nil, fmt.Errorf("_connectAcceptNFTTransfer: called with bad TxnType %s",
			txn.TxnMeta.GetTxnType().String())
	}
	txMeta := txn.TxnMeta.(*AcceptNFTTransferMetadata)

	// Verify the NFT entry exists.
	nftKey := MakeNFTKey(txMeta.NFTPostHash, txMeta.SerialNumber)
	prevNFTEntry := bav.GetNFTEntryForNFTKey(&nftKey)
	if prevNFTEntry == nil || prevNFTEntry.isDeleted {
		return 0, 0, nil, RuleErrorCannotAcceptTransferOfNonExistentNFT
	}

	// Verify that the updater is the owner of the NFT.
	updaterPKID := bav.GetPKIDForPublicKey(txn.PublicKey)
	if updaterPKID == nil || updaterPKID.isDeleted {
		return 0, 0, nil, fmt.Errorf("_connectAcceptNFTTransfer: non-existent updaterPKID: %s",
			PkToString(txn.PublicKey, bav.Params))
	}
	if !reflect.DeepEqual(prevNFTEntry.OwnerPKID, updaterPKID.PKID) {
		return 0, 0, nil, RuleErrorAcceptNFTTransferByNonOwner
	}

	// Verify that the NFT is actually pending.
	if !prevNFTEntry.IsPending {
		return 0, 0, nil, RuleErrorAcceptNFTTransferForNonPendingNFT
	}

	// Sanity check that the NFT entry is not for sale.
	if prevNFTEntry.IsForSale {
		return 0, 0, nil, fmt.Errorf(
			"_connectAcceptNFTTransfer: attempted to accept NFT transfer of NFT that is for "+
				"sale. This should never happen; txMeta %v.", txMeta)
	}

	// Sanity check that the NFT entry is correct.
	if !reflect.DeepEqual(prevNFTEntry.NFTPostHash, txMeta.NFTPostHash) ||
		!reflect.DeepEqual(prevNFTEntry.SerialNumber, txMeta.SerialNumber) {
		return 0, 0, nil, fmt.Errorf("_connectAcceptNFTTransfer: prevNFTEntry %v is "+
			"inconsistent with txMeta %v; this should never happen.", prevNFTEntry, txMeta)
	}

	// Connect basic txn to get the total input and the total output without
	// considering the transaction metadata.
	totalInput, totalOutput, utxoOpsForTxn, err := bav._connectBasicTransfer(
		txn, txHash, blockHeight, verifySignatures)
	if err != nil {
		return 0, 0, nil, errors.Wrapf(err, "_connectAcceptNFTTransfer: ")
	}

	// Force the input to be non-zero so that we can prevent replay attacks.
	if totalInput == 0 {
		return 0, 0, nil, RuleErrorAcceptNFTTransferRequiresNonZeroInput
	}

	if verifySignatures {
		// _connectBasicTransfer has already checked that the transaction is
		// signed by the top-level public key, which we take to be the NFT owner's
		// public key.
	}

	// Now we are ready to transfer the NFT.

	// Create the updated NFTEntry (everything the same except for IsPending) and set it.
	newNFTEntry := *prevNFTEntry
	newNFTEntry.IsPending = false
	bav._deleteNFTEntryMappings(prevNFTEntry)
	bav._setNFTEntryMappings(&newNFTEntry)

	// Add an operation for the accepted NFT transfer.
	utxoOpsForTxn = append(utxoOpsForTxn, &UtxoOperation{
		Type:         OperationTypeAcceptNFTTransfer,
		PrevNFTEntry: prevNFTEntry,
	})

	return totalInput, totalOutput, utxoOpsForTxn, nil
}

func (bav *UtxoView) _connectBurnNFT(
	txn *MsgDeSoTxn, txHash *BlockHash, blockHeight uint32, verifySignatures bool) (
	_totalInput uint64, _totalOutput uint64, _utxoOps []*UtxoOperation, _err error) {

	if blockHeight < NFTTransferOrBurnAndDerivedKeysBlockHeight {
		return 0, 0, nil, RuleErrorBurnNFTBeforeBlockHeight
	}

	// Check that the transaction has the right TxnType.
	if txn.TxnMeta.GetTxnType() != TxnTypeBurnNFT {
		return 0, 0, nil, fmt.Errorf("_connectBurnNFT: called with bad TxnType %s",
			txn.TxnMeta.GetTxnType().String())
	}
	txMeta := txn.TxnMeta.(*BurnNFTMetadata)

	// Verify the NFT entry exists.
	nftKey := MakeNFTKey(txMeta.NFTPostHash, txMeta.SerialNumber)
	nftEntry := bav.GetNFTEntryForNFTKey(&nftKey)
	if nftEntry == nil || nftEntry.isDeleted {
		return 0, 0, nil, RuleErrorCannotBurnNonExistentNFT
	}

	// Verify that the updater is the owner of the NFT.
	updaterPKID := bav.GetPKIDForPublicKey(txn.PublicKey)
	if updaterPKID == nil || updaterPKID.isDeleted {
		return 0, 0, nil, fmt.Errorf("_connectBurnNFT: non-existent updaterPKID: %s",
			PkToString(txn.PublicKey, bav.Params))
	}
	if !reflect.DeepEqual(nftEntry.OwnerPKID, updaterPKID.PKID) {
		return 0, 0, nil, RuleErrorBurnNFTByNonOwner
	}

	// Verify that the NFT is not for sale.
	if nftEntry.IsForSale {
		return 0, 0, nil, RuleErrorCannotBurnNFTThatIsForSale
	}

	// Sanity check that the NFT entry is correct.
	if !reflect.DeepEqual(nftEntry.NFTPostHash, txMeta.NFTPostHash) ||
		!reflect.DeepEqual(nftEntry.SerialNumber, txMeta.SerialNumber) {
		return 0, 0, nil, fmt.Errorf("_connectBurnNFT: nftEntry %v is "+
			"inconsistent with txMeta %v; this should never happen.", nftEntry, txMeta)
	}

	// Get the postEntry so we can increment the burned copies count.
	nftPostEntry := bav.GetPostEntryForPostHash(txMeta.NFTPostHash)
	if nftPostEntry == nil || nftPostEntry.isDeleted {
		return 0, 0, nil, fmt.Errorf(
			"_connectBurnNFT: non-existent nftPostEntry for NFTPostHash: %s",
			txMeta.NFTPostHash.String())
	}

	// Connect basic txn to get the total input and the total output without
	// considering the transaction metadata.
	totalInput, totalOutput, utxoOpsForTxn, err := bav._connectBasicTransfer(
		txn, txHash, blockHeight, verifySignatures)
	if err != nil {
		return 0, 0, nil, errors.Wrapf(err, "_connectBurnNFT: ")
	}

	// Force the input to be non-zero so that we can prevent replay attacks.
	if totalInput == 0 {
		return 0, 0, nil, RuleErrorBurnNFTRequiresNonZeroInput
	}

	if verifySignatures {
		// _connectBasicTransfer has already checked that the transaction is
		// signed by the top-level public key, which we take to be the NFT owner's
		// public key.
	}

	// Create a backup before we burn the NFT.
	prevNFTEntry := *nftEntry

	// Delete the NFT.
	bav._deleteNFTEntryMappings(nftEntry)

	// Save a copy of the previous postEntry and then increment NumNFTCopiesBurned.
	prevPostEntry := *nftPostEntry
	nftPostEntry.NumNFTCopiesBurned++
	bav._deletePostEntryMappings(&prevPostEntry)
	bav._setPostEntryMappings(nftPostEntry)

	// Add an operation for the burnt NFT.
	utxoOpsForTxn = append(utxoOpsForTxn, &UtxoOperation{
		Type:          OperationTypeBurnNFT,
		PrevNFTEntry:  &prevNFTEntry,
		PrevPostEntry: &prevPostEntry,
	})

	return totalInput, totalOutput, utxoOpsForTxn, nil
}

func (bav *UtxoView) _connectSwapIdentity(
	txn *MsgDeSoTxn, txHash *BlockHash, blockHeight uint32, verifySignatures bool) (
	_totalInput uint64, _totalOutput uint64, _utxoOps []*UtxoOperation, _err error) {

	// Check that the transaction has the right TxnType.
	if txn.TxnMeta.GetTxnType() != TxnTypeSwapIdentity {
		return 0, 0, nil, fmt.Errorf(
			"_connectSwapIdentity: called with bad TxnType %s",
			txn.TxnMeta.GetTxnType().String())
	}
	txMeta := txn.TxnMeta.(*SwapIdentityMetadataa)

	// The txn.PublicKey must be paramUpdater
	_, updaterIsParamUpdater := bav.Params.ParamUpdaterPublicKeys[MakePkMapKey(txn.PublicKey)]
	if !updaterIsParamUpdater {
		return 0, 0, nil, RuleErrorSwapIdentityIsParamUpdaterOnly
	}

	// call _connectBasicTransfer to verify signatures
	totalInput, totalOutput, utxoOpsForTxn, err := bav._connectBasicTransfer(
		txn, txHash, blockHeight, verifySignatures)
	if err != nil {
		return 0, 0, nil, errors.Wrapf(err, "_connectSwapIdentity: ")
	}

	// Force the input to be non-zero so that we can prevent replay attacks.
	if totalInput == 0 {
		return 0, 0, nil, RuleErrorProfileUpdateRequiresNonZeroInput
	}

	// The "from " public key must be set and valid.
	fromPublicKey := txMeta.FromPublicKey
	if len(fromPublicKey) != btcec.PubKeyBytesLenCompressed {
		return 0, 0, nil, RuleErrorFromPublicKeyIsRequired
	}
	if _, err := btcec.ParsePubKey(fromPublicKey, btcec.S256()); err != nil {
		return 0, 0, nil, errors.Wrap(RuleErrorInvalidFromPublicKey, err.Error())
	}

	// The "to" public key must be set and valid.
	toPublicKey := txMeta.ToPublicKey
	if len(toPublicKey) != btcec.PubKeyBytesLenCompressed {
		return 0, 0, nil, RuleErrorToPublicKeyIsRequired
	}
	if _, err := btcec.ParsePubKey(toPublicKey, btcec.S256()); err != nil {
		return 0, 0, nil, errors.Wrap(RuleErrorInvalidToPublicKey, err.Error())
	}

	if verifySignatures {
		// _connectBasicTransfer has already checked that the transaction is
		// signed by the top-level public key, which we take to be the poster's
		// public key.
	}

	// If a profile is associated with either of the public keys then change the public
	// key embedded in the profile. Note that we don't need to delete and re-add the
	// ProfileEntry mappings because everything other than the embedded public key stays
	// the same (basically the public key is the only thing that's de-normalized that we
	// need to manually adjust). Note that we must do this lookup *before* we swap the
	// PKID's or else we're get opposite profiles back.
	fromProfileEntry := bav.GetProfileEntryForPublicKey(fromPublicKey)
	if fromProfileEntry != nil && !fromProfileEntry.isDeleted {
		fromProfileEntry.PublicKey = toPublicKey
	}
	toProfileEntry := bav.GetProfileEntryForPublicKey(toPublicKey)
	if toProfileEntry != nil && !toProfileEntry.isDeleted {
		toProfileEntry.PublicKey = fromPublicKey
	}

	// Get the existing PKID mappings. These are guaranteed to be set (they default to
	// the existing public key if they are unset).
	oldFromPKIDEntry := bav.GetPKIDForPublicKey(fromPublicKey)
	if oldFromPKIDEntry == nil || oldFromPKIDEntry.isDeleted {
		// This should basically never happen since we never delete PKIDs.
		return 0, 0, nil, RuleErrorOldFromPublicKeyHasDeletedPKID
	}
	oldToPKIDEntry := bav.GetPKIDForPublicKey(toPublicKey)
	if oldToPKIDEntry == nil || oldToPKIDEntry.isDeleted {
		// This should basically never happen since we never delete PKIDs.
		return 0, 0, nil, RuleErrorOldToPublicKeyHasDeletedPKID
	}

	// At this point, we are certain that the *from* and the *to* public keys
	// have valid PKID's.

	// Create copies of the old PKID's so we can safely update the mappings.
	newFromPKIDEntry := *oldFromPKIDEntry
	newToPKIDEntry := *oldToPKIDEntry

	// Swap the PKID's on the entry copies.
	newFromPKIDEntry.PKID = oldToPKIDEntry.PKID
	newToPKIDEntry.PKID = oldFromPKIDEntry.PKID

	// Delete the old mappings for the *from* and *to* PKID's. This isn't really needed
	// because the calls to _setPKIDMappings below will undo the deletions we just did,
	// but we do it to maintain consistency with other functions.
	bav._deletePKIDMappings(oldFromPKIDEntry)
	bav._deletePKIDMappings(oldToPKIDEntry)

	// Set the new mappings for the *from* and *to* PKID's.
	bav._setPKIDMappings(&newFromPKIDEntry)
	bav._setPKIDMappings(&newToPKIDEntry)

	// Postgres doesn't have a concept of PKID Mappings. Instead, we need to save an empty
	// profile with the correct PKID and public key
	if bav.Postgres != nil {
		if fromProfileEntry == nil {
			bav._setProfileEntryMappings(&ProfileEntry{
				PublicKey: toPublicKey,
			})
		}

		if toProfileEntry == nil {
			bav._setProfileEntryMappings(&ProfileEntry{
				PublicKey: fromPublicKey,
			})
		}
	}

	// Rosetta needs to know the current locked deso in each profile so it can model the swap of
	// the creator coins. Rosetta models a swap identity as two INPUTs and two OUTPUTs effectively
	// swapping the balances of total deso locked. If no profile exists, from/to is zero.
	fromNanos := uint64(0)
	if fromProfileEntry != nil {
		fromNanos = fromProfileEntry.CoinEntry.DeSoLockedNanos
	}
	toNanos := uint64(0)
	if toProfileEntry != nil {
		toNanos = toProfileEntry.CoinEntry.DeSoLockedNanos
	}

	// Add an operation to the list at the end indicating we've swapped identities.
	utxoOpsForTxn = append(utxoOpsForTxn, &UtxoOperation{
		Type: OperationTypeSwapIdentity,
		// Rosetta fields
		SwapIdentityFromDESOLockedNanos: fromNanos,
		SwapIdentityToDESOLockedNanos: toNanos,

		// Note that we don't need any metadata on this operation, since the swap is reversible
		// without it.
	})

	return totalInput, totalOutput, utxoOpsForTxn, nil
}

// _verifyAccessSignature verifies if the accessSignature is correct. Valid
// accessSignature is the signed hash of (derivedPublicKey + expirationBlock)
// in DER format, made with the ownerPublicKey.
func _verifyAccessSignature(ownerPublicKey []byte, derivedPublicKey []byte,
	expirationBlock uint64, accessSignature []byte) error {

	// Sanity-check and convert ownerPublicKey to *btcec.PublicKey.
	if len(ownerPublicKey) != btcec.PubKeyBytesLenCompressed {
		fmt.Errorf("_verifyAccessSignature: Problem parsing owner public key")
	}
	ownerPk, err := btcec.ParsePubKey(ownerPublicKey, btcec.S256())
	if err != nil {
		return errors.Wrapf(err, "_verifyAccessSignature: Problem parsing owner public key: ")
	}

	// Sanity-check and convert derivedPublicKey to *btcec.PublicKey.
	if len(derivedPublicKey) != btcec.PubKeyBytesLenCompressed {
		fmt.Errorf("_verifyAccessSignature: Problem parsing derived public key")
	}
	_, err = btcec.ParsePubKey(derivedPublicKey, btcec.S256())
	if err != nil {
		return errors.Wrapf(err, "_verifyAccessSignature: Problem parsing derived public key: ")
	}

	// Compute a hash of derivedPublicKey+expirationBlock.
	expirationBlockBytes := EncodeUint64(expirationBlock)
	accessBytes := append(derivedPublicKey, expirationBlockBytes[:]...)
	accessHash := Sha256DoubleHash(accessBytes)

	// Convert accessSignature to *btcec.Signature.
	signature, err := btcec.ParseDERSignature(accessSignature, btcec.S256())
	if err != nil {
		return errors.Wrapf(err, "_verifyAccessSignature: Problem parsing access signature: ")
	}

	// Verify signature.
	if !signature.Verify(accessHash[:], ownerPk) {
		return fmt.Errorf("_verifyAccessSignature: Invalid signature")
	}

	return nil
}

func (bav *UtxoView) _connectAuthorizeDerivedKey(
	txn *MsgDeSoTxn, txHash *BlockHash, blockHeight uint32, verifySignatures bool) (
	_totalInput uint64, _totalOutput uint64, _utxoOps []*UtxoOperation, _err error) {

	if blockHeight < NFTTransferOrBurnAndDerivedKeysBlockHeight {
		return 0, 0, nil, RuleErrorDerivedKeyBeforeBlockHeight
	}

	// Check that the transaction has the right TxnType.
	if txn.TxnMeta.GetTxnType() != TxnTypeAuthorizeDerivedKey {
		return 0, 0, nil, fmt.Errorf("_connectAuthorizeDerivedKey: called with bad TxnType %s",
			txn.TxnMeta.GetTxnType().String())
	}

	txMeta := txn.TxnMeta.(*AuthorizeDerivedKeyMetadata)

	// Validate the operation type.
	if txMeta.OperationType != AuthorizeDerivedKeyOperationValid &&
		txMeta.OperationType != AuthorizeDerivedKeyOperationNotValid {
		return 0, 0, nil, fmt.Errorf("_connectAuthorizeDerivedKey: called with bad OperationType %s",
			txn.TxnMeta.GetTxnType().String())
	}

	// Make sure transaction hasn't expired.
	if txMeta.ExpirationBlock <= uint64(blockHeight) {
		return 0, 0, nil, RuleErrorAuthorizeDerivedKeyExpiredDerivedPublicKey
	}

	// Validate the owner public key.
	ownerPublicKey := txn.PublicKey
	if len(ownerPublicKey) != btcec.PubKeyBytesLenCompressed {
		return 0, 0, nil, RuleErrorAuthorizeDerivedKeyInvalidOwnerPublicKey
	}
	if _, err := btcec.ParsePubKey(ownerPublicKey, btcec.S256()); err != nil {
		return 0, 0, nil, errors.Wrap(RuleErrorAuthorizeDerivedKeyInvalidOwnerPublicKey, err.Error())
	}

	// Validate the derived public key.
	derivedPublicKey := txMeta.DerivedPublicKey
	if len(derivedPublicKey) != btcec.PubKeyBytesLenCompressed {
		return 0, 0, nil, RuleErrorAuthorizeDerivedKeyInvalidDerivedPublicKey
	}
	if _, err := btcec.ParsePubKey(derivedPublicKey, btcec.S256()); err != nil {
		return 0, 0, nil, errors.Wrap(RuleErrorAuthorizeDerivedKeyInvalidDerivedPublicKey, err.Error())
	}

	// Verify that the access signature is valid. This means the derived key is authorized.
	err := _verifyAccessSignature(ownerPublicKey, derivedPublicKey,
		txMeta.ExpirationBlock, txMeta.AccessSignature)
	if err != nil {
		return 0, 0, nil, errors.Wrap(RuleErrorAuthorizeDerivedKeyAccessSignatureNotValid, err.Error())
	}

	// Get current (previous) derived key entry. We might revert to it later so we copy it.
	prevDerivedKeyEntry := bav._getDerivedKeyMappingForOwner(ownerPublicKey, derivedPublicKey)

	// Authorize transactions can be signed by both owner and derived keys. However, this
	// poses a risk in a situation where a malicious derived key, which has previously been
	// de-authorized by the owner, were to attempt to re-authorize itself.
	// To prevent this, the following check completely blocks a derived key once it has been
	// de-authorized. This makes the lifecycle of a derived key more controllable.
	if prevDerivedKeyEntry != nil && !prevDerivedKeyEntry.isDeleted {
		if prevDerivedKeyEntry.OperationType == AuthorizeDerivedKeyOperationNotValid {
			return 0, 0, nil, RuleErrorAuthorizeDerivedKeyDeletedDerivedPublicKey
		}
	}

	// At this point we've verified the access signature, which means the derived key is authorized
	// to sign on behalf of the owner. In particular, if this authorize transaction was signed
	// by the derived key, we would accept it. We accommodate this by adding a temporary derived
	// key entry to UtxoView, to support first-time derived keys (they don't exist in the DB yet).
	// As a result, and if the derived key is present in transaction's ExtraData, we will
	// pass signature verification in _connectBasicTransfer() -> _verifySignature().
	//
	// NOTE: Setting a mapping in UtxoView prior to fully validating a transaction shouldn't be
	// reproduced elsewhere. It's error-prone, controversial, some even call it "a dirty hack!"
	// All considered, this feature greatly simplifies the flow in identity - from the moment you
	// generate a derived key, you can use it to sign any transaction offline, including authorize
	// transactions. It also resolves issues in situations where the owner account has insufficient
	// balance to submit an authorize transaction.
	derivedKeyEntry := DerivedKeyEntry{
		OwnerPublicKey:   *NewPublicKey(ownerPublicKey),
		DerivedPublicKey: *NewPublicKey(derivedPublicKey),
		ExpirationBlock:  txMeta.ExpirationBlock,
		OperationType:    AuthorizeDerivedKeyOperationValid,
		isDeleted:        false,
	}
	bav._setDerivedKeyMapping(&derivedKeyEntry)

	// Call _connectBasicTransfer() to verify txn signature.
	totalInput, totalOutput, utxoOpsForTxn, err := bav._connectBasicTransfer(
		txn, txHash, blockHeight, verifySignatures)
	if err != nil {
		// Since we've failed, we revert the UtxoView mapping to what it was previously.
		// We're doing this manually because we've set a temporary entry in UtxoView.
		bav._deleteDerivedKeyMapping(&derivedKeyEntry)
		bav._setDerivedKeyMapping(prevDerivedKeyEntry)
		return 0, 0, nil, errors.Wrapf(err, "_connectAuthorizeDerivedKey: ")
	}

	// Force the input to be non-zero so that we can prevent replay attacks.
	if totalInput == 0 {
		// Since we've failed, we revert the UtxoView mapping to what it was previously.
		// We're doing this manually because we've set a temporary entry in UtxoView.
		bav._deleteDerivedKeyMapping(&derivedKeyEntry)
		bav._setDerivedKeyMapping(prevDerivedKeyEntry)
		return 0, 0, nil, RuleErrorAuthorizeDerivedKeyRequiresNonZeroInput
	}

	// Earlier we've set a temporary derived key entry that had OperationType set to Valid.
	// So if the txn metadata had OperationType set to NotValid, we update the entry here.
	bav._deleteDerivedKeyMapping(&derivedKeyEntry)
	derivedKeyEntry.OperationType = txMeta.OperationType
	bav._setDerivedKeyMapping(&derivedKeyEntry)

	if verifySignatures {
		// _connectBasicTransfer has already checked that the transaction is
		// signed by the owner key or the derived key.
	}

	// Add an operation to the list at the end indicating we've authorized a derived key.
	// Also add the prevDerivedKeyEntry for disconnecting.
	utxoOpsForTxn = append(utxoOpsForTxn, &UtxoOperation{
		Type:                OperationTypeAuthorizeDerivedKey,
		PrevDerivedKeyEntry: prevDerivedKeyEntry,
	})

	return totalInput, totalOutput, utxoOpsForTxn, nil
}

func CalculateCreatorCoinToMintPolynomial(
	deltaDeSoNanos uint64, currentCreatorCoinSupplyNanos uint64, params *DeSoParams) uint64 {
	// The values our equations take are generally in whole units rather than
	// nanos, so the first step is to convert the nano amounts into floats
	// representing full coin units.
	bigNanosPerUnit := NewFloat().SetUint64(NanosPerUnit)
	bigDeltaDeSo := Div(NewFloat().SetUint64(deltaDeSoNanos), bigNanosPerUnit)
	bigCurrentCreatorCoinSupply :=
		Div(NewFloat().SetUint64(currentCreatorCoinSupplyNanos), bigNanosPerUnit)

	// These calculations are basically what you get when you integrate a
	// polynomial price curve. For more information, see the comment on
	// CreatorCoinSlope in constants.go and check out the Mathematica notebook
	// linked in that comment.
	//
	// This is the formula:
	// - (((dB + m*RR*s^(1/RR))/(m*RR)))^RR-s
	// - where:
	//     dB = bigDeltaDeSo,
	//     m = params.CreatorCoinSlope
	//     RR = params.CreatorCoinReserveRatio
	//     s = bigCurrentCreatorCoinSupply
	//
	// If you think it's hard to understand the code below, don't worry-- I hate
	// the Go float libary syntax too...
	bigRet := Sub(BigFloatPow((Div((Add(bigDeltaDeSo,
		Mul(params.CreatorCoinSlope, Mul(params.CreatorCoinReserveRatio,
			BigFloatPow(bigCurrentCreatorCoinSupply, (Div(bigOne,
				params.CreatorCoinReserveRatio))))))), Mul(params.CreatorCoinSlope,
		params.CreatorCoinReserveRatio))), params.CreatorCoinReserveRatio),
		bigCurrentCreatorCoinSupply)
	// The value we get is generally a number of whole creator coins, and so we
	// need to convert it to "nanos" as a last step.
	retNanos, _ := Mul(bigRet, bigNanosPerUnit).Uint64()
	return retNanos
}

func CalculateCreatorCoinToMintBancor(
	deltaDeSoNanos uint64, currentCreatorCoinSupplyNanos uint64,
	currentDeSoLockedNanos uint64, params *DeSoParams) uint64 {
	// The values our equations take are generally in whole units rather than
	// nanos, so the first step is to convert the nano amounts into floats
	// representing full coin units.
	bigNanosPerUnit := NewFloat().SetUint64(NanosPerUnit)
	bigDeltaDeSo := Div(NewFloat().SetUint64(deltaDeSoNanos), bigNanosPerUnit)
	bigCurrentCreatorCoinSupply := Div(NewFloat().SetUint64(currentCreatorCoinSupplyNanos), bigNanosPerUnit)
	bigCurrentDeSoLocked := Div(NewFloat().SetUint64(currentDeSoLockedNanos), bigNanosPerUnit)

	// These calculations are derived from the Bancor pricing formula, which
	// is proportional to a polynomial price curve (and equivalent to Uniswap
	// under certain assumptions). For more information, see the comment on
	// CreatorCoinSlope in constants.go and check out the Mathematica notebook
	// linked in that comment.
	//
	// This is the formula:
	// - S0 * ((1 + dB / B0) ^ (RR) - 1)
	// - where:
	//     dB = bigDeltaDeSo,
	//     B0 = bigCurrentDeSoLocked
	//     S0 = bigCurrentCreatorCoinSupply
	//     RR = params.CreatorCoinReserveRatio
	//
	// Sorry the code for the equation is so hard to read.
	bigRet := Mul(bigCurrentCreatorCoinSupply,
		Sub(BigFloatPow((Add(bigOne, Div(bigDeltaDeSo,
			bigCurrentDeSoLocked))),
			(params.CreatorCoinReserveRatio)), bigOne))
	// The value we get is generally a number of whole creator coins, and so we
	// need to convert it to "nanos" as a last step.
	retNanos, _ := Mul(bigRet, bigNanosPerUnit).Uint64()
	return retNanos
}

func CalculateDeSoToReturn(
	deltaCreatorCoinNanos uint64, currentCreatorCoinSupplyNanos uint64,
	currentDeSoLockedNanos uint64, params *DeSoParams) uint64 {
	// The values our equations take are generally in whole units rather than
	// nanos, so the first step is to convert the nano amounts into floats
	// representing full coin units.
	bigNanosPerUnit := NewFloat().SetUint64(NanosPerUnit)
	bigDeltaCreatorCoin := Div(NewFloat().SetUint64(deltaCreatorCoinNanos), bigNanosPerUnit)
	bigCurrentCreatorCoinSupply := Div(NewFloat().SetUint64(currentCreatorCoinSupplyNanos), bigNanosPerUnit)
	bigCurrentDeSoLocked := Div(NewFloat().SetUint64(currentDeSoLockedNanos), bigNanosPerUnit)

	// These calculations are derived from the Bancor pricing formula, which
	// is proportional to a polynomial price curve (and equivalent to Uniswap
	// under certain assumptions). For more information, see the comment on
	// CreatorCoinSlope in constants.go and check out the Mathematica notebook
	// linked in that comment.
	//
	// This is the formula:
	// - B0 * (1 - (1 - dS / S0)^(1/RR))
	// - where:
	//     dS = bigDeltaCreatorCoin,
	//     B0 = bigCurrentDeSoLocked
	//     S0 = bigCurrentCreatorCoinSupply
	//     RR = params.CreatorCoinReserveRatio
	//
	// Sorry the code for the equation is so hard to read.
	bigRet := Mul(bigCurrentDeSoLocked, (Sub(bigOne, BigFloatPow((Sub(bigOne,
		Div(bigDeltaCreatorCoin, bigCurrentCreatorCoinSupply))), (Div(bigOne,
		params.CreatorCoinReserveRatio))))))
	// The value we get is generally a number of whole creator coins, and so we
	// need to convert it to "nanos" as a last step.
	retNanos, _ := Mul(bigRet, bigNanosPerUnit).Uint64()
	return retNanos
}

func CalculateCreatorCoinToMint(
	desoToSellNanos uint64,
	coinsInCirculationNanos uint64, desoLockedNanos uint64,
	params *DeSoParams) uint64 {

	if desoLockedNanos == 0 {
		// In this case, there is no DeSo in the profile so we have to use
		// the polynomial equations to initialize the coin and determine how
		// much to mint.
		return CalculateCreatorCoinToMintPolynomial(
			desoToSellNanos, coinsInCirculationNanos,
			params)
	}

	// In this case, we have DeSo locked in the profile and so we use the
	// standard Bancor equations to determine how much creator coin to mint.
	return CalculateCreatorCoinToMintBancor(
		desoToSellNanos, coinsInCirculationNanos,
		desoLockedNanos, params)
}

// TODO: A lot of duplicate code between buy and sell. Consider factoring
// out the common code.
func (bav *UtxoView) HelpConnectCreatorCoinBuy(
	txn *MsgDeSoTxn, txHash *BlockHash, blockHeight uint32, verifySignatures bool) (
	_totalInput uint64, _totalOutput uint64, _creatorCoinReturnedNanos uint64, _founderRewardNanos uint64,
	_utxoOps []*UtxoOperation, _err error) {

	// Connect basic txn to get the total input and the total output without
	// considering the transaction metadata.
	totalInput, totalOutput, utxoOpsForTxn, err := bav._connectBasicTransfer(
		txn, txHash, blockHeight, verifySignatures)
	if err != nil {
		return 0, 0, 0, 0, nil, errors.Wrapf(err, "_connectCreatorCoin: ")
	}

	// Force the input to be non-zero so that we can prevent replay attacks. If
	// we didn't do this then someone could replay your sell over and over again
	// to force-convert all your creator coin into DeSo. Think about it.
	if totalInput == 0 {
		return 0, 0, 0, 0, nil, RuleErrorCreatorCoinRequiresNonZeroInput
	}

	// At this point the inputs and outputs have been processed. Now we
	// need to handle the metadata.

	// Check that the specified profile public key is valid and that a profile
	// corresponding to that public key exists.
	txMeta := txn.TxnMeta.(*CreatorCoinMetadataa)
	if len(txMeta.ProfilePublicKey) != btcec.PubKeyBytesLenCompressed {
		return 0, 0, 0, 0, nil, RuleErrorCreatorCoinInvalidPubKeySize
	}

	// Dig up the profile. It must exist for the user to be able to
	// operate on its coin.
	existingProfileEntry := bav.GetProfileEntryForPublicKey(txMeta.ProfilePublicKey)
	if existingProfileEntry == nil || existingProfileEntry.isDeleted {
		return 0, 0, 0, 0, nil, errors.Wrapf(
			RuleErrorCreatorCoinOperationOnNonexistentProfile,
			"_connectCreatorCoin: Profile pub key: %v %v",
			PkToStringMainnet(txMeta.ProfilePublicKey), PkToStringTestnet(txMeta.ProfilePublicKey))
	}

	// At this point we are confident that we have a profile that
	// exists that corresponds to the profile public key the user
	// provided.

	// Check that the amount of DeSo being traded for creator coin is
	// non-zero.
	desoBeforeFeesNanos := txMeta.DeSoToSellNanos
	if desoBeforeFeesNanos == 0 {
		return 0, 0, 0, 0, nil, RuleErrorCreatorCoinBuyMustTradeNonZeroDeSo
	}
	// The amount of DeSo being traded counts as output being spent by
	// this transaction, so add it to the transaction output and check that
	// the resulting output does not exceed the total input.
	//
	// Check for overflow of the outputs before adding.
	if totalOutput > math.MaxUint64-desoBeforeFeesNanos {
		return 0, 0, 0, 0, nil, errors.Wrapf(
			RuleErrorCreatorCoinTxnOutputWithInvalidBuyAmount,
			"_connectCreatorCoin: %v", desoBeforeFeesNanos)
	}
	totalOutput += desoBeforeFeesNanos
	// It's assumed the caller code will check that things like output <= input,
	// but we check it here just in case...
	if totalInput < totalOutput {
		return 0, 0, 0, 0, nil, errors.Wrapf(
			RuleErrorCreatorCoinTxnOutputExceedsInput,
			"_connectCreatorCoin: Input: %v, Output: %v", totalInput, totalOutput)
	}
	// At this point we have verified that the output is sufficient to cover
	// the amount the user wants to use to buy the creator's coin.

	// Now we burn some DeSo before executing the creator coin buy. Doing
	// this guarantees that floating point errors in our subsequent calculations
	// will not result in a user being able to print infinite amounts of DeSo
	// through the protocol.
	//
	// TODO(performance): We use bigints to avoid overflow in the intermediate
	// stages of the calculation but this most likely isn't necessary. This
	// formula is equal to:
	// - desoAfterFeesNanos = desoBeforeFeesNanos * (CreatorCoinTradeFeeBasisPoints / (100*100))
	desoAfterFeesNanos := IntDiv(
		IntMul(
			big.NewInt(int64(desoBeforeFeesNanos)),
			big.NewInt(int64(100*100-bav.Params.CreatorCoinTradeFeeBasisPoints))),
		big.NewInt(100*100)).Uint64()

	// The amount of DeSo being convertend must be nonzero after fees as well.
	if desoAfterFeesNanos == 0 {
		return 0, 0, 0, 0, nil, RuleErrorCreatorCoinBuyMustTradeNonZeroDeSoAfterFees
	}

	// Figure out how much deso goes to the founder.
	// Note: If the user performing this transaction has the same public key as the
	// profile being bought, we do not cut a founder reward.
	desoRemainingNanos := uint64(0)
	desoFounderRewardNanos := uint64(0)
	if blockHeight > DeSoFounderRewardBlockHeight &&
		!reflect.DeepEqual(txn.PublicKey, existingProfileEntry.PublicKey) {

		// This formula is equal to:
		// desoFounderRewardNanos = desoAfterFeesNanos * creatorBasisPoints / (100*100)
		desoFounderRewardNanos = IntDiv(
			IntMul(
				big.NewInt(int64(desoAfterFeesNanos)),
				big.NewInt(int64(existingProfileEntry.CreatorBasisPoints))),
			big.NewInt(100*100)).Uint64()

		// Sanity check, just to be extra safe.
		if desoAfterFeesNanos < desoFounderRewardNanos {
			return 0, 0, 0, 0, nil, fmt.Errorf("HelpConnectCreatorCoinBuy: desoAfterFeesNanos"+
				" less than desoFounderRewardNanos: %v %v",
				desoAfterFeesNanos, desoFounderRewardNanos)
		}

		desoRemainingNanos = desoAfterFeesNanos - desoFounderRewardNanos
	} else {
		desoRemainingNanos = desoAfterFeesNanos
	}

	if desoRemainingNanos == 0 {
		return 0, 0, 0, 0, nil, RuleErrorCreatorCoinBuyMustTradeNonZeroDeSoAfterFounderReward
	}

	// If no DeSo is currently locked in the profile then we use the
	// polynomial equation to mint creator coins. We do this because the
	// Uniswap/Bancor equations don't work when zero coins have been minted,
	// and so we have to special case here. See this wolfram sheet for all
	// the equations with tests:
	// - https://pastebin.com/raw/1EmgeW56
	//
	// Note also that we use big floats with a custom math library in order
	// to guarantee that all nodes get the same result regardless of what
	// architecture they're running on. If we didn't do this, then some nodes
	// could round floats or use different levels of precision for intermediate
	// results and get different answers which would break consensus.
	creatorCoinToMintNanos := CalculateCreatorCoinToMint(
		desoRemainingNanos, existingProfileEntry.CoinsInCirculationNanos,
		existingProfileEntry.DeSoLockedNanos, bav.Params)

	// Check if the total amount minted satisfies CreatorCoinAutoSellThresholdNanos.
	// This makes it prohibitively expensive for a user to buy themself above the
	// CreatorCoinAutoSellThresholdNanos and then spam tiny nano DeSo creator
	// coin purchases causing the effective Bancor Creator Coin Reserve Ratio to drift.
	if blockHeight > SalomonFixBlockHeight {
		if creatorCoinToMintNanos < bav.Params.CreatorCoinAutoSellThresholdNanos {
			return 0, 0, 0, 0, nil, RuleErrorCreatorCoinBuyMustSatisfyAutoSellThresholdNanos
		}
	}

	// At this point, we know how much creator coin we are going to mint.
	// Now it's just a matter of adjusting our bookkeeping and potentially
	// giving the creator a founder reward.

	// Save all the old values from the CoinEntry before we potentially
	// update them. Note that CoinEntry doesn't contain any pointers and so
	// a direct copy is OK.
	prevCoinEntry := existingProfileEntry.CoinEntry

	// Increment DeSoLockedNanos. Sanity-check that we're not going to
	// overflow.
	if existingProfileEntry.DeSoLockedNanos > math.MaxUint64-desoRemainingNanos {
		return 0, 0, 0, 0, nil, fmt.Errorf("_connectCreatorCoin: Overflow while summing"+
			"DeSoLockedNanos and desoAfterFounderRewardNanos: %v %v",
			existingProfileEntry.DeSoLockedNanos, desoRemainingNanos)
	}
	existingProfileEntry.DeSoLockedNanos += desoRemainingNanos

	// Increment CoinsInCirculation. Sanity-check that we're not going to
	// overflow.
	if existingProfileEntry.CoinsInCirculationNanos > math.MaxUint64-creatorCoinToMintNanos {
		return 0, 0, 0, 0, nil, fmt.Errorf("_connectCreatorCoin: Overflow while summing"+
			"CoinsInCirculationNanos and creatorCoinToMintNanos: %v %v",
			existingProfileEntry.CoinsInCirculationNanos, creatorCoinToMintNanos)
	}
	existingProfileEntry.CoinsInCirculationNanos += creatorCoinToMintNanos

	// Calculate the *Creator Coin nanos* to give as a founder reward.
	creatorCoinFounderRewardNanos := uint64(0)
	if blockHeight > DeSoFounderRewardBlockHeight {
		// Do nothing. The chain stopped minting creator coins as a founder reward for
		// creators at this blockheight.  It gives DeSo as a founder reward now instead.

	} else if blockHeight > SalomonFixBlockHeight {
		// Following the SalomonFixBlockHeight block, creator coin buys continuously mint
		// a founders reward based on the CreatorBasisPoints.

		creatorCoinFounderRewardNanos = IntDiv(
			IntMul(
				big.NewInt(int64(creatorCoinToMintNanos)),
				big.NewInt(int64(existingProfileEntry.CreatorBasisPoints))),
			big.NewInt(100*100)).Uint64()
	} else {
		// Up to and including the SalomonFixBlockHeight block, creator coin buys only minted
		// a founders reward if the creator reached a new all time high.

		if existingProfileEntry.CoinsInCirculationNanos > existingProfileEntry.CoinWatermarkNanos {
			// This value must be positive if we made it past the if condition above.
			watermarkDiff := existingProfileEntry.CoinsInCirculationNanos - existingProfileEntry.CoinWatermarkNanos
			// The founder reward is computed as a percentage of the "net coins created,"
			// which is equal to the watermarkDiff
			creatorCoinFounderRewardNanos = IntDiv(
				IntMul(
					big.NewInt(int64(watermarkDiff)),
					big.NewInt(int64(existingProfileEntry.CreatorBasisPoints))),
				big.NewInt(100*100)).Uint64()
		}
	}

	// CoinWatermarkNanos is no longer used, however it may be helpful for
	// future analytics or updates so we continue to update it here.
	if existingProfileEntry.CoinsInCirculationNanos > existingProfileEntry.CoinWatermarkNanos {
		existingProfileEntry.CoinWatermarkNanos = existingProfileEntry.CoinsInCirculationNanos
	}

	// At this point, founderRewardNanos will be non-zero if and only if we increased
	// the watermark *and* there was a non-zero CreatorBasisPoints set on the CoinEntry
	// *and* the blockHeight is less than DeSoFounderRewardBlockHeight.

	// The user gets whatever's left after we pay the founder their reward.
	coinsBuyerGetsNanos := creatorCoinToMintNanos - creatorCoinFounderRewardNanos

	// If the coins the buyer is getting is less than the minimum threshold that
	// they expected to get, then the transaction is invalid. This prevents
	// front-running attacks, but it also prevents the buyer from getting a
	// terrible price.
	//
	// Note that when the min is set to zero it means we should skip this check.
	if txMeta.MinCreatorCoinExpectedNanos != 0 &&
		coinsBuyerGetsNanos < txMeta.MinCreatorCoinExpectedNanos {
		return 0, 0, 0, 0, nil, errors.Wrapf(
			RuleErrorCreatorCoinLessThanMinimumSetByUser,
			"_connectCreatorCoin: Amount that would be minted and given to user: "+
				"%v, amount that would be given to founder: %v, amount user needed: %v",
			coinsBuyerGetsNanos, creatorCoinFounderRewardNanos, txMeta.MinCreatorCoinExpectedNanos)
	}

	// If we get here, we are good to go. We will now update the balance of the
	// buyer and the creator (assuming we had a non-zero founderRewardNanos).

	// Look up a CreatorCoinBalanceEntry for the buyer and the creator. Create
	// an entry for each if one doesn't exist already.
	buyerBalanceEntry, hodlerPKID, creatorPKID :=
		bav.GetBalanceEntryForHODLerPubKeyAndCreatorPubKey(
			txn.PublicKey, existingProfileEntry.PublicKey)
	// If the user does not have a balance entry or the user's balance entry is deleted and we have passed the
	// BuyCreatorCoinAfterDeletedBalanceEntryFixBlockHeight, we create a new balance entry.
	if buyerBalanceEntry == nil ||
		(buyerBalanceEntry.isDeleted && blockHeight > BuyCreatorCoinAfterDeletedBalanceEntryFixBlockHeight) {
		// If there is no balance entry for this mapping yet then just create it.
		// In this case the balance will be zero.
		buyerBalanceEntry = &BalanceEntry{
			// The person who created the txn is they buyer/hodler
			HODLerPKID: hodlerPKID,
			// The creator is the owner of the profile that corresponds to the coin.
			CreatorPKID:  creatorPKID,
			BalanceNanos: uint64(0),
		}
	}

	// Get the balance entry for the creator. In this case the creator owns
	// their own coin and therefore the creator is also the HODLer. We need
	// this so we can pay the creator their founder reward. Note that we have
	// a special case when the creator is purchasing their own coin.
	var creatorBalanceEntry *BalanceEntry
	if reflect.DeepEqual(txn.PublicKey, existingProfileEntry.PublicKey) {
		// If the creator is buying their own coin, don't fetch/create a
		// duplicate entry. If we didn't do this, we might wind up with two
		// duplicate BalanceEntrys when a creator is buying their own coin.
		creatorBalanceEntry = buyerBalanceEntry
	} else {
		// In this case, the creator is distinct from the buyer, so fetch and
		// potentially create a new BalanceEntry for them rather than using the
		// existing one.
		creatorBalanceEntry, hodlerPKID, creatorPKID = bav.GetBalanceEntryForHODLerPubKeyAndCreatorPubKey(
			existingProfileEntry.PublicKey, existingProfileEntry.PublicKey)
		// If the creator does not have a balance entry or the creator's balance entry is deleted and we have passed the
		// BuyCreatorCoinAfterDeletedBalanceEntryFixBlockHeight, we create a new balance entry.
		if creatorBalanceEntry == nil ||
			(creatorBalanceEntry.isDeleted && blockHeight > BuyCreatorCoinAfterDeletedBalanceEntryFixBlockHeight) {
			// If there is no balance entry then it means the creator doesn't own
			// any of their coin yet. In this case we create a new entry for them
			// with a zero balance.
			creatorBalanceEntry = &BalanceEntry{
				HODLerPKID:   hodlerPKID,
				CreatorPKID:  creatorPKID,
				BalanceNanos: uint64(0),
			}
		}
	}
	// At this point we should have a BalanceEntry for the buyer and the creator.
	// These may be the same BalancEntry if the creator is buying their own coin,
	// but that is OK.

	// Save the previous balance entry before modifying it. If the creator is
	// buying their own coin, this will be the same BalanceEntry, which is fine.
	prevBuyerBalanceEntry := *buyerBalanceEntry
	prevCreatorBalanceEntry := *creatorBalanceEntry

	// Increase the buyer and the creator's balances by the amounts computed
	// previously. Always check for overflow.
	if buyerBalanceEntry.BalanceNanos > math.MaxUint64-coinsBuyerGetsNanos {
		return 0, 0, 0, 0, nil, fmt.Errorf("_connectCreatorCoin: Overflow while summing"+
			"buyerBalanceEntry.BalanceNanos and coinsBuyerGetsNanos %v %v",
			buyerBalanceEntry.BalanceNanos, coinsBuyerGetsNanos)
	}
	// Check that if the buyer is receiving nanos for the first time, it's enough
	// to push them above the CreatorCoinAutoSellThresholdNanos threshold. This helps
	// prevent tiny amounts of nanos from drifting the ratio of creator coins to DeSo locked.
	if blockHeight > SalomonFixBlockHeight {
		if buyerBalanceEntry.BalanceNanos == 0 && coinsBuyerGetsNanos != 0 &&
			coinsBuyerGetsNanos < bav.Params.CreatorCoinAutoSellThresholdNanos {
			return 0, 0, 0, 0, nil, RuleErrorCreatorCoinBuyMustSatisfyAutoSellThresholdNanosForBuyer
		}
	}

	// Check if this is the buyers first buy or first buy after a complete sell.
	// If it is, we increment the NumberOfHolders to reflect this value.
	if buyerBalanceEntry.BalanceNanos == 0 && coinsBuyerGetsNanos != 0 {
		// Increment number of holders by one to reflect the buyer
		existingProfileEntry.NumberOfHolders += 1

		// Update the profile to reflect the new number of holders
		bav._setProfileEntryMappings(existingProfileEntry)
	}
	// Finally increment the buyerBalanceEntry.BalanceNanos to reflect
	// the purchased coinsBuyerGetsNanos. If coinsBuyerGetsNanos is greater than 0, we set HasPurchased to true.
	buyerBalanceEntry.BalanceNanos += coinsBuyerGetsNanos
	buyerBalanceEntry.HasPurchased = true

	// If the creator is buying their own coin, this will just be modifying
	// the same pointer as the buyerBalanceEntry, which is what we want.
	if creatorBalanceEntry.BalanceNanos > math.MaxUint64-creatorCoinFounderRewardNanos {
		return 0, 0, 0, 0, nil, fmt.Errorf("_connectCreatorCoin: Overflow while summing"+
			"creatorBalanceEntry.BalanceNanos and creatorCoinFounderRewardNanos %v %v",
			creatorBalanceEntry.BalanceNanos, creatorCoinFounderRewardNanos)
	}
	// Check that if the creator is receiving nanos for the first time, it's enough
	// to push them above the CreatorCoinAutoSellThresholdNanos threshold. This helps
	// prevent tiny amounts of nanos from drifting the effective creator coin reserve ratio drift.
	if creatorBalanceEntry.BalanceNanos == 0 &&
		creatorCoinFounderRewardNanos != 0 &&
		creatorCoinFounderRewardNanos < bav.Params.CreatorCoinAutoSellThresholdNanos &&
		blockHeight > SalomonFixBlockHeight {

		return 0, 0, 0, 0, nil, RuleErrorCreatorCoinBuyMustSatisfyAutoSellThresholdNanosForCreator
	}
	// Check if the creator's balance is going from zero to non-zero and increment the NumberOfHolders if so.
	if creatorBalanceEntry.BalanceNanos == 0 && creatorCoinFounderRewardNanos != 0 {
		// Increment number of holders by one to reflect the creator
		existingProfileEntry.NumberOfHolders += 1

		// Update the profile to reflect the new number of holders
		bav._setProfileEntryMappings(existingProfileEntry)
	}
	creatorBalanceEntry.BalanceNanos += creatorCoinFounderRewardNanos

	// At this point the balances for the buyer and the creator should be correct
	// so set the mappings in the view.
	bav._setBalanceEntryMappings(buyerBalanceEntry)
	// Avoid setting the same entry twice if the creator is buying their own coin.
	if buyerBalanceEntry != creatorBalanceEntry {
		bav._setBalanceEntryMappings(creatorBalanceEntry)
	}

	// Finally, if the creator is getting a deso founder reward, add a UTXO for it.
	var outputKey *UtxoKey
	if blockHeight > DeSoFounderRewardBlockHeight {
		if desoFounderRewardNanos > 0 {
			// Create a new entry for this output and add it to the view. It should be
			// added at the end of the utxo list.
			outputKey = &UtxoKey{
				TxID: *txHash,
				// The output is like an extra virtual output at the end of the transaction.
				Index: uint32(len(txn.TxOutputs)),
			}

			utxoEntry := UtxoEntry{
				AmountNanos: desoFounderRewardNanos,
				PublicKey:   existingProfileEntry.PublicKey,
				BlockHeight: blockHeight,
				UtxoType:    UtxoTypeCreatorCoinFounderReward,
				UtxoKey:     outputKey,
				// We leave the position unset and isSpent to false by default.
				// The position will be set in the call to _addUtxo.
			}

			utxoOp, err := bav._addUtxo(&utxoEntry)
			if err != nil {
				return 0, 0, 0, 0, nil, errors.Wrapf(err, "HelpConnectCreatorCoinBuy: Problem adding output utxo")
			}

			// Rosetta uses this UtxoOperation to provide INPUT amounts
			utxoOpsForTxn = append(utxoOpsForTxn, utxoOp)
		}
	}

	// Compute the change in DESO locked. This information is needed by Rosetta
	// and it's much more efficient to compute it here than it is to recompute
	// it later.
	if existingProfileEntry == nil || existingProfileEntry.isDeleted {
		return 0, 0, 0, 0, nil, errors.Wrapf(err, "HelpConnectCreatorCoinBuy: Error computing " +
			"desoLockedNanosDiff: Missing profile")
	}
	desoLockedNanosDiff := int64(existingProfileEntry.DeSoLockedNanos) - int64(prevCoinEntry.DeSoLockedNanos)

	// Add an operation to the list at the end indicating we've executed a
	// CreatorCoin txn. Save the previous state of the CoinEntry for easy
	// reversion during disconnect.
	utxoOpsForTxn = append(utxoOpsForTxn, &UtxoOperation{
		Type:                       OperationTypeCreatorCoin,
		PrevCoinEntry:              &prevCoinEntry,
		PrevTransactorBalanceEntry: &prevBuyerBalanceEntry,
		PrevCreatorBalanceEntry:    &prevCreatorBalanceEntry,
		FounderRewardUtxoKey:       outputKey,
		CreatorCoinDESOLockedNanosDiff: 		desoLockedNanosDiff,
	})

	return totalInput, totalOutput, coinsBuyerGetsNanos, creatorCoinFounderRewardNanos, utxoOpsForTxn, nil
}

// TODO: A lot of duplicate code between buy and sell. Consider factoring
// out the common code.
func (bav *UtxoView) HelpConnectCreatorCoinSell(
	txn *MsgDeSoTxn, txHash *BlockHash, blockHeight uint32, verifySignatures bool) (
	_totalInput uint64, _totalOutput uint64, _desoReturnedNanos uint64,
	_utxoOps []*UtxoOperation, _err error) {

	// Connect basic txn to get the total input and the total output without
	// considering the transaction metadata.
	totalInput, totalOutput, utxoOpsForTxn, err := bav._connectBasicTransfer(
		txn, txHash, blockHeight, verifySignatures)
	if err != nil {
		return 0, 0, 0, nil, errors.Wrapf(err, "_connectCreatorCoin: ")
	}

	// Force the input to be non-zero so that we can prevent replay attacks. If
	// we didn't do this then someone could replay your sell over and over again
	// to force-convert all your creator coin into DeSo. Think about it.
	if totalInput == 0 {
		return 0, 0, 0, nil, RuleErrorCreatorCoinRequiresNonZeroInput
	}

	// Verify that the output does not exceed the input. This check should also
	// be done by the caller, but we do it here as well.
	if totalInput < totalOutput {
		return 0, 0, 0, nil, errors.Wrapf(
			RuleErrorCreatorCoinTxnOutputExceedsInput,
			"_connectCreatorCoin: Input: %v, Output: %v", totalInput, totalOutput)
	}

	// At this point the inputs and outputs have been processed. Now we
	// need to handle the metadata.

	// Check that the specified profile public key is valid and that a profile
	// corresponding to that public key exists.
	txMeta := txn.TxnMeta.(*CreatorCoinMetadataa)
	if len(txMeta.ProfilePublicKey) != btcec.PubKeyBytesLenCompressed {
		return 0, 0, 0, nil, RuleErrorCreatorCoinInvalidPubKeySize
	}

	// Dig up the profile. It must exist for the user to be able to
	// operate on its coin.
	existingProfileEntry := bav.GetProfileEntryForPublicKey(txMeta.ProfilePublicKey)
	if existingProfileEntry == nil || existingProfileEntry.isDeleted {
		return 0, 0, 0, nil, errors.Wrapf(
			RuleErrorCreatorCoinOperationOnNonexistentProfile,
			"_connectCreatorCoin: Profile pub key: %v %v",
			PkToStringMainnet(txMeta.ProfilePublicKey), PkToStringTestnet(txMeta.ProfilePublicKey))
	}

	// At this point we are confident that we have a profile that
	// exists that corresponds to the profile public key the user
	// provided.

	// Look up a BalanceEntry for the seller. If it doesn't exist then the seller
	// implicitly has a balance of zero coins, and so the sell transaction shouldn't be
	// allowed.
	sellerBalanceEntry, _, _ := bav.GetBalanceEntryForHODLerPubKeyAndCreatorPubKey(
		txn.PublicKey, existingProfileEntry.PublicKey)
	if sellerBalanceEntry == nil || sellerBalanceEntry.isDeleted {
		return 0, 0, 0, nil, RuleErrorCreatorCoinSellerBalanceEntryDoesNotExist
	}

	// Check that the amount of creator coin being sold is non-zero.
	creatorCoinToSellNanos := txMeta.CreatorCoinToSellNanos
	if creatorCoinToSellNanos == 0 {
		return 0, 0, 0, nil, RuleErrorCreatorCoinSellMustTradeNonZeroCreatorCoin
	}

	// Check that the amount of creator coin being sold does not exceed the user's
	// balance of this particular creator coin.
	if creatorCoinToSellNanos > sellerBalanceEntry.BalanceNanos {
		return 0, 0, 0, nil, errors.Wrapf(
			RuleErrorCreatorCoinSellInsufficientCoins,
			"_connectCreatorCoin: CreatorCoin nanos being sold %v exceeds "+
				"user's creator coin balance %v",
			creatorCoinToSellNanos, sellerBalanceEntry.BalanceNanos)
	}

	// If the amount of DeSo locked in the profile is zero then selling is
	// not allowed.
	if existingProfileEntry.DeSoLockedNanos == 0 {
		return 0, 0, 0, nil, RuleErrorCreatorCoinSellNotAllowedWhenZeroDeSoLocked
	}

	desoBeforeFeesNanos := uint64(0)
	// Compute the amount of DeSo to return.
	if blockHeight > SalomonFixBlockHeight {
		// Following the SalomonFixBlockHeight block, if a user would be left with less than
		// bav.Params.CreatorCoinAutoSellThresholdNanos, we clear all their remaining holdings
		// to prevent 1 or 2 lingering creator coin nanos from staying in their wallet.
		// This also gives a method for cleanly and accurately reducing the numberOfHolders.

		// Note that we check that sellerBalanceEntry.BalanceNanos >= creatorCoinToSellNanos above.
		if sellerBalanceEntry.BalanceNanos-creatorCoinToSellNanos < bav.Params.CreatorCoinAutoSellThresholdNanos {
			// Setup to sell all the creator coins the seller has.
			creatorCoinToSellNanos = sellerBalanceEntry.BalanceNanos

			// Compute the amount of DeSo to return with the new creatorCoinToSellNanos.
			desoBeforeFeesNanos = CalculateDeSoToReturn(
				creatorCoinToSellNanos, existingProfileEntry.CoinsInCirculationNanos,
				existingProfileEntry.DeSoLockedNanos, bav.Params)

			// If the amount the formula is offering is more than what is locked in the
			// profile, then truncate it down. This addresses an edge case where our
			// equations may return *too much* DeSo due to rounding errors.
			if desoBeforeFeesNanos > existingProfileEntry.DeSoLockedNanos {
				desoBeforeFeesNanos = existingProfileEntry.DeSoLockedNanos
			}
		} else {
			// If we're above the CreatorCoinAutoSellThresholdNanos, we can safely compute
			// the amount to return based on the Bancor curve.
			desoBeforeFeesNanos = CalculateDeSoToReturn(
				creatorCoinToSellNanos, existingProfileEntry.CoinsInCirculationNanos,
				existingProfileEntry.DeSoLockedNanos, bav.Params)

			// If the amount the formula is offering is more than what is locked in the
			// profile, then truncate it down. This addresses an edge case where our
			// equations may return *too much* DeSo due to rounding errors.
			if desoBeforeFeesNanos > existingProfileEntry.DeSoLockedNanos {
				desoBeforeFeesNanos = existingProfileEntry.DeSoLockedNanos
			}
		}
	} else {
		// Prior to the SalomonFixBlockHeight block, coins would be minted based on floating point
		// arithmetic with the exception being if a creator was selling all remaining creator coins. This caused
		// a rare issue where a creator would be left with 1 creator coin nano in circulation
		// and 1 nano DeSo locked after completely selling. This in turn made the Bancor Curve unstable.

		if creatorCoinToSellNanos == existingProfileEntry.CoinsInCirculationNanos {
			desoBeforeFeesNanos = existingProfileEntry.DeSoLockedNanos
		} else {
			// Calculate the amount to return based on the Bancor Curve.
			desoBeforeFeesNanos = CalculateDeSoToReturn(
				creatorCoinToSellNanos, existingProfileEntry.CoinsInCirculationNanos,
				existingProfileEntry.DeSoLockedNanos, bav.Params)

			// If the amount the formula is offering is more than what is locked in the
			// profile, then truncate it down. This addresses an edge case where our
			// equations may return *too much* DeSo due to rounding errors.
			if desoBeforeFeesNanos > existingProfileEntry.DeSoLockedNanos {
				desoBeforeFeesNanos = existingProfileEntry.DeSoLockedNanos
			}
		}
	}

	// Save all the old values from the CoinEntry before we potentially
	// update them. Note that CoinEntry doesn't contain any pointers and so
	// a direct copy is OK.
	prevCoinEntry := existingProfileEntry.CoinEntry

	// Subtract the amount of DeSo the seller is getting from the amount of
	// DeSo locked in the profile. Sanity-check that it does not exceed the
	// total amount of DeSo locked.
	if desoBeforeFeesNanos > existingProfileEntry.DeSoLockedNanos {
		return 0, 0, 0, nil, fmt.Errorf("_connectCreatorCoin: DeSo nanos seller "+
			"would get %v exceeds DeSo nanos locked in profile %v",
			desoBeforeFeesNanos, existingProfileEntry.DeSoLockedNanos)
	}
	existingProfileEntry.DeSoLockedNanos -= desoBeforeFeesNanos

	// Subtract the number of coins the seller is selling from the number of coins
	// in circulation. Sanity-check that it does not exceed the number of coins
	// currently in circulation.
	if creatorCoinToSellNanos > existingProfileEntry.CoinsInCirculationNanos {
		return 0, 0, 0, nil, fmt.Errorf("_connectCreatorCoin: CreatorCoin nanos seller "+
			"is selling %v exceeds CreatorCoin nanos in circulation %v",
			creatorCoinToSellNanos, existingProfileEntry.CoinsInCirculationNanos)
	}
	existingProfileEntry.CoinsInCirculationNanos -= creatorCoinToSellNanos

	// Check if this is a complete sell of the seller's remaining creator coins
	if sellerBalanceEntry.BalanceNanos == creatorCoinToSellNanos {
		existingProfileEntry.NumberOfHolders -= 1
	}

	// If the number of holders has reached zero, we clear all the DeSoLockedNanos and
	// creatorCoinToSellNanos to ensure that the profile is reset to its normal initial state.
	// It's okay to modify these values because they are saved in the PrevCoinEntry.
	if existingProfileEntry.NumberOfHolders == 0 {
		existingProfileEntry.DeSoLockedNanos = 0
		existingProfileEntry.CoinsInCirculationNanos = 0
	}

	// Save the seller's balance before we modify it. We don't need to save the
	// creator's BalancEntry on a sell because the creator's balance will not
	// be modified.
	prevTransactorBalanceEntry := *sellerBalanceEntry

	// Subtract the number of coins the seller is selling from the number of coins
	// they HODL. Note that we already checked that this amount does not exceed the
	// seller's balance above. Note that this amount equals sellerBalanceEntry.BalanceNanos
	// in the event where the requested remaining creator coin balance dips
	// below CreatorCoinAutoSellThresholdNanos.
	sellerBalanceEntry.BalanceNanos -= creatorCoinToSellNanos

	// If the seller's balance will be zero after this transaction, set HasPurchased to false
	if sellerBalanceEntry.BalanceNanos == 0 {
		sellerBalanceEntry.HasPurchased = false
	}

	// Set the new BalanceEntry in our mappings for the seller and set the
	// ProfileEntry mappings as well since everything is up to date.
	bav._setBalanceEntryMappings(sellerBalanceEntry)
	bav._setProfileEntryMappings(existingProfileEntry)

	// Charge a fee on the DeSo the seller is getting to hedge against
	// floating point errors
	desoAfterFeesNanos := IntDiv(
		IntMul(
			big.NewInt(int64(desoBeforeFeesNanos)),
			big.NewInt(int64(100*100-bav.Params.CreatorCoinTradeFeeBasisPoints))),
		big.NewInt(100*100)).Uint64()

	// Check that the seller is getting back an amount of DeSo that is
	// greater than or equal to what they expect. Note that this check is
	// skipped if the min amount specified is zero.
	if txMeta.MinDeSoExpectedNanos != 0 &&
		desoAfterFeesNanos < txMeta.MinDeSoExpectedNanos {

		return 0, 0, 0, nil, errors.Wrapf(
			RuleErrorDeSoReceivedIsLessThanMinimumSetBySeller,
			"_connectCreatorCoin: DeSo nanos that would be given to seller: "+
				"%v, amount user needed: %v",
			desoAfterFeesNanos, txMeta.MinDeSoExpectedNanos)
	}

	// Now that we have all the information we need, save a UTXO allowing the user to
	// spend the DeSo from the sale in the future.
	outputKey := UtxoKey{
		TxID: *txn.Hash(),
		// The output is like an extra virtual output at the end of the transaction.
		Index: uint32(len(txn.TxOutputs)),
	}
	utxoEntry := UtxoEntry{
		AmountNanos: desoAfterFeesNanos,
		PublicKey:   txn.PublicKey,
		BlockHeight: blockHeight,
		UtxoType:    UtxoTypeCreatorCoinSale,
		UtxoKey:     &outputKey,
		// We leave the position unset and isSpent to false by default.
		// The position will be set in the call to _addUtxo.
	}
	// If we have a problem adding this utxo return an error but don't
	// mark this block as invalid since it's not a rule error and the block
	// could therefore benefit from being processed in the future.
	utxoOp, err := bav._addUtxo(&utxoEntry)
	if err != nil {
		return 0, 0, 0, nil, errors.Wrapf(
			err, "_connectBitcoinExchange: Problem adding output utxo")
	}

	// Rosetta uses this UtxoOperation to provide INPUT amounts
	utxoOpsForTxn = append(utxoOpsForTxn, utxoOp)

	// Compute the change in DESO locked. This information is needed by Rosetta
	// and it's much more efficient to compute it here than it is to recompute
	// it later.
	if existingProfileEntry == nil || existingProfileEntry.isDeleted {
		return 0, 0, 0, nil, errors.Wrapf(
			err, "HelpConnectCreatorCoinSell: Error computing " +
			"desoLockedNanosDiff: Missing profile")
	}
	desoLockedNanosDiff := int64(existingProfileEntry.DeSoLockedNanos) - int64(prevCoinEntry.DeSoLockedNanos)

	// Add an operation to the list at the end indicating we've executed a
	// CreatorCoin txn. Save the previous state of the CoinEntry for easy
	// reversion during disconnect.
	utxoOpsForTxn = append(utxoOpsForTxn, &UtxoOperation{
		Type:                       OperationTypeCreatorCoin,
		PrevCoinEntry:              &prevCoinEntry,
		PrevTransactorBalanceEntry: &prevTransactorBalanceEntry,
		PrevCreatorBalanceEntry:    nil,
		CreatorCoinDESOLockedNanosDiff: 		desoLockedNanosDiff,
	})

	// The DeSo that the user gets from selling their creator coin counts
	// as both input and output in the transaction.
	return totalInput + desoAfterFeesNanos,
		totalOutput + desoAfterFeesNanos,
		desoAfterFeesNanos, utxoOpsForTxn, nil
}

func (bav *UtxoView) _connectCreatorCoin(
	txn *MsgDeSoTxn, txHash *BlockHash, blockHeight uint32, verifySignatures bool) (
	_totalInput uint64, _totalOutput uint64, _utxoOps []*UtxoOperation, _err error) {

	// Check that the transaction has the right TxnType.
	if txn.TxnMeta.GetTxnType() != TxnTypeCreatorCoin {
		return 0, 0, nil, fmt.Errorf("_connectCreatorCoin: called with bad TxnType %s",
			txn.TxnMeta.GetTxnType().String())
	}
	txMeta := txn.TxnMeta.(*CreatorCoinMetadataa)

	// We save the previous CoinEntry so that we can revert things easily during a
	// disconnect. If we didn't do this, it would be annoying to reset the coin
	// state when reverting a transaction.
	switch txMeta.OperationType {
	case CreatorCoinOperationTypeBuy:
		// We don't need the creatorCoinsReturned return value
		totalInput, totalOutput, _, _, utxoOps, err :=
			bav.HelpConnectCreatorCoinBuy(txn, txHash, blockHeight, verifySignatures)
		return totalInput, totalOutput, utxoOps, err

	case CreatorCoinOperationTypeSell:
		// We don't need the desoReturned return value
		totalInput, totalOutput, _, utxoOps, err :=
			bav.HelpConnectCreatorCoinSell(txn, txHash, blockHeight, verifySignatures)
		return totalInput, totalOutput, utxoOps, err

	case CreatorCoinOperationTypeAddDeSo:
		return 0, 0, nil, fmt.Errorf("_connectCreatorCoin: Add DeSo not implemented")
	}

	return 0, 0, nil, fmt.Errorf("_connectCreatorCoin: Unrecognized CreatorCoin "+
		"OperationType: %v", txMeta.OperationType)
}

func (bav *UtxoView) ValidateDiamondsAndGetNumCreatorCoinNanos(
	senderPublicKey []byte,
	receiverPublicKey []byte,
	diamondPostHash *BlockHash,
	diamondLevel int64,
	blockHeight uint32,
) (_numCreatorCoinNanos uint64, _netNewDiamonds int64, _err error) {

	// Check that the diamond level is reasonable
	diamondLevelMap := GetDeSoNanosDiamondLevelMapAtBlockHeight(int64(blockHeight))
	if _, isAllowedLevel := diamondLevelMap[diamondLevel]; !isAllowedLevel {
		return 0, 0, fmt.Errorf(
			"ValidateDiamondsAndGetNumCreatorCoinNanos: Diamond level %v not allowed",
			diamondLevel)
	}

	// Convert pub keys into PKIDs.
	senderPKID := bav.GetPKIDForPublicKey(senderPublicKey)
	receiverPKID := bav.GetPKIDForPublicKey(receiverPublicKey)

	// Look up if there is an existing diamond entry.
	diamondKey := MakeDiamondKey(senderPKID.PKID, receiverPKID.PKID, diamondPostHash)
	diamondEntry := bav.GetDiamondEntryForDiamondKey(&diamondKey)

	// Look up if there's an existing profile entry for the sender. There needs
	// to be in order to be able to give one's creator coin as a diamond.
	existingProfileEntry := bav.GetProfileEntryForPKID(senderPKID.PKID)
	if existingProfileEntry == nil || existingProfileEntry.isDeleted {
		return 0, 0, fmt.Errorf(
			"ValidateDiamondsAndGetNumCreatorCoinNanos: Cannot send CreatorCoin "+
				"with diamond because ProfileEntry for public key %v does not exist",
			senderPublicKey)
	}
	// If we get here, then we're sure the ProfileEntry for this user exists.

	currDiamondLevel := int64(0)
	if diamondEntry != nil {
		currDiamondLevel = diamondEntry.DiamondLevel
	}

	if currDiamondLevel >= diamondLevel {
		return 0, 0, RuleErrorCreatorCoinTransferPostAlreadyHasSufficientDiamonds
	}

	// Calculate the number of creator coin nanos needed vs. already added for previous diamonds.
	currCreatorCoinNanos := GetCreatorCoinNanosForDiamondLevelAtBlockHeight(
		existingProfileEntry.CoinsInCirculationNanos, existingProfileEntry.DeSoLockedNanos,
		currDiamondLevel, int64(blockHeight), bav.Params)
	neededCreatorCoinNanos := GetCreatorCoinNanosForDiamondLevelAtBlockHeight(
		existingProfileEntry.CoinsInCirculationNanos, existingProfileEntry.DeSoLockedNanos,
		diamondLevel, int64(blockHeight), bav.Params)

	// There is an edge case where, if the person's creator coin value goes down
	// by a large enough amount, then they can get a "free" diamond upgrade. This
	// seems fine for now.
	creatorCoinToTransferNanos := uint64(0)
	if neededCreatorCoinNanos > currCreatorCoinNanos {
		creatorCoinToTransferNanos = neededCreatorCoinNanos - currCreatorCoinNanos
	}

	netNewDiamonds := diamondLevel - currDiamondLevel

	return creatorCoinToTransferNanos, netNewDiamonds, nil
}

func (bav *UtxoView) ValidateDiamondsAndGetNumDeSoNanos(
	senderPublicKey []byte,
	receiverPublicKey []byte,
	diamondPostHash *BlockHash,
	diamondLevel int64,
	blockHeight uint32,
) (_numDeSoNanos uint64, _netNewDiamonds int64, _err error) {

	// Check that the diamond level is reasonable
	diamondLevelMap := GetDeSoNanosDiamondLevelMapAtBlockHeight(int64(blockHeight))
	if _, isAllowedLevel := diamondLevelMap[diamondLevel]; !isAllowedLevel {
		return 0, 0, fmt.Errorf(
			"ValidateDiamondsAndGetNumCreatorCoinNanos: Diamond level %v not allowed",
			diamondLevel)
	}

	// Convert pub keys into PKIDs.
	senderPKID := bav.GetPKIDForPublicKey(senderPublicKey)
	receiverPKID := bav.GetPKIDForPublicKey(receiverPublicKey)

	// Look up if there is an existing diamond entry.
	diamondKey := MakeDiamondKey(senderPKID.PKID, receiverPKID.PKID, diamondPostHash)
	diamondEntry := bav.GetDiamondEntryForDiamondKey(&diamondKey)

	currDiamondLevel := int64(0)
	if diamondEntry != nil {
		currDiamondLevel = diamondEntry.DiamondLevel
	}

	if currDiamondLevel >= diamondLevel {
		return 0, 0, RuleErrorCreatorCoinTransferPostAlreadyHasSufficientDiamonds
	}

	// Calculate the number of creator coin nanos needed vs. already added for previous diamonds.
	currDeSoNanos := GetDeSoNanosForDiamondLevelAtBlockHeight(currDiamondLevel, int64(blockHeight))
	neededDeSoNanos := GetDeSoNanosForDiamondLevelAtBlockHeight(diamondLevel, int64(blockHeight))

	// There is an edge case where, if the person's creator coin value goes down
	// by a large enough amount, then they can get a "free" diamond upgrade. This
	// seems fine for now.
	desoToTransferNanos := uint64(0)
	if neededDeSoNanos > currDeSoNanos {
		desoToTransferNanos = neededDeSoNanos - currDeSoNanos
	}

	netNewDiamonds := diamondLevel - currDiamondLevel

	return desoToTransferNanos, netNewDiamonds, nil
}

func (bav *UtxoView) _connectCreatorCoinTransfer(
	txn *MsgDeSoTxn, txHash *BlockHash, blockHeight uint32, verifySignatures bool) (
	_totalInput uint64, _totalOutput uint64, _utxoOps []*UtxoOperation, _err error) {

	// Check that the transaction has the right TxnType.
	if txn.TxnMeta.GetTxnType() != TxnTypeCreatorCoinTransfer {
		return 0, 0, nil, fmt.Errorf("_connectCreatorCoinTransfer: called with bad TxnType %s",
			txn.TxnMeta.GetTxnType().String())
	}
	txMeta := txn.TxnMeta.(*CreatorCoinTransferMetadataa)

	// Connect basic txn to get the total input and the total output without
	// considering the transaction metadata.
	totalInput, totalOutput, utxoOpsForTxn, err := bav._connectBasicTransfer(
		txn, txHash, blockHeight, verifySignatures)
	if err != nil {
		return 0, 0, nil, errors.Wrapf(err, "_connectCreatorCoin: ")
	}

	// Force the input to be non-zero so that we can prevent replay attacks. If
	// we didn't do this then someone could replay your transfer over and over again
	// to force-convert all your creator coin into DeSo. Think about it.
	if totalInput == 0 {
		return 0, 0, nil, RuleErrorCreatorCoinTransferRequiresNonZeroInput
	}

	// At this point the inputs and outputs have been processed. Now we
	// need to handle the metadata.

	// Check that the specified receiver public key is valid.
	if len(txMeta.ReceiverPublicKey) != btcec.PubKeyBytesLenCompressed {
		return 0, 0, nil, RuleErrorCreatorCoinTransferInvalidReceiverPubKeySize
	}

	// Check that the sender and receiver public keys are different.
	if reflect.DeepEqual(txn.PublicKey, txMeta.ReceiverPublicKey) {
		return 0, 0, nil, RuleErrorCreatorCoinTransferCannotTransferToSelf
	}

	// Check that the specified profile public key is valid and that a profile
	// corresponding to that public key exists.
	if len(txMeta.ProfilePublicKey) != btcec.PubKeyBytesLenCompressed {
		return 0, 0, nil, RuleErrorCreatorCoinTransferInvalidProfilePubKeySize
	}

	// Dig up the profile. It must exist for the user to be able to transfer its coin.
	existingProfileEntry := bav.GetProfileEntryForPublicKey(txMeta.ProfilePublicKey)
	if existingProfileEntry == nil || existingProfileEntry.isDeleted {
		return 0, 0, nil, errors.Wrapf(
			RuleErrorCreatorCoinTransferOnNonexistentProfile,
			"_connectCreatorCoin: Profile pub key: %v %v",
			PkToStringMainnet(txMeta.ProfilePublicKey), PkToStringTestnet(txMeta.ProfilePublicKey))
	}

	// At this point we are confident that we have a profile that
	// exists that corresponds to the profile public key the user provided.

	// Look up a BalanceEntry for the sender. If it doesn't exist then the sender implicitly
	// has a balance of zero coins, and so the transfer shouldn't be allowed.
	senderBalanceEntry, _, _ := bav.GetBalanceEntryForHODLerPubKeyAndCreatorPubKey(
		txn.PublicKey, existingProfileEntry.PublicKey)
	if senderBalanceEntry == nil || senderBalanceEntry.isDeleted {
		return 0, 0, nil, RuleErrorCreatorCoinTransferBalanceEntryDoesNotExist
	}

	// Check that the amount of creator coin being transferred is not less than the min threshold.
	if txMeta.CreatorCoinToTransferNanos < bav.Params.CreatorCoinAutoSellThresholdNanos {
		return 0, 0, nil, RuleErrorCreatorCoinTransferMustBeGreaterThanMinThreshold
	}

	// Check that the amount of creator coin being transferred does not exceed the user's
	// balance of this particular creator coin.
	if txMeta.CreatorCoinToTransferNanos > senderBalanceEntry.BalanceNanos {
		return 0, 0, nil, errors.Wrapf(
			RuleErrorCreatorCoinTransferInsufficientCoins,
			"_connectCreatorCoin: CreatorCoin nanos being transferred %v exceeds "+
				"user's creator coin balance %v",
			txMeta.CreatorCoinToTransferNanos, senderBalanceEntry.BalanceNanos)
	}

	// Now that we have validated this transaction, let's build the new BalanceEntry state.

	// Look up a BalanceEntry for the receiver.
	receiverBalanceEntry, _, _ := bav.GetBalanceEntryForHODLerPubKeyAndCreatorPubKey(
		txMeta.ReceiverPublicKey, txMeta.ProfilePublicKey)

	// Save the receiver's balance if it is non-nil.
	var prevReceiverBalanceEntry *BalanceEntry
	if receiverBalanceEntry != nil {
		prevReceiverBalanceEntry = &BalanceEntry{}
		*prevReceiverBalanceEntry = *receiverBalanceEntry
	}

	// If the receiver's balance entry is nil, we need to make one.
	if receiverBalanceEntry == nil || receiverBalanceEntry.isDeleted {
		receiverPKID := bav.GetPKIDForPublicKey(txMeta.ReceiverPublicKey)
		creatorPKID := bav.GetPKIDForPublicKey(existingProfileEntry.PublicKey)
		// Sanity check that we found a PKID entry for these pub keys (should never fail).
		if receiverPKID == nil || receiverPKID.isDeleted || creatorPKID == nil || creatorPKID.isDeleted {
			return 0, 0, nil, fmt.Errorf(
				"_connectCreatorCoin: Found nil or deleted PKID for receiver or creator, this should never "+
					"happen. Receiver pubkey: %v, creator pubkey: %v",
				PkToStringMainnet(txMeta.ReceiverPublicKey),
				PkToStringMainnet(existingProfileEntry.PublicKey))
		}
		receiverBalanceEntry = &BalanceEntry{
			HODLerPKID:   receiverPKID.PKID,
			CreatorPKID:  creatorPKID.PKID,
			BalanceNanos: uint64(0),
		}
	}

	// Save the sender's balance before we modify it.
	prevSenderBalanceEntry := *senderBalanceEntry

	// Subtract the number of coins being given from the sender and add them to the receiver.
	// TODO: We should avoid editing the pointer returned by "bav._getX" directly before
	// deleting / setting. Since the pointer returned is the one held by the view, it
	// makes setting redundant.  An alternative would be to not call _set after modification.
	senderBalanceEntry.BalanceNanos -= txMeta.CreatorCoinToTransferNanos
	receiverBalanceEntry.BalanceNanos += txMeta.CreatorCoinToTransferNanos

	// We do not allow accounts to maintain tiny creator coin balances in order to avoid
	// Bancor curve price anomalies as famously demonstrated by @salomon.  Thus, if the
	// sender tries to make a transfer that will leave them below the threshold we give
	// their remaining balance to the receiver in order to zero them out.
	if senderBalanceEntry.BalanceNanos < bav.Params.CreatorCoinAutoSellThresholdNanos {
		receiverBalanceEntry.BalanceNanos += senderBalanceEntry.BalanceNanos
		senderBalanceEntry.BalanceNanos = 0
		senderBalanceEntry.HasPurchased = false
	}

	// Delete the sender's balance entry under the assumption that the sender gave away all
	// of their coins. We add it back later, if this is not the case.
	bav._deleteBalanceEntryMappings(senderBalanceEntry, txn.PublicKey, txMeta.ProfilePublicKey)
	// Delete the receiver's balance entry just to be safe. Added back immediately after.
	bav._deleteBalanceEntryMappings(
		receiverBalanceEntry, txMeta.ReceiverPublicKey, txMeta.ProfilePublicKey)

	bav._setBalanceEntryMappings(receiverBalanceEntry)
	if senderBalanceEntry.BalanceNanos > 0 {
		bav._setBalanceEntryMappings(senderBalanceEntry)
	}

	// Save all the old values from the CoinEntry before we potentially update them. Note
	// that CoinEntry doesn't contain any pointers and so a direct copy is OK.
	prevCoinEntry := existingProfileEntry.CoinEntry

	if prevReceiverBalanceEntry == nil || prevReceiverBalanceEntry.BalanceNanos == 0 {
		// The receiver did not have a BalanceEntry before. Increment num holders.
		existingProfileEntry.CoinEntry.NumberOfHolders++
	}

	if senderBalanceEntry.BalanceNanos == 0 {
		// The sender no longer holds any of this creator's coin, so we decrement num holders.
		existingProfileEntry.CoinEntry.NumberOfHolders--
	}

	// Update and set the new profile entry.
	bav._setProfileEntryMappings(existingProfileEntry)

	// If this creator coin transfer has diamonds, validate them and do the connection.
	diamondPostHashBytes, hasDiamondPostHash := txn.ExtraData[DiamondPostHashKey]
	diamondPostHash := &BlockHash{}
	diamondLevelBytes, hasDiamondLevel := txn.ExtraData[DiamondLevelKey]
	var previousDiamondPostEntry *PostEntry
	var previousDiamondEntry *DiamondEntry
	// After the DeSoDiamondsBlockHeight, we no longer accept creator coin diamonds.
	if hasDiamondPostHash && blockHeight > DeSoDiamondsBlockHeight {
		return 0, 0, nil, RuleErrorCreatorCoinTransferHasDiamondsAfterDeSoBlockHeight
	} else if hasDiamondPostHash {
		if !hasDiamondLevel {
			return 0, 0, nil, RuleErrorCreatorCoinTransferHasDiamondPostHashWithoutDiamondLevel
		}
		diamondLevel, bytesRead := Varint(diamondLevelBytes)
		// NOTE: Despite being an int, diamondLevel is required to be non-negative. This
		// is useful for sorting our dbkeys by diamondLevel.
		if bytesRead < 0 || diamondLevel < 0 {
			return 0, 0, nil, RuleErrorCreatorCoinTransferHasInvalidDiamondLevel
		}

		if !reflect.DeepEqual(txn.PublicKey, existingProfileEntry.PublicKey) {
			return 0, 0, nil, RuleErrorCreatorCoinTransferCantSendDiamondsForOtherProfiles
		}
		if reflect.DeepEqual(txMeta.ReceiverPublicKey, existingProfileEntry.PublicKey) {
			return 0, 0, nil, RuleErrorCreatorCoinTransferCantDiamondYourself
		}

		if len(diamondPostHashBytes) != HashSizeBytes {
			return 0, 0, nil, errors.Wrapf(
				RuleErrorCreatorCoinTransferInvalidLengthForPostHashBytes,
				"_connectCreatorCoin: DiamondPostHashBytes length: %d", len(diamondPostHashBytes))
		}
		copy(diamondPostHash[:], diamondPostHashBytes[:])

		previousDiamondPostEntry = bav.GetPostEntryForPostHash(diamondPostHash)
		if previousDiamondPostEntry == nil || previousDiamondPostEntry.isDeleted {
			return 0, 0, nil, RuleErrorCreatorCoinTransferDiamondPostEntryDoesNotExist
		}

		expectedCreatorCoinNanosToTransfer, netNewDiamonds, err := bav.ValidateDiamondsAndGetNumCreatorCoinNanos(
			txn.PublicKey, txMeta.ReceiverPublicKey, diamondPostHash, diamondLevel, blockHeight)
		if err != nil {
			return 0, 0, nil, errors.Wrapf(err, "_connectCreatorCoin: ")
		}

		if txMeta.CreatorCoinToTransferNanos < expectedCreatorCoinNanosToTransfer {
			return 0, 0, nil, RuleErrorCreatorCoinTransferInsufficientCreatorCoinsForDiamondLevel
		}

		// The diamondPostEntry needs to be updated with the number of new diamonds.
		// We make a copy to avoid issues with disconnecting.
		newDiamondPostEntry := &PostEntry{}
		*newDiamondPostEntry = *previousDiamondPostEntry
		newDiamondPostEntry.DiamondCount += uint64(netNewDiamonds)
		bav._setPostEntryMappings(newDiamondPostEntry)

		// Convert pub keys into PKIDs so we can make the DiamondEntry.
		senderPKID := bav.GetPKIDForPublicKey(txn.PublicKey)
		receiverPKID := bav.GetPKIDForPublicKey(txMeta.ReceiverPublicKey)

		// Create a new DiamondEntry
		newDiamondEntry := &DiamondEntry{
			SenderPKID:      senderPKID.PKID,
			ReceiverPKID:    receiverPKID.PKID,
			DiamondPostHash: diamondPostHash,
			DiamondLevel:    diamondLevel,
		}

		// Save the old DiamondEntry
		diamondKey := MakeDiamondKey(senderPKID.PKID, receiverPKID.PKID, diamondPostHash)
		existingDiamondEntry := bav.GetDiamondEntryForDiamondKey(&diamondKey)
		// Save the existing DiamondEntry, if it exists, so we can disconnect
		if existingDiamondEntry != nil {
			dd := &DiamondEntry{}
			*dd = *existingDiamondEntry
			previousDiamondEntry = dd
		}

		// Now set the diamond entry mappings on the view so they are flushed to the DB.
		bav._setDiamondEntryMappings(newDiamondEntry)
	}

	// Add an operation to the list at the end indicating we've executed a
	// CreatorCoin txn. Save the previous state of the CoinEntry for easy
	// reversion during disconnect.
	utxoOpsForTxn = append(utxoOpsForTxn, &UtxoOperation{
		Type:                     OperationTypeCreatorCoinTransfer,
		PrevSenderBalanceEntry:   &prevSenderBalanceEntry,
		PrevReceiverBalanceEntry: prevReceiverBalanceEntry,
		PrevCoinEntry:            &prevCoinEntry,
		PrevPostEntry:            previousDiamondPostEntry,
		PrevDiamondEntry:         previousDiamondEntry,
	})

	return totalInput, totalOutput, utxoOpsForTxn, nil
}

func (bav *UtxoView) ConnectTransaction(txn *MsgDeSoTxn, txHash *BlockHash,
	txnSizeBytes int64,
	blockHeight uint32, verifySignatures bool, ignoreUtxos bool) (
	_utxoOps []*UtxoOperation, _totalInput uint64, _totalOutput uint64,
	_fees uint64, _err error) {

	return bav._connectTransaction(txn, txHash,
		txnSizeBytes,
		blockHeight, verifySignatures,
		ignoreUtxos)

}

func (bav *UtxoView) _connectTransaction(txn *MsgDeSoTxn, txHash *BlockHash,
	txnSizeBytes int64, blockHeight uint32, verifySignatures bool, ignoreUtxos bool) (
	_utxoOps []*UtxoOperation, _totalInput uint64, _totalOutput uint64,
	_fees uint64, _err error) {

	// Do a quick sanity check before trying to connect.
	if err := CheckTransactionSanity(txn); err != nil {
		return nil, 0, 0, 0, errors.Wrapf(err, "_connectTransaction: ")
	}

	// Don't allow transactions that take up more than half of the block.
	txnBytes, err := txn.ToBytes(false)
	if err != nil {
		return nil, 0, 0, 0, errors.Wrapf(
			err, "CheckTransactionSanity: Problem serializing transaction: ")
	}
	if len(txnBytes) > int(bav.Params.MaxBlockSizeBytes/2) {
		return nil, 0, 0, 0, RuleErrorTxnTooBig
	}

	var totalInput, totalOutput uint64
	var utxoOpsForTxn []*UtxoOperation
	if txn.TxnMeta.GetTxnType() == TxnTypeBlockReward || txn.TxnMeta.GetTxnType() == TxnTypeBasicTransfer {
		totalInput, totalOutput, utxoOpsForTxn, err =
			bav._connectBasicTransfer(
				txn, txHash, blockHeight, verifySignatures)

	} else if txn.TxnMeta.GetTxnType() == TxnTypeBitcoinExchange {
		totalInput, totalOutput, utxoOpsForTxn, err =
			bav._connectBitcoinExchange(
				txn, txHash, blockHeight, verifySignatures)

	} else if txn.TxnMeta.GetTxnType() == TxnTypePrivateMessage {
		totalInput, totalOutput, utxoOpsForTxn, err =
			bav._connectPrivateMessage(
				txn, txHash, blockHeight, verifySignatures)

	} else if txn.TxnMeta.GetTxnType() == TxnTypeSubmitPost {
		totalInput, totalOutput, utxoOpsForTxn, err =
			bav._connectSubmitPost(
				txn, txHash, blockHeight, verifySignatures, ignoreUtxos)

	} else if txn.TxnMeta.GetTxnType() == TxnTypeUpdateProfile {
		totalInput, totalOutput, utxoOpsForTxn, err =
			bav._connectUpdateProfile(
				txn, txHash, blockHeight, verifySignatures, ignoreUtxos)

	} else if txn.TxnMeta.GetTxnType() == TxnTypeUpdateBitcoinUSDExchangeRate {
		totalInput, totalOutput, utxoOpsForTxn, err =
			bav._connectUpdateBitcoinUSDExchangeRate(
				txn, txHash, blockHeight, verifySignatures)

	} else if txn.TxnMeta.GetTxnType() == TxnTypeUpdateGlobalParams {
		totalInput, totalOutput, utxoOpsForTxn, err =
			bav._connectUpdateGlobalParams(
				txn, txHash, blockHeight, verifySignatures)

	} else if txn.TxnMeta.GetTxnType() == TxnTypeFollow {
		totalInput, totalOutput, utxoOpsForTxn, err =
			bav._connectFollow(
				txn, txHash, blockHeight, verifySignatures)

	} else if txn.TxnMeta.GetTxnType() == TxnTypeLike {
		totalInput, totalOutput, utxoOpsForTxn, err =
			bav._connectLike(txn, txHash, blockHeight, verifySignatures)

	} else if txn.TxnMeta.GetTxnType() == TxnTypeCreatorCoin {
		totalInput, totalOutput, utxoOpsForTxn, err =
			bav._connectCreatorCoin(
				txn, txHash, blockHeight, verifySignatures)

	} else if txn.TxnMeta.GetTxnType() == TxnTypeCreatorCoinTransfer {
		totalInput, totalOutput, utxoOpsForTxn, err =
			bav._connectCreatorCoinTransfer(
				txn, txHash, blockHeight, verifySignatures)

	} else if txn.TxnMeta.GetTxnType() == TxnTypeSwapIdentity {
		totalInput, totalOutput, utxoOpsForTxn, err =
			bav._connectSwapIdentity(
				txn, txHash, blockHeight, verifySignatures)

	} else if txn.TxnMeta.GetTxnType() == TxnTypeCreateNFT {
		totalInput, totalOutput, utxoOpsForTxn, err =
			bav._connectCreateNFT(
				txn, txHash, blockHeight, verifySignatures)

	} else if txn.TxnMeta.GetTxnType() == TxnTypeUpdateNFT {
		totalInput, totalOutput, utxoOpsForTxn, err =
			bav._connectUpdateNFT(
				txn, txHash, blockHeight, verifySignatures)

	} else if txn.TxnMeta.GetTxnType() == TxnTypeAcceptNFTBid {
		totalInput, totalOutput, utxoOpsForTxn, err =
			bav._connectAcceptNFTBid(
				txn, txHash, blockHeight, verifySignatures)

	} else if txn.TxnMeta.GetTxnType() == TxnTypeNFTBid {
		totalInput, totalOutput, utxoOpsForTxn, err =
			bav._connectNFTBid(
				txn, txHash, blockHeight, verifySignatures)

	} else if txn.TxnMeta.GetTxnType() == TxnTypeNFTTransfer {
		totalInput, totalOutput, utxoOpsForTxn, err =
			bav._connectNFTTransfer(
				txn, txHash, blockHeight, verifySignatures)

	} else if txn.TxnMeta.GetTxnType() == TxnTypeAcceptNFTTransfer {
		totalInput, totalOutput, utxoOpsForTxn, err =
			bav._connectAcceptNFTTransfer(
				txn, txHash, blockHeight, verifySignatures)

	} else if txn.TxnMeta.GetTxnType() == TxnTypeBurnNFT {
		totalInput, totalOutput, utxoOpsForTxn, err =
			bav._connectBurnNFT(
				txn, txHash, blockHeight, verifySignatures)

	} else if txn.TxnMeta.GetTxnType() == TxnTypeAuthorizeDerivedKey {
		totalInput, totalOutput, utxoOpsForTxn, err =
			bav._connectAuthorizeDerivedKey(
				txn, txHash, blockHeight, verifySignatures)

	} else {
		err = fmt.Errorf("ConnectTransaction: Unimplemented txn type %v", txn.TxnMeta.GetTxnType().String())
	}
	if err != nil {
		return nil, 0, 0, 0, errors.Wrapf(err, "ConnectTransaction: ")
	}

	// Do some extra processing for non-block-reward transactions. Block reward transactions
	// will return zero for their fees.
	fees := uint64(0)
	if txn.TxnMeta.GetTxnType() != TxnTypeBlockReward {
		// If this isn't a block reward transaction, make sure the total input does
		// not exceed the total output. If it does, mark the block as invalid and
		// return an error.
		if totalInput < totalOutput {
			return nil, 0, 0, 0, RuleErrorTxnOutputExceedsInput
		}
		fees = totalInput - totalOutput
	}

	// BitcoinExchange transactions have their own special fee that is computed as a function of how much
	// DeSo is being minted. They do not need to abide by the global minimum fee check, since if they had
	// enough fees to get mined into the Bitcoin blockchain itself then they're almost certainly not spam.
	// If the transaction size was set to 0, skip validating the fee is above the minimum.
	// If the current minimum network fee per kb is set to 0, that indicates we should not assess a minimum fee.
	if txn.TxnMeta.GetTxnType() != TxnTypeBitcoinExchange && txnSizeBytes != 0 && bav.GlobalParamsEntry.MinimumNetworkFeeNanosPerKB != 0 {
		// Make sure there isn't overflow in the fee.
		if fees != ((fees * 1000) / 1000) {
			return nil, 0, 0, 0, RuleErrorOverflowDetectedInFeeRateCalculation
		}
		// If the fee is less than the minimum network fee per KB, return an error.
		if (fees*1000)/uint64(txnSizeBytes) < bav.GlobalParamsEntry.MinimumNetworkFeeNanosPerKB {
			return nil, 0, 0, 0, RuleErrorTxnFeeBelowNetworkMinimum
		}
	}

	return utxoOpsForTxn, totalInput, totalOutput, fees, nil
}

func (bav *UtxoView) ConnectBlock(
	desoBlock *MsgDeSoBlock, txHashes []*BlockHash, verifySignatures bool, eventManager *EventManager) (
	[][]*UtxoOperation, error) {

	glog.Debugf("ConnectBlock: Connecting block %v", desoBlock)

	// Check that the block being connected references the current tip. ConnectBlock
	// can only add a block to the current tip. We do this to keep the API simple.
	if *desoBlock.Header.PrevBlockHash != *bav.TipHash {
		return nil, fmt.Errorf("ConnectBlock: Parent hash of block being connected does not match tip")
	}

	blockHeader := desoBlock.Header
	// Loop through all the transactions and validate them using the view. Also
	// keep track of the total fees throughout.
	var totalFees uint64
	utxoOps := [][]*UtxoOperation{}
	for txIndex, txn := range desoBlock.Txns {
		txHash := txHashes[txIndex]

		// ConnectTransaction validates all of the transactions in the block and
		// is responsible for verifying signatures.
		//
		// TODO: We currently don't check that the min transaction fee is satisfied when
		// connecting blocks. We skip this check because computing the transaction's size
		// would slow down block processing significantly. We should figure out a way to
		// enforce this check in the future, but for now the only attack vector is one in
		// which a miner is trying to spam the network, which should generally never happen.
		utxoOpsForTxn, totalInput, totalOutput, currentFees, err := bav.ConnectTransaction(
			txn, txHash, 0, uint32(blockHeader.Height), verifySignatures, false /*ignoreUtxos*/)
		_, _ = totalInput, totalOutput // A bit surprising we don't use these
		if err != nil {
			return nil, errors.Wrapf(err, "ConnectBlock: ")
		}

		// Add the fees from this txn to the total fees. If any overflow occurs
		// mark the block as invalid and return a rule error. Note that block reward
		// txns should count as having zero fees.
		if totalFees > (math.MaxUint64 - currentFees) {
			return nil, RuleErrorTxnOutputWithInvalidAmount
		}
		totalFees += currentFees

		// Add the utxo operations to our list for all the txns.
		utxoOps = append(utxoOps, utxoOpsForTxn)

		// TODO: This should really be called at the end of _connectTransaction but it's
		// really annoying to change all the call signatures right now and we don't really
		// need it just yet.
		//
		// Call the event manager
		if eventManager != nil {
			eventManager.transactionConnected(&TransactionEvent{
				Txn:      txn,
				TxnHash:  txHash,
				UtxoView: bav,
				UtxoOps:  utxoOpsForTxn,
			})
		}
	}

	// We should now have computed totalFees. Use this to check that
	// the block reward's outputs are correct.
	//
	// Compute the sum of the outputs in the block reward. If an overflow
	// occurs mark the block as invalid and return a rule error.
	var blockRewardOutput uint64
	for _, bro := range desoBlock.Txns[0].TxOutputs {
		if bro.AmountNanos > MaxNanos ||
			blockRewardOutput > (math.MaxUint64-bro.AmountNanos) {

			return nil, RuleErrorBlockRewardOutputWithInvalidAmount
		}
		blockRewardOutput += bro.AmountNanos
	}
	// Verify that the block reward does not overflow when added to
	// the block's fees.
	blockReward := CalcBlockRewardNanos(uint32(blockHeader.Height))
	if totalFees > MaxNanos ||
		blockReward > (math.MaxUint64-totalFees) {

		return nil, RuleErrorBlockRewardOverflow
	}
	maxBlockReward := blockReward + totalFees
	// If the outputs of the block reward txn exceed the max block reward
	// allowed then mark the block as invalid and return an error.
	if blockRewardOutput > maxBlockReward {
		glog.Errorf("ConnectBlock(RuleErrorBlockRewardExceedsMaxAllowed): "+
			"blockRewardOutput %d exceeds maxBlockReward %d", blockRewardOutput, maxBlockReward)
		return nil, RuleErrorBlockRewardExceedsMaxAllowed
	}

	// If we made it to the end and this block is valid, advance the tip
	// of the view to reflect that.
	blockHash, err := desoBlock.Header.Hash()
	if err != nil {
		return nil, fmt.Errorf("ConnectBlock: Problem computing block hash after validation")
	}
	bav.TipHash = blockHash

	return utxoOps, nil
}

// Preload tries to fetch all the relevant data needed to connect a block
// in batches from Postgres. It marks many objects as "nil" in the respective
// data structures and then fills in the objects it is able to retrieve from
// the database. It's much faster to fetch data in bulk and cache "nil" values
// then to query individual records when connecting every transaction. If something
// is not preloaded the view falls back to individual queries.
func (bav *UtxoView) Preload(desoBlock *MsgDeSoBlock) error {
	// We can only preload if we're using postgres
	if bav.Postgres == nil {
		return nil
	}

	// One iteration for all the PKIDs
	// NOTE: Work in progress. Testing with follows for now.
	var publicKeys []*PublicKey
	for _, txn := range desoBlock.Txns {
		if txn.TxnMeta.GetTxnType() == TxnTypeFollow {
			txnMeta := txn.TxnMeta.(*FollowMetadata)
			publicKeys = append(publicKeys, NewPublicKey(txn.PublicKey))
			publicKeys = append(publicKeys, NewPublicKey(txnMeta.FollowedPublicKey))
		} else if txn.TxnMeta.GetTxnType() == TxnTypeCreatorCoin {
			txnMeta := txn.TxnMeta.(*CreatorCoinMetadataa)
			publicKeys = append(publicKeys, NewPublicKey(txn.PublicKey))
			publicKeys = append(publicKeys, NewPublicKey(txnMeta.ProfilePublicKey))
		} else if txn.TxnMeta.GetTxnType() == TxnTypeUpdateProfile {
			publicKeys = append(publicKeys, NewPublicKey(txn.PublicKey))
		}
	}

	if len(publicKeys) > 0 {
		for _, publicKey := range publicKeys {
			publicKeyBytes := publicKey.ToBytes()
			pkidEntry := &PKIDEntry{
				PKID:      PublicKeyToPKID(publicKeyBytes),
				PublicKey: publicKeyBytes,
			}

			// Set pkid entries for all the public keys
			bav._setPKIDMappings(pkidEntry)

			// Set nil profile entries
			bav.ProfilePKIDToProfileEntry[*pkidEntry.PKID] = nil
		}

		// Set real entries for all the profiles that actually exist
		result := bav.Postgres.GetProfilesForPublicKeys(publicKeys)
		for _, profile := range result {
			bav.setProfileMappings(profile)
		}
	}

	// One iteration for everything else
	// TODO: For some reason just fetching follows from the DB causes consensus issues??
	var outputs []*PGTransactionOutput
	var follows []*PGFollow
	var balances []*PGCreatorCoinBalance
	var likes []*PGLike
	var posts []*PGPost
	var lowercaseUsernames []string

	for _, txn := range desoBlock.Txns {
		// Preload all the inputs
		for _, txInput := range txn.TxInputs {
			output := &PGTransactionOutput{
				OutputHash:  &txInput.TxID,
				OutputIndex: txInput.Index,
				Spent:       false,
			}
			outputs = append(outputs, output)
		}

		if txn.TxnMeta.GetTxnType() == TxnTypeFollow {
			txnMeta := txn.TxnMeta.(*FollowMetadata)
			follow := &PGFollow{
				FollowerPKID: bav.GetPKIDForPublicKey(txn.PublicKey).PKID.NewPKID(),
				FollowedPKID: bav.GetPKIDForPublicKey(txnMeta.FollowedPublicKey).PKID.NewPKID(),
			}
			follows = append(follows, follow)

			// We cache the follow as not present and then fill them in later
			followerKey := MakeFollowKey(follow.FollowerPKID, follow.FollowedPKID)
			bav.FollowKeyToFollowEntry[followerKey] = nil
		} else if txn.TxnMeta.GetTxnType() == TxnTypeCreatorCoin {
			txnMeta := txn.TxnMeta.(*CreatorCoinMetadataa)

			// Fetch the buyer's balance entry
			balance := &PGCreatorCoinBalance{
				HolderPKID:  bav.GetPKIDForPublicKey(txn.PublicKey).PKID.NewPKID(),
				CreatorPKID: bav.GetPKIDForPublicKey(txnMeta.ProfilePublicKey).PKID.NewPKID(),
			}
			balances = append(balances, balance)

			// We cache the balances as not present and then fill them in later
			balanceEntryKey := MakeCreatorCoinBalanceKey(balance.HolderPKID, balance.CreatorPKID)
			bav.HODLerPKIDCreatorPKIDToBalanceEntry[balanceEntryKey] = nil

			// Fetch the creator's balance entry if they're not buying their own coin
			if !reflect.DeepEqual(txn.PublicKey, txnMeta.ProfilePublicKey) {
				balance = &PGCreatorCoinBalance{
					HolderPKID:  bav.GetPKIDForPublicKey(txnMeta.ProfilePublicKey).PKID.NewPKID(),
					CreatorPKID: bav.GetPKIDForPublicKey(txnMeta.ProfilePublicKey).PKID.NewPKID(),
				}
				balances = append(balances, balance)

				// We cache the balances as not present and then fill them in later
				balanceEntryKey = MakeCreatorCoinBalanceKey(balance.HolderPKID, balance.CreatorPKID)
				bav.HODLerPKIDCreatorPKIDToBalanceEntry[balanceEntryKey] = nil
			}
		} else if txn.TxnMeta.GetTxnType() == TxnTypeLike {
			txnMeta := txn.TxnMeta.(*LikeMetadata)
			like := &PGLike{
				LikerPublicKey: txn.PublicKey,
				LikedPostHash:  txnMeta.LikedPostHash.NewBlockHash(),
			}
			likes = append(likes, like)

			// We cache the likes as not present and then fill them in later
			likeKey := MakeLikeKey(like.LikerPublicKey, *like.LikedPostHash)
			bav.LikeKeyToLikeEntry[likeKey] = nil

			post := &PGPost{
				PostHash: txnMeta.LikedPostHash.NewBlockHash(),
			}
			posts = append(posts, post)

			// We cache the posts as not present and then fill them in later
			bav.PostHashToPostEntry[*post.PostHash] = nil
		} else if txn.TxnMeta.GetTxnType() == TxnTypeSubmitPost {
			txnMeta := txn.TxnMeta.(*SubmitPostMetadata)

			var postHash *BlockHash
			if len(txnMeta.PostHashToModify) != 0 {
				postHash = NewBlockHash(txnMeta.PostHashToModify)
			} else {
				postHash = txn.Hash()
			}

			posts = append(posts, &PGPost{
				PostHash: postHash,
			})

			// We cache the posts as not present and then fill them in later
			bav.PostHashToPostEntry[*postHash] = nil

			// TODO: Preload parent, grandparent, and reposted posts
		} else if txn.TxnMeta.GetTxnType() == TxnTypeUpdateProfile {
			txnMeta := txn.TxnMeta.(*UpdateProfileMetadata)
			if len(txnMeta.NewUsername) == 0 {
				continue
			}

			lowercaseUsernames = append(lowercaseUsernames, strings.ToLower(string(txnMeta.NewUsername)))

			// We cache the profiles as not present and then fill them in later
			bav.ProfileUsernameToProfileEntry[MakeUsernameMapKey(txnMeta.NewUsername)] = nil
		}
	}

	if len(outputs) > 0 {
		//foundOutputs := bav.Postgres.GetOutputs(outputs)
		//for _, output := range foundOutputs {
		//	err := bav._setUtxoMappings(output.NewUtxoEntry())
		//	if err != nil {
		//		return err
		//	}
		//}
	}

	if len(follows) > 0 {
		foundFollows := bav.Postgres.GetFollows(follows)
		for _, follow := range foundFollows {
			followEntry := follow.NewFollowEntry()
			bav._setFollowEntryMappings(followEntry)
		}
	}

	if len(balances) > 0 {
		foundBalances := bav.Postgres.GetCreatorCoinBalances(balances)
		for _, balance := range foundBalances {
			balanceEntry := balance.NewBalanceEntry()
			bav._setBalanceEntryMappings(balanceEntry)
		}
	}

	if len(likes) > 0 {
		foundLikes := bav.Postgres.GetLikes(likes)
		for _, like := range foundLikes {
			likeEntry := like.NewLikeEntry()
			bav._setLikeEntryMappings(likeEntry)
		}
	}

	if len(posts) > 0 {
		foundPosts := bav.Postgres.GetPosts(posts)
		for _, post := range foundPosts {
			bav.setPostMappings(post)
		}
	}

	if len(lowercaseUsernames) > 0 {
		foundProfiles := bav.Postgres.GetProfilesForUsername(lowercaseUsernames)
		for _, profile := range foundProfiles {
			bav.setProfileMappings(profile)
		}
	}

	return nil
}

// TODO: Update for Postgres
func (bav *UtxoView) GetMessagesForUser(publicKey []byte) (
	_messageEntries []*MessageEntry, _err error) {

	// Start by fetching all the messages we have in the db.
	dbMessageEntries, err := DbGetMessageEntriesForPublicKey(bav.Handle, publicKey)
	if err != nil {
		return nil, errors.Wrapf(err, "GetMessagesForUser: Problem fetching MessageEntrys from db: ")
	}

	// Iterate through the entries found in the db and force the view to load them.
	// This fills in any gaps in the view so that, after this, the view should contain
	// the union of what it had before plus what was in the db.
	for _, dbMessageEntry := range dbMessageEntries {
		messageKey := MakeMessageKey(publicKey, dbMessageEntry.TstampNanos)
		bav._getMessageEntryForMessageKey(&messageKey)
	}

	// Now that the view mappings are a complete picture, iterate through them
	// and set them on the map we're returning. Skip entries that don't match
	// our public key or that are deleted. Note that only considering mappings
	// where our public key is part of the key should ensure there are no
	// duplicates in the resulting list.
	messageEntriesToReturn := []*MessageEntry{}
	for viewMessageKey, viewMessageEntry := range bav.MessageKeyToMessageEntry {
		if viewMessageEntry.isDeleted {
			continue
		}
		messageKey := MakeMessageKey(publicKey, viewMessageEntry.TstampNanos)
		if viewMessageKey != messageKey {
			continue
		}

		// At this point we are confident the map key is equal to the message
		// key containing the passed-in public key so add it to the mapping.
		messageEntriesToReturn = append(messageEntriesToReturn, viewMessageEntry)
	}

	return messageEntriesToReturn, nil
}

// TODO: Update for Postgres
func (bav *UtxoView) GetLimitedMessagesForUser(publicKey []byte) (
	_messageEntries []*MessageEntry, _err error) {

	// Start by fetching all the messages we have in the db.
	dbMessageEntries, err := DbGetLimitedMessageEntriesForPublicKey(bav.Handle, publicKey)
	if err != nil {
		return nil, errors.Wrapf(err, "GetMessagesForUser: Problem fetching MessageEntrys from db: ")
	}

	// Iterate through the entries found in the db and force the view to load them.
	// This fills in any gaps in the view so that, after this, the view should contain
	// the union of what it had before plus what was in the db.
	for _, dbMessageEntry := range dbMessageEntries {
		messageKey := MakeMessageKey(publicKey, dbMessageEntry.TstampNanos)
		bav._getMessageEntryForMessageKey(&messageKey)
	}

	// Now that the view mappings are a complete picture, iterate through them
	// and set them on the map we're returning. Skip entries that don't match
	// our public key or that are deleted. Note that only considering mappings
	// where our public key is part of the key should ensure there are no
	// duplicates in the resulting list.
	messageEntriesToReturn := []*MessageEntry{}
	for viewMessageKey, viewMessageEntry := range bav.MessageKeyToMessageEntry {
		if viewMessageEntry.isDeleted {
			continue
		}
		messageKey := MakeMessageKey(publicKey, viewMessageEntry.TstampNanos)
		if viewMessageKey != messageKey {
			continue
		}

		// At this point we are confident the map key is equal to the message
		// key containing the passed-in public key so add it to the mapping.
		messageEntriesToReturn = append(messageEntriesToReturn, viewMessageEntry)
	}

	return messageEntriesToReturn, nil
}

func (bav *UtxoView) GetCommentEntriesForParentStakeID(parentStakeID []byte) ([]*PostEntry, error) {
	if bav.Postgres != nil {
		posts := bav.Postgres.GetComments(NewBlockHash(parentStakeID))
		for _, post := range posts {
			bav.setPostMappings(post)
		}
	} else {
		_, dbCommentHashes, _, err := DBGetCommentPostHashesForParentStakeID(bav.Handle, parentStakeID, false)
		if err != nil {
			return nil, errors.Wrapf(err, "GetCommentEntriesForParentStakeID: Problem fetching comments: %v", err)
		}

		// Load comment hashes into the view.
		for _, commentHash := range dbCommentHashes {
			bav.GetPostEntryForPostHash(commentHash)
		}
	}

	commentEntries := []*PostEntry{}
	for _, postEntry := range bav.PostHashToPostEntry {
		// Ignore deleted or rolled-back posts.
		if postEntry.isDeleted {
			continue
		}

		if len(postEntry.ParentStakeID) == 0 || !reflect.DeepEqual(postEntry.ParentStakeID, parentStakeID) {
			continue // Skip posts that are not comments on the given parentStakeID.
		} else {
			// Add the comment to our map.
			commentEntries = append(commentEntries, postEntry)
		}
	}

	return commentEntries, nil
}

// Accepts a postEntry and returns as many parent posts as it can find up to maxDepth.
// This function never returns an error, only an empty list if it hits a non-post parentStakeID.
// If "rootFirst" is passed, the root of the tree will be returned first, not the 1st parent.
// _truncatedTree is a flag that is true when the root post was not reached before the maxDepth was hit.
func (bav *UtxoView) GetParentPostEntriesForPostEntry(postEntry *PostEntry, maxDepth uint32, rootFirst bool,
) (_parentPostEntries []*PostEntry, _truncatedTree bool) {

	parentStakeID := postEntry.ParentStakeID
	parentPostEntries := []*PostEntry{}

	// If the post passed has no parent or isn't a post, we return the empty list.
	if len(parentStakeID) != HashSizeBytes {
		return parentPostEntries, false
	}

	iterations := uint32(0)
	for len(parentStakeID) == HashSizeBytes && iterations < maxDepth {
		parentPostHash := &BlockHash{}
		copy(parentPostHash[:], parentStakeID)

		parentPostEntry := bav.GetPostEntryForPostHash(parentPostHash)
		if postEntry == nil {
			break
		}
		if rootFirst {
			parentPostEntries = append([]*PostEntry{parentPostEntry}, parentPostEntries...)
		} else {
			parentPostEntries = append(parentPostEntries, parentPostEntry)
		}

		// Set up the next iteration of the loop.
		parentStakeID = parentPostEntry.ParentStakeID
		iterations += 1
	}

	return parentPostEntries, iterations >= maxDepth
}

// Just fetch all the posts from the db and join them with all the posts
// in the mempool. Then sort them by their timestamp. This can be called
// on an empty view or a view that already has a lot of transactions
// applied to it.
func (bav *UtxoView) GetAllPosts() (_corePosts []*PostEntry, _commentsByPostHash map[BlockHash][]*PostEntry, _err error) {
	// Start by fetching all the posts we have in the db.
	//
	// TODO(performance): This currently fetches all posts. We should implement
	// some kind of pagination instead though.
	_, _, dbPostEntries, err := DBGetAllPostsByTstamp(bav.Handle, true /*fetchEntries*/)
	if err != nil {
		return nil, nil, errors.Wrapf(err, "GetAllPosts: Problem fetching PostEntry's from db: ")
	}

	// Iterate through the entries found in the db and force the view to load them.
	// This fills in any gaps in the view so that, after this, the view should contain
	// the union of what it had before plus what was in the db.
	for _, dbPostEntry := range dbPostEntries {
		bav.GetPostEntryForPostHash(dbPostEntry.PostHash)
	}

	// Do one more pass to load all the comments from the DB.
	for _, postEntry := range bav.PostHashToPostEntry {
		// Ignore deleted or rolled-back posts.
		if postEntry.isDeleted {
			continue
		}

		// If we have a post in the view and if that post is not a comment
		// then fetch its attached comments from the db. We need to do this
		// because the tstamp index above only fetches "core" posts not
		// comments.

		if len(postEntry.ParentStakeID) == 0 {
			_, dbCommentHashes, _, err := DBGetCommentPostHashesForParentStakeID(
				bav.Handle, postEntry.ParentStakeID, false /*fetchEntries*/)
			if err != nil {
				return nil, nil, errors.Wrapf(err, "GetAllPosts: Problem fetching comment PostEntry's from db: ")
			}
			for _, commentHash := range dbCommentHashes {
				bav.GetPostEntryForPostHash(commentHash)
			}
		}
	}

	allCorePosts := []*PostEntry{}
	commentsByPostHash := make(map[BlockHash][]*PostEntry)
	for _, postEntry := range bav.PostHashToPostEntry {
		// Ignore deleted or rolled-back posts.
		if postEntry.isDeleted {
			continue
		}

		// Every post is either a core post or a comment. If it has a stake ID
		// its a comment, and if it doesn't then it's a core post.
		if len(postEntry.ParentStakeID) == 0 {
			allCorePosts = append(allCorePosts, postEntry)
		} else {
			// Add the comment to our map.
			commentsForPost := commentsByPostHash[*NewBlockHash(postEntry.ParentStakeID)]
			commentsForPost = append(commentsForPost, postEntry)
			commentsByPostHash[*NewBlockHash(postEntry.ParentStakeID)] = commentsForPost
		}
	}
	// Sort all the comment lists as well. Here we put the latest comment at the
	// end.
	for _, commentList := range commentsByPostHash {
		sort.Slice(commentList, func(ii, jj int) bool {
			return commentList[ii].TimestampNanos < commentList[jj].TimestampNanos
		})
	}

	return allCorePosts, commentsByPostHash, nil
}

func (bav *UtxoView) GetPostsPaginatedForPublicKeyOrderedByTimestamp(publicKey []byte, startPostHash *BlockHash, limit uint64, mediaRequired bool) (_posts []*PostEntry, _err error) {
	if bav.Postgres != nil {
		var startTime uint64 = math.MaxUint64
		if startPostHash != nil {
			startPostEntry := bav.GetPostEntryForPostHash(startPostHash)
			startTime = startPostEntry.TimestampNanos
		}
		posts := bav.Postgres.GetPostsForPublicKey(publicKey, startTime, limit)
		for _, post := range posts {
			// TODO: Normalize this field so we get the correct number of results from the DB
			if mediaRequired && !post.HasMedia() {
				continue
			}
			bav.setPostMappings(post)
		}
	} else {
		handle := bav.Handle
		dbPrefix := append([]byte{}, _PrefixPosterPublicKeyTimestampPostHash...)
		dbPrefix = append(dbPrefix, publicKey...)
		var prefix []byte
		if startPostHash != nil {
			startPostEntry := bav.GetPostEntryForPostHash(startPostHash)
			if startPostEntry == nil {
				return nil, fmt.Errorf("GetPostsPaginatedForPublicKeyOrderedByTimestamp: Invalid start post hash")
			}
			prefix = append(dbPrefix, EncodeUint64(startPostEntry.TimestampNanos)...)
			prefix = append(prefix, startPostEntry.PostHash[:]...)
		} else {
			maxBigEndianUint64Bytes := []byte{0xFF, 0xFF, 0xFF, 0xFF, 0xFF, 0xFF, 0xFF, 0xFF}
			prefix = append(dbPrefix, maxBigEndianUint64Bytes...)
		}
		timestampSizeBytes := 8
		var posts []*PostEntry
		err := handle.View(func(txn *badger.Txn) error {
			opts := badger.DefaultIteratorOptions

			opts.PrefetchValues = false

			// Go in reverse order
			opts.Reverse = true

			it := txn.NewIterator(opts)
			defer it.Close()
			it.Seek(prefix)
			if startPostHash != nil {
				// Skip the first post if we have a startPostHash.
				it.Next()
			}
			for ; it.ValidForPrefix(dbPrefix) && uint64(len(posts)) < limit; it.Next() {
				rawKey := it.Item().Key()

				keyWithoutPrefix := rawKey[1:]
				//posterPublicKey := keyWithoutPrefix[:HashSizeBytes]
				publicKeySizeBytes := HashSizeBytes + 1
				//tstampNanos := DecodeUint64(keyWithoutPrefix[publicKeySizeBytes:(publicKeySizeBytes + timestampSizeBytes)])

				postHash := &BlockHash{}
				copy(postHash[:], keyWithoutPrefix[(publicKeySizeBytes+timestampSizeBytes):])
				postEntry := bav.GetPostEntryForPostHash(postHash)
				if postEntry == nil {
					return fmt.Errorf("Missing post entry")
				}
				if postEntry.isDeleted || postEntry.ParentStakeID != nil || postEntry.IsHidden {
					continue
				}

				// mediaRequired set to determine if we only want posts that include media and ignore posts without
				if mediaRequired && !postEntry.HasMedia() {
					continue
				}

				posts = append(posts, postEntry)
			}
			return nil
		})
		if err != nil {
			return nil, err
		}
	}

	var postEntries []*PostEntry
	// Iterate over the view. Put all posts authored by the public key into our mempool posts slice
	for _, postEntry := range bav.PostHashToPostEntry {
		// Ignore deleted or hidden posts and any comments.
		if postEntry.isDeleted || postEntry.IsHidden || len(postEntry.ParentStakeID) != 0 {
			continue
		}

		// mediaRequired set to determine if we only want posts that include media and ignore posts without
		if mediaRequired && !postEntry.HasMedia() {
			continue
		}

		if reflect.DeepEqual(postEntry.PosterPublicKey, publicKey) {
			postEntries = append(postEntries, postEntry)
		}
	}

	return postEntries, nil
}

func (bav *UtxoView) GetDiamondSendersForPostHash(postHash *BlockHash) (_pkidToDiamondLevel map[PKID]int64, _err error) {
	handle := bav.Handle
	dbPrefix := append([]byte{}, _PrefixDiamondedPostHashDiamonderPKIDDiamondLevel...)
	dbPrefix = append(dbPrefix, postHash[:]...)
	keysFound, _ := EnumerateKeysForPrefix(handle, dbPrefix)

	diamondPostEntry := bav.GetPostEntryForPostHash(postHash)
	receiverPKIDEntry := bav.GetPKIDForPublicKey(diamondPostEntry.PosterPublicKey)

	// Iterate over all the db keys & values and load them into the view.
	expectedKeyLength := 1 + HashSizeBytes + btcec.PubKeyBytesLenCompressed + 8
	for _, key := range keysFound {
		// Sanity check that this is a reasonable key.
		if len(key) != expectedKeyLength {
			return nil, fmt.Errorf("UtxoView.GetDiamondsForPostHash: Invalid key length found: %d", len(key))
		}

		senderPKID := &PKID{}
		copy(senderPKID[:], key[1+HashSizeBytes:])

		diamondKey := &DiamondKey{
			SenderPKID:      *senderPKID,
			ReceiverPKID:    *receiverPKIDEntry.PKID,
			DiamondPostHash: *postHash,
		}

		bav.GetDiamondEntryForDiamondKey(diamondKey)
	}

	// Iterate over the view and create the final map to return.
	pkidToDiamondLevel := make(map[PKID]int64)
	for _, diamondEntry := range bav.DiamondKeyToDiamondEntry {
		if !diamondEntry.isDeleted && reflect.DeepEqual(diamondEntry.DiamondPostHash[:], postHash[:]) {
			pkidToDiamondLevel[*diamondEntry.SenderPKID] = diamondEntry.DiamondLevel
		}
	}

	return pkidToDiamondLevel, nil
}

func (bav *UtxoView) GetLikesForPostHash(postHash *BlockHash) (_likerPubKeys [][]byte, _err error) {
	if bav.Postgres != nil {
		likes := bav.Postgres.GetLikesForPost(postHash)
		for _, like := range likes {
			bav._setLikeEntryMappings(like.NewLikeEntry())
		}
	} else {
		handle := bav.Handle
		dbPrefix := append([]byte{}, _PrefixLikedPostHashToLikerPubKey...)
		dbPrefix = append(dbPrefix, postHash[:]...)
		keysFound, _ := EnumerateKeysForPrefix(handle, dbPrefix)

		// Iterate over all the db keys & values and load them into the view.
		expectedKeyLength := 1 + HashSizeBytes + btcec.PubKeyBytesLenCompressed
		for _, key := range keysFound {
			// Sanity check that this is a reasonable key.
			if len(key) != expectedKeyLength {
				return nil, fmt.Errorf("UtxoView.GetLikesForPostHash: Invalid key length found: %d", len(key))
			}

			likerPubKey := key[1+HashSizeBytes:]

			likeKey := &LikeKey{
				LikerPubKey:   MakePkMapKey(likerPubKey),
				LikedPostHash: *postHash,
			}

			bav._getLikeEntryForLikeKey(likeKey)
		}
	}

	// Iterate over the view and create the final list to return.
	likerPubKeys := [][]byte{}
	for _, likeEntry := range bav.LikeKeyToLikeEntry {
		if !likeEntry.isDeleted && reflect.DeepEqual(likeEntry.LikedPostHash[:], postHash[:]) {
			likerPubKeys = append(likerPubKeys, likeEntry.LikerPubKey)
		}
	}

	return likerPubKeys, nil
}

func (bav *UtxoView) GetRepostsForPostHash(postHash *BlockHash) (_reposterPubKeys [][]byte, _err error) {
	handle := bav.Handle
	dbPrefix := append([]byte{}, _PrefixRepostedPostHashReposterPubKey...)
	dbPrefix = append(dbPrefix, postHash[:]...)
	keysFound, _ := EnumerateKeysForPrefix(handle, dbPrefix)

	// Iterate over all the db keys & values and load them into the view.
	expectedKeyLength := 1 + HashSizeBytes + btcec.PubKeyBytesLenCompressed
	for _, key := range keysFound {
		// Sanity check that this is a reasonable key.
		if len(key) != expectedKeyLength {
			return nil, fmt.Errorf("UtxoView.GetRepostersForPostHash: Invalid key length found: %d", len(key))
		}

		reposterPubKey := key[1+HashSizeBytes:]

		repostKey := &RepostKey{
			ReposterPubKey:   MakePkMapKey(reposterPubKey),
			RepostedPostHash: *postHash,
		}

		bav._getRepostEntryForRepostKey(repostKey)
	}

	// Iterate over the view and create the final list to return.
	reposterPubKeys := [][]byte{}
	for _, repostEntry := range bav.RepostKeyToRepostEntry {
		if !repostEntry.isDeleted && reflect.DeepEqual(repostEntry.RepostedPostHash[:], postHash[:]) {
			reposterPubKeys = append(reposterPubKeys, repostEntry.ReposterPubKey)
		}
	}

	return reposterPubKeys, nil
}

func (bav *UtxoView) GetQuoteRepostsForPostHash(postHash *BlockHash,
) (_quoteReposterPubKeys [][]byte, _quoteReposterPubKeyToPosts map[PkMapKey][]*PostEntry, _err error) {
	handle := bav.Handle
	dbPrefix := append([]byte{}, _PrefixRepostedPostHashReposterPubKeyRepostPostHash...)
	dbPrefix = append(dbPrefix, postHash[:]...)
	keysFound, _ := EnumerateKeysForPrefix(handle, dbPrefix)

	// Iterate over all the db keys & values and load them into the view.
	expectedKeyLength := 1 + HashSizeBytes + btcec.PubKeyBytesLenCompressed + HashSizeBytes

	repostPostHashIdx := 1 + HashSizeBytes + btcec.PubKeyBytesLenCompressed
	for _, key := range keysFound {
		// Sanity check that this is a reasonable key.
		if len(key) != expectedKeyLength {
			return nil, nil, fmt.Errorf("UtxoView.GetQuoteRepostsForPostHash: Invalid key length found: %d", len(key))
		}

		repostPostHash := &BlockHash{}
		copy(repostPostHash[:], key[repostPostHashIdx:])

		bav.GetPostEntryForPostHash(repostPostHash)
	}

	// Iterate over the view and create the final map to return.
	quoteReposterPubKeys := [][]byte{}
	quoteReposterPubKeyToPosts := make(map[PkMapKey][]*PostEntry)

	for _, postEntry := range bav.PostHashToPostEntry {
		if !postEntry.isDeleted && postEntry.IsQuotedRepost && reflect.DeepEqual(postEntry.RepostedPostHash[:], postHash[:]) {
			quoteReposterPubKeys = append(quoteReposterPubKeys, postEntry.PosterPublicKey)

			quoteRepostPosts, _ := quoteReposterPubKeyToPosts[MakePkMapKey(postEntry.PosterPublicKey)]
			quoteRepostPosts = append(quoteRepostPosts, postEntry)
			quoteReposterPubKeyToPosts[MakePkMapKey(postEntry.PosterPublicKey)] = quoteRepostPosts
		}
	}

	return quoteReposterPubKeys, quoteReposterPubKeyToPosts, nil
}

// Just fetch all the profiles from the db and join them with all the profiles
// in the mempool. Then sort them by their DeSo. This can be called
// on an empty view or a view that already has a lot of transactions
// applied to it.
func (bav *UtxoView) GetAllProfiles(readerPK []byte) (
	_profiles map[PkMapKey]*ProfileEntry,
	_corePostsByProfilePublicKey map[PkMapKey][]*PostEntry,
	_commentsByProfilePublicKey map[PkMapKey][]*PostEntry,
	_postEntryReaderStates map[BlockHash]*PostEntryReaderState, _err error) {
	// Start by fetching all the profiles we have in the db.
	//
	// TODO(performance): This currently fetches all profiles. We should implement
	// some kind of pagination instead though.
	_, _, dbProfileEntries, err := DBGetAllProfilesByCoinValue(bav.Handle, true /*fetchEntries*/)
	if err != nil {
		return nil, nil, nil, nil, errors.Wrapf(
			err, "GetAllProfiles: Problem fetching ProfileEntrys from db: ")
	}

	// Iterate through the entries found in the db and force the view to load them.
	// This fills in any gaps in the view so that, after this, the view should contain
	// the union of what it had before plus what was in the db.
	for _, dbProfileEntry := range dbProfileEntries {
		bav.GetProfileEntryForPublicKey(dbProfileEntry.PublicKey)
	}

	// At this point, all the profiles should be loaded into the view.

	// Do one more pass to load all the comments associated with each
	// profile into the view.
	commentsByProfilePublicKey := make(map[PkMapKey][]*PostEntry)
	for _, profileEntry := range bav.ProfilePKIDToProfileEntry {
		// Ignore deleted or rolled-back posts.
		if profileEntry.isDeleted {
			continue
		}
		commentsByProfilePublicKey[MakePkMapKey(profileEntry.PublicKey)] = []*PostEntry{}
		_, dbCommentHashes, _, err := DBGetCommentPostHashesForParentStakeID(
			bav.Handle, profileEntry.PublicKey, false /*fetchEntries*/)
		if err != nil {
			return nil, nil, nil, nil, errors.Wrapf(err, "GetAllPosts: Problem fetching comment PostEntry's from db: ")
		}
		for _, commentHash := range dbCommentHashes {
			bav.GetPostEntryForPostHash(commentHash)
		}
	}
	// TODO(performance): Because we want to load all the posts the profile
	// has made, just go ahead and load *all* the posts into the view so that
	// they'll get returned in the mapping. Later, we should use the db index
	// to do this.
	_, _, dbPostEntries, err := DBGetAllPostsByTstamp(bav.Handle, true /*fetchEntries*/)
	if err != nil {
		return nil, nil, nil, nil, errors.Wrapf(
			err, "GetAllPosts: Problem fetching PostEntry's from db: ")
	}
	for _, dbPostEntry := range dbPostEntries {
		bav.GetPostEntryForPostHash(dbPostEntry.PostHash)
	}

	// Iterate through all the posts loaded into the view and attach them
	// to the relevant profiles.  Also adds reader state if a reader pubkey is provided.
	corePostsByPublicKey := make(map[PkMapKey][]*PostEntry)
	postEntryReaderStates := make(map[BlockHash]*PostEntryReaderState)
	for _, postEntry := range bav.PostHashToPostEntry {
		// Ignore deleted or rolled-back posts.
		if postEntry.isDeleted {
			continue
		}

		// If the post has a stakeID that corresponds to a profile then add
		// it to our map.
		// Every post is either a core post or a comment. If it has a stake ID
		// its a comment, and if it doesn't then it's a core post.
		if len(postEntry.ParentStakeID) == 0 {
			// In this case we are dealing with a "core" post so add it to the
			// core post map.
			corePostsForProfile := corePostsByPublicKey[MakePkMapKey(postEntry.PosterPublicKey)]
			corePostsForProfile = append(corePostsForProfile, postEntry)
			corePostsByPublicKey[MakePkMapKey(postEntry.PosterPublicKey)] = corePostsForProfile
		} else {
			// Add the comment to our map.
			commentsForProfile := commentsByProfilePublicKey[MakePkMapKey(postEntry.ParentStakeID)]
			commentsForProfile = append(commentsForProfile, postEntry)
			commentsByProfilePublicKey[MakePkMapKey(postEntry.ParentStakeID)] = commentsForProfile
		}

		// Create reader state map. Ie, whether the reader has liked the post, etc.
		// If nil is passed in as the readerPK, this is skipped.
		if readerPK != nil {
			postEntryReaderState := bav.GetPostEntryReaderState(readerPK, postEntry)
			postEntryReaderStates[*postEntry.PostHash] = postEntryReaderState
		}
	}

	// Now that the view mappings are a complete picture, iterate through them
	// and set them on the map we're returning.
	profilesByPublicKey := make(map[PkMapKey]*ProfileEntry)
	for _, profileEntry := range bav.ProfilePKIDToProfileEntry {
		// Ignore deleted or rolled-back posts.
		if profileEntry.isDeleted {
			continue
		}
		profilesByPublicKey[MakePkMapKey(profileEntry.PublicKey)] = profileEntry
	}

	// Sort all the comment lists. Here we put the latest comment at the
	// end.
	for _, commentList := range commentsByProfilePublicKey {
		sort.Slice(commentList, func(ii, jj int) bool {
			return commentList[ii].TimestampNanos < commentList[jj].TimestampNanos
		})
	}

	return profilesByPublicKey, corePostsByPublicKey, commentsByProfilePublicKey, postEntryReaderStates, nil
}

func IsRestrictedPubKey(userGraylistState []byte, userBlacklistState []byte, moderationType string) bool {
	if moderationType == "unrestricted" {
		return false
	} else if reflect.DeepEqual(userBlacklistState, IsBlacklisted) {
		return true
	} else if moderationType == "leaderboard" && reflect.DeepEqual(userGraylistState, IsGraylisted) {
		return true
	} else {
		return false
	}
}

// GetUnspentUtxoEntrysForPublicKey returns the UtxoEntrys corresponding to the
// passed-in public key that are currently unspent. It does this while factoring
// in any transactions that have already been connected to it. This is useful,
// as an example, when one whats to see what UtxoEntrys are available for spending
// after factoring in (i.e. connecting) all of the transactions currently in the
// mempool that are related to this public key.
//
// At a high level, this function allows one to get the utxos that are the union of:
// - utxos in the db
// - utxos in the view from previously-connected transactions
func (bav *UtxoView) GetUnspentUtxoEntrysForPublicKey(pkBytes []byte) ([]*UtxoEntry, error) {
	// Fetch the relevant utxos for this public key from the db. We do this because
	// the db could contain utxos that are not currently loaded into the view.
	var utxoEntriesForPublicKey []*UtxoEntry
	var err error
	if bav.Postgres != nil {
		utxoEntriesForPublicKey = bav.Postgres.GetUtxoEntriesForPublicKey(pkBytes)
	} else {
		utxoEntriesForPublicKey, err = DbGetUtxosForPubKey(pkBytes, bav.Handle)
	}
	if err != nil {
		return nil, errors.Wrapf(err, "UtxoView.GetUnspentUtxoEntrysForPublicKey: Problem fetching "+
			"utxos for public key %s", PkToString(pkBytes, bav.Params))
	}

	// Load all the utxos associated with this public key into
	// the view. This makes it so that the view can enumerate all of the utxoEntries
	// known for this public key. To put it another way, it allows the view to
	// contain the union of:
	// - utxos in the db
	// - utxos in the view from previously-connected transactions
	for _, utxoEntry := range utxoEntriesForPublicKey {
		bav.GetUtxoEntryForUtxoKey(utxoEntry.UtxoKey)
	}

	// Now that all of the utxos for this key have been loaded, filter the
	// ones for this public key and return them.
	utxoEntriesToReturn := []*UtxoEntry{}
	for utxoKeyTmp, utxoEntry := range bav.UtxoKeyToUtxoEntry {
		// Make a copy of the iterator since it might change from underneath us
		// if we take its pointer.
		utxoKey := utxoKeyTmp
		utxoEntry.UtxoKey = &utxoKey
		if !utxoEntry.isSpent && reflect.DeepEqual(utxoEntry.PublicKey, pkBytes) {
			utxoEntriesToReturn = append(utxoEntriesToReturn, utxoEntry)
		}
	}

	return utxoEntriesToReturn, nil
}

func (bav *UtxoView) GetSpendableDeSoBalanceNanosForPublicKey(pkBytes []byte,
	tipHeight uint32) (_spendableBalance uint64, _err error) {
	// In order to get the spendable balance, we need to account for any immature block rewards.
	// We get these by starting at the chain tip and iterating backwards until we have collected
	// all of the immature block rewards for this public key.
	nextBlockHash := bav.TipHash
	numImmatureBlocks := uint32(bav.Params.BlockRewardMaturity / bav.Params.TimeBetweenBlocks)
	immatureBlockRewards := uint64(0)

	if bav.Postgres != nil {
		// TODO: Filter out immature block rewards in postgres. UtxoType needs to be set correctly when importing blocks
		//outputs := bav.Postgres.GetBlockRewardsForPublicKey(NewPublicKey(pkBytes), tipHeight-numImmatureBlocks, tipHeight)
		//for _, output := range outputs {
		//	immatureBlockRewards += output.AmountNanos
		//}
	} else {
		for ii := uint64(1); ii < uint64(numImmatureBlocks); ii++ {
			// Don't look up the genesis block since it isn't in the DB.
			if GenesisBlockHashHex == nextBlockHash.String() {
				break
			}

			blockNode := GetHeightHashToNodeInfo(bav.Handle, tipHeight, nextBlockHash, false)
			if blockNode == nil {
				return uint64(0), fmt.Errorf(
					"GetSpendableDeSoBalanceNanosForPublicKey: Problem getting block for blockhash %s",
					nextBlockHash.String())
			}
			blockRewardForPK, err := DbGetBlockRewardForPublicKeyBlockHash(bav.Handle, pkBytes, nextBlockHash)
			if err != nil {
				return uint64(0), errors.Wrapf(
					err, "GetSpendableDeSoBalanceNanosForPublicKey: Problem getting block reward for "+
						"public key %s blockhash %s", PkToString(pkBytes, bav.Params), nextBlockHash.String())
			}
			immatureBlockRewards += blockRewardForPK
			if blockNode.Parent != nil {
				nextBlockHash = blockNode.Parent.Hash
			} else {
				nextBlockHash = GenesisBlockHash
			}
		}
	}

	balanceNanos, err := bav.GetDeSoBalanceNanosForPublicKey(pkBytes)
	if err != nil {
		return uint64(0), errors.Wrap(err, "GetSpendableUtxosForPublicKey: ")
	}
	// Sanity check that the balanceNanos >= immatureBlockRewards to prevent underflow.
	if balanceNanos < immatureBlockRewards {
		return uint64(0), fmt.Errorf(
			"GetSpendableUtxosForPublicKey: balance underflow (%d,%d)", balanceNanos, immatureBlockRewards)
	}
	return balanceNanos - immatureBlockRewards, nil
}

func (bav *UtxoView) _flushUtxosToDbWithTxn(txn *badger.Txn) error {
	glog.Debugf("_flushUtxosToDbWithTxn: flushing %d mappings", len(bav.UtxoKeyToUtxoEntry))

	for utxoKeyIter, utxoEntry := range bav.UtxoKeyToUtxoEntry {
		// Make a copy of the iterator since it might change from under us.
		utxoKey := utxoKeyIter

		// As a sanity-check, make sure the back-reference for each entry
		// points to its key.
		if utxoEntry.UtxoKey == nil || *utxoEntry.UtxoKey != utxoKey {
			return fmt.Errorf("_flushUtxosToDbWithTxn: Found utxoEntry %+v for "+
				"utxoKey %v has invalid back-refernce utxoKey %v",
				utxoEntry, utxoKey, utxoEntry.UtxoKey)
		}

		// Start by deleting the pre-existing mappings in the db for this key if they
		// have not yet been modified.
		if err := DeleteUnmodifiedMappingsForUtxoWithTxn(txn, &utxoKey); err != nil {
			return err
		}
	}
	numDeleted := 0
	numPut := 0
	for utxoKeyIter, utxoEntry := range bav.UtxoKeyToUtxoEntry {
		// Make a copy of the iterator since it might change from under us.
		utxoKey := utxoKeyIter

		if utxoEntry.isSpent {
			numDeleted++
			// If an entry is spent then there's nothing to do, since the mappings in
			// the db have already been deleted.
		} else {
			numPut++
			// If the entry is unspent, then we need to re-set its mappings in the db
			// appropriately.
			if err := PutMappingsForUtxoWithTxn(txn, &utxoKey, utxoEntry); err != nil {
				return err
			}
		}
	}

	glog.Debugf("_flushUtxosToDbWithTxn: deleted %d mappings, put %d mappings", numDeleted, numPut)

	// Now update the number of entries in the db with confidence.
	if err := PutUtxoNumEntriesWithTxn(txn, bav.NumUtxoEntries); err != nil {
		return err
	}

	// At this point, the db's position index should be updated and the (key -> entry)
	// index should be updated to remove all spent utxos. The number of entries field
	// in the db should also be accurate.

	return nil
}

func (bav *UtxoView) _flushDeSoBalancesToDbWithTxn(txn *badger.Txn) error {
	glog.Debugf("_flushDeSoBalancesToDbWithTxn: flushing %d mappings",
		len(bav.PublicKeyToDeSoBalanceNanos))

	for pubKeyIter := range bav.PublicKeyToDeSoBalanceNanos {
		// Make a copy of the iterator since it might change from under us.
		pubKey := pubKeyIter[:]

		// Start by deleting the pre-existing mappings in the db for this key if they
		// have not yet been modified.
		if err := DbDeletePublicKeyToDeSoBalanceWithTxn(txn, pubKey); err != nil {
			return err
		}
	}
	for pubKeyIter, balanceNanos := range bav.PublicKeyToDeSoBalanceNanos {
		// Make a copy of the iterator since it might change from under us.
		pubKey := pubKeyIter[:]

		if balanceNanos > 0 {
			if err := DbPutDeSoBalanceForPublicKeyWithTxn(txn, pubKey, balanceNanos); err != nil {
				return err
			}
		}
	}

	return nil
}

func (bav *UtxoView) _flushGlobalParamsEntryToDbWithTxn(txn *badger.Txn) error {
	globalParamsEntry := bav.GlobalParamsEntry
	if err := DbPutGlobalParamsEntryWithTxn(txn, *globalParamsEntry); err != nil {
		return errors.Wrapf(err, "_flushGlobalParamsEntryToDbWithTxn: Problem putting global params entry in DB")
	}
	return nil
}

func (bav *UtxoView) _flushForbiddenPubKeyEntriesToDbWithTxn(txn *badger.Txn) error {

	// Go through all the entries in the KeyTorepostEntry map.
	for _, forbiddenPubKeyEntry := range bav.ForbiddenPubKeyToForbiddenPubKeyEntry {
		// Delete the existing mappings in the db for this ForbiddenPubKeyEntry. They will be re-added
		// if the corresponding entry in memory has isDeleted=false.
		if err := DbDeleteForbiddenBlockSignaturePubKeyWithTxn(
			txn, forbiddenPubKeyEntry.PubKey[:]); err != nil {

			return errors.Wrapf(
				err, "_flushForbiddenPubKeyEntriesToDbWithTxn: Problem deleting "+
					"forbidden public key: %v: ", &forbiddenPubKeyEntry.PubKey)
		}
	}
	for _, forbiddenPubKeyEntry := range bav.ForbiddenPubKeyToForbiddenPubKeyEntry {
		if forbiddenPubKeyEntry.isDeleted {
			// If the ForbiddenPubKeyEntry has isDeleted=true then there's nothing to do because
			// we already deleted the entry above.
		} else {
			// If the ForbiddenPubKeyEntry has (isDeleted = false) then we put the corresponding
			// mappings for it into the db.
			if err := DbPutForbiddenBlockSignaturePubKeyWithTxn(txn, forbiddenPubKeyEntry.PubKey); err != nil {
				return err
			}
		}
	}

	return nil
}

func (bav *UtxoView) _flushBitcoinExchangeDataWithTxn(txn *badger.Txn) error {
	// Iterate through our in-memory map. If anything has a value of false it means
	// that particular mapping should be expunged from the db. If anything has a value
	// of true it means that mapping should be added to the db.
	for bitcoinBurnTxIDIter, mappingExists := range bav.BitcoinBurnTxIDs {
		// Be paranoid and copy the iterator in case anything takes a reference below.
		bitcoinBurnTxID := bitcoinBurnTxIDIter

		if mappingExists {
			// In this case we should add the mapping to the db.
			if err := DbPutBitcoinBurnTxIDWithTxn(txn, &bitcoinBurnTxID); err != nil {
				return errors.Wrapf(err, "UtxoView._flushBitcoinExchangeDataWithTxn: "+
					"Problem putting BitcoinBurnTxID %v to db", &bitcoinBurnTxID)
			}
		} else {
			// In this case we should delete the mapping from the db.
			if err := DbDeleteBitcoinBurnTxIDWithTxn(txn, &bitcoinBurnTxID); err != nil {
				return errors.Wrapf(err, "UtxoView._flushBitcoinExchangeDataWithTxn: "+
					"Problem deleting BitcoinBurnTxID %v to db", &bitcoinBurnTxID)
			}
		}
	}

	// Update NanosPurchased
	if err := DbPutNanosPurchasedWithTxn(txn, bav.NanosPurchased); err != nil {
		errors.Wrapf(err, "UtxoView._flushBitcoinExchangeDataWithTxn: "+
			"Problem putting NanosPurchased %d to db", bav.NanosPurchased)
	}

	// Update the BitcoinUSDExchangeRate in the db
	if err := DbPutUSDCentsPerBitcoinExchangeRateWithTxn(txn, bav.USDCentsPerBitcoin); err != nil {
		errors.Wrapf(err, "UtxoView.FlushToDBWithTxn: "+
			"Problem putting USDCentsPerBitcoin %d to db", bav.USDCentsPerBitcoin)
	}

	// DB should be fully up to date as far as BitcoinBurnTxIDs and NanosPurchased go.
	return nil
}

func (bav *UtxoView) _flushMessageEntriesToDbWithTxn(txn *badger.Txn) error {
	// Go through all the entries in the MessageKeyToMessageEntry map.
	for messageKeyIter, messageEntry := range bav.MessageKeyToMessageEntry {
		// Make a copy of the iterator since we take references to it below.
		messageKey := messageKeyIter

		// Sanity-check that one of the MessageKey computed from the MEssageEntry is
		// equal to the MessageKey that maps to that entry.
		senderMessageKeyInEntry := MakeMessageKey(
			messageEntry.SenderPublicKey, messageEntry.TstampNanos)
		recipientMessageKeyInEntry := MakeMessageKey(
			messageEntry.RecipientPublicKey, messageEntry.TstampNanos)
		if senderMessageKeyInEntry != messageKey && recipientMessageKeyInEntry != messageKey {
			return fmt.Errorf("_flushMessageEntriesToDbWithTxn: MessageEntry has "+
				"SenderMessageKey: %v and RecipientMessageKey %v, neither of which match "+
				"the MessageKeyToMessageEntry map key %v",
				&senderMessageKeyInEntry, &recipientMessageKeyInEntry, &messageKey)
		}

		// Delete the existing mappings in the db for this MessageKey. They will be re-added
		// if the corresponding entry in memory has isDeleted=false.
		if err := DbDeleteMessageEntryMappingsWithTxn(
			txn, messageKey.PublicKey[:], messageKey.TstampNanos); err != nil {

			return errors.Wrapf(
				err, "_flushMessageEntriesToDbWithTxn: Problem deleting mappings "+
					"for MessageKey: %v: ", &messageKey)
		}
	}
	// Go through all the entries in the MessageKeyToMessageEntry map.
	for _, messageEntry := range bav.MessageKeyToMessageEntry {
		if messageEntry.isDeleted {
			// If the MessageEntry has isDeleted=true then there's nothing to do because
			// we already deleted the entry above.
		} else {
			// If the MessageEntry has (isDeleted = false) then we put the corresponding
			// mappings for it into the db.
			if err := DbPutMessageEntryWithTxn(txn, messageEntry); err != nil {

				return err
			}
		}
	}

	// At this point all of the MessageEntry mappings in the db should be up-to-date.

	return nil
}

func (bav *UtxoView) _flushRepostEntriesToDbWithTxn(txn *badger.Txn) error {

	// Go through all the entries in the repostKeyTorepostEntry map.
	for repostKeyIter, repostEntry := range bav.RepostKeyToRepostEntry {
		// Make a copy of the iterator since we make references to it below.
		repostKey := repostKeyIter

		// Sanity-check that the RepostKey computed from the RepostEntry is
		// equal to the RepostKey that maps to that entry.
		repostKeyInEntry := MakeRepostKey(repostEntry.ReposterPubKey, *repostEntry.RepostedPostHash)
		if repostKeyInEntry != repostKey {
			return fmt.Errorf("_flushRepostEntriesToDbWithTxn: RepostEntry has "+
				"RepostKey: %v, which doesn't match the RepostKeyToRepostEntry map key %v",
				&repostKeyInEntry, &repostKey)
		}

		// Delete the existing mappings in the db for this RepostKey. They will be re-added
		// if the corresponding entry in memory has isDeleted=false.
		if err := DbDeleteRepostMappingsWithTxn(
			txn, repostKey.ReposterPubKey[:], repostKey.RepostedPostHash); err != nil {

			return errors.Wrapf(
				err, "_flushRepostEntriesToDbWithTxn: Problem deleting mappings "+
					"for RepostKey: %v: ", &repostKey)
		}
	}
	for _, repostEntry := range bav.RepostKeyToRepostEntry {
		if repostEntry.isDeleted {
			// If the RepostedEntry has isDeleted=true then there's nothing to do because
			// we already deleted the entry above.
		} else {
			// If the RepostEntry has (isDeleted = false) then we put the corresponding
			// mappings for it into the db.
			if err := DbPutRepostMappingsWithTxn(
				txn, repostEntry.ReposterPubKey, *repostEntry.RepostedPostHash, *repostEntry); err != nil {
				return err
			}
		}
	}

	// At this point all of the RepostEntry mappings in the db should be up-to-date.

	return nil
}

func (bav *UtxoView) _flushLikeEntriesToDbWithTxn(txn *badger.Txn) error {

	// Go through all the entries in the LikeKeyToLikeEntry map.
	for likeKeyIter, likeEntry := range bav.LikeKeyToLikeEntry {
		// Make a copy of the iterator since we make references to it below.
		likeKey := likeKeyIter

		// Sanity-check that the LikeKey computed from the LikeEntry is
		// equal to the LikeKey that maps to that entry.
		likeKeyInEntry := MakeLikeKey(likeEntry.LikerPubKey, *likeEntry.LikedPostHash)
		if likeKeyInEntry != likeKey {
			return fmt.Errorf("_flushLikeEntriesToDbWithTxn: LikeEntry has "+
				"LikeKey: %v, which doesn't match the LikeKeyToLikeEntry map key %v",
				&likeKeyInEntry, &likeKey)
		}

		// Delete the existing mappings in the db for this LikeKey. They will be re-added
		// if the corresponding entry in memory has isDeleted=false.
		if err := DbDeleteLikeMappingsWithTxn(
			txn, likeKey.LikerPubKey[:], likeKey.LikedPostHash); err != nil {

			return errors.Wrapf(
				err, "_flushLikeEntriesToDbWithTxn: Problem deleting mappings "+
					"for LikeKey: %v: ", &likeKey)
		}
	}

	// Go through all the entries in the LikeKeyToLikeEntry map.
	for _, likeEntry := range bav.LikeKeyToLikeEntry {

		if likeEntry.isDeleted {
			// If the LikeEntry has isDeleted=true then there's nothing to do because
			// we already deleted the entry above.
		} else {
			// If the LikeEntry has (isDeleted = false) then we put the corresponding
			// mappings for it into the db.
			if err := DbPutLikeMappingsWithTxn(
				txn, likeEntry.LikerPubKey, *likeEntry.LikedPostHash); err != nil {

				return err
			}
		}
	}

	return nil
}

func (bav *UtxoView) _flushFollowEntriesToDbWithTxn(txn *badger.Txn) error {

	// Go through all the entries in the FollowKeyToFollowEntry map.
	for followKeyIter, followEntry := range bav.FollowKeyToFollowEntry {
		// Make a copy of the iterator since we make references to it below.
		followKey := followKeyIter

		// Sanity-check that the FollowKey computed from the FollowEntry is
		// equal to the FollowKey that maps to that entry.
		followKeyInEntry := MakeFollowKey(
			followEntry.FollowerPKID, followEntry.FollowedPKID)
		if followKeyInEntry != followKey {
			return fmt.Errorf("_flushFollowEntriesToDbWithTxn: FollowEntry has "+
				"FollowKey: %v, which doesn't match the FollowKeyToFollowEntry map key %v",
				&followKeyInEntry, &followKey)
		}

		// Delete the existing mappings in the db for this FollowKey. They will be re-added
		// if the corresponding entry in memory has isDeleted=false.
		if err := DbDeleteFollowMappingsWithTxn(
			txn, followEntry.FollowerPKID, followEntry.FollowedPKID); err != nil {

			return errors.Wrapf(
				err, "_flushFollowEntriesToDbWithTxn: Problem deleting mappings "+
					"for FollowKey: %v: ", &followKey)
		}
	}

	// Go through all the entries in the FollowKeyToFollowEntry map.
	for _, followEntry := range bav.FollowKeyToFollowEntry {
		if followEntry.isDeleted {
			// If the FollowEntry has isDeleted=true then there's nothing to do because
			// we already deleted the entry above.
		} else {
			// If the FollowEntry has (isDeleted = false) then we put the corresponding
			// mappings for it into the db.
			if err := DbPutFollowMappingsWithTxn(
				txn, followEntry.FollowerPKID, followEntry.FollowedPKID); err != nil {

				return err
			}
		}
	}

	return nil
}

func (bav *UtxoView) _flushNFTEntriesToDbWithTxn(txn *badger.Txn) error {

	// Go through and delete all the entries so they can be added back fresh.
	for nftKeyIter, nftEntry := range bav.NFTKeyToNFTEntry {
		// Make a copy of the iterator since we make references to it below.
		nftKey := nftKeyIter

		// Sanity-check that the NFTKey computed from the NFTEntry is
		// equal to the NFTKey that maps to that entry.
		nftKeyInEntry := MakeNFTKey(nftEntry.NFTPostHash, nftEntry.SerialNumber)
		if nftKeyInEntry != nftKey {
			return fmt.Errorf("_flushNFTEntriesToDbWithTxn: NFTEntry has "+
				"NFTKey: %v, which doesn't match the NFTKeyToNFTEntry map key %v",
				&nftKeyInEntry, &nftKey)
		}

		// Delete the existing mappings in the db for this NFTKey. They will be re-added
		// if the corresponding entry in memory has isDeleted=false.
		if err := DBDeleteNFTMappingsWithTxn(txn, nftEntry.NFTPostHash, nftEntry.SerialNumber); err != nil {

			return errors.Wrapf(
				err, "_flushNFTEntriesToDbWithTxn: Problem deleting mappings "+
					"for NFTKey: %v: ", &nftKey)
		}
	}

	// Add back all of the entries that aren't deleted.
	for _, nftEntry := range bav.NFTKeyToNFTEntry {
		if nftEntry.isDeleted {
			// If the NFTEntry has isDeleted=true then there's nothing to do because
			// we already deleted the entry above.
		} else {
			// If the NFTEntry has (isDeleted = false) then we put the corresponding
			// mappings for it into the db.
			if err := DBPutNFTEntryMappingsWithTxn(txn, nftEntry); err != nil {
				return err
			}
		}
	}

	return nil
}

func (bav *UtxoView) _flushAcceptedBidEntriesToDbWithTxn(txn *badger.Txn) error {

	// Go through and delete all the entries so they can be added back fresh.
	for nftKeyIter, _ := range bav.NFTKeyToAcceptedNFTBidHistory {
		// Make a copy of the iterator since we make references to it below.
		nftKey := nftKeyIter

		// We skip the standard sanity check.  Since it is possible to accept a bid on serial number 0, it is possible
		// that none of the accepted bids have the same serial number as the key.

		// Delete the existing mappings in the db for this NFTKey. They will be re-added
		// if the corresponding entry in memory has isDeleted=false.
		if err := DBDeleteAcceptedNFTBidEntriesMappingsWithTxn(txn, &nftKey.NFTPostHash, nftKey.SerialNumber); err != nil {

			return errors.Wrapf(
				err, "_flushAcceptedBidEntriesToDbWithTxn: Problem deleting mappings "+
					"for NFTKey: %v: ", &nftKey)
		}
	}

	// Add back all of the entries that aren't nil or of length 0
	for nftKey, acceptedNFTBidEntries := range bav.NFTKeyToAcceptedNFTBidHistory {
		if acceptedNFTBidEntries == nil || len(*acceptedNFTBidEntries) == 0 {
			// If the acceptedNFTBidEntries is nil or has length 0 then there's nothing to do because
			// we already deleted the entry above. length 0 means that there are no accepted bids yet.
		} else {
			// If the NFTEntry has (isDeleted = false) then we put the corresponding
			// mappings for it into the db.
			if err := DBPutAcceptedNFTBidEntriesMappingWithTxn(txn, nftKey, acceptedNFTBidEntries); err != nil {
				return err
			}
		}
	}

	return nil
}

func (bav *UtxoView) _flushNFTBidEntriesToDbWithTxn(txn *badger.Txn) error {

	// Go through and delete all the entries so they can be added back fresh.
	for nftBidKeyIter, nftBidEntry := range bav.NFTBidKeyToNFTBidEntry {
		// Make a copy of the iterator since we make references to it below.
		nftBidKey := nftBidKeyIter

		// Sanity-check that the NFTBidKey computed from the NFTBidEntry is
		// equal to the NFTBidKey that maps to that entry.
		nftBidKeyInEntry := MakeNFTBidKey(
			nftBidEntry.BidderPKID, nftBidEntry.NFTPostHash, nftBidEntry.SerialNumber)
		if nftBidKeyInEntry != nftBidKey {
			return fmt.Errorf("_flushNFTBidEntriesToDbWithTxn: NFTBidEntry has "+
				"NFTBidKey: %v, which doesn't match the NFTBidKeyToNFTEntry map key %v",
				&nftBidKeyInEntry, &nftBidKey)
		}

		// Delete the existing mappings in the db for this NFTBidKey. They will be re-added
		// if the corresponding entry in memory has isDeleted=false.
		if err := DBDeleteNFTBidMappingsWithTxn(txn, &nftBidKey); err != nil {

			return errors.Wrapf(
				err, "_flushNFTBidEntriesToDbWithTxn: Problem deleting mappings "+
					"for NFTBidKey: %v: ", &nftBidKey)
		}
	}

	// Add back all of the entries that aren't deleted.
	for _, nftBidEntry := range bav.NFTBidKeyToNFTBidEntry {
		if nftBidEntry.isDeleted {
			// If the NFTEntry has isDeleted=true then there's nothing to do because
			// we already deleted the entry above.
		} else {
			// If the NFTEntry has (isDeleted = false) then we put the corresponding
			// mappings for it into the db.
			if err := DBPutNFTBidEntryMappingsWithTxn(txn, nftBidEntry); err != nil {
				return err
			}
		}
	}

	return nil
}

func (bav *UtxoView) _flushDiamondEntriesToDbWithTxn(txn *badger.Txn) error {

	// Go through and delete all the entries so they can be added back fresh.
	for diamondKeyIter, diamondEntry := range bav.DiamondKeyToDiamondEntry {
		// Make a copy of the iterator since we make references to it below.
		diamondKey := diamondKeyIter

		// Sanity-check that the DiamondKey computed from the DiamondEntry is
		// equal to the DiamondKey that maps to that entry.
		diamondKeyInEntry := MakeDiamondKey(
			diamondEntry.SenderPKID, diamondEntry.ReceiverPKID, diamondEntry.DiamondPostHash)
		if diamondKeyInEntry != diamondKey {
			return fmt.Errorf("_flushDiamondEntriesToDbWithTxn: DiamondEntry has "+
				"DiamondKey: %v, which doesn't match the DiamondKeyToDiamondEntry map key %v",
				&diamondKeyInEntry, &diamondKey)
		}

		// Delete the existing mappings in the db for this DiamondKey. They will be re-added
		// if the corresponding entry in memory has isDeleted=false.
		if err := DbDeleteDiamondMappingsWithTxn(txn, diamondEntry); err != nil {

			return errors.Wrapf(
				err, "_flushDiamondEntriesToDbWithTxn: Problem deleting mappings "+
					"for DiamondKey: %v: ", &diamondKey)
		}
	}

	// Add back all of the entries that aren't deleted.
	for _, diamondEntry := range bav.DiamondKeyToDiamondEntry {
		if diamondEntry.isDeleted {
			// If the DiamondEntry has isDeleted=true then there's nothing to do because
			// we already deleted the entry above.
		} else {
			// If the DiamondEntry has (isDeleted = false) then we put the corresponding
			// mappings for it into the db.
			if err := DbPutDiamondMappingsWithTxn(
				txn,
				diamondEntry); err != nil {
				return err
			}
		}
	}

	// At this point all of the MessageEntry mappings in the db should be up-to-date.

	return nil
}

func (bav *UtxoView) _flushPostEntriesToDbWithTxn(txn *badger.Txn) error {
	// TODO(DELETEME): Remove flush logging after debugging MarkBlockInvalid bug.
	glog.Debugf("_flushPostEntriesToDbWithTxn: flushing %d mappings", len(bav.PostHashToPostEntry))

	// Go through all the entries in the PostHashToPostEntry map.
	for postHashIter, postEntry := range bav.PostHashToPostEntry {
		// Make a copy of the iterator since we take references to it below.
		postHash := postHashIter

		// Sanity-check that the hash in the post is the same as the hash in the
		// entry
		if postHash != *postEntry.PostHash {
			return fmt.Errorf("_flushPostEntriesToDbWithTxn: PostEntry has "+
				"PostHash: %v, neither of which match "+
				"the PostHashToPostEntry map key %v",
				postHash, postEntry.PostHash)
		}

		// Delete the existing mappings in the db for this PostHash. They will be re-added
		// if the corresponding entry in memory has isDeleted=false.
		if err := DBDeletePostEntryMappingsWithTxn(txn, &postHash, bav.Params); err != nil {
			return errors.Wrapf(
				err, "_flushPostEntriesToDbWithTxn: Problem deleting mappings "+
					"for PostHash: %v: ", postHash)
		}
	}
	numDeleted := 0
	numPut := 0
	for _, postEntry := range bav.PostHashToPostEntry {
		if postEntry.isDeleted {
			numDeleted++
			// If the PostEntry has isDeleted=true then there's nothing to do because
			// we already deleted the entry above.
		} else {
			numPut++
			// If the PostEntry has (isDeleted = false) then we put the corresponding
			// mappings for it into the db.
			if err := DBPutPostEntryMappingsWithTxn(txn, postEntry, bav.Params); err != nil {

				return err
			}
		}
	}

	// TODO(DELETEME): Remove flush logging after debugging MarkBlockInvalid bug.
	glog.Debugf("_flushPostEntriesToDbWithTxn: deleted %d mappings, put %d mappings", numDeleted, numPut)

	// At this point all of the PostEntry mappings in the db should be up-to-date.

	return nil
}
func (bav *UtxoView) _flushPKIDEntriesToDbWithTxn(txn *badger.Txn) error {
	for pubKeyIter, pkidEntry := range bav.PublicKeyToPKIDEntry {
		pubKeyCopy := make([]byte, btcec.PubKeyBytesLenCompressed)
		copy(pubKeyCopy, pubKeyIter[:])

		// Delete the existing mappings in the db for this PKID. They will be re-added
		// if the corresponding entry in memory has isDeleted=false.
		if err := DBDeletePKIDMappingsWithTxn(txn, pubKeyCopy, bav.Params); err != nil {
			return errors.Wrapf(
				err, "_flushPKIDEntriesToDbWithTxn: Problem deleting mappings "+
					"for pkid: %v, public key: %v: ", PkToString(pkidEntry.PKID[:], bav.Params),
				PkToString(pubKeyCopy, bav.Params))
		}
	}

	// Go through all the entries in the ProfilePublicKeyToProfileEntry map.
	for pubKeyIter, pkidEntry := range bav.PublicKeyToPKIDEntry {
		pubKeyCopy := make([]byte, btcec.PubKeyBytesLenCompressed)
		copy(pubKeyCopy, pubKeyIter[:])

		if pkidEntry.isDeleted {
			// If the ProfileEntry has isDeleted=true then there's nothing to do because
			// we already deleted the entry above.
		} else {
			// Sanity-check that the public key in the entry matches the public key in
			// the mapping.
			if !reflect.DeepEqual(pubKeyCopy, pkidEntry.PublicKey) {
				return fmt.Errorf("_flushPKIDEntriesToDbWithTxn: Sanity-check failed. "+
					"Public key in entry %v does not match public key in mapping %v ",
					PkToString(pkidEntry.PublicKey[:], bav.Params),
					PkToString(pubKeyCopy, bav.Params))
			}
			// Sanity-check that the mapping in the public key map lines up with the mapping
			// in the PKID map.
			if _, pkidEntryExists := bav.PKIDToPublicKey[*pkidEntry.PKID]; !pkidEntryExists {
				return fmt.Errorf("_flushPKIDEntriesToDbWithTxn: Sanity-check failed. "+
					"PKID %v for public key %v does not exist in PKIDToPublicKey map.",
					PkToString(pkidEntry.PKID[:], bav.Params),
					PkToString(pubKeyCopy, bav.Params))
			}

			// If the ProfileEntry has (isDeleted = false) then we put the corresponding
			// mappings for it into the db.
			if err := DBPutPKIDMappingsWithTxn(txn, pubKeyCopy, pkidEntry, bav.Params); err != nil {
				return err
			}
		}
	}

	// At this point all of the PKIDEntry mappings in the db should be up-to-date.
	return nil
}

func (bav *UtxoView) _flushProfileEntriesToDbWithTxn(txn *badger.Txn) error {
	glog.Debugf("_flushProfilesToDbWithTxn: flushing %d mappings", len(bav.ProfilePKIDToProfileEntry))

	// Go through all the entries in the ProfilePublicKeyToProfileEntry map.
	for profilePKIDIter, profileEntry := range bav.ProfilePKIDToProfileEntry {
		// Make a copy of the iterator since we take references to it below.
		profilePKID := profilePKIDIter

		// Delete the existing mappings in the db for this PKID. They will be re-added
		// if the corresponding entry in memory has isDeleted=false.
		if err := DBDeleteProfileEntryMappingsWithTxn(txn, &profilePKID, bav.Params); err != nil {
			return errors.Wrapf(
				err, "_flushProfileEntriesToDbWithTxn: Problem deleting mappings "+
					"for pkid: %v, public key: %v: ", PkToString(profilePKID[:], bav.Params),
				PkToString(profileEntry.PublicKey, bav.Params))
		}
	}
	numDeleted := 0
	numPut := 0
	for profilePKIDIter, profileEntry := range bav.ProfilePKIDToProfileEntry {
		// Make a copy of the iterator since we take references to it below.
		profilePKID := profilePKIDIter

		if profileEntry.isDeleted {
			numDeleted++
			// If the ProfileEntry has isDeleted=true then there's nothing to do because
			// we already deleted the entry above.
		} else {
			numPut++
			// Get the PKID according to another map in the view and
			// sanity-check that it lines up.
			viewPKIDEntry := bav.GetPKIDForPublicKey(profileEntry.PublicKey)
			if viewPKIDEntry == nil || viewPKIDEntry.isDeleted || *viewPKIDEntry.PKID != profilePKID {
				return fmt.Errorf("_flushProfileEntriesToDbWithTxn: Sanity-check failed: PKID %v does "+
					"not exist in view mapping for profile with public key %v",
					PkToString(profilePKID[:], bav.Params),
					PkToString(profileEntry.PublicKey, bav.Params))
			}

			// If the ProfileEntry has (isDeleted = false) then we put the corresponding
			// mappings for it into the db.
			if err := DBPutProfileEntryMappingsWithTxn(
				txn, profileEntry, &profilePKID, bav.Params); err != nil {

				return err
			}
		}
	}

	glog.Debugf("_flushProfilesToDbWithTxn: deleted %d mappings, put %d mappings", numDeleted, numPut)

	// At this point all of the PostEntry mappings in the db should be up-to-date.

	return nil
}

func (bav *UtxoView) _flushBalanceEntriesToDbWithTxn(txn *badger.Txn) error {
	glog.Debugf("_flushBalanceEntriesToDbWithTxn: flushing %d mappings", len(bav.HODLerPKIDCreatorPKIDToBalanceEntry))

	// Go through all the entries in the HODLerPubKeyCreatorPubKeyToBalanceEntry map.
	for balanceKeyIter, balanceEntry := range bav.HODLerPKIDCreatorPKIDToBalanceEntry {
		// Make a copy of the iterator since we take references to it below.
		balanceKey := balanceKeyIter

		// Sanity-check that the balance key in the map is the same
		// as the public key in the entry.
		computedBalanceKey := MakeCreatorCoinBalanceKey(
			balanceEntry.HODLerPKID, balanceEntry.CreatorPKID)
		if !reflect.DeepEqual(balanceKey, computedBalanceKey) {
			return fmt.Errorf("_flushBalanceEntriesToDbWithTxn: BalanceEntry has "+
				"map key: %v which does not match match "+
				"the HODLerPubKeyCreatorPubKeyToBalanceEntry map key %v",
				balanceKey, computedBalanceKey)
		}

		// Delete the existing mappings in the db for this balance key. They will be re-added
		// if the corresponding entry in memory has isDeleted=false.
		if err := DBDeleteCreatorCoinBalanceEntryMappingsWithTxn(
			txn, &(balanceKey.HODLerPKID), &(balanceKey.CreatorPKID), bav.Params); err != nil {

			return errors.Wrapf(
				err, "_flushBalanceEntriesToDbWithTxn: Problem deleting mappings "+
					"for public key: %v: ", balanceKey)
		}
	}
	numDeleted := 0
	numPut := 0
	// Go through all the entries in the HODLerPubKeyCreatorPubKeyToBalanceEntry map.
	for _, balanceEntry := range bav.HODLerPKIDCreatorPKIDToBalanceEntry {
		// Make a copy of the iterator since we take references to it below.
		if balanceEntry.isDeleted {
			numDeleted++
			// If the ProfileEntry has isDeleted=true then there's nothing to do because
			// we already deleted the entry above.
		} else {
			numPut++
			// If the ProfileEntry has (isDeleted = false) then we put the corresponding
			// mappings for it into the db.
			if err := DBPutCreatorCoinBalanceEntryMappingsWithTxn(
				txn, balanceEntry, bav.Params); err != nil {

				return err
			}
		}
	}

	glog.Debugf("_flushBalanceEntriesToDbWithTxn: deleted %d mappings, put %d mappings", numDeleted, numPut)

	// At this point all of the PostEntry mappings in the db should be up-to-date.

	return nil
}

func (bav *UtxoView) _flushDerivedKeyEntryToDbWithTxn(txn *badger.Txn) error {
	glog.Debugf("_flushDerivedKeyEntryToDbWithTxn: flushing %d mappings", len(bav.DerivedKeyToDerivedEntry))

	// Go through all entries in the DerivedKeyToDerivedEntry map and add them to the DB.
	for derivedKeyMapKey, derivedKeyEntry := range bav.DerivedKeyToDerivedEntry {
		// Delete the existing mapping in the DB for this map key, this will be re-added
		// later if isDeleted=false.
		if err := DBDeleteDerivedKeyMappingWithTxn(txn, derivedKeyMapKey.OwnerPublicKey,
			derivedKeyMapKey.DerivedPublicKey); err != nil {
			return errors.Wrapf(err, "UtxoView._flushDerivedKeyEntryToDbWithTxn: "+
				"Problem deleting DerivedKeyEntry %v from db", *derivedKeyEntry)
		}

		numDeleted := 0
		numPut := 0
		if derivedKeyEntry.isDeleted {
			// Since entry is deleted, there's nothing to do.
			numDeleted++
		} else {
			// In this case we add the mapping to the DB.
			if err := DBPutDerivedKeyMappingWithTxn(txn, derivedKeyMapKey.OwnerPublicKey,
				derivedKeyMapKey.DerivedPublicKey, derivedKeyEntry); err != nil {
				return errors.Wrapf(err, "UtxoView._flushDerivedKeyEntryToDbWithTxn: "+
					"Problem putting DerivedKeyEntry %v to db", *derivedKeyEntry)
			}
			numPut++
		}
		glog.Debugf("_flushDerivedKeyEntryToDbWithTxn: deleted %d mappings, put %d mappings", numDeleted, numPut)
	}

	return nil
}

func (bav *UtxoView) FlushToDbWithTxn(txn *badger.Txn) error {
	// Only flush to BadgerDB if Postgres is disabled
	if bav.Postgres == nil {
		if err := bav._flushUtxosToDbWithTxn(txn); err != nil {
			return err
		}
		if err := bav._flushProfileEntriesToDbWithTxn(txn); err != nil {
			return err
		}
		if err := bav._flushPKIDEntriesToDbWithTxn(txn); err != nil {
			return err
		}
		if err := bav._flushPostEntriesToDbWithTxn(txn); err != nil {
			return err
		}
		if err := bav._flushLikeEntriesToDbWithTxn(txn); err != nil {
			return err
		}
		if err := bav._flushFollowEntriesToDbWithTxn(txn); err != nil {
			return err
		}
		if err := bav._flushDiamondEntriesToDbWithTxn(txn); err != nil {
			return err
		}
		if err := bav._flushMessageEntriesToDbWithTxn(txn); err != nil {
			return err
		}
		if err := bav._flushBalanceEntriesToDbWithTxn(txn); err != nil {
			return err
		}
		if err := bav._flushDeSoBalancesToDbWithTxn(txn); err != nil {
			return err
		}
		if err := bav._flushForbiddenPubKeyEntriesToDbWithTxn(txn); err != nil {
			return err
		}
		if err := bav._flushNFTEntriesToDbWithTxn(txn); err != nil {
			return err
		}
		if err := bav._flushNFTBidEntriesToDbWithTxn(txn); err != nil {
			return err
		}
		if err := bav._flushDerivedKeyEntryToDbWithTxn(txn); err != nil {
			return err
		}
	}

	// Always flush to BadgerDB.
	if err := bav._flushBitcoinExchangeDataWithTxn(txn); err != nil {
		return err
	}
	if err := bav._flushGlobalParamsEntryToDbWithTxn(txn); err != nil {
		return err
	}
	if err := bav._flushAcceptedBidEntriesToDbWithTxn(txn); err != nil {
		return err
	}
	if err := bav._flushRepostEntriesToDbWithTxn(txn); err != nil {
		return err
	}

	return nil
}

func (bav *UtxoView) FlushToDb() error {
	// Make sure everything happens inside a single transaction.
	var err error
	if bav.Postgres != nil {
		err = bav.Postgres.FlushView(bav)
		if err != nil {
			return err
		}
	}

	err = bav.Handle.Update(func(txn *badger.Txn) error {
		return bav.FlushToDbWithTxn(txn)
	})
	if err != nil {
		return err
	}

	// After a successful flush, reset the in-memory mappings for the view
	// so that it can be re-used if desired.
	//
	// Note that the TipHash does not get reset as part of _ResetViewMappingsAfterFlush because
	// it is not something that is affected by a flush operation. Moreover, its value
	// is consistent with the view regardless of whether or not the view is flushed or
	// not.
	bav._ResetViewMappingsAfterFlush()

	return nil
}<|MERGE_RESOLUTION|>--- conflicted
+++ resolved
@@ -7409,7 +7409,7 @@
 	}
 	bidderChangeNanos := uint64(0)
 	spentUtxoEntries := []*UtxoEntry{}
-<<<<<<< HEAD
+	utxoOpsForTxn := []*UtxoOperation{}
 	if txMeta.IsAcceptNFTBid {
 		//
 		// Validate bidder UTXOs.
@@ -7424,15 +7424,6 @@
 			if bidderUtxoEntry == nil || bidderUtxoEntry.isSpent {
 				return 0, 0, nil, RuleErrorBidderInputForAcceptedNFTBidNoLongerExists
 			}
-=======
-	utxoOpsForTxn := []*UtxoOperation{}
-	for _, bidderInput := range txMeta.BidderInputs {
-		bidderUtxoKey := UtxoKey(*bidderInput)
-		bidderUtxoEntry := bav.GetUtxoEntryForUtxoKey(&bidderUtxoKey)
-		if bidderUtxoEntry == nil || bidderUtxoEntry.isSpent {
-			return 0, 0, nil, RuleErrorBidderInputForAcceptedNFTBidNoLongerExists
-		}
->>>>>>> bd1ebf17
 
 			// Make sure that the utxo specified is actually from the bidder.
 			if !reflect.DeepEqual(bidderUtxoEntry.PublicKey, bidderPublicKey) {
@@ -7447,29 +7438,19 @@
 			totalBidderInput += bidderUtxoEntry.AmountNanos
 
 			// Make sure we spend the utxo so that the bidder can't reuse it.
-			_, err := bav._spendUtxo(&bidderUtxoKey)
+			utxoOp, err := bav._spendUtxo(&bidderUtxoKey)
 			if err != nil {
-				return 0, 0, nil, errors.Wrapf(err, "Problem spending bidder utxo")
+				return 0, 0, nil, errors.Wrapf(err, "_connectAcceptNFTBid: Problem spending bidder utxo")
 			}
 			spentUtxoEntries = append(spentUtxoEntries, bidderUtxoEntry)
-		}
-
-<<<<<<< HEAD
+
+			// Track the UtxoOperations so we can rollback, and for Rosetta
+			utxoOpsForTxn = append(utxoOpsForTxn, utxoOp)
+		}
+
 		if totalBidderInput < txMeta.BidAmountNanos {
 			return 0, 0, nil, RuleErrorAcceptNFTBidderInputsInsufficientForBidAmount
 		}
-=======
-		// Make sure we spend the utxo so that the bidder can't reuse it.
-		utxoOp, err := bav._spendUtxo(&bidderUtxoKey)
-		if err != nil {
-			return 0, 0, nil, errors.Wrapf(err, "_connectAcceptNFTBid: Problem spending bidder utxo")
-		}
-		spentUtxoEntries = append(spentUtxoEntries, bidderUtxoEntry)
-
-		// Track the UtxoOperations so we can rollback, and for Rosetta
-		utxoOpsForTxn = append(utxoOpsForTxn, utxoOp)
-	}
->>>>>>> bd1ebf17
 
 		// The bidder gets back any unspent nanos from the inputs specified.
 		bidderChangeNanos = totalBidderInput - txMeta.BidAmountNanos
@@ -7679,7 +7660,6 @@
 	nftPostEntry.NumNFTCopiesForSale--
 	bav._setPostEntryMappings(nftPostEntry)
 
-<<<<<<< HEAD
 	if txMeta.IsAcceptNFTBid {
 		// Add an operation to the list at the end indicating we've connected an NFT bid.
 		utxoOpsForTxn = append(utxoOpsForTxn, &UtxoOperation{
@@ -7691,6 +7671,10 @@
 			NFTPaymentUtxoKeys:        nftPaymentUtxoKeys,
 			NFTSpentUtxoEntries:       spentUtxoEntries,
 			PrevAcceptedNFTBidEntries: prevAcceptedBidHistory,
+			// Rosetta fields.
+			AcceptNFTBidCreatorPublicKey: nftPostEntry.PosterPublicKey,
+			AcceptNFTBidBidderPublicKey: bidderPublicKey,
+			AcceptNFTBidCreatorRoyaltyNanos: creatorCoinRoyaltyNanos,
 		})
 	}
 
@@ -7706,27 +7690,12 @@
 			NFTPaymentUtxoKeys:        nftPaymentUtxoKeys,
 			NFTSpentUtxoEntries:       spentUtxoEntries,
 			PrevAcceptedNFTBidEntries: prevAcceptedBidHistory,
+			// Rosetta fields.
+			AcceptNFTBidCreatorPublicKey: nftPostEntry.PosterPublicKey,
+			AcceptNFTBidBidderPublicKey: bidderPublicKey,
+			AcceptNFTBidCreatorRoyaltyNanos: creatorCoinRoyaltyNanos,
 		})
 	}
-
-=======
-	// Add an operation to the list at the end indicating we've connected an NFT bid.
-	utxoOpsForTxn = append(utxoOpsForTxn, &UtxoOperation{
-		Type:                      OperationTypeAcceptNFTBid,
-		PrevNFTEntry:              prevNFTEntry,
-		PrevPostEntry:             prevPostEntry,
-		PrevCoinEntry:             &prevCoinEntry,
-		DeletedNFTBidEntries:      deletedBidEntries,
-		NFTPaymentUtxoKeys:        nftPaymentUtxoKeys,
-		NFTSpentUtxoEntries:       spentUtxoEntries,
-		PrevAcceptedNFTBidEntries: prevAcceptedBidHistory,
-
-		// Rosetta fields.
-		AcceptNFTBidCreatorPublicKey: nftPostEntry.PosterPublicKey,
-		AcceptNFTBidBidderPublicKey: bidderPublicKey,
-		AcceptNFTBidCreatorRoyaltyNanos: creatorCoinRoyaltyNanos,
-	})
->>>>>>> bd1ebf17
 
 	// HARDCORE SANITY CHECK:
 	//  - Before returning we do one more sanity check that money hasn't been printed.
