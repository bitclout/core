package lib

import (
	"bytes"
	"encoding/hex"
	"encoding/json"
	"fmt"
	"math"
	"math/big"
	"reflect"
	"sort"
	"strings"
	"time"

	"github.com/btcsuite/btcd/btcec"
	"github.com/btcsuite/btcd/chaincfg"
	"github.com/btcsuite/btcd/txscript"
	"github.com/btcsuite/btcd/wire"
	"github.com/btcsuite/btcutil"
	"github.com/davecgh/go-spew/spew"
	"github.com/dgraph-io/badger/v3"
	"github.com/golang/glog"
	"github.com/pkg/errors"
)

// block_view.go is the main work-horse for validating transactions in blocks.
// It generally works by creating an "in-memory view" of the current tip and
// then applying a transaction's operations to the view to see if those operations
// are allowed and consistent with the blockchain's current state. Generally,
// every transaction we define has a corresponding connect() and disconnect()
// function defined here that specifies what operations that transaction applies
// to the view and ultimately to the database. If you want to know how any
// particular transaction impacts the database, you've found the right file. A
// good place to start in this file is ConnectTransaction and DisconnectTransaction.
// ConnectBlock is also good.

type UtxoType uint8

const (
	// UTXOs can come from different sources. We document all of those sources
	// in the UTXOEntry using these types.
	UtxoTypeOutput      UtxoType = 0
	UtxoTypeBlockReward UtxoType = 1
	UtxoTypeBitcoinBurn UtxoType = 2
	// TODO(DELETEME): Remove the StakeReward txn type
	UtxoTypeStakeReward              UtxoType = 3
	UtxoTypeCreatorCoinSale          UtxoType = 4
	UtxoTypeCreatorCoinFounderReward UtxoType = 5
	UtxoTypeNFTSeller                UtxoType = 6
	UtxoTypeNFTBidderChange          UtxoType = 7
	UtxoTypeNFTCreatorRoyalty        UtxoType = 8

	// NEXT_TAG = 9
)

func (mm UtxoType) String() string {
	if mm == UtxoTypeOutput {
		return "UtxoTypeOutput"
	} else if mm == UtxoTypeBlockReward {
		return "UtxoTypeBlockReward"
	} else if mm == UtxoTypeBitcoinBurn {
		return "UtxoTypeBitcoinBurn"
	} else if mm == UtxoTypeStakeReward {
		return "UtxoTypeStakeReward"
	}

	return "UtxoTypeUnknown"
}

// UtxoEntry identifies the data associated with a UTXO.
type UtxoEntry struct {
	AmountNanos uint64
	PublicKey   []byte
	BlockHeight uint32
	UtxoType    UtxoType

	// The fields below aren't serialized or hashed. They are only kept
	// around for in-memory bookkeeping purposes.

	// Whether or not the UTXO is spent. This is not used by the database,
	// (in fact it's not even stored in the db) it's used
	// only by the in-memory data structure. The database is simple: A UTXO
	// is unspent if and only if it exists in the db. However, for the view,
	// a UTXO is unspent if it (exists in memory and is unspent) OR (it does not
	// exist in memory at all but does exist in the database).
	//
	// Note that we are relying on the code that serializes the entry to the
	// db to ignore private fields, which is why this variable is lowerCamelCase
	// rather than UpperCamelCase. We are also relying on it defaulting to
	// false when newly-read from the database.
	isSpent bool

	// A back-reference to the utxo key associated with this entry.
	UtxoKey *UtxoKey
}

func (utxoEntry *UtxoEntry) String() string {
	return fmt.Sprintf("< PublicKey: %v, BlockHeight: %d, AmountNanos: %d, UtxoType: %v, "+
		"isSpent: %v, utxoKey: %v>", PkToStringMainnet(utxoEntry.PublicKey),
		utxoEntry.BlockHeight, utxoEntry.AmountNanos,
		utxoEntry.UtxoType, utxoEntry.isSpent, utxoEntry.UtxoKey)
}

// Have to define these because Go doesn't let you use raw byte slices as map keys.
// This needs to be in-sync with DeSoMainnetParams.MaxUsernameLengthBytes
type UsernameMapKey [MaxUsernameLengthBytes]byte

func MakeUsernameMapKey(nonLowercaseUsername []byte) UsernameMapKey {
	// Always lowercase the username when we use it as a key in our map. This allows
	// us to check uniqueness in a case-insensitive way.
	lowercaseUsername := []byte(strings.ToLower(string(nonLowercaseUsername)))
	usernameMapKey := UsernameMapKey{}
	copy(usernameMapKey[:], lowercaseUsername)
	return usernameMapKey
}

// DEPRECATED: Replace all instances with lib.PublicKey
type PkMapKey [btcec.PubKeyBytesLenCompressed]byte

func (mm PkMapKey) String() string {
	return PkToStringBoth(mm[:])
}

func MakePkMapKey(pk []byte) PkMapKey {
	pkMapKey := PkMapKey{}
	copy(pkMapKey[:], pk)
	return pkMapKey
}

func MakeMessageKey(pk []byte, tstampNanos uint64) MessageKey {
	return MessageKey{
		PublicKey:   MakePkMapKey(pk),
		TstampNanos: tstampNanos,
	}
}

type MessageKey struct {
	PublicKey   PkMapKey
	BlockHeight uint32
	TstampNanos uint64
}

func (mm *MessageKey) String() string {
	return fmt.Sprintf("<Public Key: %s, TstampNanos: %d>",
		PkToStringMainnet(mm.PublicKey[:]), mm.TstampNanos)
}

// StringKey is useful for creating maps that need to be serialized to JSON.
func (mm *MessageKey) StringKey(params *DeSoParams) string {
	return PkToString(mm.PublicKey[:], params) + "_" + fmt.Sprint(mm.TstampNanos)
}

// MessageEntry stores the essential content of a message transaction.
type MessageEntry struct {
	SenderPublicKey    []byte
	RecipientPublicKey []byte
	EncryptedText      []byte
	// TODO: Right now a sender can fake the timestamp and make it appear to
	// the recipient that she sent messages much earlier than she actually did.
	// This isn't a big deal because there is generally not much to gain from
	// faking a timestamp, and it's still impossible for a user to impersonate
	// another user, which is the important thing. Moreover, it is easy to fix
	// the timestamp spoofing issue: You just need to make it so that the nodes
	// index messages based on block height in addition to on the tstamp. The
	// reason I didn't do it yet is because it adds some complexity around
	// detecting duplicates, particularly if a transaction is allowed to have
	// zero inputs/outputs, which is advantageous for various reasons.
	TstampNanos uint64

	isDeleted bool

	// Indicates message encryption method
	// Version = 2 : message encrypted using shared secret
	// Version = 1 : message encrypted using public key
	Version uint8
}

// Entry for a public key forbidden from signing blocks.
type ForbiddenPubKeyEntry struct {
	PubKey []byte

	// Whether or not this entry is deleted in the view.
	isDeleted bool
}

func MakeLikeKey(userPk []byte, LikedPostHash BlockHash) LikeKey {
	return LikeKey{
		LikerPubKey:   MakePkMapKey(userPk),
		LikedPostHash: LikedPostHash,
	}
}

type LikeKey struct {
	LikerPubKey   PkMapKey
	LikedPostHash BlockHash
}

// LikeEntry stores the content of a like transaction.
type LikeEntry struct {
	LikerPubKey   []byte
	LikedPostHash *BlockHash

	// Whether or not this entry is deleted in the view.
	isDeleted bool
}

func MakeNFTKey(nftPostHash *BlockHash, serialNumber uint64) NFTKey {
	return NFTKey{
		NFTPostHash:  *nftPostHash,
		SerialNumber: serialNumber,
	}
}

type NFTKey struct {
	NFTPostHash  BlockHash
	SerialNumber uint64
}

// This struct defines an individual NFT owned by a PKID. An NFT entry  maps to a single
// postEntry, but a single postEntry can map to multiple NFT entries. Each NFT copy is
// defined by a serial number, which denotes it's place in the set (ie. #1 of 100).
type NFTEntry struct {
	LastOwnerPKID              *PKID // This is needed to decrypt unlockable text.
	OwnerPKID                  *PKID
	NFTPostHash                *BlockHash
	SerialNumber               uint64
	IsForSale                  bool
	MinBidAmountNanos          uint64
	UnlockableText             []byte
	LastAcceptedBidAmountNanos uint64

	// If this NFT was transferred to the current owner, it will be pending until accepted.
	IsPending bool

	// If an NFT does not have unlockable content, it can be sold instantly at the MinBidAmountNanos.
	IsBuyNow bool

	// Whether or not this entry is deleted in the view.
	isDeleted bool
}

func MakeNFTBidKey(bidderPKID *PKID, nftPostHash *BlockHash, serialNumber uint64) NFTBidKey {
	return NFTBidKey{
		BidderPKID:   *bidderPKID,
		NFTPostHash:  *nftPostHash,
		SerialNumber: serialNumber,
	}
}

type NFTBidKey struct {
	BidderPKID   PKID
	NFTPostHash  BlockHash
	SerialNumber uint64
}

// This struct defines a single bid on an NFT.
type NFTBidEntry struct {
	BidderPKID     *PKID
	NFTPostHash    *BlockHash
	SerialNumber   uint64
	BidAmountNanos uint64

	// Whether or not this entry is deleted in the view.
	isDeleted bool
}

type DerivedKeyEntry struct {
	// Owner public key
	OwnerPublicKey PublicKey

	// Derived public key
	DerivedPublicKey PublicKey

	// Expiration Block
	ExpirationBlock uint64

	// Operation type determines if the derived key is
	// authorized or de-authorized.
	OperationType AuthorizeDerivedKeyOperationType

	// Whether or not this entry is deleted in the view.
	isDeleted bool
}

type DerivedKeyMapKey struct {
	// Owner public key
	OwnerPublicKey PublicKey

	// Derived public key
	DerivedPublicKey PublicKey
}

func MakeDerivedKeyMapKey(ownerPublicKey PublicKey, derivedPublicKey PublicKey) DerivedKeyMapKey {
	return DerivedKeyMapKey{
		OwnerPublicKey:   ownerPublicKey,
		DerivedPublicKey: derivedPublicKey,
	}
}

func MakeFollowKey(followerPKID *PKID, followedPKID *PKID) FollowKey {
	return FollowKey{
		FollowerPKID: *followerPKID,
		FollowedPKID: *followedPKID,
	}
}

type FollowKey struct {
	FollowerPKID PKID
	FollowedPKID PKID
}

// FollowEntry stores the content of a follow transaction.
type FollowEntry struct {
	// Note: It's a little redundant to have these in the entry because they're
	// already used as the key in the DB but it doesn't hurt for now.
	FollowerPKID *PKID
	FollowedPKID *PKID

	// Whether or not this entry is deleted in the view.
	isDeleted bool
}

type DiamondKey struct {
	SenderPKID      PKID
	ReceiverPKID    PKID
	DiamondPostHash BlockHash
}

func MakeDiamondKey(senderPKID *PKID, receiverPKID *PKID, diamondPostHash *BlockHash) DiamondKey {
	return DiamondKey{
		SenderPKID:      *senderPKID,
		ReceiverPKID:    *receiverPKID,
		DiamondPostHash: *diamondPostHash,
	}
}

func (mm *DiamondKey) String() string {
	return fmt.Sprintf("<SenderPKID: %v, ReceiverPKID: %v, DiamondPostHash: %v>",
		PkToStringMainnet(mm.SenderPKID[:]), PkToStringMainnet(mm.ReceiverPKID[:]),
		hex.EncodeToString(mm.DiamondPostHash[:]))
}

// DiamondEntry stores the number of diamonds given by a sender to a post.
type DiamondEntry struct {
	SenderPKID      *PKID
	ReceiverPKID    *PKID
	DiamondPostHash *BlockHash
	DiamondLevel    int64

	// Whether or not this entry is deleted in the view.
	isDeleted bool
}

func MakeRepostKey(userPk []byte, RepostedPostHash BlockHash) RepostKey {
	return RepostKey{
		ReposterPubKey:   MakePkMapKey(userPk),
		RepostedPostHash: RepostedPostHash,
	}
}

type RepostKey struct {
	ReposterPubKey PkMapKey
	// Post Hash of post that was reposted
	RepostedPostHash BlockHash
}

// RepostEntry stores the content of a Repost transaction.
type RepostEntry struct {
	ReposterPubKey []byte

	// BlockHash of the repost
	RepostPostHash *BlockHash

	// Post Hash of post that was reposted
	RepostedPostHash *BlockHash

	// Whether or not this entry is deleted in the view.
	isDeleted bool
}

type GlobalParamsEntry struct {
	// The new exchange rate to set.
	USDCentsPerBitcoin uint64

	// The new create profile fee
	CreateProfileFeeNanos uint64

	// The fee to create a single NFT (NFTs with n copies incur n of these fees).
	CreateNFTFeeNanos uint64

	// The maximum number of NFT copies that are allowed to be minted.
	MaxCopiesPerNFT uint64

	// The new minimum fee the network will accept
	MinimumNetworkFeeNanosPerKB uint64
}

// The blockchain used to store the USD to BTC exchange rate in bav.USDCentsPerBitcoin, which was set by a
// UPDATE_BITCOIN_USD_EXCHANGE_RATE txn, but has since moved to the GlobalParamsEntry, which is set by a
// UPDATE_GLOBAL_PARAMS txn.
func (bav *UtxoView) GetCurrentUSDCentsPerBitcoin() uint64 {
	usdCentsPerBitcoin := bav.USDCentsPerBitcoin
	if bav.GlobalParamsEntry.USDCentsPerBitcoin != 0 {
		usdCentsPerBitcoin = bav.GlobalParamsEntry.USDCentsPerBitcoin
	}
	return usdCentsPerBitcoin
}

// This struct holds info on a readers interactions (e.g. likes) with a post.
// It is added to a post entry response in the frontend server api.
type PostEntryReaderState struct {
	// This is true if the reader has liked the associated post.
	LikedByReader bool

	// The number of diamonds that the reader has given this post.
	DiamondLevelBestowed int64

	// This is true if the reader has reposted the associated post.
	RepostedByReader bool

	// This is the post hash hex of the repost
	RepostPostHashHex string
}

func (bav *UtxoView) GetPostEntryReaderState(
	readerPK []byte, postEntry *PostEntry) *PostEntryReaderState {
	postEntryReaderState := &PostEntryReaderState{}

	// Get like state.
	postEntryReaderState.LikedByReader = bav.GetLikedByReader(readerPK, postEntry.PostHash)

	// Get repost state.
	postEntryReaderState.RepostPostHashHex, postEntryReaderState.RepostedByReader = bav.GetRepostPostEntryStateForReader(readerPK, postEntry.PostHash)

	// Get diamond state.
	senderPKID := bav.GetPKIDForPublicKey(readerPK)
	receiverPKID := bav.GetPKIDForPublicKey(postEntry.PosterPublicKey)
	if senderPKID == nil || receiverPKID == nil {
		glog.V(1).Infof(
			"GetPostEntryReaderState: Could not find PKID for reader PK: %s or poster PK: %s",
			PkToString(readerPK, bav.Params), PkToString(postEntry.PosterPublicKey, bav.Params))
	} else {
		diamondKey := MakeDiamondKey(senderPKID.PKID, receiverPKID.PKID, postEntry.PostHash)
		diamondEntry := bav.GetDiamondEntryForDiamondKey(&diamondKey)
		if diamondEntry != nil {
			postEntryReaderState.DiamondLevelBestowed = diamondEntry.DiamondLevel
		}
	}

	return postEntryReaderState
}

func (bav *UtxoView) GetLikedByReader(readerPK []byte, postHash *BlockHash) bool {
	// Get like state.
	likeKey := MakeLikeKey(readerPK, *postHash)
	likeEntry := bav._getLikeEntryForLikeKey(&likeKey)
	return likeEntry != nil && !likeEntry.isDeleted
}

func (bav *UtxoView) GetRepostPostEntryStateForReader(readerPK []byte, postHash *BlockHash) (string, bool) {
	repostKey := MakeRepostKey(readerPK, *postHash)
	repostEntry := bav._getRepostEntryForRepostKey(&repostKey)
	if repostEntry == nil {
		return "", false
	}
	repostPostEntry := bav.GetPostEntryForPostHash(repostEntry.RepostPostHash)
	if repostPostEntry == nil {
		glog.Errorf("Could not find repost post entry from post hash: %v", repostEntry.RepostedPostHash)
		return "", false
	}
	// We include the PostHashHex of this user's post that reposts the current post to
	// handle undo-ing (AKA hiding) a repost.
	// If the user's repost of this post is hidden, we set RepostedByReader to false.
	return hex.EncodeToString(repostEntry.RepostPostHash[:]), !repostPostEntry.IsHidden
}

type PostEntry struct {
	// The hash of this post entry. Used as the ID for the entry.
	PostHash *BlockHash

	// The public key of the user who made the post.
	PosterPublicKey []byte

	// The parent post. This is used for comments.
	ParentStakeID []byte

	// The body of this post.
	Body []byte

	// The PostHash of the post this post reposts
	RepostedPostHash *BlockHash

	// Indicator if this PostEntry is a quoted repost or not
	IsQuotedRepost bool

	// The amount the creator of the post gets when someone stakes
	// to the post.
	CreatorBasisPoints uint64

	// The multiple of the payout when a user stakes to a post.
	// 2x multiple = 200% = 20,000bps
	StakeMultipleBasisPoints uint64

	// The block height when the post was confirmed.
	ConfirmationBlockHeight uint32

	// A timestamp used for ordering messages when displaying them to
	// users. The timestamp must be unique. Note that we use a nanosecond
	// timestamp because it makes it easier to deal with the uniqueness
	// constraint technically (e.g. If one second spacing is required
	// as would be the case with a standard Unix timestamp then any code
	// that generates these transactions will need to potentially wait
	// or else risk a timestamp collision. This complexity is avoided
	// by just using a nanosecond timestamp). Note that the timestamp is
	// an unsigned int as opposed to a signed int, which means times
	// before the zero time are not represented which doesn't matter
	// for our purposes. Restricting the timestamp in this way makes
	// lexicographic sorting based on bytes easier in our database which
	// is one of the reasons we do it.
	TimestampNanos uint64

	// Users can "delete" posts, but right now we just implement this as
	// setting a flag on the post to hide it rather than actually deleting
	// it. This simplifies the implementation and makes it easier to "undelete"
	// posts in certain situations.
	IsHidden bool

	// Counter of users that have liked this post.
	LikeCount uint64

	// Counter of users that have reposted this post.
	RepostCount uint64

	// Counter of quote reposts for this post.
	QuoteRepostCount uint64

	// Counter of diamonds that the post has received.
	DiamondCount uint64

	// The private fields below aren't serialized or hashed. They are only kept
	// around for in-memory bookkeeping purposes.

	// Whether or not this entry is deleted in the view.
	isDeleted bool

	// How many comments this post has
	CommentCount uint64

	// Indicator if a post is pinned or not.
	IsPinned bool

	// NFT info.
	IsNFT                          bool
	NumNFTCopies                   uint64
	NumNFTCopiesForSale            uint64
	NumNFTCopiesBurned             uint64
	HasUnlockable                  bool
	NFTRoyaltyToCreatorBasisPoints uint64
	NFTRoyaltyToCoinBasisPoints    uint64

	// ExtraData map to hold arbitrary attributes of a post. Holds non-consensus related information about a post.
	PostExtraData map[string][]byte
}

func (pe *PostEntry) IsDeleted() bool {
	return pe.isDeleted
}

func IsQuotedRepost(postEntry *PostEntry) bool {
	return postEntry.IsQuotedRepost && postEntry.RepostedPostHash != nil
}

func (pe *PostEntry) HasMedia() bool {
	bodyJSONObj := DeSoBodySchema{}
	err := json.Unmarshal(pe.Body, &bodyJSONObj)
	//Return true if body json can be parsed and ImageURLs or VideoURLs is not nil/non-empty or EmbedVideoUrl is not nil/non-empty
	if (err == nil && len(bodyJSONObj.ImageURLs) > 0 || len(bodyJSONObj.VideoURLs) > 0) || len(pe.PostExtraData["EmbedVideoURL"]) > 0 {
		return true
	}
	return false
}

// Return true if postEntry is a vanilla repost.  A vanilla repost is a post that reposts another post,
// but does not have a body.
func IsVanillaRepost(postEntry *PostEntry) bool {
	return !postEntry.IsQuotedRepost && postEntry.RepostedPostHash != nil
}

type BalanceEntryMapKey struct {
	HODLerPKID  PKID
	CreatorPKID PKID
}

func MakeCreatorCoinBalanceKey(hodlerPKID *PKID, creatorPKID *PKID) BalanceEntryMapKey {
	return BalanceEntryMapKey{
		HODLerPKID:  *hodlerPKID,
		CreatorPKID: *creatorPKID,
	}
}
func (mm BalanceEntryMapKey) String() string {
	return fmt.Sprintf("BalanceEntryMapKey: <HODLer Pub Key: %v, Creator Pub Key: %v>",
		PkToStringBoth(mm.HODLerPKID[:]), PkToStringBoth(mm.CreatorPKID[:]))
}

// This struct is mainly used to track a user's balance of a particular
// creator coin. In the database, we store it as the value in a mapping
// that looks as follows:
// <HodlerPKID, CreatorPKID> -> HODLerEntry
type BalanceEntry struct {
	// The PKID of the HODLer. This should never change after it's set initially.
	HODLerPKID *PKID
	// The PKID of the creator. This should never change after it's set initially.
	CreatorPKID *PKID

	// How much this HODLer owns of a particular creator coin.
	BalanceNanos uint64

	// Has the hodler purchased any amount of this user's coin
	HasPurchased bool

	// Whether or not this entry is deleted in the view.
	isDeleted bool
}

// This struct contains all the information required to support coin
// buy/sell transactions on profiles.
type CoinEntry struct {
	// The amount the owner of this profile receives when there is a
	// "net new" purchase of their coin.
	CreatorBasisPoints uint64

	// The amount of DeSo backing the coin. Whenever a user buys a coin
	// from the protocol this amount increases, and whenever a user sells a
	// coin to the protocol this decreases.
	DeSoLockedNanos uint64

	// The number of public keys who have holdings in this creator coin.
	// Due to floating point truncation, it can be difficult to simultaneously
	// reset CoinsInCirculationNanos and DeSoLockedNanos to zero after
	// everyone has sold all their creator coins. Initially NumberOfHolders
	// is set to zero. Once it returns to zero after a series of buys & sells
	// we reset the DeSoLockedNanos and CoinsInCirculationNanos to prevent
	// abnormal bancor curve behavior.
	NumberOfHolders uint64

	// The number of coins currently in circulation. Whenever a user buys a
	// coin from the protocol this increases, and whenever a user sells a
	// coin to the protocol this decreases.
	CoinsInCirculationNanos uint64

	// This field keeps track of the highest number of coins that has ever
	// been in circulation. It is used to determine when a creator should
	// receive a "founder reward." In particular, whenever the number of
	// coins being minted would push the number of coins in circulation
	// beyond the watermark, we allocate a percentage of the coins being
	// minted to the creator as a "founder reward."
	CoinWatermarkNanos uint64
}

type PKIDEntry struct {
	PKID *PKID
	// We add the public key only so we can reuse this struct to store the reverse
	// mapping of pkid -> public key.
	PublicKey []byte

	isDeleted bool
}

func (pkid *PKIDEntry) String() string {
	return fmt.Sprintf("< PKID: %s, PublicKey: %s >", PkToStringMainnet(pkid.PKID[:]), PkToStringMainnet(pkid.PublicKey))
}

type ProfileEntry struct {
	// PublicKey is the key used by the user to sign for things and generally
	// verify her identity.
	PublicKey []byte

	// Username is a unique human-readable identifier associated with a profile.
	Username []byte

	// Some text describing the profile.
	Description []byte

	// The profile pic string encoded as a link e.g.
	// data:image/png;base64,<data in base64>
	ProfilePic []byte

	// Users can "delete" profiles, but right now we just implement this as
	// setting a flag on the post to hide it rather than actually deleting
	// it. This simplifies the implementation and makes it easier to "undelete"
	// profiles in certain situations.
	IsHidden bool

	// CoinEntry tracks the information required to buy/sell coins on a user's
	// profile. We "embed" it here for convenience so we can access the fields
	// directly on the ProfileEntry object. Embedding also makes it so that we
	// don't need to initialize it explicitly.
	CoinEntry

	// Whether or not this entry should be deleted when the view is flushed
	// to the db. This is initially set to false, but can become true if for
	// example we update a user entry and need to delete the data associated
	// with the old entry.
	isDeleted bool
}

func (pe *ProfileEntry) IsDeleted() bool {
	return pe.isDeleted
}

type UtxoView struct {
	// Utxo data
	NumUtxoEntries              uint64
	UtxoKeyToUtxoEntry          map[UtxoKey]*UtxoEntry
	PublicKeyToDeSoBalanceNanos map[PublicKey]uint64

	// BitcoinExchange data
	NanosPurchased     uint64
	USDCentsPerBitcoin uint64
	GlobalParamsEntry  *GlobalParamsEntry
	BitcoinBurnTxIDs   map[BlockHash]bool

	// Forbidden block signature pubkeys
	ForbiddenPubKeyToForbiddenPubKeyEntry map[PkMapKey]*ForbiddenPubKeyEntry

	// Messages data
	MessageKeyToMessageEntry map[MessageKey]*MessageEntry

	// Postgres stores message data slightly differently
	MessageMap map[BlockHash]*PGMessage

	// Follow data
	FollowKeyToFollowEntry map[FollowKey]*FollowEntry

	// NFT data
	NFTKeyToNFTEntry              map[NFTKey]*NFTEntry
	NFTBidKeyToNFTBidEntry        map[NFTBidKey]*NFTBidEntry
	NFTKeyToAcceptedNFTBidHistory map[NFTKey]*[]*NFTBidEntry

	// Diamond data
	DiamondKeyToDiamondEntry map[DiamondKey]*DiamondEntry

	// Like data
	LikeKeyToLikeEntry map[LikeKey]*LikeEntry

	// Repost data
	RepostKeyToRepostEntry map[RepostKey]*RepostEntry

	// Post data
	PostHashToPostEntry map[BlockHash]*PostEntry

	// Profile data
	PublicKeyToPKIDEntry map[PkMapKey]*PKIDEntry
	// The PKIDEntry is only used here to store the public key.
	PKIDToPublicKey               map[PKID]*PKIDEntry
	ProfilePKIDToProfileEntry     map[PKID]*ProfileEntry
	ProfileUsernameToProfileEntry map[UsernameMapKey]*ProfileEntry

	// Coin balance entries
	HODLerPKIDCreatorPKIDToBalanceEntry map[BalanceEntryMapKey]*BalanceEntry

	// Derived Key entries. Map key is a combination of owner and derived public keys.
	DerivedKeyToDerivedEntry map[DerivedKeyMapKey]*DerivedKeyEntry

	// The hash of the tip the view is currently referencing. Mainly used
	// for error-checking when doing a bulk operation on the view.
	TipHash *BlockHash

	Handle   *badger.DB
	Postgres *Postgres
	Params   *DeSoParams
}

type OperationType uint

const (
	// Every operation has a type that we document here. This information is
	// used when rolling back a txn to determine what kind of operations need
	// to be performed. For example, rolling back a BitcoinExchange may require
	// rolling back an AddUtxo operation.
	OperationTypeAddUtxo                      OperationType = 0
	OperationTypeSpendUtxo                    OperationType = 1
	OperationTypeBitcoinExchange              OperationType = 2
	OperationTypePrivateMessage               OperationType = 3
	OperationTypeSubmitPost                   OperationType = 4
	OperationTypeUpdateProfile                OperationType = 5
	OperationTypeDeletePost                   OperationType = 7
	OperationTypeUpdateBitcoinUSDExchangeRate OperationType = 8
	OperationTypeFollow                       OperationType = 9
	OperationTypeLike                         OperationType = 10
	OperationTypeCreatorCoin                  OperationType = 11
	OperationTypeSwapIdentity                 OperationType = 12
	OperationTypeUpdateGlobalParams           OperationType = 13
	OperationTypeCreatorCoinTransfer          OperationType = 14
	OperationTypeCreateNFT                    OperationType = 15
	OperationTypeUpdateNFT                    OperationType = 16
	OperationTypeAcceptNFTBid                 OperationType = 17
	OperationTypeNFTBid                       OperationType = 18
	OperationTypeDeSoDiamond                  OperationType = 19
	OperationTypeNFTTransfer                  OperationType = 20
	OperationTypeAcceptNFTTransfer            OperationType = 21
	OperationTypeBurnNFT                      OperationType = 22
	OperationTypeAuthorizeDerivedKey          OperationType = 23

	// NEXT_TAG = 24
)

func (op OperationType) String() string {
	switch op {
	case OperationTypeAddUtxo:
		{
			return "OperationTypeAddUtxo"
		}
	case OperationTypeSpendUtxo:
		{
			return "OperationTypeSpendUtxo"
		}
	case OperationTypeBitcoinExchange:
		{
			return "OperationTypeBitcoinExchange"
		}
	case OperationTypePrivateMessage:
		{
			return "OperationTypePrivateMessage"
		}
	case OperationTypeSubmitPost:
		{
			return "OperationTypeSubmitPost"
		}
	case OperationTypeUpdateProfile:
		{
			return "OperationTypeUpdateProfile"
		}
	case OperationTypeDeletePost:
		{
			return "OperationTypeDeletePost"
		}
	case OperationTypeUpdateBitcoinUSDExchangeRate:
		{
			return "OperationTypeUpdateBitcoinUSDExchangeRate"
		}
	case OperationTypeFollow:
		{
			return "OperationTypeFollow"
		}
	case OperationTypeLike:
		{
			return "OperationTypeLike"
		}
	case OperationTypeCreatorCoin:
		{
			return "OperationTypeCreatorCoin"
		}
	case OperationTypeSwapIdentity:
		{
			return "OperationTypeSwapIdentity"
		}
	case OperationTypeUpdateGlobalParams:
		{
			return "OperationTypeUpdateGlobalParams"
		}
	case OperationTypeCreatorCoinTransfer:
		{
			return "OperationTypeCreatorCoinTransfer"
		}
	case OperationTypeCreateNFT:
		{
			return "OperationTypeCreateNFT"
		}
	case OperationTypeUpdateNFT:
		{
			return "OperationTypeUpdateNFT"
		}
	case OperationTypeAcceptNFTBid:
		{
			return "OperationTypeAcceptNFTBid"
		}
	case OperationTypeNFTBid:
		{
			return "OperationTypeNFTBid"
		}
	case OperationTypeDeSoDiamond:
		{
		return "OperationTypeDeSoDiamond"
		}
	case OperationTypeNFTTransfer:
		{
			return "OperationTypeNFTTransfer"
		}
	case OperationTypeAcceptNFTTransfer:
		{
			return "OperationTypeAcceptNFTTransfer"
		}
	case OperationTypeBurnNFT:
		{
			return "OperationTypeBurnNFT"
		}
	case OperationTypeAuthorizeDerivedKey:
		{
			return "OperationTypeAuthorizeDerivedKey"
		}
	}
	return "OperationTypeUNKNOWN"
}

type UtxoOperation struct {
	Type OperationType

	// Only set for OperationTypeSpendUtxo
	//
	// When we SPEND a UTXO entry we delete it from the utxo set but we still
	// store its info in case we want to reverse
	// it in the future. This information is not needed for ADD since
	// reversing an ADD just means deleting an entry from the end of our list.
	//
	// SPEND works by swapping the UTXO we want to spend with the UTXO at
	// the end of the list and then deleting from the end of the list. Obviously
	// this is more efficient than deleting the element in-place and then shifting
	// over everything after it. In order to be able to undo this operation,
	// however, we need to store the original index of the item we are
	// spending/deleting. Reversing the operation then amounts to adding a utxo entry
	// at the end of the list and swapping with this index. Given this, the entry
	// we store here has its position set to the position it was at right before the
	// SPEND operation was performed.
	Entry *UtxoEntry

	// Only set for OperationTypeSpendUtxo
	//
	// Store the UtxoKey as well. This isn't necessary but it helps
	// with error-checking during a roll-back so we just keep it.
	//
	// TODO: We can probably delete this at some point and save some space. UTXOs
	// are probably our biggest disk hog so getting rid of this should materially
	// improve disk usage.
	Key *UtxoKey

	// Used to revert BitcoinExchange transaction.
	PrevNanosPurchased uint64
	// Used to revert UpdateBitcoinUSDExchangeRate transaction.
	PrevUSDCentsPerBitcoin uint64

	// Save the previous post entry when making an update to a post.
	PrevPostEntry            *PostEntry
	PrevParentPostEntry      *PostEntry
	PrevGrandparentPostEntry *PostEntry
	PrevRepostedPostEntry    *PostEntry

	// Save the previous profile entry when making an update.
	PrevProfileEntry *ProfileEntry

	// Save the previous like entry and like count when making an update.
	PrevLikeEntry *LikeEntry
	PrevLikeCount uint64

	// For disconnecting diamonds.
	PrevDiamondEntry *DiamondEntry

	// For disconnecting NFTs.
	PrevNFTEntry              *NFTEntry
	PrevNFTBidEntry           *NFTBidEntry
	DeletedNFTBidEntries      []*NFTBidEntry
	NFTPaymentUtxoKeys        []*UtxoKey
	NFTSpentUtxoEntries       []*UtxoEntry
	PrevAcceptedNFTBidEntries *[]*NFTBidEntry

	// For disconnecting AuthorizeDerivedKey transactions.
	PrevDerivedKeyEntry *DerivedKeyEntry

	// Save the previous repost entry and repost count when making an update.
	PrevRepostEntry *RepostEntry
	PrevRepostCount uint64

	// Save the state of a creator coin prior to updating it due to a
	// buy/sell/add transaction.
	PrevCoinEntry *CoinEntry
	// Save the creator coin balance of both the transactor and the creator.
	// We modify the transactor's balances when they buys/sell a creator coin
	// and we modify the creator's balance when we pay them a founder reward.
	PrevTransactorBalanceEntry *BalanceEntry
	PrevCreatorBalanceEntry    *BalanceEntry
	// We use this to revert founder's reward UTXOs created by creator coin buys.
	FounderRewardUtxoKey *UtxoKey

	// Save balance entries for the sender and receiver when creator coins are transferred.
	PrevSenderBalanceEntry   *BalanceEntry
	PrevReceiverBalanceEntry *BalanceEntry

	// Save the global params when making an update.
	PrevGlobalParamsEntry    *GlobalParamsEntry
	PrevForbiddenPubKeyEntry *ForbiddenPubKeyEntry

	// This value is used by Rosetta to adjust for a bug whereby a ParamUpdater
	// CoinEntry could get clobbered if updating a profile on someone else's
	// behalf. This is super confusing.
	ClobberedProfileBugDESOLockedNanos uint64

	// This value is used by Rosetta to return the amount of DESO that was added
	// or removed from a profile during a CreatorCoin transaction. It's needed
	// in order to avoid having to reconnect all transactions.
	CreatorCoinDESOLockedNanosDiff int64

	// This value is used by Rosetta to create a proper input/output when we
	// encounter a SwapIdentity txn. This makes it so that we don't have to
	// reconnect all txns in order to get these values.
	SwapIdentityFromDESOLockedNanos uint64
	SwapIdentityToDESOLockedNanos   uint64

	// These values are used by Rosetta in order to create input and output
	// operations. They make it so that we don't have to reconnect all txns
<<<<<<< HEAD
	// in order to get these values for Accept NFT bid transactions.
	AcceptNFTBidCreatorPublicKey []byte
	AcceptNFTBidBidderPublicKey []byte
=======
	// in order to get these values.
	AcceptNFTBidCreatorPublicKey    []byte
	AcceptNFTBidBidderPublicKey     []byte
>>>>>>> 490c0a25
	AcceptNFTBidCreatorRoyaltyNanos uint64

	// These values are used by Rosetta in order to create input and output
	// operations. They make it so that we don't have to reconnect all txns
	// in order to get these values for NFT bid transactions on Buy Now NFTs.
	NFTBidCreatorPublicKey []byte
	NFTBidBidderPublicKey []byte
	NFTBidCreatorRoyaltyNanos uint64
}

// Assumes the db Handle is already set on the view, but otherwise the
// initialization is full.
func (bav *UtxoView) _ResetViewMappingsAfterFlush() {
	// Utxo data
	bav.UtxoKeyToUtxoEntry = make(map[UtxoKey]*UtxoEntry)
	// TODO: Deprecate this value
	bav.NumUtxoEntries = GetUtxoNumEntries(bav.Handle)
	bav.PublicKeyToDeSoBalanceNanos = make(map[PublicKey]uint64)

	// BitcoinExchange data
	bav.NanosPurchased = DbGetNanosPurchased(bav.Handle)
	bav.USDCentsPerBitcoin = DbGetUSDCentsPerBitcoinExchangeRate(bav.Handle)
	bav.GlobalParamsEntry = DbGetGlobalParamsEntry(bav.Handle)
	bav.BitcoinBurnTxIDs = make(map[BlockHash]bool)

	// Forbidden block signature pub key info.
	bav.ForbiddenPubKeyToForbiddenPubKeyEntry = make(map[PkMapKey]*ForbiddenPubKeyEntry)

	// Post and profile data
	bav.PostHashToPostEntry = make(map[BlockHash]*PostEntry)
	bav.PublicKeyToPKIDEntry = make(map[PkMapKey]*PKIDEntry)
	bav.PKIDToPublicKey = make(map[PKID]*PKIDEntry)
	bav.ProfilePKIDToProfileEntry = make(map[PKID]*ProfileEntry)
	bav.ProfileUsernameToProfileEntry = make(map[UsernameMapKey]*ProfileEntry)

	// Messages data
	bav.MessageKeyToMessageEntry = make(map[MessageKey]*MessageEntry)
	bav.MessageMap = make(map[BlockHash]*PGMessage)

	// Follow data
	bav.FollowKeyToFollowEntry = make(map[FollowKey]*FollowEntry)

	// NFT data
	bav.NFTKeyToNFTEntry = make(map[NFTKey]*NFTEntry)
	bav.NFTBidKeyToNFTBidEntry = make(map[NFTBidKey]*NFTBidEntry)
	bav.NFTKeyToAcceptedNFTBidHistory = make(map[NFTKey]*[]*NFTBidEntry)

	// Diamond data
	bav.DiamondKeyToDiamondEntry = make(map[DiamondKey]*DiamondEntry)

	// Like data
	bav.LikeKeyToLikeEntry = make(map[LikeKey]*LikeEntry)

	// Repost data
	bav.RepostKeyToRepostEntry = make(map[RepostKey]*RepostEntry)

	// Coin balance entries
	bav.HODLerPKIDCreatorPKIDToBalanceEntry = make(map[BalanceEntryMapKey]*BalanceEntry)

	// Derived Key entries
	bav.DerivedKeyToDerivedEntry = make(map[DerivedKeyMapKey]*DerivedKeyEntry)
}

func (bav *UtxoView) CopyUtxoView() (*UtxoView, error) {
	newView, err := NewUtxoView(bav.Handle, bav.Params, bav.Postgres)
	if err != nil {
		return nil, err
	}

	// Copy the UtxoEntry data
	// Note that using _setUtxoMappings is dangerous because the Pos within
	// the UtxoEntrys is off.
	newView.UtxoKeyToUtxoEntry = make(map[UtxoKey]*UtxoEntry, len(bav.UtxoKeyToUtxoEntry))
	for utxoKey, utxoEntry := range bav.UtxoKeyToUtxoEntry {
		newUtxoEntry := *utxoEntry
		newView.UtxoKeyToUtxoEntry[utxoKey] = &newUtxoEntry
	}
	newView.NumUtxoEntries = bav.NumUtxoEntries

	// Copy the public key to balance data
	newView.PublicKeyToDeSoBalanceNanos = make(map[PublicKey]uint64, len(bav.PublicKeyToDeSoBalanceNanos))
	for pkMapKey, desoBalance := range bav.PublicKeyToDeSoBalanceNanos {
		newView.PublicKeyToDeSoBalanceNanos[pkMapKey] = desoBalance
	}

	// Copy the BitcoinExchange data
	newView.BitcoinBurnTxIDs = make(map[BlockHash]bool, len(bav.BitcoinBurnTxIDs))
	for bh := range bav.BitcoinBurnTxIDs {
		newView.BitcoinBurnTxIDs[bh] = true
	}
	newView.NanosPurchased = bav.NanosPurchased
	newView.USDCentsPerBitcoin = bav.USDCentsPerBitcoin

	// Copy the GlobalParamsEntry
	newGlobalParamsEntry := *bav.GlobalParamsEntry
	newView.GlobalParamsEntry = &newGlobalParamsEntry

	// Copy the post data
	newView.PostHashToPostEntry = make(map[BlockHash]*PostEntry, len(bav.PostHashToPostEntry))
	for postHash, postEntry := range bav.PostHashToPostEntry {
		if postEntry == nil {
			continue
		}

		newPostEntry := *postEntry
		newView.PostHashToPostEntry[postHash] = &newPostEntry
	}

	// Copy the PKID data
	newView.PublicKeyToPKIDEntry = make(map[PkMapKey]*PKIDEntry, len(bav.PublicKeyToPKIDEntry))
	for pkMapKey, pkid := range bav.PublicKeyToPKIDEntry {
		newPKID := *pkid
		newView.PublicKeyToPKIDEntry[pkMapKey] = &newPKID
	}

	newView.PKIDToPublicKey = make(map[PKID]*PKIDEntry, len(bav.PKIDToPublicKey))
	for pkid, pkidEntry := range bav.PKIDToPublicKey {
		newPKIDEntry := *pkidEntry
		newView.PKIDToPublicKey[pkid] = &newPKIDEntry
	}

	// Copy the profile data
	newView.ProfilePKIDToProfileEntry = make(map[PKID]*ProfileEntry, len(bav.ProfilePKIDToProfileEntry))
	for profilePKID, profileEntry := range bav.ProfilePKIDToProfileEntry {
		if profileEntry == nil {
			continue
		}

		newProfileEntry := *profileEntry
		newView.ProfilePKIDToProfileEntry[profilePKID] = &newProfileEntry
	}
	newView.ProfileUsernameToProfileEntry = make(map[UsernameMapKey]*ProfileEntry, len(bav.ProfileUsernameToProfileEntry))
	for profilePKID, profileEntry := range bav.ProfileUsernameToProfileEntry {
		if profileEntry == nil {
			continue
		}

		newProfileEntry := *profileEntry
		newView.ProfileUsernameToProfileEntry[profilePKID] = &newProfileEntry
	}

	// Copy the message data
	newView.MessageKeyToMessageEntry = make(map[MessageKey]*MessageEntry, len(bav.MessageKeyToMessageEntry))
	for msgKey, msgEntry := range bav.MessageKeyToMessageEntry {
		newMsgEntry := *msgEntry
		newView.MessageKeyToMessageEntry[msgKey] = &newMsgEntry
	}

	newView.MessageMap = make(map[BlockHash]*PGMessage, len(bav.MessageMap))
	for txnHash, message := range bav.MessageMap {
		newMessage := *message
		newView.MessageMap[txnHash] = &newMessage
	}

	// Copy the follow data
	newView.FollowKeyToFollowEntry = make(map[FollowKey]*FollowEntry, len(bav.FollowKeyToFollowEntry))
	for followKey, followEntry := range bav.FollowKeyToFollowEntry {
		if followEntry == nil {
			continue
		}

		newFollowEntry := *followEntry
		newView.FollowKeyToFollowEntry[followKey] = &newFollowEntry
	}

	// Copy the like data
	newView.LikeKeyToLikeEntry = make(map[LikeKey]*LikeEntry, len(bav.LikeKeyToLikeEntry))
	for likeKey, likeEntry := range bav.LikeKeyToLikeEntry {
		if likeEntry == nil {
			continue
		}

		newLikeEntry := *likeEntry
		newView.LikeKeyToLikeEntry[likeKey] = &newLikeEntry
	}

	// Copy the repost data
	newView.RepostKeyToRepostEntry = make(map[RepostKey]*RepostEntry, len(bav.RepostKeyToRepostEntry))
	for repostKey, repostEntry := range bav.RepostKeyToRepostEntry {
		newRepostEntry := *repostEntry
		newView.RepostKeyToRepostEntry[repostKey] = &newRepostEntry
	}

	// Copy the balance entry data
	newView.HODLerPKIDCreatorPKIDToBalanceEntry = make(
		map[BalanceEntryMapKey]*BalanceEntry, len(bav.HODLerPKIDCreatorPKIDToBalanceEntry))
	for balanceEntryMapKey, balanceEntry := range bav.HODLerPKIDCreatorPKIDToBalanceEntry {
		if balanceEntry == nil {
			continue
		}

		newBalanceEntry := *balanceEntry
		newView.HODLerPKIDCreatorPKIDToBalanceEntry[balanceEntryMapKey] = &newBalanceEntry
	}

	// Copy the Diamond data
	newView.DiamondKeyToDiamondEntry = make(
		map[DiamondKey]*DiamondEntry, len(bav.DiamondKeyToDiamondEntry))
	for diamondKey, diamondEntry := range bav.DiamondKeyToDiamondEntry {
		newDiamondEntry := *diamondEntry
		newView.DiamondKeyToDiamondEntry[diamondKey] = &newDiamondEntry
	}

	// Copy the NFT data
	newView.NFTKeyToNFTEntry = make(map[NFTKey]*NFTEntry, len(bav.NFTKeyToNFTEntry))
	for nftKey, nftEntry := range bav.NFTKeyToNFTEntry {
		newNFTEntry := *nftEntry
		newView.NFTKeyToNFTEntry[nftKey] = &newNFTEntry
	}

	newView.NFTBidKeyToNFTBidEntry = make(map[NFTBidKey]*NFTBidEntry, len(bav.NFTBidKeyToNFTBidEntry))
	for nftBidKey, nftBidEntry := range bav.NFTBidKeyToNFTBidEntry {
		newNFTBidEntry := *nftBidEntry
		newView.NFTBidKeyToNFTBidEntry[nftBidKey] = &newNFTBidEntry
	}

	newView.NFTKeyToAcceptedNFTBidHistory = make(map[NFTKey]*[]*NFTBidEntry, len(bav.NFTKeyToAcceptedNFTBidHistory))
	for nftKey, nftBidEntries := range bav.NFTKeyToAcceptedNFTBidHistory {
		newNFTBidEntries := *nftBidEntries
		newView.NFTKeyToAcceptedNFTBidHistory[nftKey] = &newNFTBidEntries
	}

	// Copy the Derived Key data
	newView.DerivedKeyToDerivedEntry = make(map[DerivedKeyMapKey]*DerivedKeyEntry, len(bav.DerivedKeyToDerivedEntry))
	for entryKey, entry := range bav.DerivedKeyToDerivedEntry {
		newEntry := *entry
		newView.DerivedKeyToDerivedEntry[entryKey] = &newEntry
	}

	return newView, nil
}

func NewUtxoView(
	_handle *badger.DB,
	_params *DeSoParams,
	_postgres *Postgres,
) (*UtxoView, error) {

	view := UtxoView{
		Handle: _handle,
		Params: _params,
		// Note that the TipHash does not get reset as part of
		// _ResetViewMappingsAfterFlush because it is not something that is affected by a
		// flush operation. Moreover, its value is consistent with the view regardless of
		// whether or not the view is flushed or not. Additionally the utxo view does
		// not concern itself with the header chain (see comment on GetBestHash for more
		// info on that).
		TipHash: DbGetBestHash(_handle, ChainTypeDeSoBlock /* don't get the header chain */),

		Postgres: _postgres,
		// Set everything else in _ResetViewMappings()
	}

	// Note that the TipHash does not get reset as part of
	// _ResetViewMappingsAfterFlush because it is not something that is affected by a
	// flush operation. Moreover, its value is consistent with the view regardless of
	// whether or not the view is flushed or not. Additionally the utxo view does
	// not concern itself with the header chain (see comment on GetBestHash for more
	// info on that).
	if view.Postgres != nil {
		view.TipHash = view.Postgres.GetChain(MAIN_CHAIN).TipHash
	} else {
		view.TipHash = DbGetBestHash(view.Handle, ChainTypeDeSoBlock /* don't get the header chain */)
	}

	// This function is generally used to reset the view after a flush has been performed
	// but we can use it here to initialize the mappings.
	view._ResetViewMappingsAfterFlush()

	return &view, nil
}

func (bav *UtxoView) _deleteUtxoMappings(utxoEntry *UtxoEntry) error {
	if utxoEntry.UtxoKey == nil {
		return fmt.Errorf("_deleteUtxoMappings: utxoKey missing for utxoEntry %+v", utxoEntry)
	}

	// Deleting a utxo amounts to setting its mappings to point to an
	// entry that has (isSpent = true). So we create such an entry and set
	// the mappings to point to it.
	tombstoneEntry := *utxoEntry
	tombstoneEntry.isSpent = true

	// _setUtxoMappings will take this and use its fields to update the
	// mappings.
	// TODO: We're doing a double-copy here at the moment. We should make this more
	// efficient.
	return bav._setUtxoMappings(&tombstoneEntry)

	// Note at this point, the utxoEntry passed in is dangling and can
	// be re-used for another purpose if desired.
}

func (bav *UtxoView) _setUtxoMappings(utxoEntry *UtxoEntry) error {
	if utxoEntry.UtxoKey == nil {
		return fmt.Errorf("_setUtxoMappings: utxoKey missing for utxoEntry %+v", utxoEntry)
	}
	bav.UtxoKeyToUtxoEntry[*utxoEntry.UtxoKey] = utxoEntry

	return nil
}

func (bav *UtxoView) GetUtxoEntryForUtxoKey(utxoKey *UtxoKey) *UtxoEntry {
	utxoEntry, ok := bav.UtxoKeyToUtxoEntry[*utxoKey]
	// If the utxo entry isn't in our in-memory data structure, fetch it from the
	// db.
	if !ok {
		if bav.Postgres != nil {
			utxoEntry = bav.Postgres.GetUtxoEntryForUtxoKey(utxoKey)
		} else {
			utxoEntry = DbGetUtxoEntryForUtxoKey(bav.Handle, utxoKey)
		}
		if utxoEntry == nil {
			// This means the utxo is neither in our map nor in the db so
			// it doesn't exist. Return nil to signal that in this case.
			return nil
		}

		// At this point we have the utxo entry so load it
		// into our in-memory data structure for future reference. Note that
		// isSpent should be false by default. Also note that a back-reference
		// to the utxoKey should be set on the utxoEntry by this function.
		utxoEntry.UtxoKey = utxoKey
		if err := bav._setUtxoMappings(utxoEntry); err != nil {
			glog.Errorf("GetUtxoEntryForUtxoKey: Problem encountered setting utxo mapping %v", err)
			return nil
		}
	}

	return utxoEntry
}

func (bav *UtxoView) GetDeSoBalanceNanosForPublicKey(publicKey []byte) (uint64, error) {
	balanceNanos, hasBalance := bav.PublicKeyToDeSoBalanceNanos[*NewPublicKey(publicKey)]
	if hasBalance {
		return balanceNanos, nil
	}

	// If the utxo entry isn't in our in-memory data structure, fetch it from the db.
	if bav.Postgres != nil {
		balanceNanos = bav.Postgres.GetBalance(NewPublicKey(publicKey))
	} else {
		var err error
		balanceNanos, err = DbGetDeSoBalanceNanosForPublicKey(bav.Handle, publicKey)
		if err != nil {
			return uint64(0), errors.Wrap(err, "GetDeSoBalanceNanosForPublicKey: ")
		}
	}

	// Add the balance to memory for future references.
	bav.PublicKeyToDeSoBalanceNanos[*NewPublicKey(publicKey)] = balanceNanos

	return balanceNanos, nil
}

func (bav *UtxoView) _unSpendUtxo(utxoEntryy *UtxoEntry) error {
	// Operate on a copy of the entry in order to avoid bugs. Note that not
	// doing this could result in us maintaining a reference to the entry and
	// modifying it on subsequent calls to this function, which is bad.
	utxoEntryCopy := *utxoEntryy

	// If the utxoKey back-reference on the entry isn't set return an error.
	if utxoEntryCopy.UtxoKey == nil {
		return fmt.Errorf("_unSpendUtxo: utxoEntry must have utxoKey set")
	}
	// Make sure isSpent is set to false. It should be false by default if we
	// read this entry from the db but set it in case the caller derived the
	// entry via a different method.
	utxoEntryCopy.isSpent = false

	// Not setting this to a copy could cause issues down the road where we modify
	// the utxo passed-in on subsequent calls.
	if err := bav._setUtxoMappings(&utxoEntryCopy); err != nil {
		return err
	}

	// Since we re-added the utxo, bump the number of entries.
	bav.NumUtxoEntries++

	// Add the utxo back to the spender's balance.
	desoBalanceNanos, err := bav.GetDeSoBalanceNanosForPublicKey(utxoEntryy.PublicKey)
	if err != nil {
		return errors.Wrap(err, "_unSpendUtxo: ")
	}
	desoBalanceNanos += utxoEntryy.AmountNanos
	bav.PublicKeyToDeSoBalanceNanos[*NewPublicKey(utxoEntryy.PublicKey)] = desoBalanceNanos

	return nil
}

func (bav *UtxoView) _spendUtxo(utxoKey *UtxoKey) (*UtxoOperation, error) {
	// Swap this utxo's position with the utxo in the last position and delete it.

	// Get the entry for this utxo from the view if it's cached,
	// otherwise try and get it from the db.
	utxoEntry := bav.GetUtxoEntryForUtxoKey(utxoKey)
	if utxoEntry == nil {
		return nil, fmt.Errorf("_spendUtxo: Attempting to spend non-existent UTXO")
	}
	if utxoEntry.isSpent {
		return nil, fmt.Errorf("_spendUtxo: Attempting to spend an already-spent UTXO")
	}

	// Delete the entry by removing its mappings from our in-memory data
	// structures.
	if err := bav._deleteUtxoMappings(utxoEntry); err != nil {
		return nil, errors.Wrapf(err, "_spendUtxo: ")
	}

	// Decrement the number of entries by one since we marked one as spent in the
	// view.
	bav.NumUtxoEntries--

	// Deduct the utxo from the spender's balance.
	desoBalanceNanos, err := bav.GetDeSoBalanceNanosForPublicKey(utxoEntry.PublicKey)
	if err != nil {
		return nil, errors.Wrapf(err, "_spendUtxo: ")
	}
	desoBalanceNanos -= utxoEntry.AmountNanos
	bav.PublicKeyToDeSoBalanceNanos[*NewPublicKey(utxoEntry.PublicKey)] = desoBalanceNanos

	// Record a UtxoOperation in case we want to roll this back in the
	// future. At this point, the UtxoEntry passed in still has all of its
	// fields set to what they were right before SPEND was called. This is
	// exactly what we want (see comment on OperationTypeSpendUtxo for more info).
	// Make a copy of the entry to avoid issues where we accidentally modify
	// the entry in the future.
	utxoEntryCopy := *utxoEntry
	return &UtxoOperation{
		Type:  OperationTypeSpendUtxo,
		Key:   utxoKey,
		Entry: &utxoEntryCopy,
	}, nil
}

func (bav *UtxoView) _unAddUtxo(utxoKey *UtxoKey) error {
	// Get the entry for this utxo from the view if it's cached,
	// otherwise try and get it from the db.
	utxoEntry := bav.GetUtxoEntryForUtxoKey(utxoKey)
	if utxoEntry == nil {
		return fmt.Errorf("_unAddUtxo: Attempting to remove non-existent UTXO")
	}
	if utxoEntry.isSpent {
		return fmt.Errorf("_unAddUtxo: Attempting to remove an already-spent UTXO")
	}

	// At this point we should have the entry sanity-checked. To remove
	// it from our data structure, it is sufficient to replace it with an
	// entry that is marked as spent. When the view is eventually flushed
	// to the database the output's status as spent will translate to it
	// getting deleted, which is what we want.
	if err := bav._deleteUtxoMappings(utxoEntry); err != nil {
		return err
	}

	// In addition to marking the output as spent, we update the number of
	// entries to reflect the output is no longer in our utxo list.
	bav.NumUtxoEntries--

	// Remove the utxo back from the spender's balance.
	desoBalanceNanos, err := bav.GetDeSoBalanceNanosForPublicKey(utxoEntry.PublicKey)
	if err != nil {
		return errors.Wrapf(err, "_unAddUtxo: ")
	}
	desoBalanceNanos -= utxoEntry.AmountNanos
	bav.PublicKeyToDeSoBalanceNanos[*NewPublicKey(utxoEntry.PublicKey)] = desoBalanceNanos

	return nil
}

// Note: We assume that the person passing in the utxo key and the utxo entry
// aren't going to modify them after.
func (bav *UtxoView) _addUtxo(utxoEntryy *UtxoEntry) (*UtxoOperation, error) {
	// Use a copy of the utxo passed in so we avoid keeping a reference to it
	// which could be modified in subsequent calls.
	utxoEntryCopy := *utxoEntryy

	// If the utxoKey back-reference on the entry isn't set then error.
	if utxoEntryCopy.UtxoKey == nil {
		return nil, fmt.Errorf("_addUtxo: utxoEntry must have utxoKey set")
	}
	// If the UtxoEntry passed in has isSpent set then error. The caller should only
	// pass in entries that are unspent.
	if utxoEntryCopy.isSpent {
		return nil, fmt.Errorf("_addUtxo: UtxoEntry being added has isSpent = true")
	}

	// Put the utxo at the end and update our in-memory data structures with
	// this change.
	//
	// Note this may over-write an existing entry but this is OK for a very subtle
	// reason. When we roll back a transaction, e.g. due to a
	// reorg, we mark the outputs of that transaction as "spent" but we don't delete them
	// from our view because doing so would cause us to neglect to actually delete them
	// when we flush the view to the db. What this means is that if we roll back a transaction
	// in a block but then add it later in a different block, that second add could
	// over-write the entry that is currently has isSpent=true with a similar (though
	// not identical because the block height may differ) entry that has isSpent=false.
	// This is OK however because the new entry we're over-writing the old entry with
	// has the same key and so flushing the view to the database will result in the
	// deletion of the old entry as intended when the new entry over-writes it. Put
	// simply, the over-write that could happen here is an over-write we also want to
	// happen when we flush and so it should be OK.
	if err := bav._setUtxoMappings(&utxoEntryCopy); err != nil {
		return nil, errors.Wrapf(err, "_addUtxo: ")
	}

	// Bump the number of entries since we just added this one at the end.
	bav.NumUtxoEntries++

	// Add the utxo back to the spender's balance.
	desoBalanceNanos, err := bav.GetDeSoBalanceNanosForPublicKey(utxoEntryy.PublicKey)
	if err != nil {
		return nil, errors.Wrapf(err, "_addUtxo: ")
	}
	desoBalanceNanos += utxoEntryy.AmountNanos
	bav.PublicKeyToDeSoBalanceNanos[*NewPublicKey(utxoEntryy.PublicKey)] = desoBalanceNanos

	// Finally record a UtxoOperation in case we want to roll back this ADD
	// in the future. Note that Entry data isn't required for an ADD operation.
	return &UtxoOperation{
		Type: OperationTypeAddUtxo,
		// We don't technically need these in order to be able to roll back the
		// transaction but they're useful for callers of connectTransaction to
		// determine implicit outputs that were created like those that get created
		// in a Bitcoin burn transaction.
		Key:   utxoEntryCopy.UtxoKey,
		Entry: &utxoEntryCopy,
	}, nil
}

func (bav *UtxoView) _disconnectBasicTransfer(currentTxn *MsgDeSoTxn, txnHash *BlockHash, utxoOpsForTxn []*UtxoOperation, blockHeight uint32) error {
	// First we check to see if the last utxoOp was a diamond operation. If it was, we disconnect
	// the diamond-related changes and decrement the operation index to move past it.
	operationIndex := len(utxoOpsForTxn) - 1
	if len(utxoOpsForTxn) > 0 && utxoOpsForTxn[operationIndex].Type == OperationTypeDeSoDiamond {
		currentOperation := utxoOpsForTxn[operationIndex]

		diamondPostHashBytes, hasDiamondPostHash := currentTxn.ExtraData[DiamondPostHashKey]
		if !hasDiamondPostHash {
			return fmt.Errorf("_disconnectBasicTransfer: Found diamond op without diamondPostHash")
		}

		// Sanity check the post hash bytes before creating the post hash.
		diamondPostHash := &BlockHash{}
		if len(diamondPostHashBytes) != HashSizeBytes {
			return fmt.Errorf(
				"_disconnectBasicTransfer: DiamondPostHashBytes has incorrect length: %d",
				len(diamondPostHashBytes))
		}
		copy(diamondPostHash[:], diamondPostHashBytes[:])

		// Get the diamonded post entry and make sure it exists.
		diamondedPostEntry := bav.GetPostEntryForPostHash(diamondPostHash)
		if diamondedPostEntry == nil || diamondedPostEntry.isDeleted {
			return fmt.Errorf(
				"_disconnectBasicTransfer: Could not find diamonded post entry: %s",
				diamondPostHash.String())
		}

		// Get the existing diamondEntry so we can delete it.
		senderPKID := bav.GetPKIDForPublicKey(currentTxn.PublicKey)
		receiverPKID := bav.GetPKIDForPublicKey(diamondedPostEntry.PosterPublicKey)
		diamondKey := MakeDiamondKey(senderPKID.PKID, receiverPKID.PKID, diamondPostHash)
		diamondEntry := bav.GetDiamondEntryForDiamondKey(&diamondKey)

		// Sanity check that the diamondEntry is not nil.
		if diamondEntry == nil {
			return fmt.Errorf(
				"_disconnectBasicTransfer: Found nil diamond entry for diamondKey: %v", &diamondKey)
		}

		// Delete the diamond entry mapping and re-add it if the previous mapping is not nil.
		bav._deleteDiamondEntryMappings(diamondEntry)
		if currentOperation.PrevDiamondEntry != nil {
			bav._setDiamondEntryMappings(currentOperation.PrevDiamondEntry)
		}

		// Finally, revert the post entry mapping since we likely updated the DiamondCount.
		bav._setPostEntryMappings(currentOperation.PrevPostEntry)

		operationIndex--
	}

	// Loop through the transaction's outputs backwards and remove them
	// from the view. Since the outputs will have been added to the view
	// at the end of the utxo list, removing them from the view amounts to
	// removing the last element from the utxo list.
	//
	// Loop backwards over the utxo operations as we go along.
	for outputIndex := len(currentTxn.TxOutputs) - 1; outputIndex >= 0; outputIndex-- {
		currentOutput := currentTxn.TxOutputs[outputIndex]

		// Compute the utxo key for this output so we can reference it in our
		// data structures.
		outputKey := &UtxoKey{
			TxID:  *txnHash,
			Index: uint32(outputIndex),
		}

		// Verify that the utxo operation we're undoing is an add and advance
		// our index to the next operation.
		currentOperation := utxoOpsForTxn[operationIndex]
		operationIndex--
		if currentOperation.Type != OperationTypeAddUtxo {
			return fmt.Errorf(
				"_disconnectBasicTransfer: Output with key %v does not line up to an "+
					"ADD operation in the passed utxoOps", outputKey)
		}

		// The current output should be at the end of the utxo list so go
		// ahead and fetch it. Do some sanity checks to make sure the view
		// is in sync with the operations we're trying to perform.
		outputEntry := bav.GetUtxoEntryForUtxoKey(outputKey)
		if outputEntry == nil {
			return fmt.Errorf(
				"_disconnectBasicTransfer: Output with key %v is missing from "+
					"utxo view", outputKey)
		}
		if outputEntry.isSpent {
			return fmt.Errorf(
				"_disconnectBasicTransfer: Output with key %v was spent before "+
					"being removed from the utxo view. This should never "+
					"happen", outputKey)
		}
		if outputEntry.AmountNanos != currentOutput.AmountNanos {
			return fmt.Errorf(
				"_disconnectBasicTransfer: Output with key %v has amount (%d) "+
					"that differs from the amount for the output in the "+
					"view (%d)", outputKey, currentOutput.AmountNanos,
				outputEntry.AmountNanos)
		}
		if !reflect.DeepEqual(outputEntry.PublicKey, currentOutput.PublicKey) {
			return fmt.Errorf(
				"_disconnectBasicTransfer: Output with key %v has public key (%v) "+
					"that differs from the public key for the output in the "+
					"view (%v)", outputKey, currentOutput.PublicKey,
				outputEntry.PublicKey)
		}
		if outputEntry.BlockHeight != blockHeight {
			return fmt.Errorf(
				"_disconnectBasicTransfer: Output with key %v has block height (%d) "+
					"that differs from the block we're disconnecting (%d)",
				outputKey, outputEntry.BlockHeight, blockHeight)
		}
		if outputEntry.UtxoType == UtxoTypeBlockReward && (currentTxn.TxnMeta.GetTxnType() != TxnTypeBlockReward) {

			return fmt.Errorf(
				"_disconnectBasicTransfer: Output with key %v is a block reward txn according "+
					"to the view, yet is not the first transaction referenced in "+
					"the block", outputKey)
		}

		if err := bav._unAddUtxo(outputKey); err != nil {
			return errors.Wrapf(err, "_disconnectBasicTransfer: Problem unAdding utxo %v: ", outputKey)
		}
	}

	// At this point we should have rolled back all of the transaction's outputs
	// in the view. Now we roll back its inputs, similarly processing them in
	// backwards order.
	for inputIndex := len(currentTxn.TxInputs) - 1; inputIndex >= 0; inputIndex-- {
		currentInput := currentTxn.TxInputs[inputIndex]

		// Convert this input to a utxo key.
		inputKey := UtxoKey(*currentInput)

		// Get the output entry for this input from the utxoOps that were
		// passed in and check its type. For every input that we're restoring
		// we need a SPEND operation that lines up with it.
		currentOperation := utxoOpsForTxn[operationIndex]
		operationIndex--
		if currentOperation.Type != OperationTypeSpendUtxo {
			return fmt.Errorf(
				"_disconnectBasicTransfer: Input with key %v does not line up with a "+
					"SPEND operation in the passed utxoOps", inputKey)
		}

		// Check that the input matches the key of the spend we're rolling
		// back.
		if inputKey != *currentOperation.Key {
			return fmt.Errorf(
				"_disconnectBasicTransfer: Input with key %v does not match the key of the "+
					"corresponding SPEND operation in the passed utxoOps %v",
				inputKey, *currentOperation.Key)
		}

		// Unspend the entry using the information in the UtxoOperation. If the entry
		// was de-serialized from the db it will have its utxoKey unset so we need to
		// set it here in order to make it unspendable.
		currentOperation.Entry.UtxoKey = currentOperation.Key
		if err := bav._unSpendUtxo(currentOperation.Entry); err != nil {
			return errors.Wrapf(err, "_disconnectBasicTransfer: Problem unspending utxo %v: ", currentOperation.Key)
		}
	}

	return nil
}

func (bav *UtxoView) _disconnectBitcoinExchange(
	operationType OperationType, currentTxn *MsgDeSoTxn, txnHash *BlockHash,
	utxoOpsForTxn []*UtxoOperation, blockHeight uint32) error {

	// Check that the last operation has the required OperationType
	operationIndex := len(utxoOpsForTxn) - 1
	if len(utxoOpsForTxn) == 0 {
		return fmt.Errorf("_disconnectBitcoinExchange: Trying to revert "+
			"%v but utxoOperations are missing",
			OperationTypeBitcoinExchange)
	}
	if utxoOpsForTxn[operationIndex].Type != OperationTypeBitcoinExchange {
		return fmt.Errorf("_disconnectBitcoinExchange: Trying to revert "+
			"%v but found type %v",
			OperationTypeBitcoinExchange, utxoOpsForTxn[operationIndex].Type)
	}
	operationData := utxoOpsForTxn[operationIndex]

	// Get the transaction metadata from the transaction now that we know it has
	// OperationTypeBitcoinExchange.
	txMeta := currentTxn.TxnMeta.(*BitcoinExchangeMetadata)

	// Remove the BitcoinTransactionHash from our TxID mappings since we are
	// unspending it. This makes it so that this hash can be processed again in
	// the future in order to re-grant the public key the DeSo they are entitled
	// to (though possibly more or less than the amount of DeSo they had before
	// because they might execute at a different conversion price).
	bitcoinTxHash := (BlockHash)(txMeta.BitcoinTransaction.TxHash())
	bav._deleteBitcoinBurnTxIDMappings(&bitcoinTxHash)

	// Un-add the UTXO taht was created as a result of this transaction. It should
	// be the one at the end of our UTXO list at this point.
	//
	// The UtxoKey is simply the transaction hash with index zero.
	utxoKey := UtxoKey{
		TxID: *currentTxn.Hash(),
		// We give all UTXOs that are created as a result of BitcoinExchange transactions
		// an index of zero. There is generally only one UTXO created in a BitcoinExchange
		// transaction so this field doesn't really matter.
		Index: 0,
	}
	if err := bav._unAddUtxo(&utxoKey); err != nil {
		return errors.Wrapf(err, "_disconnectBitcoinExchange: Problem unAdding utxo %v: ", utxoKey)
	}

	// Reset NanosPurchased to the value it was before granting this DeSo to this user.
	// This previous value comes from the UtxoOperation data.
	prevNanosPurchased := operationData.PrevNanosPurchased
	bav.NanosPurchased = prevNanosPurchased

	// At this point the BitcoinExchange transaction should be fully reverted.
	return nil
}

func (bav *UtxoView) _disconnectUpdateBitcoinUSDExchangeRate(
	operationType OperationType, currentTxn *MsgDeSoTxn, txnHash *BlockHash,
	utxoOpsForTxn []*UtxoOperation, blockHeight uint32) error {

	// Check that the last operation has the required OperationType
	operationIndex := len(utxoOpsForTxn) - 1
	if len(utxoOpsForTxn) == 0 {
		return fmt.Errorf("_disconnectUpdateBitcoinUSDExchangeRate: Trying to revert "+
			"%v but utxoOperations are missing",
			OperationTypeUpdateBitcoinUSDExchangeRate)
	}
	if utxoOpsForTxn[operationIndex].Type != OperationTypeUpdateBitcoinUSDExchangeRate {
		return fmt.Errorf("_disconnectUpdateBitcoinUSDExchangeRate: Trying to revert "+
			"%v but found type %v",
			OperationTypeUpdateBitcoinUSDExchangeRate, utxoOpsForTxn[operationIndex].Type)
	}
	operationData := utxoOpsForTxn[operationIndex]

	// Get the transaction metadata from the transaction now that we know it has
	// OperationTypeUpdateBitcoinUSDExchangeRate.
	txMeta := currentTxn.TxnMeta.(*UpdateBitcoinUSDExchangeRateMetadataa)
	_ = txMeta

	// Reset exchange rate to the value it was before granting this DeSo to this user.
	// This previous value comes from the UtxoOperation data.
	prevUSDCentsPerBitcoin := operationData.PrevUSDCentsPerBitcoin
	bav.USDCentsPerBitcoin = prevUSDCentsPerBitcoin

	// Now revert the basic transfer with the remaining operations. Cut off
	// the UpdateBitcoinUSDExchangeRate operation at the end since we just reverted it.
	return bav._disconnectBasicTransfer(
		currentTxn, txnHash, utxoOpsForTxn[:operationIndex], blockHeight)
}

func (bav *UtxoView) _disconnectUpdateGlobalParams(
	operationType OperationType, currentTxn *MsgDeSoTxn, txnHash *BlockHash,
	utxoOpsForTxn []*UtxoOperation, blockHeight uint32) error {
	// Check that the last operation has the required OperationType
	operationIndex := len(utxoOpsForTxn) - 1
	if len(utxoOpsForTxn) == 0 {
		return fmt.Errorf("_disconnectUpdateGlobalParams: Trying to revert "+
			"%v but utxoOperations are missing",
			OperationTypeUpdateGlobalParams)
	}
	if utxoOpsForTxn[operationIndex].Type != OperationTypeUpdateGlobalParams {
		return fmt.Errorf("_disconnectUpdateGlobalParams: Trying to revert "+
			"%v but found type %v",
			OperationTypeUpdateGlobalParams, utxoOpsForTxn[operationIndex].Type)
	}
	operationData := utxoOpsForTxn[operationIndex]

	// Reset the global params to their previous value.
	// This previous value comes from the UtxoOperation data.
	prevGlobalParamEntry := operationData.PrevGlobalParamsEntry
	if prevGlobalParamEntry == nil {
		prevGlobalParamEntry = &InitialGlobalParamsEntry
	}
	bav.GlobalParamsEntry = prevGlobalParamEntry

	// Reset any modified forbidden pub key entries if they exist.
	if operationData.PrevForbiddenPubKeyEntry != nil {
		pkMapKey := MakePkMapKey(operationData.PrevForbiddenPubKeyEntry.PubKey)
		bav.ForbiddenPubKeyToForbiddenPubKeyEntry[pkMapKey] = operationData.PrevForbiddenPubKeyEntry
	}

	// Now revert the basic transfer with the remaining operations. Cut off
	// the UpdateGlobalParams operation at the end since we just reverted it.
	return bav._disconnectBasicTransfer(
		currentTxn, txnHash, utxoOpsForTxn[:operationIndex], blockHeight)
}

// TODO: Update for postgres
func (bav *UtxoView) _disconnectPrivateMessage(
	operationType OperationType, currentTxn *MsgDeSoTxn, txnHash *BlockHash,
	utxoOpsForTxn []*UtxoOperation, blockHeight uint32) error {

	// Verify that the last operation is a PrivateMessage opration
	if len(utxoOpsForTxn) == 0 {
		return fmt.Errorf("_disconnectPrivateMessage: utxoOperations are missing")
	}
	operationIndex := len(utxoOpsForTxn) - 1
	if utxoOpsForTxn[operationIndex].Type != OperationTypePrivateMessage {
		return fmt.Errorf("_disconnectPrivateMessage: Trying to revert "+
			"OperationTypePrivateMessage but found type %v",
			utxoOpsForTxn[operationIndex].Type)
	}

	// Now we know the txMeta is PrivateMessage
	txMeta := currentTxn.TxnMeta.(*PrivateMessageMetadata)

	// Get the MessageEntry for the sender in the transaction. If we don't find
	// it or if it has isDeleted=true that's an error.
	senderMessageKey := MakeMessageKey(currentTxn.PublicKey, txMeta.TimestampNanos)
	messageEntry := bav._getMessageEntryForMessageKey(&senderMessageKey)
	if messageEntry == nil || messageEntry.isDeleted {
		return fmt.Errorf("_disconnectPrivateMessage: MessageEntry for "+
			"SenderMessageKey %v was found to be nil or deleted: %v",
			&senderMessageKey, messageEntry)
	}

	// Verify that the sender and recipient in the entry match the TxnMeta as
	// a sanity check.
	if !reflect.DeepEqual(messageEntry.SenderPublicKey, currentTxn.PublicKey) {
		return fmt.Errorf("_disconnectPrivateMessage: Sender public key on "+
			"MessageEntry was %s but the PublicKey on the txn was %s",
			PkToString(messageEntry.SenderPublicKey, bav.Params),
			PkToString(currentTxn.PublicKey, bav.Params))
	}
	if !reflect.DeepEqual(messageEntry.RecipientPublicKey, txMeta.RecipientPublicKey) {
		return fmt.Errorf("_disconnectPrivateMessage: Recipient public key on "+
			"MessageEntry was %s but the PublicKey on the TxnMeta was %s",
			PkToString(messageEntry.RecipientPublicKey, bav.Params),
			PkToString(txMeta.RecipientPublicKey, bav.Params))
	}
	// Sanity-check that the MessageEntry TstampNanos matches the transaction.
	if messageEntry.TstampNanos != txMeta.TimestampNanos {
		return fmt.Errorf("_disconnectPrivateMessage: TimestampNanos in "+
			"MessageEntry was %d but in transaction it was %d",
			messageEntry.TstampNanos,
			txMeta.TimestampNanos)
	}
	// Sanity-check that the EncryptedText on the MessageEntry matches the transaction
	// just for good measure.
	if !reflect.DeepEqual(messageEntry.EncryptedText, txMeta.EncryptedText) {
		return fmt.Errorf("_disconnectPrivateMessage: EncryptedText in MessageEntry "+
			"did not match EncryptedText in transaction: (%s) != (%s)",
			hex.EncodeToString(messageEntry.EncryptedText),
			hex.EncodeToString(txMeta.EncryptedText))
	}

	// Now that we are confident the MessageEntry lines up with the transaction we're
	// rolling back, use the entry to delete the mappings for this message.
	bav._deleteMessageEntryMappings(messageEntry)

	// Now revert the basic transfer with the remaining operations. Cut off
	// the PrivateMessage operation at the end since we just reverted it.
	return bav._disconnectBasicTransfer(
		currentTxn, txnHash, utxoOpsForTxn[:operationIndex], blockHeight)
}

func (bav *UtxoView) _disconnectLike(
	operationType OperationType, currentTxn *MsgDeSoTxn, txnHash *BlockHash,
	utxoOpsForTxn []*UtxoOperation, blockHeight uint32) error {

	// Verify that the last operation is a Like operation
	if len(utxoOpsForTxn) == 0 {
		return fmt.Errorf("_disconnectLike: utxoOperations are missing")
	}
	operationIndex := len(utxoOpsForTxn) - 1
	if utxoOpsForTxn[operationIndex].Type != OperationTypeLike {
		return fmt.Errorf("_disconnectLike: Trying to revert "+
			"OperationTypeLike but found type %v",
			utxoOpsForTxn[operationIndex].Type)
	}

	// Now we know the txMeta is a Like
	txMeta := currentTxn.TxnMeta.(*LikeMetadata)

	// Before we do anything, let's get the post so we can adjust the like counter later.
	likedPostEntry := bav.GetPostEntryForPostHash(txMeta.LikedPostHash)
	if likedPostEntry == nil {
		return fmt.Errorf("_disconnectLike: Error getting post: %v", txMeta.LikedPostHash)
	}

	// Here we diverge and consider the like and unlike cases separately.
	if txMeta.IsUnlike {
		// If this is an "unlike," we just need to add back the previous like entry and like
		// like count. We do some sanity checks first though to be extra safe.

		prevLikeEntry := utxoOpsForTxn[operationIndex].PrevLikeEntry
		// Sanity check: verify that the user on the likeEntry matches the transaction sender.
		if !reflect.DeepEqual(prevLikeEntry.LikerPubKey, currentTxn.PublicKey) {
			return fmt.Errorf("_disconnectLike: User public key on "+
				"LikeEntry was %s but the PublicKey on the txn was %s",
				PkToStringBoth(prevLikeEntry.LikerPubKey),
				PkToStringBoth(currentTxn.PublicKey))
		}

		// Sanity check: verify that the post hash on the prevLikeEntry matches the transaction's.
		if !reflect.DeepEqual(prevLikeEntry.LikedPostHash, txMeta.LikedPostHash) {
			return fmt.Errorf("_disconnectLike: Liked post hash on "+
				"LikeEntry was %s but the LikedPostHash on the txn was %s",
				prevLikeEntry.LikedPostHash, txMeta.LikedPostHash)
		}

		// Set the like entry and like count to their previous state.
		bav._setLikeEntryMappings(prevLikeEntry)
		likedPostEntry.LikeCount = utxoOpsForTxn[operationIndex].PrevLikeCount
		bav._setPostEntryMappings(likedPostEntry)
	} else {
		// If this is a normal "like," we do some sanity checks and then delete the entry.

		// Get the LikeEntry. If we don't find it or isDeleted=true, that's an error.
		likeKey := MakeLikeKey(currentTxn.PublicKey, *txMeta.LikedPostHash)
		likeEntry := bav._getLikeEntryForLikeKey(&likeKey)
		if likeEntry == nil || likeEntry.isDeleted {
			return fmt.Errorf("_disconnectLike: LikeEntry for "+
				"likeKey %v was found to be nil or isDeleted not set appropriately: %v",
				&likeKey, likeEntry)
		}

		// Sanity check: verify that the user on the likeEntry matches the transaction sender.
		if !reflect.DeepEqual(likeEntry.LikerPubKey, currentTxn.PublicKey) {
			return fmt.Errorf("_disconnectLike: User public key on "+
				"LikeEntry was %s but the PublicKey on the txn was %s",
				PkToStringBoth(likeEntry.LikerPubKey),
				PkToStringBoth(currentTxn.PublicKey))
		}

		// Sanity check: verify that the post hash on the likeEntry matches the transaction's.
		if !reflect.DeepEqual(likeEntry.LikedPostHash, txMeta.LikedPostHash) {
			return fmt.Errorf("_disconnectLike: Liked post hash on "+
				"LikeEntry was %s but the LikedPostHash on the txn was %s",
				likeEntry.LikedPostHash, txMeta.LikedPostHash)
		}

		// Now that we're confident the FollowEntry lines up with the transaction we're
		// rolling back, delete the mappings and set the like counter to its previous value.
		bav._deleteLikeEntryMappings(likeEntry)
		likedPostEntry.LikeCount = utxoOpsForTxn[operationIndex].PrevLikeCount
		bav._setPostEntryMappings(likedPostEntry)
	}

	// Now revert the basic transfer with the remaining operations. Cut off
	// the Like operation at the end since we just reverted it.
	return bav._disconnectBasicTransfer(
		currentTxn, txnHash, utxoOpsForTxn[:operationIndex], blockHeight)
}

func (bav *UtxoView) _disconnectFollow(
	operationType OperationType, currentTxn *MsgDeSoTxn, txnHash *BlockHash,
	utxoOpsForTxn []*UtxoOperation, blockHeight uint32) error {

	// Verify that the last operation is a Follow operation
	if len(utxoOpsForTxn) == 0 {
		return fmt.Errorf("_disconnectFollow: utxoOperations are missing")
	}
	operationIndex := len(utxoOpsForTxn) - 1
	if utxoOpsForTxn[operationIndex].Type != OperationTypeFollow {
		return fmt.Errorf("_disconnectFollow: Trying to revert "+
			"OperationTypeFollow but found type %v",
			utxoOpsForTxn[operationIndex].Type)
	}

	// Now we know the txMeta is a Follow
	txMeta := currentTxn.TxnMeta.(*FollowMetadata)

	// Look up the PKIDs for the follower and the followed.
	// Get the PKIDs for the public keys associated with the follower and the followed.
	followerPKID := bav.GetPKIDForPublicKey(currentTxn.PublicKey)
	if followerPKID == nil || followerPKID.isDeleted {
		return fmt.Errorf("_disconnectFollow: followerPKID was nil or deleted; this should never happen")
	}
	followedPKID := bav.GetPKIDForPublicKey(txMeta.FollowedPublicKey)
	if followedPKID == nil || followerPKID.isDeleted {
		return fmt.Errorf("_disconnectFollow: followedPKID was nil or deleted; this should never happen")
	}

	// If the transaction is an unfollow, it removed the follow entry from the DB
	// so we have to add it back.  Then we can finish by reverting the basic transfer.
	if txMeta.IsUnfollow {
		followEntry := FollowEntry{
			FollowerPKID: followerPKID.PKID,
			FollowedPKID: followedPKID.PKID,
		}
		bav._setFollowEntryMappings(&followEntry)
		return bav._disconnectBasicTransfer(
			currentTxn, txnHash, utxoOpsForTxn[:operationIndex], blockHeight)
	}

	// Get the FollowEntry. If we don't find it or idDeleted=true, that's an error.
	followKey := MakeFollowKey(followerPKID.PKID, followedPKID.PKID)
	followEntry := bav._getFollowEntryForFollowKey(&followKey)
	if followEntry == nil || followEntry.isDeleted {
		return fmt.Errorf("_disconnectFollow: FollowEntry for "+
			"followKey %v was found to be nil or isDeleted not set appropriately: %v",
			&followKey, followEntry)
	}

	// Verify that the sender and recipient in the entry match the TxnMeta as
	// a sanity check.
	if !reflect.DeepEqual(followEntry.FollowerPKID, followerPKID.PKID) {
		return fmt.Errorf("_disconnectFollow: Follower PKID on "+
			"FollowEntry was %s but the PKID looked up from the txn was %s",
			PkToString(followEntry.FollowerPKID[:], bav.Params),
			PkToString(followerPKID.PKID[:], bav.Params))
	}
	if !reflect.DeepEqual(followEntry.FollowedPKID, followedPKID.PKID) {
		return fmt.Errorf("_disconnectFollow: Followed PKID on "+
			"FollowEntry was %s but the FollowedPKID looked up from the txn was %s",
			PkToString(followEntry.FollowedPKID[:], bav.Params),
			PkToString(followedPKID.PKID[:], bav.Params))
	}

	// Now that we are confident the FollowEntry lines up with the transaction we're
	// rolling back, delete the mappings.
	bav._deleteFollowEntryMappings(followEntry)

	// Now revert the basic transfer with the remaining operations. Cut off
	// the FollowMessage operation at the end since we just reverted it.
	return bav._disconnectBasicTransfer(
		currentTxn, txnHash, utxoOpsForTxn[:operationIndex], blockHeight)
}

func (bav *UtxoView) _disconnectSubmitPost(
	operationType OperationType, currentTxn *MsgDeSoTxn, txnHash *BlockHash,
	utxoOpsForTxn []*UtxoOperation, blockHeight uint32) error {

	// Verify that the last operation is a SubmitPost operation
	if len(utxoOpsForTxn) == 0 {
		return fmt.Errorf("_disconnectSubmitPost: utxoOperations are missing")
	}
	operationIndex := len(utxoOpsForTxn) - 1
	currentOperation := utxoOpsForTxn[operationIndex]
	if currentOperation.Type != OperationTypeSubmitPost {
		return fmt.Errorf("_disconnectSubmitPost: Trying to revert "+
			"OperationTypeSubmitPost but found type %v",
			currentOperation.Type)
	}

	// Now we know the txMeta is SubmitPost
	txMeta := currentTxn.TxnMeta.(*SubmitPostMetadata)

	// The post hash is either the transaction hash or the hash set
	// in the metadata.
	postHashModified := txnHash
	if len(txMeta.PostHashToModify) != 0 {
		postHashModified = &BlockHash{}
		copy(postHashModified[:], txMeta.PostHashToModify[:])
	}

	// Get the PostEntry. If we don't find
	// it or if it has isDeleted=true that's an error.
	postEntry := bav.GetPostEntryForPostHash(postHashModified)
	if postEntry == nil || postEntry.isDeleted {
		return fmt.Errorf("_disconnectSubmitPost: PostEntry for "+
			"Post Hash %v was found to be nil or deleted: %v",
			&txnHash, postEntry)
	}

	// Delete repost mappings if they exist. They will be added back later if there is a previous version of this
	// postEntry
	if IsVanillaRepost(postEntry) {
		repostKey := MakeRepostKey(postEntry.PosterPublicKey, *postEntry.RepostedPostHash)
		repostEntry := bav._getRepostEntryForRepostKey(&repostKey)
		if repostEntry == nil {
			return fmt.Errorf("_disconnectSubmitPost: RepostEntry for "+
				"Post Has %v could not be found: %v", &txnHash, postEntry)
		}
		bav._deleteRepostEntryMappings(repostEntry)
	}

	// Now that we are confident the PostEntry lines up with the transaction we're
	// rolling back, use the entry to delete the mappings for this post.
	//
	// Note: We don't need to delete the existing PostEntry mappings for parent and grandparent
	// before setting the prev mappings because the only thing that could have changed is the
	// comment count, which isn't indexed.
	bav._deletePostEntryMappings(postEntry)

	// If we have a non-nil previous post entry then set the mappings for
	// that.
	if currentOperation.PrevPostEntry != nil {
		bav._setPostEntryMappings(currentOperation.PrevPostEntry)
	}
	if currentOperation.PrevParentPostEntry != nil {
		bav._setPostEntryMappings(currentOperation.PrevParentPostEntry)
	}
	if currentOperation.PrevGrandparentPostEntry != nil {
		bav._setPostEntryMappings(currentOperation.PrevGrandparentPostEntry)
	}
	if currentOperation.PrevRepostedPostEntry != nil {
		bav._setPostEntryMappings(currentOperation.PrevRepostedPostEntry)
	}
	if currentOperation.PrevRepostEntry != nil {
		bav._setRepostEntryMappings(currentOperation.PrevRepostEntry)
	}

	// Now revert the basic transfer with the remaining operations. Cut off
	// the SubmitPost operation at the end since we just reverted it.
	return bav._disconnectBasicTransfer(
		currentTxn, txnHash, utxoOpsForTxn[:operationIndex], blockHeight)
}

func (bav *UtxoView) _disconnectUpdateProfile(
	operationType OperationType, currentTxn *MsgDeSoTxn, txnHash *BlockHash,
	utxoOpsForTxn []*UtxoOperation, blockHeight uint32) error {

	// Verify that the last operation is an UpdateProfile opration
	if len(utxoOpsForTxn) == 0 {
		return fmt.Errorf("_disconnectUpdateProfile: utxoOperations are missing")
	}
	operationIndex := len(utxoOpsForTxn) - 1
	currentOperation := utxoOpsForTxn[operationIndex]
	if currentOperation.Type != OperationTypeUpdateProfile {
		return fmt.Errorf("_disconnectUpdateProfile: Trying to revert "+
			"OperationTypeUpdateProfile but found type %v",
			currentOperation.Type)
	}

	// Now we know the txMeta is UpdateProfile
	txMeta := currentTxn.TxnMeta.(*UpdateProfileMetadata)

	// Extract the public key of the profile from the meta if necessary and run some
	// sanity checks.
	profilePublicKey := currentTxn.PublicKey
	if len(txMeta.ProfilePublicKey) != 0 {
		if len(txMeta.ProfilePublicKey) != btcec.PubKeyBytesLenCompressed {
			return fmt.Errorf("_disconnectUpdateProfile: %#v", txMeta.ProfilePublicKey)
		}
		_, err := btcec.ParsePubKey(txMeta.ProfilePublicKey, btcec.S256())
		if err != nil {
			return fmt.Errorf("_disconnectUpdateProfile: %v", err)
		}
		profilePublicKey = txMeta.ProfilePublicKey
	}

	// Get the ProfileEntry. If we don't find
	// it or if it has isDeleted=true that's an error.
	profileEntry := bav.GetProfileEntryForPublicKey(profilePublicKey)
	if profileEntry == nil || profileEntry.isDeleted {
		return fmt.Errorf("_disconnectUpdateProfile: ProfileEntry for "+
			"public key %v was found to be nil or deleted: %v",
			PkToString(profilePublicKey, bav.Params),
			profileEntry)
	}

	// Now that we are confident the ProfileEntry lines up with the transaction we're
	// rolling back, set the mappings to be equal to whatever we had previously.
	// We need to do this to prevent a fetch from a db later on.
	bav._deleteProfileEntryMappings(profileEntry)

	// If we had a previous ProfileEntry set then update the mappings to match
	// that. Otherwise leave it as deleted.
	if currentOperation.PrevProfileEntry != nil {
		bav._setProfileEntryMappings(currentOperation.PrevProfileEntry)
	}

	// Now revert the basic transfer with the remaining operations. Cut off
	// the UpdateProfile operation at the end since we just reverted it.
	return bav._disconnectBasicTransfer(
		currentTxn, txnHash, utxoOpsForTxn[:operationIndex], blockHeight)
}

func (bav *UtxoView) _disconnectSwapIdentity(
	operationType OperationType, currentTxn *MsgDeSoTxn, txnHash *BlockHash,
	utxoOpsForTxn []*UtxoOperation, blockHeight uint32) error {

	// Verify that the last operation is an SwapIdentity operation
	if len(utxoOpsForTxn) == 0 {
		return fmt.Errorf("_disconnectSwapIdentity: utxoOperations are missing")
	}
	operationIndex := len(utxoOpsForTxn) - 1
	currentOperation := utxoOpsForTxn[operationIndex]
	if currentOperation.Type != OperationTypeSwapIdentity {
		return fmt.Errorf("_disconnectSwapIdentity: Trying to revert "+
			"OperationTypeSwapIdentity but found type %v",
			currentOperation.Type)
	}

	// Now we know the txMeta is SwapIdentity
	txMeta := currentTxn.TxnMeta.(*SwapIdentityMetadataa)

	// Swap the public keys within the profiles back. Note that this *must* be done
	// before the swapping of the PKID mappings occurs. Not doing this would cause
	// the profiles to be fetched inconsistently from the DB.
	fromProfileEntry := bav.GetProfileEntryForPublicKey(txMeta.FromPublicKey)
	if fromProfileEntry != nil && !fromProfileEntry.isDeleted {
		fromProfileEntry.PublicKey = txMeta.ToPublicKey
	}
	toProfileEntry := bav.GetProfileEntryForPublicKey(txMeta.ToPublicKey)
	if toProfileEntry != nil && !toProfileEntry.isDeleted {
		toProfileEntry.PublicKey = txMeta.FromPublicKey
	}

	// Get the PKIDEntries for the *from* and *to* public keys embedded in the txn
	oldFromPKIDEntry := bav.GetPKIDForPublicKey(txMeta.FromPublicKey)
	oldToPKIDEntry := bav.GetPKIDForPublicKey(txMeta.ToPublicKey)

	// Create copies of the old entries with swapped PKIDs.
	newFromPKIDEntry := *oldFromPKIDEntry
	newFromPKIDEntry.PKID = oldToPKIDEntry.PKID

	newToPKIDEntry := *oldToPKIDEntry
	newToPKIDEntry.PKID = oldFromPKIDEntry.PKID

	// Delete the old mappings. This isn't strictly necessary since the sets
	// below will overwrite everything, but it keeps us be consistent with other code.
	bav._deletePKIDMappings(oldFromPKIDEntry)
	bav._deletePKIDMappings(oldToPKIDEntry)

	// Set the new mappings for the *from* and *to* PKID's.
	bav._setPKIDMappings(&newFromPKIDEntry)
	bav._setPKIDMappings(&newToPKIDEntry)

	// Now revert the basic transfer with the remaining operations. Cut off
	// the SwapIdentity operation at the end since we just reverted it.
	return bav._disconnectBasicTransfer(
		currentTxn, txnHash, utxoOpsForTxn[:operationIndex], blockHeight)
}

func (bav *UtxoView) _disconnectCreatorCoin(
	operationType OperationType, currentTxn *MsgDeSoTxn, txnHash *BlockHash,
	utxoOpsForTxn []*UtxoOperation, blockHeight uint32) error {

	// Verify that the last operation is a CreatorCoin opration
	if len(utxoOpsForTxn) == 0 {
		return fmt.Errorf("_disconnectCreatorCoin: utxoOperations are missing")
	}
	operationIndex := len(utxoOpsForTxn) - 1
	if utxoOpsForTxn[operationIndex].Type != OperationTypeCreatorCoin {
		return fmt.Errorf("_disconnectCreatorCoin: Trying to revert "+
			"OperationTypeCreatorCoin but found type %v",
			utxoOpsForTxn[operationIndex].Type)
	}
	txMeta := currentTxn.TxnMeta.(*CreatorCoinMetadataa)
	operationData := utxoOpsForTxn[operationIndex]
	operationIndex--

	// We sometimes have some extra AddUtxo operations we need to remove
	// These are "implicit" outputs that always occur at the end of the
	// list of UtxoOperations. The number of implicit outputs is equal to
	// the total number of "Add" operations minus the explicit outputs.
	numUtxoAdds := 0
	for _, utxoOp := range utxoOpsForTxn {
		if utxoOp.Type == OperationTypeAddUtxo {
			numUtxoAdds += 1
		}
	}
	operationIndex -= numUtxoAdds - len(currentTxn.TxOutputs)

	// Get the profile corresponding to the creator coin txn.
	existingProfileEntry := bav.GetProfileEntryForPublicKey(txMeta.ProfilePublicKey)
	// Sanity-check that it exists.
	if existingProfileEntry == nil || existingProfileEntry.isDeleted {
		return fmt.Errorf("_disconnectCreatorCoin: CreatorCoin profile for "+
			"public key %v doesn't exist; this should never happen",
			PkToStringBoth(txMeta.ProfilePublicKey))
	}
	// Get the BalanceEntry of the transactor. This should always exist.
	transactorBalanceEntry, _, _ := bav.GetBalanceEntryForHODLerPubKeyAndCreatorPubKey(
		currentTxn.PublicKey, txMeta.ProfilePublicKey)
	// Sanity-check that the transactor BalanceEntry exists
	if transactorBalanceEntry == nil || transactorBalanceEntry.isDeleted {
		return fmt.Errorf("_disconnectCreatorCoin: Transactor BalanceEntry "+
			"pubkey %v and creator pubkey %v does not exist; this should "+
			"never happen",
			PkToStringBoth(currentTxn.PublicKey), PkToStringBoth(txMeta.ProfilePublicKey))
	}

	// Get the BalanceEntry of the creator. It could be nil if this is a sell
	// transaction or if the balance entry was deleted by a creator coin transfer.
	creatorBalanceEntry, _, _ := bav.GetBalanceEntryForHODLerPubKeyAndCreatorPubKey(
		txMeta.ProfilePublicKey, txMeta.ProfilePublicKey)
	if creatorBalanceEntry == nil || creatorBalanceEntry.isDeleted {
		creatorPKID := bav.GetPKIDForPublicKey(txMeta.ProfilePublicKey)
		creatorBalanceEntry = &BalanceEntry{
			HODLerPKID:   creatorPKID.PKID,
			CreatorPKID:  creatorPKID.PKID,
			BalanceNanos: uint64(0),
		}
	}

	if txMeta.OperationType == CreatorCoinOperationTypeBuy {
		// Set up some variables so that we can run some sanity-checks
		deltaBuyerNanos := transactorBalanceEntry.BalanceNanos - operationData.PrevTransactorBalanceEntry.BalanceNanos
		deltaCreatorNanos := creatorBalanceEntry.BalanceNanos - operationData.PrevCreatorBalanceEntry.BalanceNanos
		deltaCoinsInCirculation := existingProfileEntry.CoinsInCirculationNanos - operationData.PrevCoinEntry.CoinsInCirculationNanos

		// If the creator is distinct from the buyer, then reset their balance.
		// This check avoids double-updating in situations where a creator bought
		// their own coin.
		if !reflect.DeepEqual(currentTxn.PublicKey, txMeta.ProfilePublicKey) {

			// Sanity-check that the amount that we increased the CoinsInCirculation by
			// equals the total amount received by the buyer and the creator.
			if deltaBuyerNanos+deltaCreatorNanos != deltaCoinsInCirculation {
				return fmt.Errorf("_disconnectCreatorCoin: The creator coin nanos "+
					"the buyer and the creator received (%v, %v) does not equal the "+
					"creator coins added to the circulating supply %v",
					deltaBuyerNanos, deltaCreatorNanos, deltaCoinsInCirculation)
			}

			// Sanity-check that the watermark delta equates to what the creator received.
			deltaNanos := uint64(0)
			if blockHeight > DeSoFounderRewardBlockHeight {
				// Do nothing.  After the DeSoFounderRewardBlockHeight, creator coins are not
				// minted as a founder's reward, just DeSo (see utxo reverted later).
			} else if blockHeight > SalomonFixBlockHeight {
				// Following the SalomonFixBlockHeight block, we calculate a founders reward
				// on every buy, not just the ones that push a creator to a new all time high.
				deltaNanos = existingProfileEntry.CoinsInCirculationNanos - operationData.PrevCoinEntry.CoinsInCirculationNanos
			} else {
				// Prior to the SalomonFixBlockHeight block, we calculate the founders reward
				// only for new all time highs.
				deltaNanos = existingProfileEntry.CoinWatermarkNanos - operationData.PrevCoinEntry.CoinWatermarkNanos
			}
			founderRewardNanos := IntDiv(
				IntMul(
					big.NewInt(int64(deltaNanos)),
					big.NewInt(int64(existingProfileEntry.CreatorBasisPoints))),
				big.NewInt(100*100)).Uint64()
			if founderRewardNanos != deltaCreatorNanos {
				return fmt.Errorf("_disconnectCreatorCoin: The creator coin nanos "+
					"the creator received %v does not equal the founder reward %v; "+
					"this should never happen",
					deltaCreatorNanos, founderRewardNanos)
			}

			// Reset the creator's BalanceEntry to what it was previously.
			*creatorBalanceEntry = *operationData.PrevCreatorBalanceEntry
			bav._setBalanceEntryMappings(creatorBalanceEntry)
		} else {
			// We do a simliar sanity-check as above, but in this case we don't need to
			// reset the creator mappings.
			deltaBuyerNanos := transactorBalanceEntry.BalanceNanos - operationData.PrevTransactorBalanceEntry.BalanceNanos
			deltaCoinsInCirculation := existingProfileEntry.CoinsInCirculationNanos - operationData.PrevCoinEntry.CoinsInCirculationNanos
			if deltaBuyerNanos != deltaCoinsInCirculation {
				return fmt.Errorf("_disconnectCreatorCoin: The creator coin nanos "+
					"the buyer/creator received (%v) does not equal the "+
					"creator coins added to the circulating supply %v",
					deltaBuyerNanos, deltaCoinsInCirculation)
			}
		}

		// Reset the Buyer's BalanceEntry to what it was previously.
		*transactorBalanceEntry = *operationData.PrevTransactorBalanceEntry
		bav._setBalanceEntryMappings(transactorBalanceEntry)

		// If a DeSo founder reward was created, revert it.
		if operationData.FounderRewardUtxoKey != nil {
			if err := bav._unAddUtxo(operationData.FounderRewardUtxoKey); err != nil {
				return errors.Wrapf(err, "_disconnectBitcoinExchange: Problem unAdding utxo %v: ", operationData.FounderRewardUtxoKey)
			}
		}

		// The buyer will get the DeSo they locked up back when we revert the
		// basic transfer. This is OK because resetting the CoinEntry to the previous
		// value lowers the amount of DeSo locked in the profile by the same
		// amount the buyer will receive. Thus no DeSo is created in this
		// transaction.
	} else if txMeta.OperationType == CreatorCoinOperationTypeSell {
		// Set up some variables so that we can run some sanity-checks. The coins
		// the transactor has and the coins in circulation should both have gone
		// down as a result of the transaction, so both of these values should be
		// positive.
		deltaCoinNanos := operationData.PrevTransactorBalanceEntry.BalanceNanos - transactorBalanceEntry.BalanceNanos
		deltaCoinsInCirculation := operationData.PrevCoinEntry.CoinsInCirculationNanos - existingProfileEntry.CoinsInCirculationNanos

		// Sanity-check that the amount we decreased CoinsInCirculation by
		// equals the total amount put in by the seller.
		if deltaCoinNanos != deltaCoinsInCirculation {
			return fmt.Errorf("_disconnectCreatorCoin: The creator coin nanos "+
				"the seller put in (%v) does not equal the "+
				"creator coins removed from the circulating supply %v",
				deltaCoinNanos, deltaCoinsInCirculation)
		}

		// In the case of a sell we only need to revert the transactor's balance,
		// and we don't have to worry about the creator's balance.
		// Reset the transactor's BalanceEntry to what it was previously.
		*transactorBalanceEntry = *operationData.PrevTransactorBalanceEntry
		bav._setBalanceEntryMappings(transactorBalanceEntry)

		// Un-add the UTXO taht was created as a result of this transaction. It should
		// be the one at the end of our UTXO list at this point.
		//
		// The UtxoKey is simply the transaction hash with index set to the end of the
		// transaction list.
		utxoKey := UtxoKey{
			TxID: *currentTxn.Hash(),
			// We give all UTXOs that are created as a result of BitcoinExchange transactions
			// an index of zero. There is generally only one UTXO created in a BitcoinExchange
			// transaction so this field doesn't really matter.
			Index: uint32(len(currentTxn.TxOutputs)),
		}
		if err := bav._unAddUtxo(&utxoKey); err != nil {
			return errors.Wrapf(err, "_disconnectBitcoinExchange: Problem unAdding utxo %v: ", utxoKey)
		}
	} else if txMeta.OperationType == CreatorCoinOperationTypeAddDeSo {
		return fmt.Errorf("_disconnectCreatorCoin: Add DeSo operation txn not implemented")
	}

	// Reset the CoinEntry on the profile to what it was previously now that we
	// have reverted the individual users' balances.
	existingProfileEntry.CoinEntry = *operationData.PrevCoinEntry
	bav._setProfileEntryMappings(existingProfileEntry)

	// Now revert the basic transfer with the remaining operations. Cut off
	// the CreatorCoin operation at the end since we just reverted it.
	return bav._disconnectBasicTransfer(
		currentTxn, txnHash, utxoOpsForTxn[:operationIndex+1], blockHeight)
}

func (bav *UtxoView) _disconnectCreatorCoinTransfer(
	operationType OperationType, currentTxn *MsgDeSoTxn, txnHash *BlockHash,
	utxoOpsForTxn []*UtxoOperation, blockHeight uint32) error {

	// Verify that the last operation is a CreatorCoinTransfer operation
	if len(utxoOpsForTxn) == 0 {
		return fmt.Errorf("_disconnectCreatorCoinTransfer: utxoOperations are missing")
	}
	operationIndex := len(utxoOpsForTxn) - 1
	if utxoOpsForTxn[operationIndex].Type != OperationTypeCreatorCoinTransfer {
		return fmt.Errorf("_disconnectCreatorCoinTransfer: Trying to revert "+
			"OperationTypeCreatorCoinTransfer but found type %v",
			utxoOpsForTxn[operationIndex].Type)
	}
	txMeta := currentTxn.TxnMeta.(*CreatorCoinTransferMetadataa)
	operationData := utxoOpsForTxn[operationIndex]
	operationIndex--

	// Get the profile corresponding to the creator coin txn.
	existingProfileEntry := bav.GetProfileEntryForPublicKey(txMeta.ProfilePublicKey)
	// Sanity-check that it exists.
	if existingProfileEntry == nil || existingProfileEntry.isDeleted {
		return fmt.Errorf("_disconnectCreatorCoinTransfer: CreatorCoinTransfer profile for "+
			"public key %v doesn't exist; this should never happen",
			PkToStringBoth(txMeta.ProfilePublicKey))
	}

	// Get the current / previous balance for the sender for sanity checking.
	senderBalanceEntry, _, _ := bav.GetBalanceEntryForHODLerPubKeyAndCreatorPubKey(
		currentTxn.PublicKey, txMeta.ProfilePublicKey)
	// Sanity-check that the sender had a previous BalanceEntry, it should always exist.
	if operationData.PrevSenderBalanceEntry == nil || operationData.PrevSenderBalanceEntry.isDeleted {
		return fmt.Errorf("_disconnectCreatorCoinTransfer: Previous sender BalanceEntry "+
			"pubkey %v and creator pubkey %v does not exist; this should "+
			"never happen",
			PkToStringBoth(currentTxn.PublicKey), PkToStringBoth(txMeta.ProfilePublicKey))
	}
	senderPrevBalanceNanos := operationData.PrevSenderBalanceEntry.BalanceNanos
	var senderCurrBalanceNanos uint64
	// Since the sender may have given away their whole balance, their BalanceEntry can be nil.
	if senderBalanceEntry != nil && !senderBalanceEntry.isDeleted {
		senderCurrBalanceNanos = senderBalanceEntry.BalanceNanos
	}

	// Get the current / previous balance for the receiver for sanity checking.
	receiverBalanceEntry, _, _ := bav.GetBalanceEntryForHODLerPubKeyAndCreatorPubKey(
		txMeta.ReceiverPublicKey, txMeta.ProfilePublicKey)
	// Sanity-check that the receiver BalanceEntry exists, it should always exist here.
	if receiverBalanceEntry == nil || receiverBalanceEntry.isDeleted {
		return fmt.Errorf("_disconnectCreatorCoinTransfer: Receiver BalanceEntry "+
			"pubkey %v and creator pubkey %v does not exist; this should "+
			"never happen",
			PkToStringBoth(currentTxn.PublicKey), PkToStringBoth(txMeta.ProfilePublicKey))
	}
	receiverCurrBalanceNanos := receiverBalanceEntry.BalanceNanos
	var receiverPrevBalanceNanos uint64
	if operationData.PrevReceiverBalanceEntry != nil {
		receiverPrevBalanceNanos = operationData.PrevReceiverBalanceEntry.BalanceNanos
	}

	// Sanity check that the sender's current balance is less than their previous balance.
	if senderCurrBalanceNanos > senderPrevBalanceNanos {
		return fmt.Errorf("_disconnectCreatorCoinTransfer: Sender's current balance %d is "+
			"greater than their previous balance %d.",
			senderCurrBalanceNanos, senderPrevBalanceNanos)
	}

	// Sanity check that the receiver's previous balance is less than their current balance.
	if receiverPrevBalanceNanos > receiverCurrBalanceNanos {
		return fmt.Errorf("_disconnectCreatorCoinTransfer: Receiver's previous balance %d is "+
			"greater than their current balance %d.",
			receiverPrevBalanceNanos, receiverCurrBalanceNanos)
	}

	// Sanity check the sender's increase equals the receiver's decrease after disconnect.
	senderBalanceIncrease := senderPrevBalanceNanos - senderCurrBalanceNanos
	receiverBalanceDecrease := receiverCurrBalanceNanos - receiverPrevBalanceNanos
	if senderBalanceIncrease != receiverBalanceDecrease {
		return fmt.Errorf("_disconnectCreatorCoinTransfer: Sender's balance increase "+
			"of %d will not equal the receiver's balance decrease of  %v after disconnect.",
			senderBalanceIncrease, receiverBalanceDecrease)
	}

	// At this point we have sanity checked the current and previous state. Now we just
	// need to revert the mappings.

	// Delete the sender/receiver balance entries (they will be added back later if needed).
	bav._deleteBalanceEntryMappings(
		receiverBalanceEntry, txMeta.ReceiverPublicKey, txMeta.ProfilePublicKey)
	if senderBalanceEntry != nil {
		bav._deleteBalanceEntryMappings(
			senderBalanceEntry, currentTxn.PublicKey, txMeta.ProfilePublicKey)
	}

	// Set the balance entries appropriately.
	bav._setBalanceEntryMappings(operationData.PrevSenderBalanceEntry)
	if operationData.PrevReceiverBalanceEntry != nil && operationData.PrevReceiverBalanceEntry.BalanceNanos != 0 {
		bav._setBalanceEntryMappings(operationData.PrevReceiverBalanceEntry)
	}

	// Reset the CoinEntry on the profile to what it was previously now that we
	// have reverted the individual users' balances.
	existingProfileEntry.CoinEntry = *operationData.PrevCoinEntry
	bav._setProfileEntryMappings(existingProfileEntry)

	// If the transaction had diamonds, let's revert those too.
	diamondPostHashBytes, hasDiamondPostHash := currentTxn.ExtraData[DiamondPostHashKey]
	if hasDiamondPostHash {
		// Sanity check the post hash bytes before creating the post hash.
		diamondPostHash := &BlockHash{}
		if len(diamondPostHashBytes) != HashSizeBytes {
			return fmt.Errorf(
				"_disconnectCreatorCoin: DiamondPostHashBytes has incorrect length: %d",
				len(diamondPostHashBytes))
		}
		copy(diamondPostHash[:], diamondPostHashBytes[:])

		// Get the existing diamondEntry so we can delete it.
		senderPKID := bav.GetPKIDForPublicKey(currentTxn.PublicKey)
		receiverPKID := bav.GetPKIDForPublicKey(txMeta.ReceiverPublicKey)
		diamondKey := MakeDiamondKey(senderPKID.PKID, receiverPKID.PKID, diamondPostHash)
		diamondEntry := bav.GetDiamondEntryForDiamondKey(&diamondKey)

		// Sanity check that the diamondEntry is not nil.
		if diamondEntry == nil {
			return fmt.Errorf(
				"_disconnectCreatorCoin: Found nil diamond entry for diamondKey: %v", &diamondKey)
		}

		// Delete the diamond entry mapping and re-add it if the previous mapping is not nil.
		bav._deleteDiamondEntryMappings(diamondEntry)
		if operationData.PrevDiamondEntry != nil {
			bav._setDiamondEntryMappings(operationData.PrevDiamondEntry)
		}

		// Finally, revert the post entry mapping since we likely updated the DiamondCount.
		bav._setPostEntryMappings(operationData.PrevPostEntry)
	}

	// Now revert the basic transfer with the remaining operations. Cut off
	// the CreatorCoin operation at the end since we just reverted it.
	return bav._disconnectBasicTransfer(
		currentTxn, txnHash, utxoOpsForTxn[:operationIndex+1], blockHeight)
}

func (bav *UtxoView) _disconnectCreateNFT(
	operationType OperationType, currentTxn *MsgDeSoTxn, txnHash *BlockHash,
	utxoOpsForTxn []*UtxoOperation, blockHeight uint32) error {

	// Verify that the last operation is a CreateNFT operation
	if len(utxoOpsForTxn) == 0 {
		return fmt.Errorf("_disconnectCreateNFT: utxoOperations are missing")
	}
	operationIndex := len(utxoOpsForTxn) - 1
	if utxoOpsForTxn[operationIndex].Type != OperationTypeCreateNFT {
		return fmt.Errorf("_disconnectCreateNFT: Trying to revert "+
			"OperationTypeCreateNFT but found type %v",
			utxoOpsForTxn[operationIndex].Type)
	}
	txMeta := currentTxn.TxnMeta.(*CreateNFTMetadata)
	operationData := utxoOpsForTxn[operationIndex]
	operationIndex--

	// Get the postEntry corresponding to this txn.
	existingPostEntry := bav.GetPostEntryForPostHash(txMeta.NFTPostHash)
	// Sanity-check that it exists.
	if existingPostEntry == nil || existingPostEntry.isDeleted {
		return fmt.Errorf("_disconnectCreateNFT: Post entry for "+
			"post hash %v doesn't exist; this should never happen",
			txMeta.NFTPostHash.String())
	}

	// Revert to the old post entry since we changed IsNFT, etc.
	bav._setPostEntryMappings(operationData.PrevPostEntry)

	// Delete the NFT entries.
	posterPKID := bav.GetPKIDForPublicKey(existingPostEntry.PosterPublicKey)
	if posterPKID == nil || posterPKID.isDeleted {
		return fmt.Errorf("_disconnectCreateNFT: PKID for poster public key %v doesn't exist; this should never happen", string(existingPostEntry.PosterPublicKey))
	}
	for ii := uint64(1); ii <= txMeta.NumCopies; ii++ {
		nftEntry := &NFTEntry{
			OwnerPKID:    posterPKID.PKID,
			NFTPostHash:  txMeta.NFTPostHash,
			SerialNumber: ii,
			IsForSale:    true,
		}
		bav._deleteNFTEntryMappings(nftEntry)
	}

	// Now revert the basic transfer with the remaining operations. Cut off
	// the CreatorCoin operation at the end since we just reverted it.
	return bav._disconnectBasicTransfer(
		currentTxn, txnHash, utxoOpsForTxn[:operationIndex+1], blockHeight)
}

func (bav *UtxoView) _disconnectUpdateNFT(
	operationType OperationType, currentTxn *MsgDeSoTxn, txnHash *BlockHash,
	utxoOpsForTxn []*UtxoOperation, blockHeight uint32) error {

	// Verify that the last operation is an UpdateNFT operation
	if len(utxoOpsForTxn) == 0 {
		return fmt.Errorf("_disconnectUpdateNFT: utxoOperations are missing")
	}
	operationIndex := len(utxoOpsForTxn) - 1
	if utxoOpsForTxn[operationIndex].Type != OperationTypeUpdateNFT {
		return fmt.Errorf("_disconnectUpdateNFT: Trying to revert "+
			"OperationTypeUpdateNFT but found type %v",
			utxoOpsForTxn[operationIndex].Type)
	}
	txMeta := currentTxn.TxnMeta.(*UpdateNFTMetadata)
	operationData := utxoOpsForTxn[operationIndex]
	operationIndex--

	// In order to disconnect an updated NFT, we need to do the following:
	// 	(1) Revert the NFT entry to the previous one.
	//  (2) Add back all of the bids that were deleted (if any).
	//  (3) Revert the post entry since we updated num NFT copies for sale.

	// Make sure that there is a prev NFT entry.
	if operationData.PrevNFTEntry == nil || operationData.PrevNFTEntry.isDeleted {
		return fmt.Errorf("_disconnectUpdateNFT: prev NFT entry doesn't exist; " +
			"this should never happen")
	}

	// If the previous NFT entry was not for sale, it should not have had any bids to delete.
	if !operationData.PrevNFTEntry.IsForSale &&
		operationData.DeletedNFTBidEntries != nil &&
		len(operationData.DeletedNFTBidEntries) > 0 {

		return fmt.Errorf("_disconnectUpdateNFT: prev NFT entry was not for sale but found " +
			"deleted bids anyway; this should never happen")
	}

	// Set the old NFT entry.
	bav._setNFTEntryMappings(operationData.PrevNFTEntry)

	// Set the old bids.
	if operationData.DeletedNFTBidEntries != nil {
		for _, nftBid := range operationData.DeletedNFTBidEntries {
			bav._setNFTBidEntryMappings(nftBid)
		}
	}

	// Get the postEntry corresponding to this txn.
	existingPostEntry := bav.GetPostEntryForPostHash(txMeta.NFTPostHash)
	// Sanity-check that it exists.
	if existingPostEntry == nil || existingPostEntry.isDeleted {
		return fmt.Errorf("_disconnectUpdateNFT: Post entry for "+
			"post hash %v doesn't exist; this should never happen",
			txMeta.NFTPostHash.String())
	}

	// Revert to the old post entry since we changed NumNFTCopiesForSale.
	bav._setPostEntryMappings(operationData.PrevPostEntry)

	// Now revert the basic transfer with the remaining operations.
	return bav._disconnectBasicTransfer(
		currentTxn, txnHash, utxoOpsForTxn[:operationIndex+1], blockHeight)
}

func (bav *UtxoView) _disconnectAcceptNFTBid(
	operationType OperationType, currentTxn *MsgDeSoTxn, txnHash *BlockHash,
	utxoOpsForTxn []*UtxoOperation, blockHeight uint32) error {

	// Verify that the last operation is a CreatorCoinTransfer operation
	if len(utxoOpsForTxn) == 0 {
		return fmt.Errorf("_disconnectAcceptNFTBid: utxoOperations are missing")
	}
	operationIndex := len(utxoOpsForTxn) - 1
	if utxoOpsForTxn[operationIndex].Type != OperationTypeAcceptNFTBid {
		return fmt.Errorf("_disconnectAcceptNFTBid: Trying to revert "+
			"OperationTypeAcceptNFTBid but found type %v",
			utxoOpsForTxn[operationIndex].Type)
	}
	txMeta := currentTxn.TxnMeta.(*AcceptNFTBidMetadata)
	operationData := utxoOpsForTxn[operationIndex]
	operationIndex--

	// We sometimes have some extra AddUtxo operations we need to remove
	// These are "implicit" outputs that always occur at the end of the
	// list of UtxoOperations. The number of implicit outputs is equal to
	// the total number of "Add" operations minus the explicit outputs.
	numUtxoAdds := 0
	for _, utxoOp := range utxoOpsForTxn {
		if utxoOp.Type == OperationTypeAddUtxo {
			numUtxoAdds += 1
		}
	}
	operationIndex -= numUtxoAdds - len(currentTxn.TxOutputs)

	if err := bav._helpDisconnectNFTSold(operationData, txMeta.NFTPostHash); err != nil {
		return errors.Wrapf(err, "_disconnectAcceptNFTBid: ")
	}

	// Now revert the basic transfer with the remaining operations.
	return bav._disconnectBasicTransfer(
		currentTxn, txnHash, utxoOpsForTxn[:operationIndex+1], blockHeight)
}

func (bav *UtxoView) _helpDisconnectNFTSold(operationData *UtxoOperation, nftPostHash *BlockHash) error {
	// In order to disconnect the selling of an NFT, we need to do the following:
	// 	(1) Revert the NFT entry to the previous one with the previous owner.
	//  (2) Add back all of the bids that were deleted.
	//  (3) Disconnect payment UTXOs.
	//  (4) Unspend bidder UTXOs if this is not an NFT Bid type operation.
	//  (5) Revert profileEntry to undo royalties added to DeSoLockedNanos.
	//  (6) Revert the postEntry since NumNFTCopiesForSale was decremented.

	// (1) Set the old NFT entry.
	if operationData.PrevNFTEntry == nil || operationData.PrevNFTEntry.isDeleted {
		return fmt.Errorf("_helpDisconnectNFTSold: prev NFT entry doesn't exist; this should never happen")
	}

	prevNFTEntry := operationData.PrevNFTEntry
	bav._setNFTEntryMappings(prevNFTEntry)

	// Revert the accepted NFT bid history mappings
	bav._setAcceptNFTBidHistoryMappings(MakeNFTKey(prevNFTEntry.NFTPostHash, prevNFTEntry.SerialNumber), operationData.PrevAcceptedNFTBidEntries)

	// (2) Set the old bids.
	if operationData.DeletedNFTBidEntries == nil || len(operationData.DeletedNFTBidEntries) == 0 {
		return fmt.Errorf("_helpDisconnectNFTSold: DeletedNFTBidEntries doesn't exist; this should never happen")
	}

	for _, nftBid := range operationData.DeletedNFTBidEntries {
		bav._setNFTBidEntryMappings(nftBid)
	}

	// (3) Revert payments made from accepting the NFT bids.
	if operationData.NFTPaymentUtxoKeys == nil || len(operationData.NFTPaymentUtxoKeys) == 0 {
		return fmt.Errorf("_helpDisconnectNFTSold: NFTPaymentUtxoKeys was nil; this should never happen")
	}
	// Note: these UTXOs need to be unadded in reverse order.
	for ii := len(operationData.NFTPaymentUtxoKeys) - 1; ii >= 0; ii-- {
		paymentUtxoKey := operationData.NFTPaymentUtxoKeys[ii]
		if err := bav._unAddUtxo(paymentUtxoKey); err != nil {
			return errors.Wrapf(err, "_helpDisconnectNFTSold: Problem unAdding utxo %v: ", paymentUtxoKey)
		}
	}

	// We do not need to revert bidder UTXOs if this is an NFT Bid on a Buy Now NFT, because the bidder inputs are specified
	// as transaction inputs as opposed to bidder inputs that are specified in the transaction metadata since the transactor
	// and the bidder are the same in this scenario.
	if operationData.Type != OperationTypeNFTBid {
		// (4) Revert spent bidder UTXOs.
		if operationData.NFTSpentUtxoEntries == nil || len(operationData.NFTSpentUtxoEntries) == 0 {
			return fmt.Errorf("_helpDisconnectNFTSold: NFTSpentUtxoEntries was nil; " +
				"this should never happen")
		}

		if prevNFTEntry.IsBuyNow {
			return fmt.Errorf("_helpDisconnectNFTSold: Previous NFT Entry is buy now, " +
				"but operation is of type OperationTypeAcceptNFTBid; this should never happen")
		}

		// Note: these UTXOs need to be unspent in reverse order.
		for ii := len(operationData.NFTSpentUtxoEntries) - 1; ii >= 0; ii-- {
			spentUtxoEntry := operationData.NFTSpentUtxoEntries[ii]
			if err := bav._unSpendUtxo(spentUtxoEntry); err != nil {
				return errors.Wrapf(err, "_helpDisconnectNFTSold: Problem unSpending utxo %v: ", spentUtxoEntry)
			}
		}
	} else {
		// Check that there are no NFTSpentUtxoEntries.
		if operationData.NFTSpentUtxoEntries != nil && len(operationData.NFTSpentUtxoEntries) > 0 {
			return fmt.Errorf("_helpDisconnectNFTSold: NFT Bid operations should have zero NFTSpentUtxoEntries; " +
				"this should never happen")
		}

		// Check that the prevNFTEntry is a Buy Now NFT.
		if !prevNFTEntry.IsBuyNow {
			return fmt.Errorf("_helpDisconnectNFTSold: Previous NFT Entry is not buy now, " +
				"but operation is of type OperationTypeNFTBid; this should never happen")
		}
	}

	// (5) Revert the creator's CoinEntry if a previous one exists.
	if operationData.PrevCoinEntry != nil {
		nftPostEntry := bav.GetPostEntryForPostHash(operationData.PrevNFTEntry.NFTPostHash)
		// We have to get the post entry first so that we have the poster's pub key.
		if nftPostEntry == nil || nftPostEntry.isDeleted {
			return fmt.Errorf("_helpDisconnectNFTSold: nftPostEntry was nil; this should never happen")
		}
		existingProfileEntry := bav.GetProfileEntryForPublicKey(nftPostEntry.PosterPublicKey)
		if existingProfileEntry == nil || existingProfileEntry.isDeleted {
			return fmt.Errorf("_helpDisconnectNFTSold: existingProfileEntry was nil; this should never happen")
		}
		existingProfileEntry.CoinEntry = *operationData.PrevCoinEntry
		bav._setProfileEntryMappings(existingProfileEntry)
	}

	// (6) Verify a postEntry exists and then revert it since NumNFTCopiesForSale was decremented.

	// Get the postEntry corresponding to this txn.
	existingPostEntry := bav.GetPostEntryForPostHash(nftPostHash)
	// Sanity-check that it exists.
	if existingPostEntry == nil || existingPostEntry.isDeleted {
		return fmt.Errorf("_helpDisconnectNFTSold: Post entry for "+
			"post hash %v doesn't exist; this should never happen",
			nftPostHash.String())
	}

	// Revert to the old post entry since we changed NumNFTCopiesForSale.
	bav._setPostEntryMappings(operationData.PrevPostEntry)
	return nil
}

func (bav *UtxoView) _disconnectNFTBid(
	operationType OperationType, currentTxn *MsgDeSoTxn, txnHash *BlockHash,
	utxoOpsForTxn []*UtxoOperation, blockHeight uint32) error {

	// Verify that the last operation is a CreatorCoinTransfer operation
	if len(utxoOpsForTxn) == 0 {
		return fmt.Errorf("_disconnectNFTBid: utxoOperations are missing")
	}
	operationIndex := len(utxoOpsForTxn) - 1
	if utxoOpsForTxn[operationIndex].Type != OperationTypeNFTBid {
		return fmt.Errorf("_disconnectNFTBid: Trying to revert "+
			"OperationTypeNFTBid but found type %v",
			utxoOpsForTxn[operationIndex].Type)
	}
	txMeta := currentTxn.TxnMeta.(*NFTBidMetadata)
	operationData := utxoOpsForTxn[operationIndex]
	operationIndex--

	// We sometimes have some extra AddUtxo operations we need to remove
	// These are "implicit" outputs that always occur at the end of the
	// list of UtxoOperations. The number of implicit outputs is equal to
	// the total number of "Add" operations minus the explicit outputs.
	numUtxoAdds := 0
	for _, utxoOp := range utxoOpsForTxn {
		if utxoOp.Type == OperationTypeAddUtxo {
			numUtxoAdds += 1
		}
	}
	operationIndex -= numUtxoAdds - len(currentTxn.TxOutputs)

	// Get the NFTBidEntry corresponding to this txn.
	bidderPKID := bav.GetPKIDForPublicKey(currentTxn.PublicKey)
	if bidderPKID == nil || bidderPKID.isDeleted {
		return fmt.Errorf("_disconnectNFTBid: PKID for bidder public key %v doesn't exist; this should never happen", string(currentTxn.PublicKey))
	}
	// If there isn't a previous NFT entry, we're dealing with a bid on a non-BuyNow NFT.
	if operationData.PrevNFTEntry == nil {

		nftBidKey := MakeNFTBidKey(bidderPKID.PKID, txMeta.NFTPostHash, txMeta.SerialNumber)
		nftBidEntry := bav.GetNFTBidEntryForNFTBidKey(&nftBidKey)
		// Sanity-check that it exists.
		if nftBidEntry == nil || nftBidEntry.isDeleted {
			return fmt.Errorf("_disconnectNFTBid: Bid entry for "+
				"nftBidKey %v doesn't exist; this should never happen", nftBidKey)
		}

		// Delete the existing NFT bid entry.
		bav._deleteNFTBidEntryMappings(nftBidEntry)

		// If a previous entry exists, set it.
		if operationData.PrevNFTBidEntry != nil {
			bav._setNFTBidEntryMappings(operationData.PrevNFTBidEntry)
		}
	} else {
		// If there is a previous NFT entry, that means the NFT entry was modified and that only happens for Buy Now NFTs when bidding.
		if err := bav._helpDisconnectNFTSold(operationData, txMeta.NFTPostHash); err != nil {
			return errors.Wrapf(err, "_disconnectNFTBid: ")
		}
		// Additionally, we need to delete the NFT bid since it did not exist before this transaction and was added back
		// when we added back the DeletedNFTBidEntries
		nftBidKey := MakeNFTBidKey(bidderPKID.PKID, txMeta.NFTPostHash, txMeta.SerialNumber)
		nftBidEntry := bav.GetNFTBidEntryForNFTBidKey(&nftBidKey)
		// Sanity-check that it exists.
		if nftBidEntry == nil || nftBidEntry.isDeleted {
			return fmt.Errorf("_disconnectNFTBid: Bid entry for "+
				"nftBidKey %v doesn't exist; this should never happen", nftBidKey)
		}

		// Delete the existing NFT bid entry.
		bav._deleteNFTBidEntryMappings(nftBidEntry)
	}

	// Now revert the basic transfer with the remaining operations.
	return bav._disconnectBasicTransfer(
		currentTxn, txnHash, utxoOpsForTxn[:operationIndex+1], blockHeight)
}

func (bav *UtxoView) _disconnectNFTTransfer(
	operationType OperationType, currentTxn *MsgDeSoTxn, txnHash *BlockHash,
	utxoOpsForTxn []*UtxoOperation, blockHeight uint32) error {

	// Verify that the last operation is an NFTTransfer operation
	if len(utxoOpsForTxn) == 0 {
		return fmt.Errorf("_disconnectNFTTransfer: utxoOperations are missing")
	}
	operationIndex := len(utxoOpsForTxn) - 1
	if utxoOpsForTxn[operationIndex].Type != OperationTypeNFTTransfer {
		return fmt.Errorf("_disconnectNFTTransfer: Trying to revert "+
			"OperationTypeNFTTransfer but found type %v",
			utxoOpsForTxn[operationIndex].Type)
	}
	txMeta := currentTxn.TxnMeta.(*NFTTransferMetadata)
	operationData := utxoOpsForTxn[operationIndex]
	operationIndex--

	// Make sure that there is a prev NFT entry.
	if operationData.PrevNFTEntry == nil || operationData.PrevNFTEntry.isDeleted {
		return fmt.Errorf("_disconnectNFTTransfer: prev NFT entry doesn't exist; " +
			"this should never happen.")
	}

	// Sanity check the old NFT entry PKID / PostHash / SerialNumber.
	updaterPKID := bav.GetPKIDForPublicKey(currentTxn.PublicKey)
	if updaterPKID == nil || updaterPKID.isDeleted {
		return fmt.Errorf("_disconnectNFTTransfer: non-existent updaterPKID: %s",
			PkToString(currentTxn.PublicKey, bav.Params))
	}
	if !reflect.DeepEqual(operationData.PrevNFTEntry.OwnerPKID, updaterPKID.PKID) {
		return fmt.Errorf(
			"_disconnectNFTTransfer: updaterPKID does not match NFT owner: %s, %s",
			PkToString(updaterPKID.PKID[:], bav.Params),
			PkToString(operationData.PrevNFTEntry.OwnerPKID[:], bav.Params))
	}
	if !reflect.DeepEqual(txMeta.NFTPostHash, operationData.PrevNFTEntry.NFTPostHash) ||
		txMeta.SerialNumber != operationData.PrevNFTEntry.SerialNumber {
		return fmt.Errorf("_disconnectNFTTransfer: txMeta post hash and serial number do "+
			"not match previous NFT entry; this should never happen (%v, %v).",
			txMeta, operationData.PrevNFTEntry)
	}

	// Sanity check that the old NFT entry was not for sale.
	if operationData.PrevNFTEntry.IsForSale {
		return fmt.Errorf("_disconnecttNFTTransfer: prevNFT Entry was either not "+
			"pending or for sale (%v); this should never happen.", operationData.PrevNFTEntry)
	}

	// Get the current NFT entry so we can delete it.
	nftKey := MakeNFTKey(txMeta.NFTPostHash, txMeta.SerialNumber)
	currNFTEntry := bav.GetNFTEntryForNFTKey(&nftKey)
	if currNFTEntry == nil || currNFTEntry.isDeleted {
		return fmt.Errorf("_disconnectNFTTransfer: currNFTEntry not found: %s, %d",
			txMeta.NFTPostHash.String(), txMeta.SerialNumber)
	}

	// Set the old NFT entry.
	bav._deleteNFTEntryMappings(currNFTEntry)
	bav._setNFTEntryMappings(operationData.PrevNFTEntry)

	// Now revert the basic transfer with the remaining operations.
	return bav._disconnectBasicTransfer(
		currentTxn, txnHash, utxoOpsForTxn[:operationIndex+1], blockHeight)
}

func (bav *UtxoView) _disconnectAcceptNFTTransfer(
	operationType OperationType, currentTxn *MsgDeSoTxn, txnHash *BlockHash,
	utxoOpsForTxn []*UtxoOperation, blockHeight uint32) error {

	// Verify that the last operation is an AcceptNFTTransfer operation
	if len(utxoOpsForTxn) == 0 {
		return fmt.Errorf("_disconnectAcceptNFTTransfer: utxoOperations are missing")
	}
	operationIndex := len(utxoOpsForTxn) - 1
	if utxoOpsForTxn[operationIndex].Type != OperationTypeAcceptNFTTransfer {
		return fmt.Errorf("_disconnectAcceptNFTTransfer: Trying to revert "+
			"OperationTypeAcceptNFTTransfer but found type %v",
			utxoOpsForTxn[operationIndex].Type)
	}
	txMeta := currentTxn.TxnMeta.(*AcceptNFTTransferMetadata)
	operationData := utxoOpsForTxn[operationIndex]
	operationIndex--

	// Make sure that there is a prev NFT entry.
	if operationData.PrevNFTEntry == nil || operationData.PrevNFTEntry.isDeleted {
		return fmt.Errorf("_disconnectAcceptNFTTransfer: prev NFT entry doesn't exist; " +
			"this should never happen.")
	}

	// Sanity check the old NFT entry PKID / PostHash / SerialNumber.
	updaterPKID := bav.GetPKIDForPublicKey(currentTxn.PublicKey)
	if updaterPKID == nil || updaterPKID.isDeleted {
		return fmt.Errorf("_disconnectAcceptNFTTransfer: non-existent updaterPKID: %s",
			PkToString(currentTxn.PublicKey, bav.Params))
	}
	if !reflect.DeepEqual(operationData.PrevNFTEntry.OwnerPKID, updaterPKID.PKID) {
		return fmt.Errorf(
			"_disconnectAcceptNFTTransfer: updaterPKID does not match NFT owner: %s, %s",
			PkToString(updaterPKID.PKID[:], bav.Params),
			PkToString(operationData.PrevNFTEntry.OwnerPKID[:], bav.Params))
	}
	if !reflect.DeepEqual(txMeta.NFTPostHash, operationData.PrevNFTEntry.NFTPostHash) ||
		txMeta.SerialNumber != operationData.PrevNFTEntry.SerialNumber {
		return fmt.Errorf("_disconnectAcceptNFTTransfer: txMeta post hash and serial number"+
			" do not match previous NFT entry; this should never happen (%v, %v).",
			txMeta, operationData.PrevNFTEntry)
	}

	// Sanity check that the old NFT entry was pending and not for sale.
	if !operationData.PrevNFTEntry.IsPending || operationData.PrevNFTEntry.IsForSale {
		return fmt.Errorf("_disconnectAcceptNFTTransfer: prevNFT Entry was either not "+
			"pending or for sale (%v); this should never happen.", operationData.PrevNFTEntry)
	}

	// Get the current NFT entry so we can delete it.
	nftKey := MakeNFTKey(txMeta.NFTPostHash, txMeta.SerialNumber)
	currNFTEntry := bav.GetNFTEntryForNFTKey(&nftKey)
	if currNFTEntry == nil || currNFTEntry.isDeleted {
		return fmt.Errorf("_disconnectAcceptNFTTransfer: currNFTEntry not found: %s, %d",
			txMeta.NFTPostHash.String(), txMeta.SerialNumber)
	}

	// Delete the current NFT entry and set the old one.
	bav._deleteNFTEntryMappings(currNFTEntry)
	bav._setNFTEntryMappings(operationData.PrevNFTEntry)

	// Now revert the basic transfer with the remaining operations.
	return bav._disconnectBasicTransfer(
		currentTxn, txnHash, utxoOpsForTxn[:operationIndex+1], blockHeight)
}

func (bav *UtxoView) _disconnectBurnNFT(
	operationType OperationType, currentTxn *MsgDeSoTxn, txnHash *BlockHash,
	utxoOpsForTxn []*UtxoOperation, blockHeight uint32) error {

	// Verify that the last operation is an BurnNFT operation
	if len(utxoOpsForTxn) == 0 {
		return fmt.Errorf("_disconnectBurnNFT: utxoOperations are missing")
	}
	operationIndex := len(utxoOpsForTxn) - 1
	if utxoOpsForTxn[operationIndex].Type != OperationTypeBurnNFT {
		return fmt.Errorf("_disconnectBurnNFT: Trying to revert "+
			"OperationTypeBurnNFT but found type %v",
			utxoOpsForTxn[operationIndex].Type)
	}
	txMeta := currentTxn.TxnMeta.(*BurnNFTMetadata)
	operationData := utxoOpsForTxn[operationIndex]
	operationIndex--

	// Make sure that there is a prev NFT entry.
	if operationData.PrevNFTEntry == nil || operationData.PrevNFTEntry.isDeleted {
		return fmt.Errorf("_disconnectBurnNFT: prev NFT entry doesn't exist; " +
			"this should never happen.")
	}

	// Make sure that there is a prev post entry.
	if operationData.PrevPostEntry == nil || operationData.PrevPostEntry.isDeleted {
		return fmt.Errorf("_disconnectBurnNFT: prev NFT entry doesn't exist; " +
			"this should never happen.")
	}

	// Sanity check the old NFT entry PKID / PostHash / SerialNumber.
	updaterPKID := bav.GetPKIDForPublicKey(currentTxn.PublicKey)
	if updaterPKID == nil || updaterPKID.isDeleted {
		return fmt.Errorf("_disconnectBurnNFT: non-existent updaterPKID: %s",
			PkToString(currentTxn.PublicKey, bav.Params))
	}
	if !reflect.DeepEqual(operationData.PrevNFTEntry.OwnerPKID, updaterPKID.PKID) {
		return fmt.Errorf("_disconnectBurnNFT: updaterPKID does not match NFT owner: %s, %s",
			PkToString(updaterPKID.PKID[:], bav.Params),
			PkToString(operationData.PrevNFTEntry.OwnerPKID[:], bav.Params))
	}
	if !reflect.DeepEqual(txMeta.NFTPostHash, operationData.PrevNFTEntry.NFTPostHash) ||
		txMeta.SerialNumber != operationData.PrevNFTEntry.SerialNumber {
		return fmt.Errorf("_disconnectBurnNFT: txMeta post hash and serial number do "+
			"not match previous NFT entry; this should never happen (%v, %v).",
			txMeta, operationData.PrevNFTEntry)
	}

	// Sanity check that the old NFT entry was not for sale.
	if operationData.PrevNFTEntry.IsForSale {
		return fmt.Errorf("_disconnectBurnNFT: prevNFTEntry was for sale (%v); this should"+
			" never happen.", operationData.PrevNFTEntry)
	}

	// Get the postEntry for sanity checking / deletion later.
	currPostEntry := bav.GetPostEntryForPostHash(txMeta.NFTPostHash)
	if currPostEntry == nil || currPostEntry.isDeleted {
		return fmt.Errorf(
			"_disconnectBurnNFT: non-existent nftPostEntry for NFTPostHash: %s",
			txMeta.NFTPostHash.String())
	}

	// Sanity check that the previous num NFT copies burned makes sense.
	if operationData.PrevPostEntry.NumNFTCopiesBurned != currPostEntry.NumNFTCopiesBurned-1 {
		return fmt.Errorf(
			"_disconnectBurnNFT: prevPostEntry has the wrong num NFT copies burned %d != %d-1",
			operationData.PrevPostEntry.NumNFTCopiesBurned, currPostEntry.NumNFTCopiesBurned)
	}

	// Sanity check that there is no current NFT entry.
	nftKey := MakeNFTKey(txMeta.NFTPostHash, txMeta.SerialNumber)
	currNFTEntry := bav.GetNFTEntryForNFTKey(&nftKey)
	if currNFTEntry != nil && !currNFTEntry.isDeleted {
		return fmt.Errorf("_disconnectBurnNFT: found currNFTEntry for burned NFT: %s, %d",
			txMeta.NFTPostHash.String(), txMeta.SerialNumber)
	}

	// Set the old NFT entry (no need to delete first since there is no current entry).
	bav._setNFTEntryMappings(operationData.PrevNFTEntry)

	// Delete the current post entry and set the old one.
	bav._deletePostEntryMappings(currPostEntry)
	bav._setPostEntryMappings(operationData.PrevPostEntry)

	// Now revert the basic transfer with the remaining operations.
	return bav._disconnectBasicTransfer(
		currentTxn, txnHash, utxoOpsForTxn[:operationIndex+1], blockHeight)
}

func (bav *UtxoView) _disconnectAuthorizeDerivedKey(
	operationType OperationType, currentTxn *MsgDeSoTxn, txnHash *BlockHash,
	utxoOpsForTxn []*UtxoOperation, blockHeight uint32) error {

	// Verify that the last operation is a AuthorizeDerivedKey operation.
	if len(utxoOpsForTxn) == 0 {
		return fmt.Errorf("_disconnectAuthorizeDerivedKey: utxoOperations are missing")
	}
	operationIndex := len(utxoOpsForTxn) - 1
	if utxoOpsForTxn[operationIndex].Type != OperationTypeAuthorizeDerivedKey {
		return fmt.Errorf("_disconnectAuthorizeDerivedKey: Trying to revert "+
			"OperationTypeAuthorizeDerivedKey but found type %v",
			utxoOpsForTxn[operationIndex].Type)
	}

	txMeta := currentTxn.TxnMeta.(*AuthorizeDerivedKeyMetadata)
	prevDerivedKeyEntry := utxoOpsForTxn[operationIndex].PrevDerivedKeyEntry

	// Sanity check that txn public key is valid. Assign this public key to ownerPublicKey.
	var ownerPublicKey []byte
	if len(currentTxn.PublicKey) != btcec.PubKeyBytesLenCompressed {
		return fmt.Errorf("_disconnectAuthorizeDerivedKey invalid public key: %v", currentTxn.PublicKey)
	}
	_, err := btcec.ParsePubKey(currentTxn.PublicKey, btcec.S256())
	if err != nil {
		return fmt.Errorf("_disconnectAuthorizeDerivedKey invalid public key: %v", err)
	}
	ownerPublicKey = currentTxn.PublicKey

	// Sanity check that derived key is valid. Assign this key to derivedPublicKey.
	var derivedPublicKey []byte
	if len(txMeta.DerivedPublicKey) != btcec.PubKeyBytesLenCompressed {
		return fmt.Errorf("_disconnectAuthorizeDerivedKey invalid derived key: %v", txMeta.DerivedPublicKey)
	}
	_, err = btcec.ParsePubKey(txMeta.DerivedPublicKey, btcec.S256())
	if err != nil {
		return fmt.Errorf("_disconnectAuthorizeDerivedKey invalid derived key: %v", err)
	}
	derivedPublicKey = txMeta.DerivedPublicKey

	// Get the derived key entry. If it's nil or is deleted then we have an error.
	derivedKeyEntry := bav._getDerivedKeyMappingForOwner(ownerPublicKey, derivedPublicKey)
	if derivedKeyEntry == nil || derivedKeyEntry.isDeleted {
		return fmt.Errorf("_disconnectAuthorizeDerivedKey: DerivedKeyEntry for "+
			"public key %v, derived key %v was found to be nil or deleted: %v",
			PkToString(ownerPublicKey, bav.Params), PkToString(derivedPublicKey, bav.Params),
			derivedKeyEntry)
	}

	// If we had a previous derivedKeyEntry set then compare it with the current entry.
	if prevDerivedKeyEntry != nil {
		// Sanity check public keys. This should never fail.
		if !reflect.DeepEqual(ownerPublicKey, prevDerivedKeyEntry.OwnerPublicKey[:]) {
			return fmt.Errorf("_disconnectAuthorizeDerivedKey: Owner public key in txn "+
				"differs from that in previous derivedKeyEntry (%v %v)", prevDerivedKeyEntry.OwnerPublicKey, ownerPublicKey)
		}
		if !reflect.DeepEqual(derivedPublicKey, prevDerivedKeyEntry.DerivedPublicKey[:]) {
			return fmt.Errorf("_disconnectAuthorizeDerivedKey: Derived public key in txn "+
				"differs from that in existing derivedKeyEntry (%v %v)", prevDerivedKeyEntry.DerivedPublicKey, derivedPublicKey)
		}
	}

	// Now that we are confident the derivedKeyEntry lines up with the transaction we're
	// rolling back, delete the mapping from utxoView. We need to do this to prevent
	// a fetch from a db later on.
	bav._deleteDerivedKeyMapping(derivedKeyEntry)

	// Set the previous derivedKeyEntry.
	bav._setDerivedKeyMapping(prevDerivedKeyEntry)

	// Now revert the basic transfer with the remaining operations. Cut off
	// the authorizeDerivedKey operation at the end since we just reverted it.
	return bav._disconnectBasicTransfer(
		currentTxn, txnHash, utxoOpsForTxn[:operationIndex], blockHeight)
}

func (bav *UtxoView) DisconnectTransaction(currentTxn *MsgDeSoTxn, txnHash *BlockHash,
	utxoOpsForTxn []*UtxoOperation, blockHeight uint32) error {

	if currentTxn.TxnMeta.GetTxnType() == TxnTypeBlockReward || currentTxn.TxnMeta.GetTxnType() == TxnTypeBasicTransfer {
		return bav._disconnectBasicTransfer(
			currentTxn, txnHash, utxoOpsForTxn, blockHeight)

	} else if currentTxn.TxnMeta.GetTxnType() == TxnTypeBitcoinExchange {
		return bav._disconnectBitcoinExchange(
			OperationTypeBitcoinExchange, currentTxn, txnHash, utxoOpsForTxn, blockHeight)

	} else if currentTxn.TxnMeta.GetTxnType() == TxnTypePrivateMessage {
		return bav._disconnectPrivateMessage(
			OperationTypePrivateMessage, currentTxn, txnHash, utxoOpsForTxn, blockHeight)

	} else if currentTxn.TxnMeta.GetTxnType() == TxnTypeSubmitPost {
		return bav._disconnectSubmitPost(
			OperationTypeSubmitPost, currentTxn, txnHash, utxoOpsForTxn, blockHeight)

	} else if currentTxn.TxnMeta.GetTxnType() == TxnTypeUpdateProfile {
		return bav._disconnectUpdateProfile(
			OperationTypeUpdateProfile, currentTxn, txnHash, utxoOpsForTxn, blockHeight)

	} else if currentTxn.TxnMeta.GetTxnType() == TxnTypeUpdateBitcoinUSDExchangeRate {
		return bav._disconnectUpdateBitcoinUSDExchangeRate(
			OperationTypeUpdateBitcoinUSDExchangeRate, currentTxn, txnHash, utxoOpsForTxn, blockHeight)

	} else if currentTxn.TxnMeta.GetTxnType() == TxnTypeUpdateGlobalParams {
		return bav._disconnectUpdateGlobalParams(
			OperationTypeUpdateGlobalParams, currentTxn, txnHash, utxoOpsForTxn, blockHeight)

	} else if currentTxn.TxnMeta.GetTxnType() == TxnTypeFollow {
		return bav._disconnectFollow(
			OperationTypeFollow, currentTxn, txnHash, utxoOpsForTxn, blockHeight)

	} else if currentTxn.TxnMeta.GetTxnType() == TxnTypeLike {
		return bav._disconnectLike(
			OperationTypeFollow, currentTxn, txnHash, utxoOpsForTxn, blockHeight)

	} else if currentTxn.TxnMeta.GetTxnType() == TxnTypeCreatorCoin {
		return bav._disconnectCreatorCoin(
			OperationTypeCreatorCoin, currentTxn, txnHash, utxoOpsForTxn, blockHeight)

	} else if currentTxn.TxnMeta.GetTxnType() == TxnTypeCreatorCoinTransfer {
		return bav._disconnectCreatorCoinTransfer(
			OperationTypeCreatorCoinTransfer, currentTxn, txnHash, utxoOpsForTxn, blockHeight)

	} else if currentTxn.TxnMeta.GetTxnType() == TxnTypeSwapIdentity {
		return bav._disconnectSwapIdentity(
			OperationTypeSwapIdentity, currentTxn, txnHash, utxoOpsForTxn, blockHeight)

	} else if currentTxn.TxnMeta.GetTxnType() == TxnTypeCreateNFT {
		return bav._disconnectCreateNFT(
			OperationTypeCreateNFT, currentTxn, txnHash, utxoOpsForTxn, blockHeight)

	} else if currentTxn.TxnMeta.GetTxnType() == TxnTypeUpdateNFT {
		return bav._disconnectUpdateNFT(
			OperationTypeUpdateNFT, currentTxn, txnHash, utxoOpsForTxn, blockHeight)

	} else if currentTxn.TxnMeta.GetTxnType() == TxnTypeAcceptNFTBid {
		return bav._disconnectAcceptNFTBid(
			OperationTypeAcceptNFTBid, currentTxn, txnHash, utxoOpsForTxn, blockHeight)

	} else if currentTxn.TxnMeta.GetTxnType() == TxnTypeNFTBid {
		return bav._disconnectNFTBid(
			OperationTypeNFTBid, currentTxn, txnHash, utxoOpsForTxn, blockHeight)

	} else if currentTxn.TxnMeta.GetTxnType() == TxnTypeNFTTransfer {
		return bav._disconnectNFTTransfer(
			OperationTypeNFTTransfer, currentTxn, txnHash, utxoOpsForTxn, blockHeight)

	} else if currentTxn.TxnMeta.GetTxnType() == TxnTypeAcceptNFTTransfer {
		return bav._disconnectAcceptNFTTransfer(
			OperationTypeAcceptNFTTransfer, currentTxn, txnHash, utxoOpsForTxn, blockHeight)

	} else if currentTxn.TxnMeta.GetTxnType() == TxnTypeBurnNFT {
		return bav._disconnectBurnNFT(
			OperationTypeBurnNFT, currentTxn, txnHash, utxoOpsForTxn, blockHeight)

	} else if currentTxn.TxnMeta.GetTxnType() == TxnTypeAuthorizeDerivedKey {
		return bav._disconnectAuthorizeDerivedKey(
			OperationTypeAuthorizeDerivedKey, currentTxn, txnHash, utxoOpsForTxn, blockHeight)

	}

	return fmt.Errorf("DisconnectBlock: Unimplemented txn type %v", currentTxn.TxnMeta.GetTxnType().String())
}

func (bav *UtxoView) DisconnectBlock(
	desoBlock *MsgDeSoBlock, txHashes []*BlockHash, utxoOps [][]*UtxoOperation) error {

	glog.Infof("DisconnectBlock: Disconnecting block %v", desoBlock)

	// Verify that the block being disconnected is the current tip. DisconnectBlock
	// can only be called on a block at the tip. We do this to keep the API simple.
	blockHash, err := desoBlock.Header.Hash()
	if err != nil {
		return fmt.Errorf("DisconnectBlock: Problem computing block hash")
	}
	if *bav.TipHash != *blockHash {
		return fmt.Errorf("DisconnectBlock: Block being disconnected does not match tip")
	}

	// Verify the number of ADD and SPEND operations in the utxOps list is equal
	// to the number of outputs and inputs in the block respectively.
	//
	// There is a special case, which is that BidderInputs count as inputs in a
	// txn and they result in SPEND operations being created.
	numInputs := 0
	numOutputs := 0
	for _, txn := range desoBlock.Txns {
		numInputs += len(txn.TxInputs)
		if txn.TxnMeta.GetTxnType() == TxnTypeAcceptNFTBid {
			numInputs += len(txn.TxnMeta.(*AcceptNFTBidMetadata).BidderInputs)
		}
		numOutputs += len(txn.TxOutputs)
	}
	numSpendOps := 0
	numAddOps := 0
	for _, utxoOpsForTxn := range utxoOps {
		for _, op := range utxoOpsForTxn {
			if op.Type == OperationTypeSpendUtxo {
				numSpendOps++
			} else if op.Type == OperationTypeAddUtxo {
				numAddOps++
			}
		}
	}
	if numInputs != numSpendOps {
		return fmt.Errorf(
			"DisconnectBlock: Number of inputs in passed block (%d) "+
				"not equal to number of SPEND operations in passed "+
				"utxoOps (%d)", numInputs, numSpendOps)
	}
	// Note that the number of add operations can be greater than the number of "explicit"
	// outputs in the block because transactions like BitcoinExchange
	// produce "implicit" outputs when the transaction is applied.
	if numOutputs > numAddOps {
		return fmt.Errorf(
			"DisconnectBlock: Number of outputs in passed block (%d) "+
				"not equal to number of ADD operations in passed "+
				"utxoOps (%d)", numOutputs, numAddOps)
	}

	// Loop through the txns backwards to process them.
	// Track the operation we're performing as we go.
	for txnIndex := len(desoBlock.Txns) - 1; txnIndex >= 0; txnIndex-- {
		currentTxn := desoBlock.Txns[txnIndex]
		txnHash := txHashes[txnIndex]
		utxoOpsForTxn := utxoOps[txnIndex]
		blockHeight := desoBlock.Header.Height

		err := bav.DisconnectTransaction(currentTxn, txnHash, utxoOpsForTxn, uint32(blockHeight))
		if err != nil {
			return errors.Wrapf(err, "DisconnectBlock: Problem disconnecting transaction: %v", currentTxn)
		}
	}

	// At this point, all of the transactions in the block should be fully
	// reversed and the view should therefore be in the state it was in before
	// this block was applied.

	// Update the tip to point to the parent of this block since we've managed
	// to successfully disconnect it.
	bav.TipHash = desoBlock.Header.PrevBlockHash

	return nil
}

func _isEntryImmatureBlockReward(utxoEntry *UtxoEntry, blockHeight uint32, params *DeSoParams) bool {
	if utxoEntry.UtxoType == UtxoTypeBlockReward {
		blocksPassed := blockHeight - utxoEntry.BlockHeight
		// Note multiplication is OK here and has no chance of overflowing because
		// block heights are computed by our code and are guaranteed to be sane values.
		timePassed := time.Duration(int64(params.TimeBetweenBlocks) * int64(blocksPassed))
		if timePassed < params.BlockRewardMaturity {
			// Mark the block as invalid and return error if an immature block reward
			// is being spent.
			return true
		}
	}
	return false
}

func (bav *UtxoView) _verifySignature(txn *MsgDeSoTxn, blockHeight uint32) error {
	// Compute a hash of the transaction.
	txBytes, err := txn.ToBytes(true /*preSignature*/)
	if err != nil {
		return errors.Wrapf(err, "_verifySignature: Problem serializing txn without signature: ")
	}
	txHash := Sha256DoubleHash(txBytes)

	// Look for the derived key in transaction ExtraData and validate it. For transactions
	// signed using a derived key, the derived public key is passed to ExtraData.
	var derivedPk *btcec.PublicKey
	var derivedPkBytes []byte
	if txn.ExtraData != nil {
		var isDerived bool
		derivedPkBytes, isDerived = txn.ExtraData[DerivedPublicKey]
		if isDerived {
			derivedPk, err = btcec.ParsePubKey(derivedPkBytes, btcec.S256())
			if err != nil {
				return RuleErrorDerivedKeyInvalidExtraData
			}
		}
	}

	// Get the owner public key and attempt turning it into *btcec.PublicKey.
	ownerPkBytes := txn.PublicKey
	ownerPk, err := btcec.ParsePubKey(ownerPkBytes, btcec.S256())
	if err != nil {
		return errors.Wrapf(err, "_verifySignature: Problem parsing owner public key: ")
	}

	// If no derived key is present in ExtraData, we check if transaction was signed by the owner.
	// If derived key is present in ExtraData, we check if transaction was signed by the derived key.
	if derivedPk == nil {
		// Verify that the transaction is signed by the specified key.
		if txn.Signature.Verify(txHash[:], ownerPk) {
			return nil
		}
	} else {
		// Look for a derived key entry in UtxoView and DB, check if it exists nor is deleted.
		derivedKeyEntry := bav._getDerivedKeyMappingForOwner(ownerPkBytes, derivedPkBytes)
		if derivedKeyEntry == nil || derivedKeyEntry.isDeleted {
			return RuleErrorDerivedKeyNotAuthorized
		}

		// Sanity-check that transaction public keys line up with looked-up derivedKeyEntry public keys.
		if !reflect.DeepEqual(ownerPkBytes, derivedKeyEntry.OwnerPublicKey[:]) ||
			!reflect.DeepEqual(derivedPkBytes, derivedKeyEntry.DerivedPublicKey[:]) {
			return RuleErrorDerivedKeyNotAuthorized
		}

		// At this point, we know the derivedKeyEntry that we have is matching.
		// We check if the derived key hasn't been de-authorized or hasn't expired.
		if derivedKeyEntry.OperationType != AuthorizeDerivedKeyOperationValid ||
			derivedKeyEntry.ExpirationBlock <= uint64(blockHeight) {
			return RuleErrorDerivedKeyNotAuthorized
		}

		// All checks passed so we try to verify the signature.
		if txn.Signature.Verify(txHash[:], derivedPk) {
			return nil
		}

		return RuleErrorDerivedKeyNotAuthorized
	}

	return RuleErrorInvalidTransactionSignature
}

func (bav *UtxoView) _connectBasicTransfer(
	txn *MsgDeSoTxn, txHash *BlockHash, blockHeight uint32, verifySignatures bool) (
	_totalInput uint64, _totalOutput uint64, _utxoOps []*UtxoOperation, _err error) {

	var utxoOpsForTxn []*UtxoOperation

	// Loop through all the inputs and validate them.
	var totalInput uint64
	// Each input should have a UtxoEntry corresponding to it if the transaction
	// is legitimate. These should all have back-pointers to their UtxoKeys as well.
	utxoEntriesForInputs := []*UtxoEntry{}
	for _, desoInput := range txn.TxInputs {
		// Fetch the utxoEntry for this input from the view. Make a copy to
		// avoid having the iterator change under our feet.
		utxoKey := UtxoKey(*desoInput)
		utxoEntry := bav.GetUtxoEntryForUtxoKey(&utxoKey)
		// If the utxo doesn't exist mark the block as invalid and return an error.
		if utxoEntry == nil {
			return 0, 0, nil, RuleErrorInputSpendsNonexistentUtxo
		}
		// If the utxo exists but is already spent mark the block as invalid and
		// return an error.
		if utxoEntry.isSpent {
			return 0, 0, nil, RuleErrorInputSpendsPreviouslySpentOutput
		}
		// If the utxo is from a block reward txn, make sure enough time has passed to
		// make it spendable.
		if _isEntryImmatureBlockReward(utxoEntry, blockHeight, bav.Params) {
			glog.V(1).Infof("utxoKey: %v, utxoEntry: %v, height: %d", &utxoKey, utxoEntry, blockHeight)
			return 0, 0, nil, RuleErrorInputSpendsImmatureBlockReward
		}

		// Verify that the input's public key is the same as the public key specified
		// in the transaction.
		//
		// TODO: Enforcing this rule isn't a clear-cut decision. On the one hand,
		// we save space and minimize complexity by enforcing this constraint. On
		// the other hand, we make certain things harder to implement in the
		// future. For example, implementing constant key rotation like Bitcoin
		// has is difficult to do with a scheme like this. As are things like
		// multi-sig (although that could probably be handled using transaction
		// metadata). Key rotation combined with the use of addresses also helps
		// a lot with quantum resistance. Nevertheless, if we assume the platform
		// is committed to "one identity = roughly one public key" for usability
		// reasons (e.g. reputation is way easier to manage without key rotation),
		// then I don't think this constraint should pose much of an issue.
		if !reflect.DeepEqual(utxoEntry.PublicKey, txn.PublicKey) {
			return 0, 0, nil, RuleErrorInputWithPublicKeyDifferentFromTxnPublicKey
		}

		// Sanity check the amount of the input.
		if utxoEntry.AmountNanos > MaxNanos ||
			totalInput >= (math.MaxUint64-utxoEntry.AmountNanos) ||
			totalInput+utxoEntry.AmountNanos > MaxNanos {

			return 0, 0, nil, RuleErrorInputSpendsOutputWithInvalidAmount
		}
		// Add the amount of the utxo to the total input and add the UtxoEntry to
		// our list.
		totalInput += utxoEntry.AmountNanos
		utxoEntriesForInputs = append(utxoEntriesForInputs, utxoEntry)

		// At this point we know the utxo exists in the view and is unspent so actually
		// tell the view to spend the input. If the spend fails for any reason we return
		// an error. Don't mark the block as invalid though since this is not necessarily
		// a rule error and the block could benefit from reprocessing.
		newUtxoOp, err := bav._spendUtxo(&utxoKey)

		if err != nil {
			return 0, 0, nil, errors.Wrapf(err, "_connectBasicTransfer: Problem spending input utxo")
		}

		utxoOpsForTxn = append(utxoOpsForTxn, newUtxoOp)
	}

	if len(txn.TxInputs) != len(utxoEntriesForInputs) {
		// Something went wrong if these lists differ in length.
		return 0, 0, nil, fmt.Errorf("_connectBasicTransfer: Length of list of " +
			"UtxoEntries does not match length of input list; this should never happen")
	}

	// Block rewards are a bit special in that we don't allow them to have any
	// inputs. Part of the reason for this stems from the fact that we explicitly
	// require that block reward transactions not be signed. If a block reward is
	// not allowed to have a signature then it should not be trying to spend any
	// inputs.
	if txn.TxnMeta.GetTxnType() == TxnTypeBlockReward && len(txn.TxInputs) != 0 {
		return 0, 0, nil, RuleErrorBlockRewardTxnNotAllowedToHaveInputs
	}

	// At this point, all of the utxos corresponding to inputs of this txn
	// should be marked as spent in the view. Now we go through and process
	// the outputs.
	var totalOutput uint64
	amountsByPublicKey := make(map[PkMapKey]uint64)
	for outputIndex, desoOutput := range txn.TxOutputs {
		// Sanity check the amount of the output. Mark the block as invalid and
		// return an error if it isn't sane.
		if desoOutput.AmountNanos > MaxNanos ||
			totalOutput >= (math.MaxUint64-desoOutput.AmountNanos) ||
			totalOutput+desoOutput.AmountNanos > MaxNanos {

			return 0, 0, nil, RuleErrorTxnOutputWithInvalidAmount
		}

		// Since the amount is sane, add it to the total.
		totalOutput += desoOutput.AmountNanos

		// Create a map of total output by public key. This is used to check diamond
		// amounts below.
		//
		// Note that we don't need to check overflow here because overflow is checked
		// directly above when adding to totalOutput.
		currentAmount, _ := amountsByPublicKey[MakePkMapKey(desoOutput.PublicKey)]
		amountsByPublicKey[MakePkMapKey(desoOutput.PublicKey)] = currentAmount + desoOutput.AmountNanos

		// Create a new entry for this output and add it to the view. It should be
		// added at the end of the utxo list.
		outputKey := UtxoKey{
			TxID:  *txHash,
			Index: uint32(outputIndex),
		}
		utxoType := UtxoTypeOutput
		if txn.TxnMeta.GetTxnType() == TxnTypeBlockReward {
			utxoType = UtxoTypeBlockReward
		}
		// A basic transfer cannot create any output other than a "normal" output
		// or a BlockReward. Outputs of other types must be created after processing
		// the "basic" outputs.

		utxoEntry := UtxoEntry{
			AmountNanos: desoOutput.AmountNanos,
			PublicKey:   desoOutput.PublicKey,
			BlockHeight: blockHeight,
			UtxoType:    utxoType,
			UtxoKey:     &outputKey,
			// We leave the position unset and isSpent to false by default.
			// The position will be set in the call to _addUtxo.
		}
		// If we have a problem adding this utxo return an error but don't
		// mark this block as invalid since it's not a rule error and the block
		// could therefore benefit from being processed in the future.
		newUtxoOp, err := bav._addUtxo(&utxoEntry)
		if err != nil {
			return 0, 0, nil, errors.Wrapf(err, "_connectBasicTransfer: Problem adding output utxo")
		}

		// Rosetta uses this UtxoOperation to provide INPUT amounts
		utxoOpsForTxn = append(utxoOpsForTxn, newUtxoOp)
	}

	// Now that we have computed the outputs, we can finish processing diamonds if need be.
	diamondPostHashBytes, hasDiamondPostHash := txn.ExtraData[DiamondPostHashKey]
	diamondPostHash := &BlockHash{}
	diamondLevelBytes, hasDiamondLevel := txn.ExtraData[DiamondLevelKey]
	var previousDiamondPostEntry *PostEntry
	var previousDiamondEntry *DiamondEntry
	if hasDiamondPostHash && blockHeight > DeSoDiamondsBlockHeight &&
		txn.TxnMeta.GetTxnType() == TxnTypeBasicTransfer {
		if !hasDiamondLevel {
			return 0, 0, nil, RuleErrorBasicTransferHasDiamondPostHashWithoutDiamondLevel
		}
		diamondLevel, bytesRead := Varint(diamondLevelBytes)
		// NOTE: Despite being an int, diamondLevel is required to be non-negative. This
		// is useful for sorting our dbkeys by diamondLevel.
		if bytesRead < 0 || diamondLevel < 0 {
			return 0, 0, nil, RuleErrorBasicTransferHasInvalidDiamondLevel
		}

		// Get the post that is being diamonded.
		if len(diamondPostHashBytes) != HashSizeBytes {
			return 0, 0, nil, errors.Wrapf(
				RuleErrorBasicTransferDiamondInvalidLengthForPostHashBytes,
				"_connectBasicTransfer: DiamondPostHashBytes length: %d", len(diamondPostHashBytes))
		}
		copy(diamondPostHash[:], diamondPostHashBytes[:])

		previousDiamondPostEntry = bav.GetPostEntryForPostHash(diamondPostHash)
		if previousDiamondPostEntry == nil || previousDiamondPostEntry.isDeleted {
			return 0, 0, nil, RuleErrorBasicTransferDiamondPostEntryDoesNotExist
		}

		// Store the diamond recipient pub key so we can figure out how much they are paid.
		diamondRecipientPubKey := previousDiamondPostEntry.PosterPublicKey

		// Check that the diamond sender and receiver public keys are different.
		if reflect.DeepEqual(txn.PublicKey, diamondRecipientPubKey) {
			return 0, 0, nil, RuleErrorBasicTransferDiamondCannotTransferToSelf
		}

		expectedDeSoNanosToTransfer, netNewDiamonds, err := bav.ValidateDiamondsAndGetNumDeSoNanos(
			txn.PublicKey, diamondRecipientPubKey, diamondPostHash, diamondLevel, blockHeight)
		if err != nil {
			return 0, 0, nil, errors.Wrapf(err, "_connectBasicTransfer: ")
		}
		diamondRecipientTotal, _ := amountsByPublicKey[MakePkMapKey(diamondRecipientPubKey)]

		if diamondRecipientTotal < expectedDeSoNanosToTransfer {
			return 0, 0, nil, RuleErrorBasicTransferInsufficientDeSoForDiamondLevel
		}

		// The diamondPostEntry needs to be updated with the number of new diamonds.
		// We make a copy to avoid issues with disconnecting.
		newDiamondPostEntry := &PostEntry{}
		*newDiamondPostEntry = *previousDiamondPostEntry
		newDiamondPostEntry.DiamondCount += uint64(netNewDiamonds)
		bav._setPostEntryMappings(newDiamondPostEntry)

		// Convert pub keys into PKIDs so we can make the DiamondEntry.
		senderPKID := bav.GetPKIDForPublicKey(txn.PublicKey)
		receiverPKID := bav.GetPKIDForPublicKey(diamondRecipientPubKey)

		// Create a new DiamondEntry
		newDiamondEntry := &DiamondEntry{
			SenderPKID:      senderPKID.PKID,
			ReceiverPKID:    receiverPKID.PKID,
			DiamondPostHash: diamondPostHash,
			DiamondLevel:    diamondLevel,
		}

		// Save the old DiamondEntry
		diamondKey := MakeDiamondKey(senderPKID.PKID, receiverPKID.PKID, diamondPostHash)
		existingDiamondEntry := bav.GetDiamondEntryForDiamondKey(&diamondKey)
		// Save the existing DiamondEntry, if it exists, so we can disconnect
		if existingDiamondEntry != nil {
			dd := &DiamondEntry{}
			*dd = *existingDiamondEntry
			previousDiamondEntry = dd
		}

		// Now set the diamond entry mappings on the view so they are flushed to the DB.
		bav._setDiamondEntryMappings(newDiamondEntry)

		// Add an op to help us with the disconnect.
		utxoOpsForTxn = append(utxoOpsForTxn, &UtxoOperation{
			Type:             OperationTypeDeSoDiamond,
			PrevPostEntry:    previousDiamondPostEntry,
			PrevDiamondEntry: previousDiamondEntry,
		})
	}

	// If signature verification is requested then do that as well.
	if verifySignatures {
		// When we looped through the inputs we verified that all of them belong
		// to the public key specified in the transaction. So, as long as the transaction
		// public key has signed the transaction as a whole, we can assume that
		// all of the inputs are authorized to be spent. One signature to rule them
		// all.
		//
		// UPDATE: Transaction can be signed by a different key, called a derived key.
		// The derived key must be authorized through an AuthorizeDerivedKey transaction,
		// and then passed along in ExtraData for evey transaction signed with it.
		//
		// We treat block rewards as a special case in that we actually require that they
		// not have a transaction-level public key and that they not be signed. Doing this
		// simplifies things operationally for miners because it means they can run their
		// mining operation without having any private key material on any of the mining
		// nodes. Block rewards are the only transactions that get a pass on this. They are
		// also not allowed to have any inputs because they by construction cannot authorize
		// the spending of any inputs.
		if txn.TxnMeta.GetTxnType() == TxnTypeBlockReward {
			if len(txn.PublicKey) != 0 || txn.Signature != nil {
				return 0, 0, nil, RuleErrorBlockRewardTxnNotAllowedToHaveSignature
			}
		} else {
			if err := bav._verifySignature(txn, blockHeight); err != nil {
				return 0, 0, nil, errors.Wrapf(err, "_connectBasicTransfer: Problem verifying txn signature: ")
			}
		}
	}

	// Now that we've processed the transaction, return all of the computed
	// data.
	return totalInput, totalOutput, utxoOpsForTxn, nil
}

func (bav *UtxoView) _getMessageEntryForMessageKey(messageKey *MessageKey) *MessageEntry {
	// If an entry exists in the in-memory map, return the value of that mapping.
	mapValue, existsMapValue := bav.MessageKeyToMessageEntry[*messageKey]
	if existsMapValue {
		return mapValue
	}

	// If we get here it means no value exists in our in-memory map. In this case,
	// defer to the db. If a mapping exists in the db, return it. If not, return
	// nil. Either way, save the value to the in-memory view mapping got later.
	dbMessageEntry := DbGetMessageEntry(bav.Handle, messageKey.PublicKey[:], messageKey.TstampNanos)
	if dbMessageEntry != nil {
		bav._setMessageEntryMappings(dbMessageEntry)
	}
	return dbMessageEntry
}

func (bav *UtxoView) _setMessageEntryMappings(messageEntry *MessageEntry) {
	// This function shouldn't be called with nil.
	if messageEntry == nil {
		glog.Errorf("_setMessageEntryMappings: Called with nil MessageEntry; " +
			"this should never happen.")
		return
	}

	// Add a mapping for the sender and the recipient.
	senderKey := MakeMessageKey(messageEntry.SenderPublicKey, messageEntry.TstampNanos)
	bav.MessageKeyToMessageEntry[senderKey] = messageEntry

	recipientKey := MakeMessageKey(messageEntry.RecipientPublicKey, messageEntry.TstampNanos)
	bav.MessageKeyToMessageEntry[recipientKey] = messageEntry
}

func (bav *UtxoView) _deleteMessageEntryMappings(messageEntry *MessageEntry) {

	// Create a tombstone entry.
	tombstoneMessageEntry := *messageEntry
	tombstoneMessageEntry.isDeleted = true

	// Set the mappings to point to the tombstone entry.
	bav._setMessageEntryMappings(&tombstoneMessageEntry)
}

//
// Postgres messages
//

func (bav *UtxoView) getMessage(messageHash *BlockHash) *PGMessage {
	mapValue, existsMapValue := bav.MessageMap[*messageHash]
	if existsMapValue {
		return mapValue
	}

	message := bav.Postgres.GetMessage(messageHash)
	if message != nil {
		bav.setMessageMappings(message)
	}
	return message
}

func (bav *UtxoView) setMessageMappings(message *PGMessage) {
	bav.MessageMap[*message.MessageHash] = message
}

func (bav *UtxoView) deleteMessageMappings(message *PGMessage) {
	deletedMessage := *message
	deletedMessage.isDeleted = true
	bav.setMessageMappings(&deletedMessage)
}

func (bav *UtxoView) _getLikeEntryForLikeKey(likeKey *LikeKey) *LikeEntry {
	// If an entry exists in the in-memory map, return the value of that mapping.
	mapValue, existsMapValue := bav.LikeKeyToLikeEntry[*likeKey]
	if existsMapValue {
		return mapValue
	}

	// If we get here it means no value exists in our in-memory map. In this case,
	// defer to the db. If a mapping exists in the db, return it. If not, return
	// nil. Either way, save the value to the in-memory view mapping got later.
	likeExists := false
	if bav.Postgres != nil {
		likeExists = bav.Postgres.GetLike(likeKey.LikerPubKey[:], &likeKey.LikedPostHash) != nil
	} else {
		likeExists = DbGetLikerPubKeyToLikedPostHashMapping(bav.Handle, likeKey.LikerPubKey[:], likeKey.LikedPostHash) != nil
	}

	if likeExists {
		likeEntry := LikeEntry{
			LikerPubKey:   likeKey.LikerPubKey[:],
			LikedPostHash: &likeKey.LikedPostHash,
		}
		bav._setLikeEntryMappings(&likeEntry)
		return &likeEntry
	}

	return nil
}

func (bav *UtxoView) _getRepostEntryForRepostKey(repostKey *RepostKey) *RepostEntry {
	// If an entry exists in the in-memory map, return the value of that mapping.
	mapValue, existsMapValue := bav.RepostKeyToRepostEntry[*repostKey]
	if existsMapValue {
		return mapValue
	}

	// If we get here it means no value exists in our in-memory map. In this case,
	// defer to the db. If a mapping exists in the db, return it. If not, return
	// nil. Either way, save the value to the in-memory view mapping got later.
	repostEntry := DbReposterPubKeyRepostedPostHashToRepostEntry(
		bav.Handle, repostKey.ReposterPubKey[:], repostKey.RepostedPostHash)
	if repostEntry != nil {
		bav._setRepostEntryMappings(repostEntry)
	}
	return repostEntry
}

func (bav *UtxoView) _setLikeEntryMappings(likeEntry *LikeEntry) {
	// This function shouldn't be called with nil.
	if likeEntry == nil {
		glog.Errorf("_setLikeEntryMappings: Called with nil LikeEntry; " +
			"this should never happen.")
		return
	}

	likeKey := MakeLikeKey(likeEntry.LikerPubKey, *likeEntry.LikedPostHash)
	bav.LikeKeyToLikeEntry[likeKey] = likeEntry
}

func (bav *UtxoView) _deleteLikeEntryMappings(likeEntry *LikeEntry) {

	// Create a tombstone entry.
	tombstoneLikeEntry := *likeEntry
	tombstoneLikeEntry.isDeleted = true

	// Set the mappings to point to the tombstone entry.
	bav._setLikeEntryMappings(&tombstoneLikeEntry)
}

func (bav *UtxoView) _setRepostEntryMappings(repostEntry *RepostEntry) {
	// This function shouldn't be called with nil.
	if repostEntry == nil {
		glog.Errorf("_setRepostEntryMappings: Called with nil RepostEntry; " +
			"this should never happen.")
		return
	}

	repostKey := MakeRepostKey(repostEntry.ReposterPubKey, *repostEntry.RepostedPostHash)
	bav.RepostKeyToRepostEntry[repostKey] = repostEntry
}

func (bav *UtxoView) _deleteRepostEntryMappings(repostEntry *RepostEntry) {

	if repostEntry == nil {
		glog.Errorf("_deleteRepostEntryMappings: called with nil RepostEntry; " +
			"this should never happen")
		return
	}
	// Create a tombstone entry.
	tombstoneRepostEntry := *repostEntry
	tombstoneRepostEntry.isDeleted = true

	// Set the mappings to point to the tombstone entry.
	bav._setRepostEntryMappings(&tombstoneRepostEntry)
}

func (bav *UtxoView) GetFollowEntryForFollowerPublicKeyCreatorPublicKey(followerPublicKey []byte, creatorPublicKey []byte) *FollowEntry {
	followerPKID := bav.GetPKIDForPublicKey(followerPublicKey)
	creatorPKID := bav.GetPKIDForPublicKey(creatorPublicKey)

	if followerPKID == nil || creatorPKID == nil {
		return nil
	}

	followKey := MakeFollowKey(followerPKID.PKID, creatorPKID.PKID)
	return bav._getFollowEntryForFollowKey(&followKey)
}

func (bav *UtxoView) _getFollowEntryForFollowKey(followKey *FollowKey) *FollowEntry {
	// If an entry exists in the in-memory map, return the value of that mapping.
	mapValue, existsMapValue := bav.FollowKeyToFollowEntry[*followKey]
	if existsMapValue {
		return mapValue
	}

	// If we get here it means no value exists in our in-memory map. In this case,
	// defer to the db. If a mapping exists in the db, return it. If not, return
	// nil. Either way, save the value to the in-memory view mapping got later.
	followExists := false
	if bav.Postgres != nil {
		followExists = bav.Postgres.GetFollow(&followKey.FollowerPKID, &followKey.FollowedPKID) != nil
	} else {
		followExists = DbGetFollowerToFollowedMapping(bav.Handle, &followKey.FollowerPKID, &followKey.FollowedPKID) != nil
	}

	if followExists {
		followEntry := FollowEntry{
			FollowerPKID: &followKey.FollowerPKID,
			FollowedPKID: &followKey.FollowedPKID,
		}
		bav._setFollowEntryMappings(&followEntry)
		return &followEntry
	}

	return nil
}

// Make sure that follows are loaded into the view before calling this
func (bav *UtxoView) _followEntriesForPubKey(publicKey []byte, getEntriesFollowingPublicKey bool) (
	_followEntries []*FollowEntry) {

	// Return an empty list if no public key is provided
	if len(publicKey) == 0 {
		return []*FollowEntry{}
	}

	// Look up the PKID for the public key. This should always be set.
	pkidForPublicKey := bav.GetPKIDForPublicKey(publicKey)
	if pkidForPublicKey == nil || pkidForPublicKey.isDeleted {
		glog.Errorf("PKID for public key %v was nil or deleted on the view; this "+
			"should never happen", PkToString(publicKey, bav.Params))
		return nil
	}

	// Now that the view mappings are a complete picture, iterate through them
	// and set them on the map we're returning. Skip entries that don't match
	// our public key or that are deleted. Note that only considering mappings
	// where our public key is part of the key should ensure there are no
	// duplicates in the resulting list.
	followEntriesToReturn := []*FollowEntry{}
	for viewFollowKey, viewFollowEntry := range bav.FollowKeyToFollowEntry {
		if viewFollowEntry.isDeleted {
			continue
		}

		var followKey FollowKey
		if getEntriesFollowingPublicKey {
			// publicKey is the followed public key
			followKey = MakeFollowKey(viewFollowEntry.FollowerPKID, pkidForPublicKey.PKID)
		} else {
			// publicKey is the follower public key
			followKey = MakeFollowKey(pkidForPublicKey.PKID, viewFollowEntry.FollowedPKID)
		}

		// Skip the follow entries that don't involve our publicKey
		if viewFollowKey != followKey {
			continue
		}

		// At this point we are confident the map key is equal to the message
		// key containing the passed-in public key so add it to the mapping.
		followEntriesToReturn = append(followEntriesToReturn, viewFollowEntry)
	}

	return followEntriesToReturn
}

// getEntriesFollowingPublicKey == true => Returns FollowEntries for people that follow publicKey
// getEntriesFollowingPublicKey == false => Returns FollowEntries for people that publicKey follows
func (bav *UtxoView) GetFollowEntriesForPublicKey(publicKey []byte, getEntriesFollowingPublicKey bool) (
	_followEntries []*FollowEntry, _err error) {

	// If the public key is not set then there are no FollowEntrys to return.
	if len(publicKey) == 0 {
		return []*FollowEntry{}, nil
	}

	// Look up the PKID for the public key. This should always be set.
	pkidForPublicKey := bav.GetPKIDForPublicKey(publicKey)
	if pkidForPublicKey == nil || pkidForPublicKey.isDeleted {
		return nil, fmt.Errorf("GetFollowEntriesForPublicKey: PKID for public key %v was nil "+
			"or deleted on the view; this should never happen",
			PkToString(publicKey, bav.Params))
	}

	// Start by fetching all the follows we have in the db.
	if bav.Postgres != nil {
		var follows []*PGFollow
		if getEntriesFollowingPublicKey {
			follows = bav.Postgres.GetFollowers(pkidForPublicKey.PKID)
		} else {
			follows = bav.Postgres.GetFollowing(pkidForPublicKey.PKID)
		}

		for _, follow := range follows {
			bav._setFollowEntryMappings(follow.NewFollowEntry())
		}
	} else {
		var dbPKIDs []*PKID
		var err error
		if getEntriesFollowingPublicKey {
			dbPKIDs, err = DbGetPKIDsFollowingYou(bav.Handle, pkidForPublicKey.PKID)
		} else {
			dbPKIDs, err = DbGetPKIDsYouFollow(bav.Handle, pkidForPublicKey.PKID)
		}
		if err != nil {
			return nil, errors.Wrapf(err, "GetFollowsForUser: Problem fetching FollowEntrys from db: ")
		}

		// Iterate through the entries found in the db and force the view to load them.
		// This fills in any gaps in the view so that, after this, the view should contain
		// the union of what it had before plus what was in the db.
		for _, dbPKID := range dbPKIDs {
			var followKey FollowKey
			if getEntriesFollowingPublicKey {
				// publicKey is the followed public key
				followKey = MakeFollowKey(dbPKID, pkidForPublicKey.PKID)
			} else {
				// publicKey is the follower public key
				followKey = MakeFollowKey(pkidForPublicKey.PKID, dbPKID)
			}

			bav._getFollowEntryForFollowKey(&followKey)
		}
	}

	followEntriesToReturn := bav._followEntriesForPubKey(publicKey, getEntriesFollowingPublicKey)

	return followEntriesToReturn, nil
}

func (bav *UtxoView) _setFollowEntryMappings(followEntry *FollowEntry) {
	// This function shouldn't be called with nil.
	if followEntry == nil {
		glog.Errorf("_setFollowEntryMappings: Called with nil FollowEntry; " +
			"this should never happen.")
		return
	}

	followerKey := MakeFollowKey(followEntry.FollowerPKID, followEntry.FollowedPKID)
	bav.FollowKeyToFollowEntry[followerKey] = followEntry
}

func (bav *UtxoView) _deleteFollowEntryMappings(followEntry *FollowEntry) {

	// Create a tombstone entry.
	tombstoneFollowEntry := *followEntry
	tombstoneFollowEntry.isDeleted = true

	// Set the mappings to point to the tombstone entry.
	bav._setFollowEntryMappings(&tombstoneFollowEntry)
}

func (bav *UtxoView) _setNFTEntryMappings(nftEntry *NFTEntry) {
	// This function shouldn't be called with nil.
	if nftEntry == nil {
		glog.Errorf("_setNFTEntryMappings: Called with nil NFTEntry; " +
			"this should never happen.")
		return
	}

	nftKey := MakeNFTKey(nftEntry.NFTPostHash, nftEntry.SerialNumber)
	bav.NFTKeyToNFTEntry[nftKey] = nftEntry
}

func (bav *UtxoView) _deleteNFTEntryMappings(nftEntry *NFTEntry) {

	// Create a tombstone entry.
	tombstoneNFTEntry := *nftEntry
	tombstoneNFTEntry.isDeleted = true

	// Set the mappings to point to the tombstone entry.
	bav._setNFTEntryMappings(&tombstoneNFTEntry)
}

func (bav *UtxoView) GetNFTEntryForNFTKey(nftKey *NFTKey) *NFTEntry {
	// If an entry exists in the in-memory map, return the value of that mapping.
	mapValue, existsMapValue := bav.NFTKeyToNFTEntry[*nftKey]
	if existsMapValue {
		return mapValue
	}

	// If we get here it means no value exists in our in-memory map. In this case,
	// defer to the db. If a mapping exists in the db, return it. If not, return
	// nil.
	var nftEntry *NFTEntry
	if bav.Postgres != nil {
		nft := bav.Postgres.GetNFT(&nftKey.NFTPostHash, nftKey.SerialNumber)
		if nft != nil {
			nftEntry = nft.NewNFTEntry()
		}
	} else {
		nftEntry = DBGetNFTEntryByPostHashSerialNumber(bav.Handle, &nftKey.NFTPostHash, nftKey.SerialNumber)
	}

	if nftEntry != nil {
		bav._setNFTEntryMappings(nftEntry)
	}
	return nftEntry
}

func (bav *UtxoView) GetNFTEntriesForPostHash(nftPostHash *BlockHash) []*NFTEntry {
	// Get all the entries in the DB.
	var dbNFTEntries []*NFTEntry
	if bav.Postgres != nil {
		nfts := bav.Postgres.GetNFTsForPostHash(nftPostHash)
		for _, nft := range nfts {
			dbNFTEntries = append(dbNFTEntries, nft.NewNFTEntry())
		}
	} else {
		dbNFTEntries = DBGetNFTEntriesForPostHash(bav.Handle, nftPostHash)
	}

	// Make sure all of the DB entries are loaded in the view.
	for _, dbNFTEntry := range dbNFTEntries {
		nftKey := MakeNFTKey(dbNFTEntry.NFTPostHash, dbNFTEntry.SerialNumber)

		// If the NFT is not in the view, add it to the view.
		if _, ok := bav.NFTKeyToNFTEntry[nftKey]; !ok {
			bav._setNFTEntryMappings(dbNFTEntry)
		}
	}

	// Loop over the view and build the final set of NFTEntries to return.
	nftEntries := []*NFTEntry{}
	for _, nftEntry := range bav.NFTKeyToNFTEntry {
		if !nftEntry.isDeleted && reflect.DeepEqual(nftEntry.NFTPostHash, nftPostHash) {
			nftEntries = append(nftEntries, nftEntry)
		}
	}
	return nftEntries
}

func (bav *UtxoView) GetNFTEntriesForPKID(ownerPKID *PKID) []*NFTEntry {
	var dbNFTEntries []*NFTEntry
	if bav.Postgres != nil {
		nfts := bav.Postgres.GetNFTsForPKID(ownerPKID)
		for _, nft := range nfts {
			dbNFTEntries = append(dbNFTEntries, nft.NewNFTEntry())
		}
	} else {
		dbNFTEntries = DBGetNFTEntriesForPKID(bav.Handle, ownerPKID)
	}

	// Make sure all of the DB entries are loaded in the view.
	for _, dbNFTEntry := range dbNFTEntries {
		nftKey := MakeNFTKey(dbNFTEntry.NFTPostHash, dbNFTEntry.SerialNumber)

		// If the NFT is not in the view, add it to the view.
		if _, ok := bav.NFTKeyToNFTEntry[nftKey]; !ok {
			bav._setNFTEntryMappings(dbNFTEntry)
		}
	}

	// Loop over the view and build the final set of NFTEntries to return.
	nftEntries := []*NFTEntry{}
	for _, nftEntry := range bav.NFTKeyToNFTEntry {
		if !nftEntry.isDeleted && reflect.DeepEqual(nftEntry.OwnerPKID, ownerPKID) {
			nftEntries = append(nftEntries, nftEntry)
		}
	}
	return nftEntries
}

func (bav *UtxoView) GetNFTBidEntriesForPKID(bidderPKID *PKID) (_nftBidEntries []*NFTBidEntry) {
	var dbNFTBidEntries []*NFTBidEntry
	if bav.Postgres != nil {
		bids := bav.Postgres.GetNFTBidsForPKID(bidderPKID)
		for _, bid := range bids {
			dbNFTBidEntries = append(dbNFTBidEntries, bid.NewNFTBidEntry())
		}
	} else {
		dbNFTBidEntries = DBGetNFTBidEntriesForPKID(bav.Handle, bidderPKID)
	}

	// Make sure all of the DB entries are loaded in the view.
	for _, dbNFTBidEntry := range dbNFTBidEntries {
		nftBidKey := MakeNFTBidKey(bidderPKID, dbNFTBidEntry.NFTPostHash, dbNFTBidEntry.SerialNumber)

		// If the NFT is not in the view, add it to the view.
		if _, ok := bav.NFTBidKeyToNFTBidEntry[nftBidKey]; !ok {
			bav._setNFTBidEntryMappings(dbNFTBidEntry)
		}
	}

	// Loop over the view and build the final set of NFTEntries to return.
	nftBidEntries := []*NFTBidEntry{}
	for _, nftBidEntry := range bav.NFTBidKeyToNFTBidEntry {
		if !nftBidEntry.isDeleted && reflect.DeepEqual(nftBidEntry.BidderPKID, bidderPKID) {
			nftBidEntries = append(nftBidEntries, nftBidEntry)
		}
	}
	return nftBidEntries
}

// TODO: Postgres
func (bav *UtxoView) GetHighAndLowBidsForNFTCollection(
	nftHash *BlockHash,
) (_highBid uint64, _lowBid uint64) {
	highBid := uint64(0)
	lowBid := uint64(0)
	postEntry := bav.GetPostEntryForPostHash(nftHash)

	// First we get the highest and lowest bids from the db.
	for ii := uint64(1); ii <= postEntry.NumNFTCopies; ii++ {
		highBidForSerialNum, lowBidForSerialNum := bav.GetDBHighAndLowBidsForNFT(nftHash, ii)

		if highBidForSerialNum > highBid {
			highBid = highBidForSerialNum
		}

		if lowBidForSerialNum < lowBid {
			lowBid = lowBidForSerialNum
		}
	}

	// Then we loop over the view to for anything we missed.
	for _, nftBidEntry := range bav.NFTBidKeyToNFTBidEntry {
		if !nftBidEntry.isDeleted && reflect.DeepEqual(nftBidEntry.NFTPostHash, nftHash) {
			if nftBidEntry.BidAmountNanos > highBid {
				highBid = nftBidEntry.BidAmountNanos
			}

			if nftBidEntry.BidAmountNanos < lowBid {
				lowBid = nftBidEntry.BidAmountNanos
			}
		}
	}

	return highBid, lowBid
}

// TODO: Postgres
func (bav *UtxoView) GetHighAndLowBidsForNFTSerialNumber(nftHash *BlockHash, serialNumber uint64) (_highBid uint64, _lowBid uint64) {
	highBid := uint64(0)
	lowBid := uint64(0)

	highBidEntry, lowBidEntry := bav.GetDBHighAndLowBidEntriesForNFT(nftHash, serialNumber)

	if highBidEntry != nil {
		highBidKey := MakeNFTBidKey(highBidEntry.BidderPKID, highBidEntry.NFTPostHash, highBidEntry.SerialNumber)
		if _, exists := bav.NFTBidKeyToNFTBidEntry[highBidKey]; !exists {
			bav._setNFTBidEntryMappings(highBidEntry)
		}
		highBid = highBidEntry.BidAmountNanos
	}

	if lowBidEntry != nil {
		lowBidKey := MakeNFTBidKey(lowBidEntry.BidderPKID, lowBidEntry.NFTPostHash, lowBidEntry.SerialNumber)
		if _, exists := bav.NFTBidKeyToNFTBidEntry[lowBidKey]; !exists {
			bav._setNFTBidEntryMappings(lowBidEntry)
		}
		lowBid = lowBidEntry.BidAmountNanos
	}

	// Then we loop over the view to for anything we missed.
	for _, nftBidEntry := range bav.NFTBidKeyToNFTBidEntry {
		if !nftBidEntry.isDeleted && nftBidEntry.SerialNumber == serialNumber && reflect.DeepEqual(nftBidEntry.NFTPostHash, nftHash) {
			if nftBidEntry.BidAmountNanos > highBid {
				highBid = nftBidEntry.BidAmountNanos
			}

			if nftBidEntry.BidAmountNanos < lowBid {
				lowBid = nftBidEntry.BidAmountNanos
			}
		}
	}
	return highBid, lowBid
}

// TODO: Postgres
func (bav *UtxoView) GetDBHighAndLowBidsForNFT(nftHash *BlockHash, serialNumber uint64) (_highBid uint64, _lowBid uint64) {
	highBidAmount := uint64(0)
	lowBidAmount := uint64(0)
	highBidEntry, lowBidEntry := bav.GetDBHighAndLowBidEntriesForNFT(nftHash, serialNumber)
	if highBidEntry != nil {
		highBidAmount = highBidEntry.BidAmountNanos
	}
	if lowBidEntry != nil {
		lowBidAmount = lowBidEntry.BidAmountNanos
	}
	return highBidAmount, lowBidAmount
}

// This function gets the highest and lowest bids for a specific NFT that
// have not been deleted in the view.
// TODO: Postgres
func (bav *UtxoView) GetDBHighAndLowBidEntriesForNFT(
	nftHash *BlockHash, serialNumber uint64,
) (_highBidEntry *NFTBidEntry, _lowBidEntry *NFTBidEntry) {
	numPerDBFetch := 5
	var highestBidEntry *NFTBidEntry
	var lowestBidEntry *NFTBidEntry

	// Loop until we find the highest bid in the database that hasn't been deleted in the view.
	exitLoop := false
	highBidEntries := DBGetNFTBidEntriesPaginated(
		bav.Handle, nftHash, serialNumber, nil, numPerDBFetch, true)
	for _, bidEntry := range highBidEntries {
		bidEntryKey := MakeNFTBidKey(bidEntry.BidderPKID, bidEntry.NFTPostHash, bidEntry.SerialNumber)
		if _, exists := bav.NFTBidKeyToNFTBidEntry[bidEntryKey]; !exists {
			bav._setNFTBidEntryMappings(bidEntry)
		}
	}
	for {
		for _, highBidEntry := range highBidEntries {
			bidKey := &NFTBidKey{
				NFTPostHash:  *highBidEntry.NFTPostHash,
				SerialNumber: highBidEntry.SerialNumber,
				BidderPKID:   *highBidEntry.BidderPKID,
			}
			bidEntry := bav.NFTBidKeyToNFTBidEntry[*bidKey]
			if !bidEntry.isDeleted && !exitLoop {
				exitLoop = true
				highestBidEntry = bidEntry
			}
		}

		if len(highBidEntries) < numPerDBFetch {
			exitLoop = true
		}

		if exitLoop {
			break
		} else {
			nextStartEntry := highBidEntries[len(highBidEntries)-1]
			highBidEntries = DBGetNFTBidEntriesPaginated(
				bav.Handle, nftHash, serialNumber, nextStartEntry, numPerDBFetch, true,
			)
		}
	}

	// Loop until we find the lowest bid in the database that hasn't been deleted in the view.
	exitLoop = false
	lowBidEntries := DBGetNFTBidEntriesPaginated(
		bav.Handle, nftHash, serialNumber, nil, numPerDBFetch, false)
	for _, bidEntry := range lowBidEntries {
		bidEntryKey := MakeNFTBidKey(bidEntry.BidderPKID, bidEntry.NFTPostHash, bidEntry.SerialNumber)
		if _, exists := bav.NFTBidKeyToNFTBidEntry[bidEntryKey]; !exists {
			bav._setNFTBidEntryMappings(bidEntry)
		}
	}
	for {
		for _, lowBidEntry := range lowBidEntries {
			bidKey := &NFTBidKey{
				NFTPostHash:  *lowBidEntry.NFTPostHash,
				SerialNumber: lowBidEntry.SerialNumber,
				BidderPKID:   *lowBidEntry.BidderPKID,
			}
			bidEntry := bav.NFTBidKeyToNFTBidEntry[*bidKey]
			if !bidEntry.isDeleted && !exitLoop {
				exitLoop = true
				lowestBidEntry = bidEntry
			}
		}

		if len(lowBidEntries) < numPerDBFetch {
			exitLoop = true
		}

		if exitLoop {
			break
		} else {
			nextStartEntry := lowBidEntries[len(lowBidEntries)-1]
			lowBidEntries = DBGetNFTBidEntriesPaginated(
				bav.Handle, nftHash, serialNumber, nextStartEntry, numPerDBFetch, false,
			)
		}
	}

	return highestBidEntry, lowestBidEntry
}

func (bav *UtxoView) _setAcceptNFTBidHistoryMappings(nftKey NFTKey, nftBidEntries *[]*NFTBidEntry) {
	if nftBidEntries == nil {
		glog.Errorf("_setAcceptedNFTBidHistoryMappings: Called with nil nftBidEntries; " +
			"this should never happen.")
		return
	}

	bav.NFTKeyToAcceptedNFTBidHistory[nftKey] = nftBidEntries
}

func (bav *UtxoView) GetAcceptNFTBidHistoryForNFTKey(nftKey *NFTKey) *[]*NFTBidEntry {
	// If an entry exists in the in-memory map, return the value of that mapping.

	mapValue, existsMapValue := bav.NFTKeyToAcceptedNFTBidHistory[*nftKey]
	if existsMapValue {
		return mapValue
	}

	// If we get here it means no value exists in our in-memory map. In this case,
	// defer to the db. If a mapping exists in the db, return it. If not, return
	// nil.
	dbNFTBidEntries := DBGetAcceptedNFTBidEntriesByPostHashSerialNumber(bav.Handle, &nftKey.NFTPostHash, nftKey.SerialNumber)
	if dbNFTBidEntries != nil {
		bav._setAcceptNFTBidHistoryMappings(*nftKey, dbNFTBidEntries)
		return dbNFTBidEntries
	}
	// We return an empty slice instead of nil
	return &[]*NFTBidEntry{}
}

func (bav *UtxoView) _setNFTBidEntryMappings(nftBidEntry *NFTBidEntry) {
	// This function shouldn't be called with nil.
	if nftBidEntry == nil {
		glog.Errorf("_setNFTBidEntryMappings: Called with nil nftBidEntry; " +
			"this should never happen.")
		return
	}

	nftBidKey := MakeNFTBidKey(nftBidEntry.BidderPKID, nftBidEntry.NFTPostHash, nftBidEntry.SerialNumber)
	bav.NFTBidKeyToNFTBidEntry[nftBidKey] = nftBidEntry
}

func (bav *UtxoView) _deleteNFTBidEntryMappings(nftBidEntry *NFTBidEntry) {

	// Create a tombstone entry.
	tombstoneNFTBidEntry := *nftBidEntry
	tombstoneNFTBidEntry.isDeleted = true

	// Set the mappings to point to the tombstone entry.
	bav._setNFTBidEntryMappings(&tombstoneNFTBidEntry)
}

func (bav *UtxoView) GetNFTBidEntryForNFTBidKey(nftBidKey *NFTBidKey) *NFTBidEntry {
	// If an entry exists in the in-memory map, return the value of that mapping.
	mapValue, existsMapValue := bav.NFTBidKeyToNFTBidEntry[*nftBidKey]
	if existsMapValue {
		return mapValue
	}

	// If we get here it means no value exists in our in-memory map. In this case,
	// defer to the db. If a mapping exists in the db, return it. If not, return
	// nil.
	var dbNFTBidEntry *NFTBidEntry
	if bav.Postgres != nil {
		bidEntry := bav.Postgres.GetNFTBid(&nftBidKey.NFTPostHash, &nftBidKey.BidderPKID, nftBidKey.SerialNumber)
		if bidEntry != nil {
			dbNFTBidEntry = bidEntry.NewNFTBidEntry()
		}
	} else {
		dbNFTBidEntry = DBGetNFTBidEntryForNFTBidKey(bav.Handle, nftBidKey)
	}

	if dbNFTBidEntry != nil {
		bav._setNFTBidEntryMappings(dbNFTBidEntry)
	}

	return dbNFTBidEntry
}

func (bav *UtxoView) GetAllNFTBidEntries(nftPostHash *BlockHash, serialNumber uint64) []*NFTBidEntry {
	// Get all the entries in the DB.
	var dbEntries []*NFTBidEntry
	if bav.Postgres != nil {
		bids := bav.Postgres.GetNFTBidsForSerial(nftPostHash, serialNumber)
		for _, bid := range bids {
			dbEntries = append(dbEntries, bid.NewNFTBidEntry())
		}
	} else {
		dbEntries = DBGetNFTBidEntries(bav.Handle, nftPostHash, serialNumber)
	}

	// Make sure all of the DB entries are loaded in the view.
	for _, dbEntry := range dbEntries {
		nftBidKey := MakeNFTBidKey(dbEntry.BidderPKID, dbEntry.NFTPostHash, dbEntry.SerialNumber)

		// If the bidEntry is not in the view, add it to the view.
		if _, ok := bav.NFTBidKeyToNFTBidEntry[nftBidKey]; !ok {
			bav._setNFTBidEntryMappings(dbEntry)
		}
	}

	// Loop over the view and build the final set of NFTBidEntries to return.
	nftBidEntries := []*NFTBidEntry{}
	for _, nftBidEntry := range bav.NFTBidKeyToNFTBidEntry {

		if nftBidEntry.SerialNumber == serialNumber && !nftBidEntry.isDeleted &&
			reflect.DeepEqual(nftBidEntry.NFTPostHash, nftPostHash) {

			nftBidEntries = append(nftBidEntries, nftBidEntry)
		}
	}
	return nftBidEntries
}

func (bav *UtxoView) _setDiamondEntryMappings(diamondEntry *DiamondEntry) {
	// This function shouldn't be called with nil.
	if diamondEntry == nil {
		glog.Errorf("_setDiamondEntryMappings: Called with nil DiamondEntry; " +
			"this should never happen.")
		return
	}

	diamondKey := MakeDiamondKey(
		diamondEntry.SenderPKID, diamondEntry.ReceiverPKID, diamondEntry.DiamondPostHash)
	bav.DiamondKeyToDiamondEntry[diamondKey] = diamondEntry
}

func (bav *UtxoView) _deleteDiamondEntryMappings(diamondEntry *DiamondEntry) {

	// Create a tombstone entry.
	tombstoneDiamondEntry := *diamondEntry
	tombstoneDiamondEntry.isDeleted = true

	// Set the mappings to point to the tombstone entry.
	bav._setDiamondEntryMappings(&tombstoneDiamondEntry)
}

func (bav *UtxoView) GetDiamondEntryForDiamondKey(diamondKey *DiamondKey) *DiamondEntry {
	// If an entry exists in the in-memory map, return the value of that mapping.
	bavDiamondEntry, existsMapValue := bav.DiamondKeyToDiamondEntry[*diamondKey]
	if existsMapValue {
		return bavDiamondEntry
	}

	// If we get here it means no value exists in our in-memory map. In this case,
	// defer to the db. If a mapping exists in the db, return it. If not, return
	// nil.
	var diamondEntry *DiamondEntry
	if bav.Postgres != nil {
		diamond := bav.Postgres.GetDiamond(&diamondKey.SenderPKID, &diamondKey.ReceiverPKID, &diamondKey.DiamondPostHash)
		if diamond != nil {
			diamondEntry = &DiamondEntry{
				SenderPKID:      diamond.SenderPKID,
				ReceiverPKID:    diamond.ReceiverPKID,
				DiamondPostHash: diamond.DiamondPostHash,
				DiamondLevel:    int64(diamond.DiamondLevel),
			}
		}
	} else {
		diamondEntry = DbGetDiamondMappings(bav.Handle, &diamondKey.ReceiverPKID, &diamondKey.SenderPKID, &diamondKey.DiamondPostHash)
	}

	if diamondEntry != nil {
		bav._setDiamondEntryMappings(diamondEntry)
	}

	return diamondEntry
}

func (bav *UtxoView) GetPostEntryForPostHash(postHash *BlockHash) *PostEntry {
	// If an entry exists in the in-memory map, return the value of that mapping.
	mapValue, existsMapValue := bav.PostHashToPostEntry[*postHash]
	if existsMapValue {
		return mapValue
	}

	// If we get here it means no value exists in our in-memory map. In this case,
	// defer to the db. If a mapping exists in the db, return it. If not, return
	// nil.
	if bav.Postgres != nil {
		post := bav.Postgres.GetPost(postHash)
		if post != nil {
			return bav.setPostMappings(post)
		}
		return nil
	} else {
		dbPostEntry := DBGetPostEntryByPostHash(bav.Handle, postHash)
		if dbPostEntry != nil {
			bav._setPostEntryMappings(dbPostEntry)
		}
		return dbPostEntry
	}
}

func (bav *UtxoView) GetDiamondEntryMapForPublicKey(publicKey []byte, fetchYouDiamonded bool,
) (_pkidToDiamondsMap map[PKID][]*DiamondEntry, _err error) {
	pkidEntry := bav.GetPKIDForPublicKey(publicKey)

	dbPKIDToDiamondsMap, err := DbGetPKIDsThatDiamondedYouMap(bav.Handle, pkidEntry.PKID, fetchYouDiamonded)
	if err != nil {
		return nil, errors.Wrapf(err, "GetDiamondEntryMapForPublicKey: Error Getting "+
			"PKIDs that diamonded you map from the DB.")
	}

	// Load all of the diamondEntries into the view.
	for _, diamondEntryList := range dbPKIDToDiamondsMap {
		for _, diamondEntry := range diamondEntryList {
			diamondKey := &DiamondKey{
				SenderPKID:      *diamondEntry.SenderPKID,
				ReceiverPKID:    *diamondEntry.ReceiverPKID,
				DiamondPostHash: *diamondEntry.DiamondPostHash,
			}
			// If the diamond key is not in the view, add it to the view.
			if _, ok := bav.DiamondKeyToDiamondEntry[*diamondKey]; !ok {
				bav._setDiamondEntryMappings(diamondEntry)
			}
		}
	}

	// Iterate over all the diamondEntries in the view and build the final map.
	pkidToDiamondsMap := make(map[PKID][]*DiamondEntry)
	for _, diamondEntry := range bav.DiamondKeyToDiamondEntry {
		if diamondEntry.isDeleted {
			continue
		}
		// Make sure the diamondEntry we are looking at is for the correct receiver public key.
		if !fetchYouDiamonded && reflect.DeepEqual(diamondEntry.ReceiverPKID, pkidEntry.PKID) {
			pkidToDiamondsMap[*diamondEntry.SenderPKID] = append(
				pkidToDiamondsMap[*diamondEntry.SenderPKID], diamondEntry)
		}

		// Make sure the diamondEntry we are looking at is for the correct sender public key.
		if fetchYouDiamonded && reflect.DeepEqual(diamondEntry.SenderPKID, pkidEntry.PKID) {
			pkidToDiamondsMap[*diamondEntry.ReceiverPKID] = append(
				pkidToDiamondsMap[*diamondEntry.ReceiverPKID], diamondEntry)
		}
	}

	return pkidToDiamondsMap, nil
}

func (bav *UtxoView) GetDiamondEntriesForSenderToReceiver(receiverPublicKey []byte, senderPublicKey []byte,
) (_diamondEntries []*DiamondEntry, _err error) {

	receiverPKIDEntry := bav.GetPKIDForPublicKey(receiverPublicKey)
	senderPKIDEntry := bav.GetPKIDForPublicKey(senderPublicKey)
	dbDiamondEntries, err := DbGetDiamondEntriesForSenderToReceiver(bav.Handle, receiverPKIDEntry.PKID, senderPKIDEntry.PKID)
	if err != nil {
		return nil, errors.Wrapf(err, "GetDiamondEntriesForGiverToReceiver: Error getting diamond entries from DB.")
	}

	// Load all of the diamondEntries into the view
	for _, diamondEntry := range dbDiamondEntries {
		diamondKey := &DiamondKey{
			SenderPKID:      *diamondEntry.SenderPKID,
			ReceiverPKID:    *diamondEntry.ReceiverPKID,
			DiamondPostHash: *diamondEntry.DiamondPostHash,
		}
		// If the diamond key is not in the view, add it to the view.
		if _, ok := bav.DiamondKeyToDiamondEntry[*diamondKey]; !ok {
			bav._setDiamondEntryMappings(diamondEntry)
		}
	}

	var diamondEntries []*DiamondEntry
	for _, diamondEntry := range bav.DiamondKeyToDiamondEntry {
		if diamondEntry.isDeleted {
			continue
		}

		// Make sure the diamondEntry we are looking at is for the correct sender and receiver pair
		if reflect.DeepEqual(diamondEntry.ReceiverPKID, receiverPKIDEntry.PKID) &&
			reflect.DeepEqual(diamondEntry.SenderPKID, senderPKIDEntry.PKID) {
			diamondEntries = append(diamondEntries, diamondEntry)
		}
	}

	return diamondEntries, nil
}

func (bav *UtxoView) _setPostEntryMappings(postEntry *PostEntry) {
	// This function shouldn't be called with nil.
	if postEntry == nil {
		glog.Errorf("_setPostEntryMappings: Called with nil PostEntry; this should never happen.")
		return
	}

	// Add a mapping for the post.
	bav.PostHashToPostEntry[*postEntry.PostHash] = postEntry
}

func (bav *UtxoView) _deletePostEntryMappings(postEntry *PostEntry) {

	// Create a tombstone entry.
	tombstonePostEntry := *postEntry
	tombstonePostEntry.isDeleted = true

	// Set the mappings to point to the tombstone entry.
	bav._setPostEntryMappings(&tombstonePostEntry)
}

func (bav *UtxoView) setPostMappings(post *PGPost) *PostEntry {
	postEntry := post.NewPostEntry()

	// Add a mapping for the post.
	bav.PostHashToPostEntry[*post.PostHash] = postEntry

	return postEntry
}

func (bav *UtxoView) _getBalanceEntryForHODLerPKIDAndCreatorPKID(
	hodlerPKID *PKID, creatorPKID *PKID) *BalanceEntry {

	// If an entry exists in the in-memory map, return the value of that mapping.
	balanceEntryKey := MakeCreatorCoinBalanceKey(hodlerPKID, creatorPKID)
	mapValue, existsMapValue := bav.HODLerPKIDCreatorPKIDToBalanceEntry[balanceEntryKey]
	if existsMapValue {
		return mapValue
	}

	// If we get here it means no value exists in our in-memory map. In this case,
	// defer to the db. If a mapping exists in the db, return it. If not, return
	// nil.
	var balanceEntry *BalanceEntry
	if bav.Postgres != nil {
		balance := bav.Postgres.GetCreatorCoinBalance(hodlerPKID, creatorPKID)
		if balance != nil {
			balanceEntry = &BalanceEntry{
				HODLerPKID:   balance.HolderPKID,
				CreatorPKID:  balance.CreatorPKID,
				BalanceNanos: balance.BalanceNanos,
				HasPurchased: balance.HasPurchased,
			}
		}
	} else {
		balanceEntry = DBGetCreatorCoinBalanceEntryForHODLerAndCreatorPKIDs(bav.Handle, hodlerPKID, creatorPKID)
	}
	if balanceEntry != nil {
		bav._setBalanceEntryMappingsWithPKIDs(balanceEntry, hodlerPKID, creatorPKID)
	}
	return balanceEntry
}

func (bav *UtxoView) GetBalanceEntryForHODLerPubKeyAndCreatorPubKey(
	hodlerPubKey []byte, creatorPubKey []byte) (
	_balanceEntry *BalanceEntry, _hodlerPKID *PKID, _creatorPKID *PKID) {

	// These are guaranteed to be non-nil as long as the public keys are valid.
	hodlerPKID := bav.GetPKIDForPublicKey(hodlerPubKey)
	creatorPKID := bav.GetPKIDForPublicKey(creatorPubKey)

	return bav._getBalanceEntryForHODLerPKIDAndCreatorPKID(hodlerPKID.PKID, creatorPKID.PKID), hodlerPKID.PKID, creatorPKID.PKID
}

func (bav *UtxoView) _setBalanceEntryMappingsWithPKIDs(
	balanceEntry *BalanceEntry, hodlerPKID *PKID, creatorPKID *PKID) {

	// This function shouldn't be called with nil.
	if balanceEntry == nil {
		glog.Errorf("_setBalanceEntryMappings: Called with nil BalanceEntry; " +
			"this should never happen.")
		return
	}

	// Add a mapping for the BalancEntry.
	balanceEntryKey := MakeCreatorCoinBalanceKey(hodlerPKID, creatorPKID)
	bav.HODLerPKIDCreatorPKIDToBalanceEntry[balanceEntryKey] = balanceEntry
}

func (bav *UtxoView) _setBalanceEntryMappings(
	balanceEntry *BalanceEntry) {

	bav._setBalanceEntryMappingsWithPKIDs(
		balanceEntry, balanceEntry.HODLerPKID, balanceEntry.CreatorPKID)
}

func (bav *UtxoView) _deleteBalanceEntryMappingsWithPKIDs(
	balanceEntry *BalanceEntry, hodlerPKID *PKID, creatorPKID *PKID) {

	// Create a tombstone entry.
	tombstoneBalanceEntry := *balanceEntry
	tombstoneBalanceEntry.isDeleted = true

	// Set the mappings to point to the tombstone entry.
	bav._setBalanceEntryMappingsWithPKIDs(&tombstoneBalanceEntry, hodlerPKID, creatorPKID)
}

func (bav *UtxoView) _deleteBalanceEntryMappings(
	balanceEntry *BalanceEntry, hodlerPublicKey []byte, creatorPublicKey []byte) {

	// These are guaranteed to be non-nil as long as the public keys are valid.
	hodlerPKID := bav.GetPKIDForPublicKey(hodlerPublicKey)
	creatorPKID := bav.GetPKIDForPublicKey(creatorPublicKey)

	// Set the mappings to point to the tombstone entry.
	bav._deleteBalanceEntryMappingsWithPKIDs(balanceEntry, hodlerPKID.PKID, creatorPKID.PKID)
}

func (bav *UtxoView) GetHoldings(pkid *PKID, fetchProfiles bool) ([]*BalanceEntry, []*ProfileEntry, error) {
	var entriesYouHold []*BalanceEntry
	if bav.Postgres != nil {
		balances := bav.Postgres.GetHoldings(pkid)
		for _, balance := range balances {
			entriesYouHold = append(entriesYouHold, balance.NewBalanceEntry())
		}
	} else {
		holdings, err := DbGetBalanceEntriesYouHold(bav.Handle, pkid, true)
		if err != nil {
			return nil, nil, err
		}
		entriesYouHold = holdings
	}

	holdingsMap := make(map[PKID]*BalanceEntry)
	for _, balanceEntry := range entriesYouHold {
		holdingsMap[*balanceEntry.CreatorPKID] = balanceEntry
	}

	for _, balanceEntry := range bav.HODLerPKIDCreatorPKIDToBalanceEntry {
		if reflect.DeepEqual(balanceEntry.HODLerPKID, pkid) {
			if _, ok := holdingsMap[*balanceEntry.CreatorPKID]; ok {
				// We found both a mempool and a db balanceEntry. Update the BalanceEntry using mempool data.
				holdingsMap[*balanceEntry.CreatorPKID].BalanceNanos = balanceEntry.BalanceNanos
			} else {
				// Add new entries to the list
				entriesYouHold = append(entriesYouHold, balanceEntry)
			}
		}
	}

	// Optionally fetch all the profile entries as well.
	var profilesYouHold []*ProfileEntry
	if fetchProfiles {
		for _, balanceEntry := range entriesYouHold {
			// In this case you're the hodler so the creator is the one whose profile we need to fetch.
			currentProfileEntry := bav.GetProfileEntryForPKID(balanceEntry.CreatorPKID)
			profilesYouHold = append(profilesYouHold, currentProfileEntry)
		}
	}

	return entriesYouHold, profilesYouHold, nil
}

func (bav *UtxoView) GetHolders(pkid *PKID, fetchProfiles bool) ([]*BalanceEntry, []*ProfileEntry, error) {
	var holderEntries []*BalanceEntry
	if bav.Postgres != nil {
		balances := bav.Postgres.GetHolders(pkid)
		for _, balance := range balances {
			holderEntries = append(holderEntries, balance.NewBalanceEntry())
		}
	} else {
		holders, err := DbGetBalanceEntriesHodlingYou(bav.Handle, pkid, true)
		if err != nil {
			return nil, nil, err
		}
		holderEntries = holders
	}

	holdersMap := make(map[PKID]*BalanceEntry)
	for _, balanceEntry := range holderEntries {
		holdersMap[*balanceEntry.HODLerPKID] = balanceEntry
	}

	for _, balanceEntry := range bav.HODLerPKIDCreatorPKIDToBalanceEntry {
		if reflect.DeepEqual(balanceEntry.HODLerPKID, pkid) {
			if _, ok := holdersMap[*balanceEntry.HODLerPKID]; ok {
				// We found both a mempool and a db balanceEntry. Update the BalanceEntry using mempool data.
				holdersMap[*balanceEntry.HODLerPKID].BalanceNanos = balanceEntry.BalanceNanos
			} else {
				// Add new entries to the list
				holderEntries = append(holderEntries, balanceEntry)
			}
		}
	}

	// Optionally fetch all the profile entries as well.
	var profilesYouHold []*ProfileEntry
	if fetchProfiles {
		for _, balanceEntry := range holderEntries {
			// In this case you're the hodler so the creator is the one whose profile we need to fetch.
			currentProfileEntry := bav.GetProfileEntryForPKID(balanceEntry.CreatorPKID)
			profilesYouHold = append(profilesYouHold, currentProfileEntry)
		}
	}

	return holderEntries, profilesYouHold, nil
}

func (bav *UtxoView) GetProfileEntryForUsername(nonLowercaseUsername []byte) *ProfileEntry {
	// If an entry exists in the in-memory map, return the value of that mapping.

	// Note that the call to MakeUsernameMapKey will lowercase the username
	// and thus enforce a uniqueness check.
	mapKey := MakeUsernameMapKey(nonLowercaseUsername)
	mapValue, existsMapValue := bav.ProfileUsernameToProfileEntry[mapKey]
	if existsMapValue {
		return mapValue
	}

	// If we get here it means no value exists in our in-memory map. In this case,
	// defer to the db. If a mapping exists in the db, return it. If not, return
	// nil.
	// Note that the DB username lookup is case-insensitive.
	if bav.Postgres != nil {
		profile := bav.Postgres.GetProfileForUsername(string(nonLowercaseUsername))
		if profile == nil {
			bav.ProfileUsernameToProfileEntry[mapKey] = nil
			return nil
		}

		profileEntry, _ := bav.setProfileMappings(profile)
		return profileEntry
	} else {
		dbProfileEntry := DBGetProfileEntryForUsername(bav.Handle, nonLowercaseUsername)
		if dbProfileEntry != nil {
			bav._setProfileEntryMappings(dbProfileEntry)
		}
		return dbProfileEntry
	}
}

func (bav *UtxoView) GetPKIDForPublicKey(publicKey []byte) *PKIDEntry {
	// If an entry exists in the in-memory map, return the value of that mapping.
	mapValue, existsMapValue := bav.PublicKeyToPKIDEntry[MakePkMapKey(publicKey)]
	if existsMapValue {
		return mapValue
	}

	// If we get here it means no value exists in our in-memory map. In this case,
	// defer to the db. If a mapping exists in the db, return it. If not, return
	// nil.
	//
	// Note that we construct an entry from the DB return value in order to track
	// isDeleted on the view. If not for isDeleted, we wouldn't need the PKIDEntry
	// wrapper.
	if bav.Postgres != nil {
		profile := bav.Postgres.GetProfileForPublicKey(publicKey)
		if profile == nil {
			pkidEntry := &PKIDEntry{
				PKID:      PublicKeyToPKID(publicKey),
				PublicKey: publicKey,
			}
			bav._setPKIDMappings(pkidEntry)
			return pkidEntry
		}

		_, pkidEntry := bav.setProfileMappings(profile)
		return pkidEntry
	} else {
		dbPKIDEntry := DBGetPKIDEntryForPublicKey(bav.Handle, publicKey)
		if dbPKIDEntry != nil {
			bav._setPKIDMappings(dbPKIDEntry)
		}
		return dbPKIDEntry
	}
}

func (bav *UtxoView) GetPublicKeyForPKID(pkid *PKID) []byte {
	// If an entry exists in the in-memory map, return the value of that mapping.
	mapValue, existsMapValue := bav.PKIDToPublicKey[*pkid]
	if existsMapValue {
		return mapValue.PublicKey
	}

	// If we get here it means no value exists in our in-memory map. In this case,
	// defer to the db. If a mapping exists in the db, return it. If not, return
	// nil.
	//
	// Note that we construct an entry from the DB return value in order to track
	// isDeleted on the view. If not for isDeleted, we wouldn't need the PKIDEntry
	// wrapper.
	if bav.Postgres != nil {
		profile := bav.Postgres.GetProfile(*pkid)
		if profile == nil {
			pkidEntry := &PKIDEntry{
				PKID:      pkid,
				PublicKey: PKIDToPublicKey(pkid),
			}
			bav._setPKIDMappings(pkidEntry)
			return pkidEntry.PublicKey
		}

		_, pkidEntry := bav.setProfileMappings(profile)
		return pkidEntry.PublicKey
	} else {
		dbPublicKey := DBGetPublicKeyForPKID(bav.Handle, pkid)
		if len(dbPublicKey) != 0 {
			bav._setPKIDMappings(&PKIDEntry{
				PKID:      pkid,
				PublicKey: dbPublicKey,
			})
		}
		return dbPublicKey
	}
}

func (bav *UtxoView) _setPKIDMappings(pkidEntry *PKIDEntry) {
	// This function shouldn't be called with nil.
	if pkidEntry == nil {
		glog.Errorf("_setPKIDMappings: Called with nil PKID; " +
			"this should never happen.")
		return
	}

	// Add a mapping for the profile and add the reverse mapping as well.
	bav.PublicKeyToPKIDEntry[MakePkMapKey(pkidEntry.PublicKey)] = pkidEntry
	bav.PKIDToPublicKey[*(pkidEntry.PKID)] = pkidEntry
}

func (bav *UtxoView) _deletePKIDMappings(pkid *PKIDEntry) {
	// Create a tombstone entry.
	tombstonePKIDEntry := *pkid
	tombstonePKIDEntry.isDeleted = true

	// Set the mappings to point to the tombstone entry.
	bav._setPKIDMappings(&tombstonePKIDEntry)
}

func (bav *UtxoView) GetProfileEntryForPublicKey(publicKey []byte) *ProfileEntry {
	// Get the PKID for the public key provided. This should never return nil if a
	// proper public key is provided.
	pkidEntry := bav.GetPKIDForPublicKey(publicKey)
	if pkidEntry == nil || pkidEntry.isDeleted {
		return nil
	}

	return bav.GetProfileEntryForPKID(pkidEntry.PKID)
}

func (bav *UtxoView) GetProfileEntryForPKID(pkid *PKID) *ProfileEntry {
	// If an entry exists in the in-memory map, return the value of that mapping.
	mapValue, existsMapValue := bav.ProfilePKIDToProfileEntry[*pkid]
	if existsMapValue {
		return mapValue
	}

	// If we get here it means no value exists in our in-memory map. In this case,
	// defer to the db. If a mapping exists in the db, return it. If not, return
	// nil.
	if bav.Postgres != nil {
		// Note: We should never get here but writing this code just in case
		profile := bav.Postgres.GetProfile(*pkid)
		if profile == nil {
			return nil
		}

		profileEntry, _ := bav.setProfileMappings(profile)
		return profileEntry
	} else {
		dbProfileEntry := DBGetProfileEntryForPKID(bav.Handle, pkid)
		if dbProfileEntry != nil {
			bav._setProfileEntryMappings(dbProfileEntry)
		}
		return dbProfileEntry
	}
}

func (bav *UtxoView) _setProfileEntryMappings(profileEntry *ProfileEntry) {
	// This function shouldn't be called with nil.
	if profileEntry == nil {
		glog.Errorf("_setProfileEntryMappings: Called with nil ProfileEntry; " +
			"this should never happen.")
		return
	}

	// Look up the current PKID for the profile. Never nil because we create the entry if it doesn't exist
	pkidEntry := bav.GetPKIDForPublicKey(profileEntry.PublicKey)

	// Add a mapping for the profile.
	bav.ProfilePKIDToProfileEntry[*pkidEntry.PKID] = profileEntry
	// Note the username will be lowercased when used as a map key.
	bav.ProfileUsernameToProfileEntry[MakeUsernameMapKey(profileEntry.Username)] = profileEntry
}

func (bav *UtxoView) _deleteProfileEntryMappings(profileEntry *ProfileEntry) {
	// Create a tombstone entry.
	tombstoneProfileEntry := *profileEntry
	tombstoneProfileEntry.isDeleted = true

	// Set the mappings to point to the tombstone entry.
	bav._setProfileEntryMappings(&tombstoneProfileEntry)
}

// _getDerivedKeyMappingForOwner fetches the derived key mapping from the utxoView
func (bav *UtxoView) _getDerivedKeyMappingForOwner(ownerPublicKey []byte, derivedPublicKey []byte) *DerivedKeyEntry {
	// Check if the entry exists in utxoView.
	ownerPk := NewPublicKey(ownerPublicKey)
	derivedPk := NewPublicKey(derivedPublicKey)
	derivedKeyMapKey := MakeDerivedKeyMapKey(*ownerPk, *derivedPk)
	entry, exists := bav.DerivedKeyToDerivedEntry[derivedKeyMapKey]
	if exists {
		return entry
	}

	// Check if the entry exists in the DB.
	if bav.Postgres != nil {
		if entryPG := bav.Postgres.GetDerivedKey(ownerPk, derivedPk); entryPG != nil {
			entry = entryPG.NewDerivedKeyEntry()
		} else {
			entry = nil
		}
	} else {
		entry = DBGetOwnerToDerivedKeyMapping(bav.Handle, *ownerPk, *derivedPk)
	}

	// If an entry exists, update the UtxoView map.
	if entry != nil {
		bav._setDerivedKeyMapping(entry)
		return entry
	}
	return nil
}

// GetAllDerivedKeyMappingsForOwner fetches all derived key mappings belonging to an owner.
func (bav *UtxoView) GetAllDerivedKeyMappingsForOwner(ownerPublicKey []byte) (
	map[PublicKey]*DerivedKeyEntry, error) {
	derivedKeyMappings := make(map[PublicKey]*DerivedKeyEntry)

	// Check for entries in UtxoView.
	for entryKey, entry := range bav.DerivedKeyToDerivedEntry {
		if reflect.DeepEqual(entryKey.OwnerPublicKey[:], ownerPublicKey) {
			derivedKeyMappings[entryKey.DerivedPublicKey] = entry
		}
	}

	// Check for entries in DB.
	var dbMappings []*DerivedKeyEntry
	ownerPk := NewPublicKey(ownerPublicKey)
	if bav.Postgres != nil {
		pgMappings := bav.Postgres.GetAllDerivedKeysForOwner(ownerPk)
		for _, entry := range pgMappings {
			dbMappings = append(dbMappings, entry.NewDerivedKeyEntry())
		}
	} else {
		var err error
		dbMappings, err = DBGetAllOwnerToDerivedKeyMappings(bav.Handle, *ownerPk)
		if err != nil {
			return nil, errors.Wrapf(err, "GetAllDerivedKeyMappingsForOwner: problem looking up"+
				"entries in the DB.")
		}
	}

	// Add entries from the DB that aren't already present.
	for _, entry := range dbMappings {
		mapKey := entry.DerivedPublicKey
		if _, ok := derivedKeyMappings[mapKey]; !ok {
			derivedKeyMappings[mapKey] = entry
		}
	}

	// Delete entries with isDeleted=true. We are deleting these entries
	// only now, because we wanted to skip corresponding keys in DB fetch.
	for entryKey, entry := range derivedKeyMappings {
		if entry.isDeleted {
			delete(derivedKeyMappings, entryKey)
		}
	}

	return derivedKeyMappings, nil
}

// _setDerivedKeyMapping sets a derived key mapping in the utxoView.
func (bav *UtxoView) _setDerivedKeyMapping(derivedKeyEntry *DerivedKeyEntry) {
	// If the derivedKeyEntry is nil then there's nothing to do.
	if derivedKeyEntry == nil {
		return
	}
	// Add a mapping for the derived key.
	derivedKeyMapKey := MakeDerivedKeyMapKey(derivedKeyEntry.OwnerPublicKey, derivedKeyEntry.DerivedPublicKey)
	bav.DerivedKeyToDerivedEntry[derivedKeyMapKey] = derivedKeyEntry
}

// _deleteDerivedKeyMapping deletes a derived key mapping from utxoView.
func (bav *UtxoView) _deleteDerivedKeyMapping(derivedKeyEntry *DerivedKeyEntry) {
	// If the derivedKeyEntry is nil then there's nothing to do.
	if derivedKeyEntry == nil {
		return
	}

	// Create a tombstone entry.
	tombstoneDerivedKeyEntry := *derivedKeyEntry
	tombstoneDerivedKeyEntry.isDeleted = true

	// Set the mappings to point to the tombstone entry.
	bav._setDerivedKeyMapping(&tombstoneDerivedKeyEntry)
}

// Takes a Postgres Profile, sets all the mappings on the view, returns the equivalent ProfileEntry and PKIDEntry
func (bav *UtxoView) setProfileMappings(profile *PGProfile) (*ProfileEntry, *PKIDEntry) {
	pkidEntry := &PKIDEntry{
		PKID:      profile.PKID,
		PublicKey: profile.PublicKey.ToBytes(),
	}
	bav._setPKIDMappings(pkidEntry)

	var profileEntry *ProfileEntry

	// Postgres stores profiles with empty usernames when a swap identity occurs.
	// Storing a nil value for the profile entry preserves badger behavior
	if profile.Empty() {
		bav.ProfilePKIDToProfileEntry[*pkidEntry.PKID] = nil
	} else {
		profileEntry = &ProfileEntry{
			PublicKey:   profile.PublicKey.ToBytes(),
			Username:    []byte(profile.Username),
			Description: []byte(profile.Description),
			ProfilePic:  profile.ProfilePic,
			CoinEntry: CoinEntry{
				CreatorBasisPoints:      profile.CreatorBasisPoints,
				DeSoLockedNanos:         profile.DeSoLockedNanos,
				NumberOfHolders:         profile.NumberOfHolders,
				CoinsInCirculationNanos: profile.CoinsInCirculationNanos,
				CoinWatermarkNanos:      profile.CoinWatermarkNanos,
			},
		}

		bav._setProfileEntryMappings(profileEntry)
	}

	return profileEntry, pkidEntry
}

func (bav *UtxoView) GetProfilesByCoinValue(startLockedNanos uint64, limit int) []*ProfileEntry {
	profiles := bav.Postgres.GetProfilesByCoinValue(startLockedNanos, limit)
	var profileEntrys []*ProfileEntry
	for _, profile := range profiles {
		profileEntry, _ := bav.setProfileMappings(profile)
		profileEntrys = append(profileEntrys, profileEntry)
	}
	return profileEntrys
}

func (bav *UtxoView) GetProfilesForUsernamePrefixByCoinValue(usernamePrefix string) []*ProfileEntry {
	profiles := bav.Postgres.GetProfilesForUsernamePrefixByCoinValue(usernamePrefix, 50)
	pubKeysMap := make(map[PkMapKey][]byte)

	// TODO: We are overwriting profiles here which is awful
	for _, profile := range profiles {
		bav.setProfileMappings(profile)
	}

	lowercaseUsernamePrefixString := strings.ToLower(usernamePrefix)
	var profileEntrys []*ProfileEntry
	for _, pk := range pubKeysMap {
		pkid := bav.GetPKIDForPublicKey(pk).PKID
		profile := bav.GetProfileEntryForPKID(pkid)
		// Double-check that a username matches the prefix.
		// If a user had the handle "elon" and then changed to "jeff" and that transaction hadn't mined yet,
		// we would return the profile for "jeff" when we search for "elon" which is incorrect.
		if profile != nil && strings.HasPrefix(strings.ToLower(string(profile.Username[:])), lowercaseUsernamePrefixString) {
			profileEntrys = append(profileEntrys, profile)
		}
	}

	// Username searches are always sorted by coin value.
	sort.Slice(profileEntrys, func(ii, jj int) bool {
		return profileEntrys[ii].CoinEntry.DeSoLockedNanos > profileEntrys[jj].CoinEntry.DeSoLockedNanos
	})

	return profileEntrys
}

func (bav *UtxoView) _existsBitcoinTxIDMapping(bitcoinBurnTxID *BlockHash) bool {
	// If an entry exists in the in-memory map, return the value of that mapping.
	mapValue, existsMapValue := bav.BitcoinBurnTxIDs[*bitcoinBurnTxID]
	if existsMapValue {
		return mapValue
	}

	// If we get here it means no value exists in our in-memory map. In this case,
	// defer to the db. If a mapping exists in the db, return true. If not, return
	// false. Either way, save the value to the in-memory view mapping got later.
	dbHasMapping := DbExistsBitcoinBurnTxID(bav.Handle, bitcoinBurnTxID)
	bav.BitcoinBurnTxIDs[*bitcoinBurnTxID] = dbHasMapping
	return dbHasMapping
}

func (bav *UtxoView) _setBitcoinBurnTxIDMappings(bitcoinBurnTxID *BlockHash) {
	bav.BitcoinBurnTxIDs[*bitcoinBurnTxID] = true
}

func (bav *UtxoView) _deleteBitcoinBurnTxIDMappings(bitcoinBurnTxID *BlockHash) {
	bav.BitcoinBurnTxIDs[*bitcoinBurnTxID] = false
}

func ExtractBitcoinPublicKeyFromBitcoinTransactionInputs(
	bitcoinTransaction *wire.MsgTx, btcdParams *chaincfg.Params) (
	_publicKey *btcec.PublicKey, _err error) {

	for _, input := range bitcoinTransaction.TxIn {
		// P2PKH follows the form: <sig len> <sig> <pubKeyLen> <pubKey>
		if len(input.SignatureScript) == 0 {
			continue
		}
		sigLen := input.SignatureScript[0]
		pubKeyStart := sigLen + 2
		pubKeyBytes := input.SignatureScript[pubKeyStart:]
		addr, err := btcutil.NewAddressPubKey(pubKeyBytes, btcdParams)
		if err != nil {
			continue
		}

		// If we were able to successfully decode the bytes into a public key, return it.
		if addr.PubKey() != nil {
			return addr.PubKey(), nil
		}

		// If we get here it means we could not extract a public key from this
		// particular input. This is OK as long as we can find a public key in
		// one of the other inputs.
	}

	// If we get here it means we went through all the inputs and were not able to
	// successfully decode a public key from the inputs. Error in this case.
	return nil, fmt.Errorf("ExtractBitcoinPublicKeyFromBitcoinTransactionInputs: " +
		"No valid public key found after scanning all input signature scripts")
}

func _computeBitcoinBurnOutput(bitcoinTransaction *wire.MsgTx, bitcoinBurnAddress string,
	btcdParams *chaincfg.Params) (_burnedOutputSatoshis int64, _err error) {

	totalBurnedOutput := int64(0)
	for _, output := range bitcoinTransaction.TxOut {
		class, addresses, _, err := txscript.ExtractPkScriptAddrs(
			output.PkScript, btcdParams)
		if err != nil {
			// If we hit an error processing an output just let it slide. We only honor
			// P2PKH transactions and even this we do on a best-effort basis.
			//
			// TODO: Run this over a few Bitcoin blocks to see what its errors look like
			// so we can catch them here.
			continue
		}
		// We only allow P2PK and P2PKH transactions to be counted as burns. Allowing
		// anything else would require making this logic more sophisticated. Additionally,
		// limiting the gamut of possible transactions protects us from weird attacks
		// whereby someone could make us think that some Bitcoin was burned when really
		// it's just some fancy script that fools us into thinking that.
		if !(class == txscript.PubKeyTy || class == txscript.PubKeyHashTy) {
			continue
		}
		// We only process outputs if they have a single address in them, which should
		// be the case anyway given the classes we're limiting ourselves to above.
		if len(addresses) != 1 {
			continue
		}

		// At this point we're confident that we're dealing with a nice vanilla
		// P2PK or P2PKH output that contains just one address that its making a
		// simple payment to.

		// Extract the address and add its output to the total if it happens to be
		// equal to the burn address.
		outputAddress := addresses[0]
		if outputAddress.EncodeAddress() == bitcoinBurnAddress {
			// Check for overflow just in case.
			if output.Value < 0 || totalBurnedOutput > math.MaxInt64-output.Value {
				return 0, fmt.Errorf("_computeBitcoinBurnOutput: output value %d would "+
					"overflow totalBurnedOutput %d; this should never happen",
					output.Value, totalBurnedOutput)
			}
			totalBurnedOutput += output.Value
		}
	}

	return totalBurnedOutput, nil
}

func (bav *UtxoView) _connectBitcoinExchange(
	txn *MsgDeSoTxn, txHash *BlockHash, blockHeight uint32, verifySignatures bool) (
	_totalInput uint64, _totalOutput uint64, _utxoOps []*UtxoOperation, _err error) {

	if bav.Params.DeflationBombBlockHeight != 0 &&
		uint64(blockHeight) >= bav.Params.DeflationBombBlockHeight {

		return 0, 0, nil, RuleErrorDeflationBombForbidsMintingAnyMoreDeSo
	}

	// Check that the transaction has the right TxnType.
	if txn.TxnMeta.GetTxnType() != TxnTypeBitcoinExchange {
		return 0, 0, nil, fmt.Errorf("_connectBitcoinExchange: called with bad TxnType %s",
			txn.TxnMeta.GetTxnType().String())
	}
	txMetaa := txn.TxnMeta.(*BitcoinExchangeMetadata)

	// Verify that the the transaction has:
	// - no inputs
	// - no outputs
	// - no public key
	// - no signature
	//
	// For BtcExchange transactions the only thing that should be set is the
	// BitcoinExchange metadata. This is because we derive all of the other
	// fields for this transaction from the underlying BitcoinTransaction in
	// the metadata. Not doing this would potentially open up avenues for people
	// to repackage Bitcoin burn transactions paying themselves rather than the person
	// who originally burned the Bitcoin.
	if len(txn.TxInputs) != 0 {
		return 0, 0, nil, RuleErrorBitcoinExchangeShouldNotHaveInputs
	}
	if len(txn.TxOutputs) != 0 {
		return 0, 0, nil, RuleErrorBitcoinExchangeShouldNotHaveOutputs
	}
	if len(txn.PublicKey) != 0 {
		return 0, 0, nil, RuleErrorBitcoinExchangeShouldNotHavePublicKey
	}
	if txn.Signature != nil {
		return 0, 0, nil, RuleErrorBitcoinExchangeShouldNotHaveSignature
	}

	// Check that the BitcoinTransactionHash has not been used in a BitcoinExchange
	// transaction in the past. This ensures that all the Bitcoin that is burned can
	// be converted to DeSo precisely one time. No need to worry about malleability
	// because we also verify that the transaction was mined into a valid Bitcoin block
	// with a lot of work on top of it, which means we can't be tricked by someone
	// twiddling the transaction to give it a different hash (unless the Bitcoin chain
	// is also tricked, in which case we have bigger problems).
	bitcoinTxHash := (BlockHash)(txMetaa.BitcoinTransaction.TxHash())
	if bav._existsBitcoinTxIDMapping(&bitcoinTxHash) {
		return 0, 0, nil, RuleErrorBitcoinExchangeDoubleSpendingBitcoinTransaction
	}

	if verifySignatures {
		// We don't check for signatures and we don't do any checks to verify that
		// the inputs of the BitcoinTransaction are actually entitled to spend their
		// outputs. We get away with this because we check that the transaction
		// was mined into a Bitcoin block with a lot of work on top of it, which
		// would presumably be near-impossible if the Bitcoin transaction were invalid.
	}

	// Extract a public key from the BitcoinTransaction's inputs. Note that we only
	// consider P2PKH inputs to be valid. If no P2PKH inputs are found then we consider
	// the transaction as a whole to be invalid since we don't know who to credit the
	// new DeSo to. If we find more than one P2PKH input, we consider the public key
	// corresponding to the first of these inputs to be the one that will receive the
	// DeSo that will be created.
	publicKey, err := ExtractBitcoinPublicKeyFromBitcoinTransactionInputs(
		txMetaa.BitcoinTransaction, bav.Params.BitcoinBtcdParams)
	if err != nil {
		return 0, 0, nil, RuleErrorBitcoinExchangeValidPublicKeyNotFoundInInputs
	}
	// At this point, we should have extracted a public key from the Bitcoin transaction
	// that we expect to credit the newly-created DeSo to.

	// The burn address cannot create this type of transaction.
	addrFromPubKey, err := btcutil.NewAddressPubKey(
		publicKey.SerializeCompressed(), bav.Params.BitcoinBtcdParams)
	if err != nil {
		return 0, 0, nil, fmt.Errorf("_connectBitcoinExchange: Error "+
			"converting public key to Bitcoin address: %v", err)
	}
	if addrFromPubKey.AddressPubKeyHash().EncodeAddress() == bav.Params.BitcoinBurnAddress {
		return 0, 0, nil, RuleErrorBurnAddressCannotBurnBitcoin
	}

	// Go through the transaction's outputs and count up the satoshis that are being
	// allocated to the burn address. If no Bitcoin is being sent to the burn address
	// then we consider the transaction to be invalid. Watch out for overflow as we do
	// this.
	totalBurnOutput, err := _computeBitcoinBurnOutput(
		txMetaa.BitcoinTransaction, bav.Params.BitcoinBurnAddress,
		bav.Params.BitcoinBtcdParams)
	if err != nil {
		return 0, 0, nil, RuleErrorBitcoinExchangeProblemComputingBurnOutput
	}
	if totalBurnOutput <= 0 {
		return 0, 0, nil, RuleErrorBitcoinExchangeTotalOutputLessThanOrEqualZero
	}

	// At this point we know how many satoshis were burned and we know the public key
	// that should receive the DeSo we are going to create.
	usdCentsPerBitcoin := bav.GetCurrentUSDCentsPerBitcoin()
	// Compute the amount of DeSo that we should create as a result of this transaction.
	nanosToCreate := CalcNanosToCreate(bav.NanosPurchased, uint64(totalBurnOutput), usdCentsPerBitcoin)

	// Compute the amount of DeSo that the user will receive. Note
	// that we allocate a small fee to the miner to incentivize her to include the
	// transaction in a block. The fee for BitcoinExchange transactions is fixed because
	// if it weren't then a miner could theoretically repackage the BitcoinTransaction
	// into a new BitcoinExchange transaction that spends all of the newly-created DeSo as
	// a fee. This way of doing it is a bit annoying because it means that for small
	// BitcoinExchange transactions they might have to wait a long time and for large
	// BitcoinExchange transactions they are highly likely to be overpaying. But it has
	// the major benefit that all miners can autonomously scan the Bitcoin chain for
	// burn transactions that they can turn into BitcoinExchange transactions, effectively
	// making it so that the user doesn't have to manage the process of wrapping the
	// Bitcoin burn into a BitcoinExchange transaction herself.
	//
	// We use bigints because we're paranoid about overflow. Realistically, though,
	// it will never happen.
	nanosToCreateBigint := big.NewInt(int64(nanosToCreate))
	bitcoinExchangeFeeBigint := big.NewInt(
		int64(bav.Params.BitcoinExchangeFeeBasisPoints))
	// = nanosToCreate * bitcoinExchangeFeeBps
	nanosTimesFeeBps := big.NewInt(0).Mul(nanosToCreateBigint, bitcoinExchangeFeeBigint)
	// feeNanos = nanosToCreate * bitcoinExchangeFeeBps / 10000
	feeNanosBigint := big.NewInt(0).Div(nanosTimesFeeBps, big.NewInt(10000))
	if feeNanosBigint.Cmp(big.NewInt(math.MaxInt64)) > 0 ||
		nanosToCreate < uint64(feeNanosBigint.Int64()) {

		return 0, 0, nil, RuleErrorBitcoinExchangeFeeOverflow
	}
	feeNanos := feeNanosBigint.Uint64()
	userNanos := nanosToCreate - feeNanos

	// Now that we have all the information we need, save a UTXO allowing the user to
	// spend the DeSo she's purchased in the future.
	outputKey := UtxoKey{
		TxID: *txn.Hash(),
		// We give all UTXOs that are created as a result of BitcoinExchange transactions
		// an index of zero. There is generally only one UTXO created in a BitcoinExchange
		// transaction so this field doesn't really matter.
		Index: 0,
	}
	utxoEntry := UtxoEntry{
		AmountNanos: userNanos,
		PublicKey:   publicKey.SerializeCompressed(),
		BlockHeight: blockHeight,
		UtxoType:    UtxoTypeBitcoinBurn,
		UtxoKey:     &outputKey,
		// We leave the position unset and isSpent to false by default.
		// The position will be set in the call to _addUtxo.
	}
	// If we have a problem adding this utxo return an error but don't
	// mark this block as invalid since it's not a rule error and the block
	// could therefore benefit from being processed in the future.
	newUtxoOp, err := bav._addUtxo(&utxoEntry)
	if err != nil {
		return 0, 0, nil, errors.Wrapf(err, "_connectBitcoinExchange: Problem adding output utxo")
	}

	// Rosetta uses this UtxoOperation to provide INPUT amounts
	var utxoOpsForTxn []*UtxoOperation
	utxoOpsForTxn = append(utxoOpsForTxn, newUtxoOp)

	// Increment NanosPurchased to reflect the total nanos we created with this
	// transaction, which includes the fee paid to the miner. Save the previous
	// value so it can be easily reverted.
	prevNanosPurchased := bav.NanosPurchased
	bav.NanosPurchased += nanosToCreate

	// Add the Bitcoin TxID to our unique mappings
	bav._setBitcoinBurnTxIDMappings(&bitcoinTxHash)

	// Save a UtxoOperation of type OperationTypeBitcoinExchange that will allow
	// us to easily revert NanosPurchased when we disconnect the transaction.
	utxoOpsForTxn = append(utxoOpsForTxn, &UtxoOperation{
		Type:               OperationTypeBitcoinExchange,
		PrevNanosPurchased: prevNanosPurchased,
	})

	// Note that the fee is implicitly equal to (nanosToCreate - userNanos)
	return nanosToCreate, userNanos, utxoOpsForTxn, nil
}

func (bav *UtxoView) _connectUpdateBitcoinUSDExchangeRate(
	txn *MsgDeSoTxn, txHash *BlockHash, blockHeight uint32, verifySignatures bool) (
	_totalInput uint64, _totalOutput uint64, _utxoOps []*UtxoOperation, _err error) {

	// Check that the transaction has the right TxnType.
	if txn.TxnMeta.GetTxnType() != TxnTypeUpdateBitcoinUSDExchangeRate {
		return 0, 0, nil, fmt.Errorf("_connectUpdateBitcoinUSDExchangeRate: called with bad TxnType %s",
			txn.TxnMeta.GetTxnType().String())
	}
	txMeta := txn.TxnMeta.(*UpdateBitcoinUSDExchangeRateMetadataa)

	// Validate that the exchange rate is not less than the floor as a sanity-check.
	if txMeta.USDCentsPerBitcoin < MinUSDCentsPerBitcoin {
		return 0, 0, nil, RuleErrorExchangeRateTooLow
	}
	if txMeta.USDCentsPerBitcoin > MaxUSDCentsPerBitcoin {
		return 0, 0, nil, RuleErrorExchangeRateTooHigh
	}

	// Validate the public key. Only a paramUpdater is allowed to trigger this.
	_, updaterIsParamUpdater := bav.Params.ParamUpdaterPublicKeys[MakePkMapKey(txn.PublicKey)]
	if !updaterIsParamUpdater {
		return 0, 0, nil, RuleErrorUserNotAuthorizedToUpdateExchangeRate
	}

	// Connect basic txn to get the total input and the total output without
	// considering the transaction metadata.
	totalInput, totalOutput, utxoOpsForTxn, err := bav._connectBasicTransfer(
		txn, txHash, blockHeight, verifySignatures)
	if err != nil {
		return 0, 0, nil, errors.Wrapf(err, "_connectUpdateBitcoinUSDExchangeRate: ")
	}

	// Output must be non-zero
	if totalOutput == 0 {
		return 0, 0, nil, RuleErrorUserOutputMustBeNonzero
	}

	if verifySignatures {
		// _connectBasicTransfer has already checked that the transaction is
		// signed by the top-level public key, which is all we need.
	}

	// Update the exchange rate using the txn metadata. Save the previous value
	// so it can be easily reverted.
	prevUSDCentsPerBitcoin := bav.USDCentsPerBitcoin
	bav.USDCentsPerBitcoin = txMeta.USDCentsPerBitcoin

	// Save a UtxoOperation of type OperationTypeUpdateBitcoinUSDExchangeRate that will allow
	// us to easily revert  when we disconnect the transaction.
	utxoOpsForTxn = append(utxoOpsForTxn, &UtxoOperation{
		Type:                   OperationTypeUpdateBitcoinUSDExchangeRate,
		PrevUSDCentsPerBitcoin: prevUSDCentsPerBitcoin,
	})

	return totalInput, totalOutput, utxoOpsForTxn, nil
}

func (bav *UtxoView) _connectUpdateGlobalParams(
	txn *MsgDeSoTxn, txHash *BlockHash, blockHeight uint32, verifySignatures bool) (
	_totalInput uint64, _totalOutput uint64, _utxoOps []*UtxoOperation, _err error) {

	// Check that the transaction has the right TxnType.
	if txn.TxnMeta.GetTxnType() != TxnTypeUpdateGlobalParams {
		return 0, 0, nil, fmt.Errorf("_connectUpdateGlobalParams: called with bad TxnType %s",
			txn.TxnMeta.GetTxnType().String())
	}

	// Initialize the new global params entry as a copy of the old global params entry and
	// only overwrite values provided in extra data.
	prevGlobalParamsEntry := bav.GlobalParamsEntry
	newGlobalParamsEntry := *prevGlobalParamsEntry
	extraData := txn.ExtraData
	// Validate the public key. Only a paramUpdater is allowed to trigger this.
	_, updaterIsParamUpdater := bav.Params.ParamUpdaterPublicKeys[MakePkMapKey(txn.PublicKey)]
	if !updaterIsParamUpdater {
		return 0, 0, nil, RuleErrorUserNotAuthorizedToUpdateGlobalParams
	}
	if len(extraData[USDCentsPerBitcoinKey]) > 0 {
		// Validate that the exchange rate is not less than the floor as a sanity-check.
		newUSDCentsPerBitcoin, usdCentsPerBitcoinBytesRead := Uvarint(extraData[USDCentsPerBitcoinKey])
		if usdCentsPerBitcoinBytesRead <= 0 {
			return 0, 0, nil, fmt.Errorf("_connectUpdateGlobalParams: unable to decode USDCentsPerBitcoin as uint64")
		}
		if newUSDCentsPerBitcoin < MinUSDCentsPerBitcoin {
			return 0, 0, nil, RuleErrorExchangeRateTooLow
		}
		if newUSDCentsPerBitcoin > MaxUSDCentsPerBitcoin {
			return 0, 0, nil, RuleErrorExchangeRateTooHigh
		}
		newGlobalParamsEntry.USDCentsPerBitcoin = newUSDCentsPerBitcoin
	}

	if len(extraData[MinNetworkFeeNanosPerKBKey]) > 0 {
		newMinNetworkFeeNanosPerKB, minNetworkFeeNanosPerKBBytesRead := Uvarint(extraData[MinNetworkFeeNanosPerKBKey])
		if minNetworkFeeNanosPerKBBytesRead <= 0 {
			return 0, 0, nil, fmt.Errorf("_connectUpdateGlobalParams: unable to decode MinNetworkFeeNanosPerKB as uint64")
		}
		if newMinNetworkFeeNanosPerKB < MinNetworkFeeNanosPerKBValue {
			return 0, 0, nil, RuleErrorMinNetworkFeeTooLow
		}
		if newMinNetworkFeeNanosPerKB > MaxNetworkFeeNanosPerKBValue {
			return 0, 0, nil, RuleErrorMinNetworkFeeTooHigh
		}
		newGlobalParamsEntry.MinimumNetworkFeeNanosPerKB = newMinNetworkFeeNanosPerKB
	}

	if len(extraData[CreateProfileFeeNanosKey]) > 0 {
		newCreateProfileFeeNanos, createProfileFeeNanosBytesRead := Uvarint(extraData[CreateProfileFeeNanosKey])
		if createProfileFeeNanosBytesRead <= 0 {
			return 0, 0, nil, fmt.Errorf("_connectUpdateGlobalParams: unable to decode CreateProfileFeeNanos as uint64")
		}
		if newCreateProfileFeeNanos < MinCreateProfileFeeNanos {
			return 0, 0, nil, RuleErrorCreateProfileFeeTooLow
		}
		if newCreateProfileFeeNanos > MaxCreateProfileFeeNanos {
			return 0, 0, nil, RuleErrorCreateProfileTooHigh
		}
		newGlobalParamsEntry.CreateProfileFeeNanos = newCreateProfileFeeNanos
	}

	if len(extraData[CreateNFTFeeNanosKey]) > 0 {
		newCreateNFTFeeNanos, createNFTFeeNanosBytesRead := Uvarint(extraData[CreateNFTFeeNanosKey])
		if createNFTFeeNanosBytesRead <= 0 {
			return 0, 0, nil, fmt.Errorf("_connectUpdateGlobalParams: unable to decode CreateNFTFeeNanos as uint64")
		}
		if newCreateNFTFeeNanos < MinCreateNFTFeeNanos {
			return 0, 0, nil, RuleErrorCreateNFTFeeTooLow
		}
		if newCreateNFTFeeNanos > MaxCreateNFTFeeNanos {
			return 0, 0, nil, RuleErrorCreateNFTFeeTooHigh
		}
		newGlobalParamsEntry.CreateNFTFeeNanos = newCreateNFTFeeNanos
	}

	if len(extraData[MaxCopiesPerNFTKey]) > 0 {
		newMaxCopiesPerNFT, maxCopiesPerNFTBytesRead := Uvarint(extraData[MaxCopiesPerNFTKey])
		if maxCopiesPerNFTBytesRead <= 0 {
			return 0, 0, nil, fmt.Errorf("_connectUpdateGlobalParams: unable to decode MaxCopiesPerNFT as uint64")
		}
		if newMaxCopiesPerNFT < MinMaxCopiesPerNFT {
			return 0, 0, nil, RuleErrorMaxCopiesPerNFTTooLow
		}
		if newMaxCopiesPerNFT > MaxMaxCopiesPerNFT {
			return 0, 0, nil, RuleErrorMaxCopiesPerNFTTooHigh
		}
		newGlobalParamsEntry.MaxCopiesPerNFT = newMaxCopiesPerNFT
	}

	var newForbiddenPubKeyEntry *ForbiddenPubKeyEntry
	var prevForbiddenPubKeyEntry *ForbiddenPubKeyEntry
	var forbiddenPubKey []byte
	if _, exists := extraData[ForbiddenBlockSignaturePubKeyKey]; exists {
		forbiddenPubKey = extraData[ForbiddenBlockSignaturePubKeyKey]

		if len(forbiddenPubKey) != btcec.PubKeyBytesLenCompressed {
			return 0, 0, nil, RuleErrorForbiddenPubKeyLength
		}

		// If there is already an entry on the view for this pub key, save it.
		if val, ok := bav.ForbiddenPubKeyToForbiddenPubKeyEntry[MakePkMapKey(forbiddenPubKey)]; ok {
			prevForbiddenPubKeyEntry = val
		}

		newForbiddenPubKeyEntry = &ForbiddenPubKeyEntry{
			PubKey: forbiddenPubKey,
		}
	}

	// Connect basic txn to get the total input and the total output without
	// considering the transaction metadata.
	totalInput, totalOutput, utxoOpsForTxn, err := bav._connectBasicTransfer(
		txn, txHash, blockHeight, verifySignatures)
	if err != nil {
		return 0, 0, nil, errors.Wrapf(err, "_connectUpdateGlobalParams: ")
	}

	// Output must be non-zero
	if totalOutput == 0 {
		return 0, 0, nil, RuleErrorUserOutputMustBeNonzero
	}

	if verifySignatures {
		// _connectBasicTransfer has already checked that the transaction is
		// signed by the top-level public key, which is all we need.
	}

	// Update the GlobalParamsEntry using the txn's ExtraData. Save the previous value
	// so it can be easily reverted.
	bav.GlobalParamsEntry = &newGlobalParamsEntry

	// Update the forbidden pub key entry on the view, if we have one to update.
	if newForbiddenPubKeyEntry != nil {
		bav.ForbiddenPubKeyToForbiddenPubKeyEntry[MakePkMapKey(forbiddenPubKey)] = newForbiddenPubKeyEntry
	}

	// Save a UtxoOperation of type OperationTypeUpdateGlobalParams that will allow
	// us to easily revert when we disconnect the transaction.
	utxoOpsForTxn = append(utxoOpsForTxn, &UtxoOperation{
		Type:                     OperationTypeUpdateGlobalParams,
		PrevGlobalParamsEntry:    prevGlobalParamsEntry,
		PrevForbiddenPubKeyEntry: prevForbiddenPubKeyEntry,
	})

	return totalInput, totalOutput, utxoOpsForTxn, nil
}

func (bav *UtxoView) _connectPrivateMessage(
	txn *MsgDeSoTxn, txHash *BlockHash, blockHeight uint32, verifySignatures bool) (
	_totalInput uint64, _totalOutput uint64, _utxoOps []*UtxoOperation, _err error) {

	// Check that the transaction has the right TxnType.
	if txn.TxnMeta.GetTxnType() != TxnTypePrivateMessage {
		return 0, 0, nil, fmt.Errorf("_connectPrivateMessage: called with bad TxnType %s",
			txn.TxnMeta.GetTxnType().String())
	}
	txMeta := txn.TxnMeta.(*PrivateMessageMetadata)

	// Check the length of the EncryptedText
	if uint64(len(txMeta.EncryptedText)) > bav.Params.MaxPrivateMessageLengthBytes {
		return 0, 0, nil, errors.Wrapf(
			RuleErrorPrivateMessageEncryptedTextLengthExceedsMax, "_connectPrivateMessage: "+
				"EncryptedTextLen = %d; Max length = %d",
			len(txMeta.EncryptedText), bav.Params.MaxPrivateMessageLengthBytes)
	}

	// Check that a proper public key is provided in the message metadata
	if len(txMeta.RecipientPublicKey) != btcec.PubKeyBytesLenCompressed {
		return 0, 0, nil, errors.Wrapf(
			RuleErrorPrivateMessageRecipientPubKeyLen, "_connectPrivateMessage: "+
				"RecipientPubKeyLen = %d; Expected length = %d",
			len(txMeta.RecipientPublicKey), btcec.PubKeyBytesLenCompressed)
	}
	_, err := btcec.ParsePubKey(txMeta.RecipientPublicKey, btcec.S256())
	if err != nil {
		return 0, 0, nil, errors.Wrapf(
			RuleErrorPrivateMessageParsePubKeyError, "_connectPrivateMessage: Parse error: %v", err)
	}

	// You can't send a message to yourself.
	if reflect.DeepEqual(txn.PublicKey, txMeta.RecipientPublicKey) {
		return 0, 0, nil, errors.Wrapf(
			RuleErrorPrivateMessageSenderPublicKeyEqualsRecipientPublicKey,
			"_connectPrivateMessage: Parse error: %v", err)
	}

	// Check that the timestamp is greater than zero. Not doing this could make
	// the message not get returned when we call Seek() in our db. It's also just
	// a reasonable sanity check.
	if txMeta.TimestampNanos == 0 {
		return 0, 0, nil, RuleErrorPrivateMessageTstampIsZero
	}

	// Connect basic txn to get the total input and the total output without
	// considering the transaction metadata.
	totalInput, totalOutput, utxoOpsForTxn, err := bav._connectBasicTransfer(
		txn, txHash, blockHeight, verifySignatures)
	if err != nil {
		return 0, 0, nil, errors.Wrapf(err, "_connectPrivateMessage: ")
	}

	// At this point the inputs and outputs have been processed. Now we
	// need to handle the metadata.

	// If a message already exists and does not have isDeleted=true then return
	// an error. In general, messages must have unique (pubkey, tstamp) tuples.
	//
	// Postgres does not enforce these rule errors
	if bav.Postgres == nil {
		senderMessageKey := MakeMessageKey(txn.PublicKey, txMeta.TimestampNanos)
		senderMessage := bav._getMessageEntryForMessageKey(&senderMessageKey)
		if senderMessage != nil && !senderMessage.isDeleted {
			return 0, 0, nil, errors.Wrapf(
				RuleErrorPrivateMessageExistsWithSenderPublicKeyTstampTuple,
				"_connectPrivateMessage: Message key: %v", &senderMessageKey)
		}
		recipientMessageKey := MakeMessageKey(txMeta.RecipientPublicKey, txMeta.TimestampNanos)
		recipientMessage := bav._getMessageEntryForMessageKey(&recipientMessageKey)
		if recipientMessage != nil && !recipientMessage.isDeleted {
			return 0, 0, nil, errors.Wrapf(
				RuleErrorPrivateMessageExistsWithRecipientPublicKeyTstampTuple,
				"_connectPrivateMessage: Message key: %v", &recipientMessageKey)
		}
	}

	if verifySignatures {
		// _connectBasicTransfer has already checked that the transaction is
		// signed by the top-level public key, which we take to be the sender's
		// public key so there is no need to verify anything further.
	}

	// At this point we are confident that we are parsing a message with a unique
	// <PublicKey, TstampNanos> tuple. We also know that the sender and recipient
	// have different public keys.

	// Create a MessageEntry
	messageEntry := &MessageEntry{
		SenderPublicKey:    txn.PublicKey,
		RecipientPublicKey: txMeta.RecipientPublicKey,
		EncryptedText:      txMeta.EncryptedText,
		TstampNanos:        txMeta.TimestampNanos,
		Version:            1,
	}

	//Check if message is encrypted with shared secret
	extraV, hasExtraV := txn.ExtraData["V"]
	if hasExtraV {
		Version, _ := Uvarint(extraV)
		messageEntry.Version = uint8(Version)
	}

	if bav.Postgres != nil {
		message := &PGMessage{
			MessageHash:        txn.Hash(),
			SenderPublicKey:    txn.PublicKey,
			RecipientPublicKey: txMeta.RecipientPublicKey,
			EncryptedText:      txMeta.EncryptedText,
			TimestampNanos:     txMeta.TimestampNanos,
		}

		bav.setMessageMappings(message)
	} else {
		// Set the mappings in our in-memory map for the MessageEntry.
		bav._setMessageEntryMappings(messageEntry)
	}

	// Add an operation to the list at the end indicating we've added a message
	// to our data structure.
	utxoOpsForTxn = append(utxoOpsForTxn, &UtxoOperation{
		Type: OperationTypePrivateMessage,
	})

	return totalInput, totalOutput, utxoOpsForTxn, nil
}

func (bav *UtxoView) _connectLike(
	txn *MsgDeSoTxn, txHash *BlockHash, blockHeight uint32, verifySignatures bool) (
	_totalInput uint64, _totalOutput uint64, _utxoOps []*UtxoOperation, _err error) {

	// Check that the transaction has the right TxnType.
	if txn.TxnMeta.GetTxnType() != TxnTypeLike {
		return 0, 0, nil, fmt.Errorf("_connectLike: called with bad TxnType %s",
			txn.TxnMeta.GetTxnType().String())
	}
	txMeta := txn.TxnMeta.(*LikeMetadata)

	// Connect basic txn to get the total input and the total output without
	// considering the transaction metadata.
	totalInput, totalOutput, utxoOpsForTxn, err := bav._connectBasicTransfer(
		txn, txHash, blockHeight, verifySignatures)
	if err != nil {
		return 0, 0, nil, errors.Wrapf(err, "_connectLike: ")
	}

	if verifySignatures {
		// _connectBasicTransfer has already checked that the transaction is
		// signed by the top-level public key, which we take to be the sender's
		// public key so there is no need to verify anything further.
	}

	// At this point the inputs and outputs have been processed. Now we need to handle
	// the metadata.

	// There are two main checks that need to be done before allowing a like:
	//  - Check that the post exists
	//  - Check that the person hasn't already liked the post

	//	Check that the post to like actually exists.
	existingPostEntry := bav.GetPostEntryForPostHash(txMeta.LikedPostHash)
	if existingPostEntry == nil || existingPostEntry.isDeleted {
		return 0, 0, nil, errors.Wrapf(
			RuleErrorCannotLikeNonexistentPost,
			"_connectLike: Post hash: %v", txMeta.LikedPostHash)
	}

	// At this point the code diverges and considers the like / unlike flows differently
	// since the presence of an existing like entry has a different effect in either case.

	likeKey := MakeLikeKey(txn.PublicKey, *txMeta.LikedPostHash)
	existingLikeEntry := bav._getLikeEntryForLikeKey(&likeKey)
	// We don't need to make a copy of the post entry because all we're modifying is the like count,
	// which isn't stored in any of our mappings. But we make a copy here just because it's a little bit
	// more foolproof.
	updatedPostEntry := *existingPostEntry
	if txMeta.IsUnlike {
		// Ensure that there *is* an existing like entry to delete.
		if existingLikeEntry == nil || existingLikeEntry.isDeleted {
			return 0, 0, nil, errors.Wrapf(
				RuleErrorCannotUnlikeWithoutAnExistingLike,
				"_connectLike: Like key: %v", &likeKey)
		}

		// Now that we know there is a like entry, we delete it and decrement the like count.
		bav._deleteLikeEntryMappings(existingLikeEntry)
		updatedPostEntry.LikeCount -= 1
	} else {
		// Ensure that there *is not* an existing like entry.
		if existingLikeEntry != nil && !existingLikeEntry.isDeleted {
			return 0, 0, nil, errors.Wrapf(
				RuleErrorLikeEntryAlreadyExists,
				"_connectLike: Like key: %v", &likeKey)
		}

		// Now that we know there is no pre-existing like entry, we can create one and
		// increment the likes on the liked post.
		likeEntry := &LikeEntry{
			LikerPubKey:   txn.PublicKey,
			LikedPostHash: txMeta.LikedPostHash,
		}
		bav._setLikeEntryMappings(likeEntry)
		updatedPostEntry.LikeCount += 1
	}

	// Set the updated post entry so it has the new like count.
	bav._setPostEntryMappings(&updatedPostEntry)

	// Add an operation to the list at the end indicating we've added a follow.
	utxoOpsForTxn = append(utxoOpsForTxn, &UtxoOperation{
		Type:          OperationTypeLike,
		PrevLikeEntry: existingLikeEntry,
		PrevLikeCount: existingPostEntry.LikeCount,
	})

	return totalInput, totalOutput, utxoOpsForTxn, nil
}

func (bav *UtxoView) _connectFollow(
	txn *MsgDeSoTxn, txHash *BlockHash, blockHeight uint32, verifySignatures bool) (
	_totalInput uint64, _totalOutput uint64, _utxoOps []*UtxoOperation, _err error) {

	// Check that the transaction has the right TxnType.
	if txn.TxnMeta.GetTxnType() != TxnTypeFollow {
		return 0, 0, nil, fmt.Errorf("_connectFollow: called with bad TxnType %s",
			txn.TxnMeta.GetTxnType().String())
	}
	txMeta := txn.TxnMeta.(*FollowMetadata)

	// Check that a proper public key is provided in the message metadata
	if len(txMeta.FollowedPublicKey) != btcec.PubKeyBytesLenCompressed {
		return 0, 0, nil, errors.Wrapf(
			RuleErrorFollowPubKeyLen, "_connectFollow: "+
				"FollowedPubKeyLen = %d; Expected length = %d",
			len(txMeta.FollowedPublicKey), btcec.PubKeyBytesLenCompressed)
	}

	// TODO: This check feels unnecessary and is expensive
	//_, err := btcec.ParsePubKey(txMeta.FollowedPublicKey, btcec.S256())
	//if err != nil {
	//	return 0, 0, nil, errors.Wrapf(
	//		RuleErrorFollowParsePubKeyError, "_connectFollow: Parse error: %v", err)
	//}

	// Check that the profile to follow actually exists.
	existingProfileEntry := bav.GetProfileEntryForPublicKey(txMeta.FollowedPublicKey)
	if existingProfileEntry == nil || existingProfileEntry.isDeleted {
		return 0, 0, nil, errors.Wrapf(
			RuleErrorFollowingNonexistentProfile,
			"_connectFollow: Profile pub key: %v",
			PkToStringBoth(txMeta.FollowedPublicKey))
	}

	// Connect basic txn to get the total input and the total output without
	// considering the transaction metadata.
	totalInput, totalOutput, utxoOpsForTxn, err := bav._connectBasicTransfer(
		txn, txHash, blockHeight, verifySignatures)
	if err != nil {
		return 0, 0, nil, errors.Wrapf(err, "_connectFollow: ")
	}

	if verifySignatures {
		// _connectBasicTransfer has already checked that the transaction is
		// signed by the top-level public key, which we take to be the sender's
		// public key so there is no need to verify anything further.
	}

	// At this point the inputs and outputs have been processed. Now we
	// need to handle the metadata.

	// Get the PKIDs for the public keys associated with the follower and the followed.
	followerPKID := bav.GetPKIDForPublicKey(txn.PublicKey)
	if followerPKID == nil || followerPKID.isDeleted {
		return 0, 0, nil, fmt.Errorf("_connectFollow: followerPKID was nil or deleted; this should never happen")
	}
	followedPKID := bav.GetPKIDForPublicKey(txMeta.FollowedPublicKey)
	if followedPKID == nil || followerPKID.isDeleted {
		return 0, 0, nil, fmt.Errorf("_connectFollow: followedPKID was nil or deleted; this should never happen")
	}

	// Here we consider existing followEntries.  It is handled differently in the follow
	// vs. unfollow case so the code splits those cases out.
	followKey := MakeFollowKey(followerPKID.PKID, followedPKID.PKID)
	existingFollowEntry := bav._getFollowEntryForFollowKey(&followKey)
	if txMeta.IsUnfollow {
		// If this is an unfollow, a FollowEntry *should* exist.
		if existingFollowEntry == nil || existingFollowEntry.isDeleted {
			return 0, 0, nil, errors.Wrapf(
				RuleErrorCannotUnfollowNonexistentFollowEntry,
				"_connectFollow: Follow key: %v", &followKey)
		}

		// Now that we know that this is a valid unfollow entry, delete mapping.
		bav._deleteFollowEntryMappings(existingFollowEntry)
	} else {
		if existingFollowEntry != nil && !existingFollowEntry.isDeleted {
			// If this is a follow, a Follow entry *should not* exist.
			return 0, 0, nil, errors.Wrapf(
				RuleErrorFollowEntryAlreadyExists,
				"_connectFollow: Follow key: %v", &followKey)
		}

		// Now that we know that this is a valid follow, update the mapping.
		followEntry := &FollowEntry{
			FollowerPKID: followerPKID.PKID,
			FollowedPKID: followedPKID.PKID,
		}
		bav._setFollowEntryMappings(followEntry)
	}

	// Add an operation to the list at the end indicating we've added a follow.
	utxoOpsForTxn = append(utxoOpsForTxn, &UtxoOperation{
		Type: OperationTypeFollow,
	})

	return totalInput, totalOutput, utxoOpsForTxn, nil
}

func (bav *UtxoView) _connectSubmitPost(
	txn *MsgDeSoTxn, txHash *BlockHash, blockHeight uint32,
	verifySignatures bool, ignoreUtxos bool) (
	_totalInput uint64, _totalOutput uint64, _utxoOps []*UtxoOperation, _err error) {

	// Check that the transaction has the right TxnType.
	if txn.TxnMeta.GetTxnType() != TxnTypeSubmitPost {
		return 0, 0, nil, fmt.Errorf("_connectSubmitPost: called with bad TxnType %s",
			txn.TxnMeta.GetTxnType().String())
	}
	txMeta := txn.TxnMeta.(*SubmitPostMetadata)

	// Connect basic txn to get the total input and the total output without
	// considering the transaction metadata.
	//
	// The ignoreUtxos flag is used to connect "seed" transactions when initializing
	// the blockchain. It allows us to "seed" the database with posts and profiles
	// when we do a hard fork, without having the transactions rejected due to their
	// not being spendable.
	var totalInput, totalOutput uint64
	var utxoOpsForTxn = []*UtxoOperation{}
	var err error
	if !ignoreUtxos {
		totalInput, totalOutput, utxoOpsForTxn, err = bav._connectBasicTransfer(
			txn, txHash, blockHeight, verifySignatures)
		if err != nil {
			return 0, 0, nil, errors.Wrapf(err, "_connectSubmitPost: ")
		}

		// Force the input to be non-zero so that we can prevent replay attacks.
		if totalInput == 0 {
			return 0, 0, nil, RuleErrorSubmitPostRequiresNonZeroInput
		}
	}

	// Transaction extra data contains both consensus-related, such as repost info, and additional information about a post,
	// whereas PostExtraData is an attribute of a PostEntry that contains only non-consensus related
	// information about a post, such as a link to a video that is embedded.
	extraData := make(map[string][]byte)
	for k, v := range txn.ExtraData {
		extraData[k] = v
	}
	// Set the IsQuotedRepost attribute of postEntry based on extra data
	isQuotedRepost := false
	if quotedRepost, hasQuotedRepost := extraData[IsQuotedRepostKey]; hasQuotedRepost {
		if reflect.DeepEqual(quotedRepost, QuotedRepostVal) {
			isQuotedRepost = true
		}
		// Delete key since it is not needed in the PostExtraData map as IsQuotedRepost is involved in consensus code.
		delete(extraData, IsQuotedRepostKey)
	}
	var repostedPostHash *BlockHash
	if repostedPostHashBytes, isRepost := extraData[RepostedPostHash]; isRepost {
		repostedPostHash = &BlockHash{}
		copy(repostedPostHash[:], repostedPostHashBytes)
		delete(extraData, RepostedPostHash)
	}

	// At this point the inputs and outputs have been processed. Now we
	// need to handle the metadata.

	// If the metadata has a PostHashToModify then treat it as modifying an
	// existing post rather than creating a new post.
	var prevPostEntry *PostEntry
	var prevParentPostEntry *PostEntry
	var prevGrandparentPostEntry *PostEntry
	var prevRepostedPostEntry *PostEntry
	var prevRepostEntry *RepostEntry

	var newPostEntry *PostEntry
	var newParentPostEntry *PostEntry
	var newGrandparentPostEntry *PostEntry
	var newRepostedPostEntry *PostEntry
	var newRepostEntry *RepostEntry
	if len(txMeta.PostHashToModify) != 0 {
		// Make sure the post hash is valid
		if len(txMeta.PostHashToModify) != HashSizeBytes {
			return 0, 0, nil, errors.Wrapf(
				RuleErrorSubmitPostInvalidPostHashToModify,
				"_connectSubmitPost: Bad post hash: %#v", txMeta.PostHashToModify)
		}

		// Get the existing post entry, which must exist and be undeleted.
		postHash := &BlockHash{}
		copy(postHash[:], txMeta.PostHashToModify[:])
		existingPostEntryy := bav.GetPostEntryForPostHash(postHash)
		if existingPostEntryy == nil || existingPostEntryy.isDeleted {
			return 0, 0, nil, errors.Wrapf(
				RuleErrorSubmitPostModifyingNonexistentPost,
				"_connectSubmitPost: Post hash: %v", postHash)
		}

		// Post modification is only allowed by the original poster.
		if !reflect.DeepEqual(txn.PublicKey, existingPostEntryy.PosterPublicKey) {

			return 0, 0, nil, errors.Wrapf(
				RuleErrorSubmitPostPostModificationNotAuthorized,
				"_connectSubmitPost: Post hash: %v, poster public key: %v, "+
					"txn public key: %v, paramUpdater: %v", postHash,
				PkToStringBoth(existingPostEntryy.PosterPublicKey),
				PkToStringBoth(txn.PublicKey), spew.Sdump(bav.Params.ParamUpdaterPublicKeys))
		}

		// Modification of an NFT is not allowed.
		if existingPostEntryy.IsNFT {
			return 0, 0, nil, errors.Wrapf(RuleErrorSubmitPostCannotUpdateNFT, "_connectSubmitPost: ")
		}

		// It's an error if we are updating the value of RepostedPostHash. A post can only ever repost a single post.
		if !reflect.DeepEqual(repostedPostHash, existingPostEntryy.RepostedPostHash) {
			return 0, 0, nil, errors.Wrapf(
				RuleErrorSubmitPostUpdateRepostHash,
				"_connectSubmitPost: cannot update reposted post hash when updating a post")
		}

		// It's an error if we are updating the value of IsQuotedRepost.
		if isQuotedRepost != existingPostEntryy.IsQuotedRepost {
			return 0, 0, nil, errors.Wrapf(
				RuleErrorSubmitPostUpdateIsQuotedRepost,
				"_connectSubmitPost: cannot update isQuotedRepost attribute of post when updating a post")
		}

		// Save the data from the post. Note that we don't make a deep copy
		// because all the fields that we modify are non-pointer fields.
		prevPostEntry = &PostEntry{}
		*prevPostEntry = *existingPostEntryy

		// Set the newPostEntry pointer to the existing entry
		newPostEntry = existingPostEntryy

		// The field values should have already been validated so set
		// them.
		if len(txMeta.Body) != 0 {
			newPostEntry.Body = txMeta.Body
		}

		// Merge the remaining attributes of the transaction's ExtraData into the postEntry's PostExtraData map.
		if len(extraData) > 0 {
			newPostExtraData := make(map[string][]byte)
			for k, v := range existingPostEntryy.PostExtraData {
				newPostExtraData[k] = v
			}
			for k, v := range extraData {
				// If we're given a value with length greater than 0, add it to the map.
				if len(v) > 0 {
					newPostExtraData[k] = v
				} else {
					// If the value we're given has a length of 0, this indicates that we should delete it if it exists.
					delete(newPostExtraData, k)
				}
			}
			newPostEntry.PostExtraData = newPostExtraData
		}
		// TODO: Right now a post can be undeleted by the owner of the post,
		// which seems like undesired behavior if a paramUpdater is trying to reduce
		// spam
		newPostEntry.IsHidden = txMeta.IsHidden

		// Obtain the parent posts
		newParentPostEntry, newGrandparentPostEntry, err = bav._getParentAndGrandparentPostEntry(newPostEntry)
		if err != nil {
			return 0, 0, nil, errors.Wrapf(err, "_connectSubmitPost: error with _getParentAndGrandparentPostEntry: %v", postHash)
		}

		if newPostEntry.RepostedPostHash != nil {
			newRepostedPostEntry = bav.GetPostEntryForPostHash(newPostEntry.RepostedPostHash)
		}

		// Figure out how much we need to change the parent / grandparent's comment count by
		var commentCountUpdateAmount int
		repostCountUpdateAmount := 0
		quoteRepostCountUpdateAmount := 0
		hidingPostEntry := !prevPostEntry.IsHidden && newPostEntry.IsHidden
		if hidingPostEntry {
			// If we're hiding a post then we need to decrement the comment count of the parent
			// and grandparent posts.
			commentCountUpdateAmount = -1 * int(1+prevPostEntry.CommentCount)

			// If we're hiding a post that is a vanilla repost of another post, we decrement the repost count of the
			// post that was reposted.
			if IsVanillaRepost(newPostEntry) {
				repostCountUpdateAmount = -1
			} else if isQuotedRepost {
				quoteRepostCountUpdateAmount = -1
			}
		}

		unhidingPostEntry := prevPostEntry.IsHidden && !newPostEntry.IsHidden
		if unhidingPostEntry {
			// If we're unhiding a post then we need to increment the comment count of the parent
			// and grandparent posts.
			commentCountUpdateAmount = int(1 + prevPostEntry.CommentCount)
			// If we are unhiding a post that is a vanilla repost of another post, we increment the repost count of
			// the post that was reposted.
			if IsVanillaRepost(newPostEntry) {
				repostCountUpdateAmount = 1
			} else if isQuotedRepost {
				quoteRepostCountUpdateAmount = 1
			}
		}

		// Save the data from the parent post. Note that we don't make a deep copy
		// because all the fields that we modify are non-pointer fields.
		if newParentPostEntry != nil {
			prevParentPostEntry = &PostEntry{}
			*prevParentPostEntry = *newParentPostEntry
			bav._updateParentCommentCountForPost(newPostEntry, newParentPostEntry, commentCountUpdateAmount)
		}

		// Save the data from the grandparent post. Note that we don't make a deep copy
		// because all the fields that we modify are non-pointer fields.
		if newGrandparentPostEntry != nil {
			prevGrandparentPostEntry = &PostEntry{}
			*prevGrandparentPostEntry = *newGrandparentPostEntry
			bav._updateParentCommentCountForPost(newPostEntry, newGrandparentPostEntry, commentCountUpdateAmount)
		}
		if newRepostedPostEntry != nil {
			prevRepostedPostEntry = &PostEntry{}
			*prevRepostedPostEntry = *newRepostedPostEntry
			// If the previous post entry is a vanilla repost, we can set the prevRepostEntry.
			if IsVanillaRepost(prevPostEntry) {
				prevRepostKey := MakeRepostKey(prevPostEntry.PosterPublicKey, *prevPostEntry.RepostedPostHash)
				prevRepostEntry = bav._getRepostEntryForRepostKey(&prevRepostKey)
				if prevRepostEntry == nil {
					return 0, 0, nil, fmt.Errorf("prevRepostEntry not found for prevPostEntry")
				}
				// Generally prevRepostEntry is identical to newRepostEntry. Currently, we enforce a check that
				// the RepostedPostHash does not get modified when attempting to connect a submitPost transaction
				newRepostEntry = &RepostEntry{
					ReposterPubKey:   newPostEntry.PosterPublicKey,
					RepostedPostHash: newPostEntry.RepostedPostHash,
					RepostPostHash:   newPostEntry.PostHash,
				}

				// Update the repost count if it has changed.
				bav._updateRepostCount(newRepostedPostEntry, repostCountUpdateAmount)
			} else {
				// Update the quote repost count if it has changed.
				bav._updateQuoteRepostCount(newRepostedPostEntry, quoteRepostCountUpdateAmount)
			}
		}
	} else {
		// In this case we are creating a post from scratch so validate
		// all the fields.

		// StakeMultipleBasisPoints > 0 < max
		// Between 1x = 100% and 10x = 10,000%
		if txMeta.StakeMultipleBasisPoints < 100*100 ||
			txMeta.StakeMultipleBasisPoints > bav.Params.MaxStakeMultipleBasisPoints {

			return 0, 0, nil, errors.Wrapf(RuleErrorSubmitPostStakeMultipleSize,
				"_connectSubmitPost: Invalid StakeMultipleSize: %d",
				txMeta.StakeMultipleBasisPoints)
		}
		// CreatorBasisPoints > 0 < max
		if txMeta.CreatorBasisPoints < 0 ||
			txMeta.CreatorBasisPoints > bav.Params.MaxCreatorBasisPoints {

			return 0, 0, nil, errors.Wrapf(RuleErrorSubmitPostCreatorPercentageSize,
				"_connectSubmitPost: Invalid CreatorPercentageSize: %d",
				txMeta.CreatorBasisPoints)
		}
		// TstampNanos != 0
		if txMeta.TimestampNanos == 0 {
			return 0, 0, nil, errors.Wrapf(RuleErrorSubmitPostTimestampIsZero,
				"_connectSubmitPost: Invalid Timestamp: %d",
				txMeta.TimestampNanos)
		}
		// The parent stake id should be a block hash or profile public key if it's set.
		if len(txMeta.ParentStakeID) != 0 && len(txMeta.ParentStakeID) != HashSizeBytes &&
			len(txMeta.ParentStakeID) != btcec.PubKeyBytesLenCompressed {
			return 0, 0, nil, errors.Wrapf(RuleErrorSubmitPostInvalidParentStakeIDLength,
				"_connectSubmitPost: Parent stake ID length %v must be either 0 or %v or %v",
				len(txMeta.ParentStakeID), HashSizeBytes, btcec.PubKeyBytesLenCompressed)
		}

		// The PostHash is just the transaction hash.
		postHash := txHash
		existingPostEntry := bav.GetPostEntryForPostHash(postHash)
		if existingPostEntry != nil && !existingPostEntry.isDeleted {
			return 0, 0, nil, errors.Wrapf(
				RuleErrorPostAlreadyExists,
				"_connectSubmitPost: Post hash: %v", postHash)
		}

		if repostedPostHash != nil {
			newRepostedPostEntry = bav.GetPostEntryForPostHash(repostedPostHash)
			// It is an error if a post entry attempts to repost a post that does not exist.
			if newRepostedPostEntry == nil {
				return 0, 0, nil, RuleErrorSubmitPostRepostPostNotFound
			}
			// It is an error if a post is trying to repost a vanilla repost.
			if IsVanillaRepost(newRepostedPostEntry) {
				return 0, 0, nil, RuleErrorSubmitPostRepostOfRepost
			}
		}

		// Set the post entry pointer to a brand new post.
		newPostEntry = &PostEntry{
			PostHash:                 postHash,
			PosterPublicKey:          txn.PublicKey,
			ParentStakeID:            txMeta.ParentStakeID,
			Body:                     txMeta.Body,
			RepostedPostHash:         repostedPostHash,
			IsQuotedRepost:           isQuotedRepost,
			CreatorBasisPoints:       txMeta.CreatorBasisPoints,
			StakeMultipleBasisPoints: txMeta.StakeMultipleBasisPoints,
			TimestampNanos:           txMeta.TimestampNanos,
			ConfirmationBlockHeight:  blockHeight,
			PostExtraData:            extraData,
			// Don't set IsHidden on new posts.
		}

		// Obtain the parent posts
		newParentPostEntry, newGrandparentPostEntry, err = bav._getParentAndGrandparentPostEntry(newPostEntry)
		if err != nil {
			return 0, 0, nil, errors.Wrapf(err, "_connectSubmitPost: error with _getParentAndGrandparentPostEntry: %v", postHash)
		}

		// Save the data from the parent posts. Note that we don't make a deep copy
		// because all the fields that we modify are non-pointer fields.
		if newParentPostEntry != nil {
			prevParentPostEntry = &PostEntry{}
			*prevParentPostEntry = *newParentPostEntry
			bav._updateParentCommentCountForPost(newPostEntry, newParentPostEntry, 1 /*amountToChangeParentBy*/)
		}

		if newGrandparentPostEntry != nil {
			prevGrandparentPostEntry = &PostEntry{}
			*prevGrandparentPostEntry = *newGrandparentPostEntry
			bav._updateParentCommentCountForPost(newPostEntry, newGrandparentPostEntry, 1 /*amountToChangeParentBy*/)
		}

		// Save the data from the reposted post.
		if newRepostedPostEntry != nil {
			prevRepostedPostEntry = &PostEntry{}
			*prevRepostedPostEntry = *newRepostedPostEntry

			// We only set repost entry mappings and increment counts for vanilla reposts.
			if !isQuotedRepost {
				// Increment the repost count of the post that was reposted by 1 as we are creating a new
				// vanilla repost.
				bav._updateRepostCount(newRepostedPostEntry, 1)
				// Create the new repostEntry
				newRepostEntry = &RepostEntry{
					ReposterPubKey:   newPostEntry.PosterPublicKey,
					RepostedPostHash: newPostEntry.RepostedPostHash,
					RepostPostHash:   newPostEntry.PostHash,
				}
			} else {
				// If it is a quote repost, we need to increment the corresponding count.
				bav._updateQuoteRepostCount(newRepostedPostEntry, 1)
			}
		}
	}

	if verifySignatures {
		// _connectBasicTransfer has already checked that the transaction is
		// signed by the top-level public key, which we take to be the poster's
		// public key.
	}

	// Set the mappings for the entry regardless of whether we modified it or
	// created it from scratch.
	bav._setPostEntryMappings(newPostEntry)
	if newParentPostEntry != nil {
		bav._setPostEntryMappings(newParentPostEntry)
	}
	if newGrandparentPostEntry != nil {
		bav._setPostEntryMappings(newGrandparentPostEntry)
	}
	if newRepostedPostEntry != nil {
		bav._setPostEntryMappings(newRepostedPostEntry)
	}

	if newRepostEntry != nil {
		bav._setRepostEntryMappings(newRepostEntry)
	}

	// Add an operation to the list at the end indicating we've added a post.
	utxoOpsForTxn = append(utxoOpsForTxn, &UtxoOperation{
		// PrevPostEntry should generally be nil when we created a new post from
		// scratch, but non-nil if we modified an existing post.
		PrevPostEntry:            prevPostEntry,
		PrevParentPostEntry:      prevParentPostEntry,
		PrevGrandparentPostEntry: prevGrandparentPostEntry,
		PrevRepostedPostEntry:    prevRepostedPostEntry,
		PrevRepostEntry:          prevRepostEntry,
		Type:                     OperationTypeSubmitPost,
	})

	return totalInput, totalOutput, utxoOpsForTxn, nil
}

func (bav *UtxoView) _getParentAndGrandparentPostEntry(postEntry *PostEntry) (
	_parentPostEntry *PostEntry, _grandparentPostEntry *PostEntry, _err error) {
	var parentPostEntry *PostEntry
	var grandparentPostEntry *PostEntry

	// This length check ensures that the parent is a post (and not something else, like a profile)
	//
	// If we ever allow commenting on something else such that the parent is not a post, but where
	// ParentStakeID is also HashSizeBytes, then this logic would likely need to be changed.
	if len(postEntry.ParentStakeID) == HashSizeBytes {
		parentPostEntry = bav.GetPostEntryForPostHash(NewBlockHash(postEntry.ParentStakeID))
		if parentPostEntry == nil {
			return nil, nil, errors.Wrapf(
				RuleErrorSubmitPostParentNotFound,
				"_getParentAndGrandparentPostEntry: failed to find parent post for post hash: %v, parentStakeId: %v",
				postEntry.PostHash, hex.EncodeToString(postEntry.ParentStakeID),
			)
		}
	}

	if parentPostEntry != nil && len(parentPostEntry.ParentStakeID) == HashSizeBytes {
		grandparentPostEntry = bav.GetPostEntryForPostHash(NewBlockHash(parentPostEntry.ParentStakeID))
		if grandparentPostEntry == nil {
			return nil, nil, errors.Wrapf(
				RuleErrorSubmitPostParentNotFound,
				"_getParentAndGrandparentPostEntry: failed to find grandparent post for post hash: %v, parentStakeId: %v, grandparentStakeId: %v",
				postEntry.PostHash, postEntry.ParentStakeID, parentPostEntry.ParentStakeID,
			)
		}
	}

	return parentPostEntry, grandparentPostEntry, nil
}

// Adds amount to the repost count of the post at repostPostHash
func (bav *UtxoView) _updateRepostCount(repostedPost *PostEntry, amount int) {
	result := int(repostedPost.RepostCount) + amount

	// Repost count should never be below 0.
	if result < 0 {
		glog.Errorf("_updateRepostCountForPost: RepostCount < 0 for result %v, repost post hash: %v, amount : %v",
			result, repostedPost, amount)
		result = 0
	}
	repostedPost.RepostCount = uint64(result)

}

// Adds amount to the quote repost count of the post at repostPostHash
func (bav *UtxoView) _updateQuoteRepostCount(repostedPost *PostEntry, amount int) {
	result := int(repostedPost.QuoteRepostCount) + amount

	// Repost count should never be below 0.
	if result < 0 {
		glog.Errorf("_updateQuoteRepostCountForPost: QuoteRepostCount < 0 for result %v, repost post hash: %v, amount : %v",
			result, repostedPost, amount)
		result = 0
	}
	repostedPost.QuoteRepostCount = uint64(result)

}

func (bav *UtxoView) _updateParentCommentCountForPost(postEntry *PostEntry, parentPostEntry *PostEntry, amountToChangeParentBy int) {
	result := int(parentPostEntry.CommentCount) + amountToChangeParentBy
	if result < 0 {
		glog.Errorf("_updateParentCommentCountForPost: CommentCount < 0 for result %v, postEntry hash: %v, parentPostEntry hash: %v, amountToChangeParentBy: %v",
			result, postEntry.PostHash, parentPostEntry.PostHash, amountToChangeParentBy)
		result = 0
	}

	parentPostEntry.CommentCount = uint64(result)
}

func (bav *UtxoView) _connectUpdateProfile(
	txn *MsgDeSoTxn, txHash *BlockHash, blockHeight uint32, verifySignatures bool,
	ignoreUtxos bool) (
	_totalInput uint64, _totalOutput uint64, _utxoOps []*UtxoOperation, _err error) {

	// Check that the transaction has the right TxnType.
	if txn.TxnMeta.GetTxnType() != TxnTypeUpdateProfile {
		return 0, 0, nil, fmt.Errorf("_connectUpdateProfile: called with bad TxnType %s",
			txn.TxnMeta.GetTxnType().String())
	}
	txMeta := txn.TxnMeta.(*UpdateProfileMetadata)

	// See comment on ForgivenProfileUsernameClaims. This fixes a bug in the blockchain
	// where users could claim usernames that weren't actually available.
	if forgivenUsername, exists := ForgivenProfileUsernameClaims[*txHash]; exists {
		// Make a copy of txMeta and assign it to the existing txMeta so we avoid
		// modifying the fields.
		newTxMeta := *txMeta
		newTxMeta.NewUsername = []byte(forgivenUsername)
		txMeta = &newTxMeta
	}

	// Validate the fields to make sure they don't exceed our limits.
	if uint64(len(txMeta.NewUsername)) > bav.Params.MaxUsernameLengthBytes {
		return 0, 0, nil, RuleErrorProfileUsernameTooLong
	}
	if uint64(len(txMeta.NewDescription)) > bav.Params.MaxUserDescriptionLengthBytes {
		return 0, 0, nil, RuleErrorProfileDescriptionTooLong
	}
	if uint64(len(txMeta.NewProfilePic)) > bav.Params.MaxProfilePicLengthBytes {
		return 0, 0, nil, RuleErrorMaxProfilePicSize
	}
	if txMeta.NewCreatorBasisPoints > bav.Params.MaxCreatorBasisPoints || txMeta.NewCreatorBasisPoints < 0 {
		return 0, 0, nil, RuleErrorProfileCreatorPercentageSize
	}
	if txMeta.NewStakeMultipleBasisPoints <= 100*100 ||
		txMeta.NewStakeMultipleBasisPoints > bav.Params.MaxStakeMultipleBasisPoints {

		return 0, 0, nil, RuleErrorProfileStakeMultipleSize
	}
	// If a username is set then it must adhere to a particular regex.
	if len(txMeta.NewUsername) != 0 && !UsernameRegex.Match(txMeta.NewUsername) {
		return 0, 0, nil, errors.Wrapf(RuleErrorInvalidUsername, "Username: %v", string(txMeta.NewUsername))
	}

	profilePublicKey := txn.PublicKey
	_, updaterIsParamUpdater := bav.Params.ParamUpdaterPublicKeys[MakePkMapKey(txn.PublicKey)]
	if len(txMeta.ProfilePublicKey) != 0 {
		if len(txMeta.ProfilePublicKey) != btcec.PubKeyBytesLenCompressed {
			return 0, 0, nil, errors.Wrapf(RuleErrorProfilePublicKeySize, "_connectUpdateProfile: %#v", txMeta.ProfilePublicKey)
		}
		_, err := btcec.ParsePubKey(txMeta.ProfilePublicKey, btcec.S256())
		if err != nil {
			return 0, 0, nil, errors.Wrapf(RuleErrorProfileBadPublicKey, "_connectUpdateProfile: %v", err)
		}
		profilePublicKey = txMeta.ProfilePublicKey

		if blockHeight > UpdateProfileFixBlockHeight {
			// Make sure that either (1) the profile pub key is the txn signer's  public key or
			// (2) the signer is a param updater
			if !reflect.DeepEqual(txn.PublicKey, txMeta.ProfilePublicKey) && !updaterIsParamUpdater {

				return 0, 0, nil, errors.Wrapf(
					RuleErrorProfilePubKeyNotAuthorized,
					"_connectUpdateProfile: Profile pub key: %v, signer public key: %v",
					PkToStringBoth(txn.PublicKey), PkToStringBoth(txMeta.ProfilePublicKey))
			}
		}
	}

	// If a profile with this username exists already AND if that profile
	// belongs to another public key then that's an error.
	if len(txMeta.NewUsername) != 0 {
		// Note that this check is case-insensitive
		existingProfileEntry := bav.GetProfileEntryForUsername(txMeta.NewUsername)
		if existingProfileEntry != nil && !existingProfileEntry.isDeleted &&
			!reflect.DeepEqual(existingProfileEntry.PublicKey, profilePublicKey) {

			return 0, 0, nil, errors.Wrapf(
				RuleErrorProfileUsernameExists, "Username: %v, TxHashHex: %v",
				string(txMeta.NewUsername), hex.EncodeToString(txHash[:]))
		}
	}

	// Connect basic txn to get the total input and the total output without
	// considering the transaction metadata.
	//
	// The ignoreUtxos flag is used to connect "seed" transactions when initializing
	// the blockchain. It allows us to "seed" the database with posts and profiles
	// when we do a hard fork, without having the transactions rejected due to their
	// not being spendable.
	var totalInput, totalOutput uint64
	var utxoOpsForTxn = []*UtxoOperation{}
	var err error
	if !ignoreUtxos {
		totalInput, totalOutput, utxoOpsForTxn, err = bav._connectBasicTransfer(
			txn, txHash, blockHeight, verifySignatures)
		if err != nil {
			return 0, 0, nil, errors.Wrapf(err, "_connectUpdateProfile: ")
		}

		// Force the input to be non-zero so that we can prevent replay attacks.
		if totalInput == 0 {
			return 0, 0, nil, RuleErrorProfileUpdateRequiresNonZeroInput
		}
	}

	// See if a profile already exists for this public key.
	existingProfileEntry := bav.GetProfileEntryForPublicKey(profilePublicKey)
	// If we are creating a profile for the first time, assess the create profile fee.
	if existingProfileEntry == nil {
		createProfileFeeNanos := bav.GlobalParamsEntry.CreateProfileFeeNanos
		totalOutput += createProfileFeeNanos
		if totalInput < totalOutput {
			return 0, 0, nil, RuleErrorCreateProfileTxnOutputExceedsInput
		}
	}
	// Save a copy of the profile entry so so that we can safely modify it.
	var prevProfileEntry *ProfileEntry
	if existingProfileEntry != nil {
		// NOTE: The only pointer in here is the StakeEntry and CoinEntry pointer, but since
		// this is not modified below we don't need to make a copy of it.
		prevProfileEntry = &ProfileEntry{}
		*prevProfileEntry = *existingProfileEntry
	}

	// This is an adjustment factor that we track for Rosetta. It adjusts
	// the amount of DeSo to make up for a bug whereby a profile's DeSo locked
	// could get clobbered during a ParamUpdater txn.
	clobberedProfileBugDeSoAdjustment := uint64(0)

	// If a profile already exists then we only update fields that are set.
	var newProfileEntry ProfileEntry
	if existingProfileEntry != nil && !existingProfileEntry.isDeleted {
		newProfileEntry = *existingProfileEntry

		// Modifying a profile is only allowed if the transaction public key equals
		// the profile public key or if the public key belongs to a paramUpdater.
		_, updaterIsParamUpdater := bav.Params.ParamUpdaterPublicKeys[MakePkMapKey(txn.PublicKey)]
		if !reflect.DeepEqual(txn.PublicKey, existingProfileEntry.PublicKey) &&
			!updaterIsParamUpdater {

			return 0, 0, nil, errors.Wrapf(
				RuleErrorProfileModificationNotAuthorized,
				"_connectUpdateProfile: Profile: %v, profile public key: %v, "+
					"txn public key: %v, paramUpdater: %v", existingProfileEntry,
				PkToStringBoth(existingProfileEntry.PublicKey),
				PkToStringBoth(txn.PublicKey), spew.Sdump(bav.Params.ParamUpdaterPublicKeys))
		}

		// Only set the fields if they have non-zero length. Otherwise leave
		// them untouched.
		if len(txMeta.NewUsername) != 0 {
			newProfileEntry.Username = txMeta.NewUsername
		}
		if len(txMeta.NewDescription) != 0 {
			newProfileEntry.Description = txMeta.NewDescription
		}
		if len(txMeta.NewProfilePic) != 0 {
			newProfileEntry.ProfilePic = txMeta.NewProfilePic
		}
		// TODO: Right now a profile can be undeleted by the owner of the profile,
		// which seems like undesired behavior if a paramUpdater is trying to reduce
		// spam
		newProfileEntry.IsHidden = txMeta.IsHidden

		// Just always set the creator basis points and stake multiple.
		newProfileEntry.CreatorBasisPoints = txMeta.NewCreatorBasisPoints

		// The StakeEntry is always left unmodified here.

	} else {
		// When there's no pre-existing profile entry we need to do more
		// checks.
		if len(txMeta.NewUsername) == 0 {
			return 0, 0, nil, RuleErrorProfileUsernameTooShort
		}
		// We allow users to create profiles without a description or picture
		// in the consensus code. If desired, frontends can filter out profiles
		// that don't have these fields.
		//
		// Creator percentage and stake multiple are sufficiently checked above.

		// In this case we need to set all the fields using what was passed
		// into the transaction.

		// If below block height, use transaction public key.
		// If above block height, use ProfilePublicKey if available.
		profileEntryPublicKey := txn.PublicKey
		if blockHeight > ParamUpdaterProfileUpdateFixBlockHeight {
			profileEntryPublicKey = profilePublicKey
		} else if !reflect.DeepEqual(txn.PublicKey, txMeta.ProfilePublicKey) {
			// In this case a clobbering will occur if there was a pre-existing profile
			// associated with txn.PublicKey. In this case, we save the
			// DESO locked of the previous profile associated with the
			// txn.PublicKey. Sorry this is confusing...

			// Look up the profile of the txn.PublicKey
			clobberedProfileEntry := bav.GetProfileEntryForPublicKey(txn.PublicKey)
			// Save the amount of DESO locked in the profile since this is going to
			// be clobbered.
			if clobberedProfileEntry != nil && !clobberedProfileEntry.isDeleted {
				clobberedProfileBugDeSoAdjustment = clobberedProfileEntry.CoinEntry.DeSoLockedNanos
			}
		}

		newProfileEntry = ProfileEntry{
			PublicKey:   profileEntryPublicKey,
			Username:    txMeta.NewUsername,
			Description: txMeta.NewDescription,
			ProfilePic:  txMeta.NewProfilePic,

			CoinEntry: CoinEntry{
				CreatorBasisPoints: txMeta.NewCreatorBasisPoints,

				// The other coin fields are automatically set to zero, which is an
				// appropriate default value for all of them.
			},
		}

	}
	// At this point the newProfileEntry should be set to what we actually
	// want to store in the db.

	if verifySignatures {
		// _connectBasicTransfer has already checked that the transaction is
		// signed by the top-level public key, which we take to be the poster's
		// public key.
	}

	// Delete the old profile mappings. Not doing this could cause a username
	// change to have outdated mappings, among other things.
	if prevProfileEntry != nil {
		bav._deleteProfileEntryMappings(prevProfileEntry)
	}

	// Save the profile entry now that we've updated it or created it from scratch.
	bav._setProfileEntryMappings(&newProfileEntry)

	// Add an operation to the list at the end indicating we've updated a profile.
	utxoOpsForTxn = append(utxoOpsForTxn, &UtxoOperation{
		Type:                               OperationTypeUpdateProfile,
		PrevProfileEntry:                   prevProfileEntry,
		ClobberedProfileBugDESOLockedNanos: clobberedProfileBugDeSoAdjustment,
	})

	return totalInput, totalOutput, utxoOpsForTxn, nil
}

func (bav *UtxoView) _connectCreateNFT(
	txn *MsgDeSoTxn, txHash *BlockHash, blockHeight uint32, verifySignatures bool) (
	_totalInput uint64, _totalOutput uint64, _utxoOps []*UtxoOperation, _err error) {
	if bav.GlobalParamsEntry.MaxCopiesPerNFT == 0 {
		return 0, 0, nil, fmt.Errorf("_connectCreateNFT: called with zero MaxCopiesPerNFT")
	}

	// Check that the transaction has the right TxnType.
	if txn.TxnMeta.GetTxnType() != TxnTypeCreateNFT {
		return 0, 0, nil, fmt.Errorf("_connectCreateNFT: called with bad TxnType %s",
			txn.TxnMeta.GetTxnType().String())
	}
	txMeta := txn.TxnMeta.(*CreateNFTMetadata)

	isBuyNow := false
	// Only extract the IsBuyNow value if we are past the BuyNowNFTBlockHeight
	if val, exists := txn.ExtraData[IsBuyNowKey]; exists && blockHeight >= BuyNowNFTBlockHeight {
		rr := bytes.NewReader(val)
		isBuyNow = ReadBoolByte(rr)
	}
	// Validate the txMeta.
	if txMeta.NumCopies > bav.GlobalParamsEntry.MaxCopiesPerNFT {
		return 0, 0, nil, RuleErrorTooManyNFTCopies
	}
	if txMeta.NumCopies == 0 {
		return 0, 0, nil, RuleErrorNFTMustHaveNonZeroCopies
	}
	// Make sure we won't oveflow when we add the royalty basis points.
	if math.MaxUint64-txMeta.NFTRoyaltyToCreatorBasisPoints < txMeta.NFTRoyaltyToCoinBasisPoints {
		return 0, 0, nil, RuleErrorNFTRoyaltyOverflow
	}
	royaltyBasisPoints := txMeta.NFTRoyaltyToCreatorBasisPoints + txMeta.NFTRoyaltyToCoinBasisPoints
	if royaltyBasisPoints > bav.Params.MaxNFTRoyaltyBasisPoints {
		return 0, 0, nil, RuleErrorNFTRoyaltyHasTooManyBasisPoints
	}
	postEntry := bav.GetPostEntryForPostHash(txMeta.NFTPostHash)
	if postEntry == nil || postEntry.isDeleted {
		return 0, 0, nil, RuleErrorCreateNFTOnNonexistentPost
	}
	if IsVanillaRepost(postEntry) {
		return 0, 0, nil, RuleErrorCreateNFTOnVanillaRepost
	}
	if !reflect.DeepEqual(postEntry.PosterPublicKey, txn.PublicKey) {
		return 0, 0, nil, RuleErrorCreateNFTMustBeCalledByPoster
	}
	if postEntry.IsNFT {
		return 0, 0, nil, RuleErrorCreateNFTOnPostThatAlreadyIsNFT
	}

	// We can't encrypt unlockable content if Buy Now is enabled.
	if txMeta.HasUnlockable && isBuyNow {
		return 0, 0, nil, errors.Wrapf(RuleErrorCannotHaveUnlockableAndBuyNowNFT, "_connectCreateNFT: ")
	}
	// We can't sell an NFT for 0.
	if isBuyNow && txMeta.MinBidAmountNanos == 0 {
		return 0, 0, nil, errors.Wrapf(RuleErrorBuyNowMustHaveMinBidAmountNanos, "_connectCreateNFT: ")
	}

	profileEntry := bav.GetProfileEntryForPublicKey(postEntry.PosterPublicKey)
	if profileEntry == nil || profileEntry.isDeleted {
		return 0, 0, nil, RuleErrorCantCreateNFTWithoutProfileEntry
	}

	// Connect basic txn to get the total input and the total output without
	// considering the transaction metadata.
	totalInput, totalOutput, utxoOpsForTxn, err := bav._connectBasicTransfer(
		txn, txHash, blockHeight, verifySignatures)
	if err != nil {
		return 0, 0, nil, errors.Wrapf(err, "_connectCreateNFT: ")
	}

	// Force the input to be non-zero so that we can prevent replay attacks.
	if totalInput == 0 {
		return 0, 0, nil, RuleErrorCreateNFTRequiresNonZeroInput
	}

	if verifySignatures {
		// _connectBasicTransfer has already checked that the transaction is
		// signed by the top-level public key, which we take to be the poster's
		// public key.
	}

	// Since issuing N copies of an NFT multiplies the downstream processing overhead by N,
	// we charge a fee for each additional copy minted.
	// We do not need to check for overflow as these values are managed by the ParamUpdater.
	nftFee := txMeta.NumCopies * bav.GlobalParamsEntry.CreateNFTFeeNanos

	// Sanity check overflow and then ensure that the transaction covers the NFT fee.
	if math.MaxUint64-totalOutput < nftFee {
		return 0, 0, nil, fmt.Errorf("_connectCreateNFTFee: nft Fee overflow")
	}
	totalOutput += nftFee
	if totalInput < totalOutput {
		return 0, 0, nil, RuleErrorCreateNFTWithInsufficientFunds
	}

	// Save a copy of the post entry so that we can safely modify it.
	prevPostEntry := &PostEntry{}
	*prevPostEntry = *postEntry

	// Update and save the post entry.
	postEntry.IsNFT = true
	postEntry.NumNFTCopies = txMeta.NumCopies
	if txMeta.IsForSale {
		postEntry.NumNFTCopiesForSale = txMeta.NumCopies
	}
	postEntry.HasUnlockable = txMeta.HasUnlockable
	postEntry.NFTRoyaltyToCreatorBasisPoints = txMeta.NFTRoyaltyToCreatorBasisPoints
	postEntry.NFTRoyaltyToCoinBasisPoints = txMeta.NFTRoyaltyToCoinBasisPoints
	bav._setPostEntryMappings(postEntry)

	posterPKID := bav.GetPKIDForPublicKey(postEntry.PosterPublicKey)
	if posterPKID == nil || posterPKID.isDeleted {
		return 0, 0, nil, fmt.Errorf("_connectCreateNFT: non-existent posterPKID: %s",
			PkToString(postEntry.PosterPublicKey, bav.Params))
	}

	// Add the appropriate NFT entries.
	for ii := uint64(1); ii <= txMeta.NumCopies; ii++ {
		nftEntry := &NFTEntry{
			OwnerPKID:         posterPKID.PKID,
			NFTPostHash:       txMeta.NFTPostHash,
			SerialNumber:      ii,
			IsForSale:         txMeta.IsForSale,
			MinBidAmountNanos: txMeta.MinBidAmountNanos,
			IsBuyNow:          isBuyNow,
		}
		bav._setNFTEntryMappings(nftEntry)
	}

	// Add an operation to the utxoOps list indicating we've created an NFT.
	utxoOpsForTxn = append(utxoOpsForTxn, &UtxoOperation{
		Type:          OperationTypeCreateNFT,
		PrevPostEntry: prevPostEntry,
	})

	return totalInput, totalOutput, utxoOpsForTxn, nil
}

func (bav *UtxoView) _connectUpdateNFT(
	txn *MsgDeSoTxn, txHash *BlockHash, blockHeight uint32, verifySignatures bool) (
	_totalInput uint64, _totalOutput uint64, _utxoOps []*UtxoOperation, _err error) {
	if bav.GlobalParamsEntry.MaxCopiesPerNFT == 0 {
		return 0, 0, nil, fmt.Errorf("_connectUpdateNFT: called with zero MaxCopiesPerNFT")
	}

	// Check that the transaction has the right TxnType.
	if txn.TxnMeta.GetTxnType() != TxnTypeUpdateNFT {
		return 0, 0, nil, fmt.Errorf("_connectUpdateNFT: called with bad TxnType %s",
			txn.TxnMeta.GetTxnType().String())
	}
	txMeta := txn.TxnMeta.(*UpdateNFTMetadata)

	isBuyNow := false
	// Only extract the IsBuyNow value if we are past the BuyNowNFTBlockHeight
	if val, exists := txn.ExtraData[IsBuyNowKey]; exists && blockHeight >= BuyNowNFTBlockHeight {
		rr := bytes.NewReader(val)
		isBuyNow = ReadBoolByte(rr)
	}

	// Verify the NFT entry exists.
	nftKey := MakeNFTKey(txMeta.NFTPostHash, txMeta.SerialNumber)
	prevNFTEntry := bav.GetNFTEntryForNFTKey(&nftKey)
	if prevNFTEntry == nil || prevNFTEntry.isDeleted {
		return 0, 0, nil, RuleErrorCannotUpdateNonExistentNFT
	}

	// Verify the NFT is not a pending transfer.
	if prevNFTEntry.IsPending {
		return 0, 0, nil, RuleErrorCannotUpdatePendingNFTTransfer
	}

	// Get the postEntry so we can update the number of NFT copies for sale.
	postEntry := bav.GetPostEntryForPostHash(txMeta.NFTPostHash)
	if postEntry == nil || postEntry.isDeleted {
		return 0, 0, nil, fmt.Errorf("_connectUpdateNFT: non-existent postEntry for NFTPostHash: %s",
			txMeta.NFTPostHash.String())
	}

	// We only need to make these checks if we are past the Buy Now NFT Block Height
	if postEntry.HasUnlockable && isBuyNow {
		return 0, 0, nil, errors.Wrapf(RuleErrorCannotHaveUnlockableAndBuyNowNFT, "_connectUpdateNFT: ")
	}

	if isBuyNow && txMeta.MinBidAmountNanos == 0 {
		return 0, 0, nil, errors.Wrapf(RuleErrorBuyNowMustHaveMinBidAmountNanos, "_connectUpdateNFT")
	}

	// Verify that the updater is the owner of the NFT.
	updaterPKID := bav.GetPKIDForPublicKey(txn.PublicKey)
	if updaterPKID == nil || updaterPKID.isDeleted {
		return 0, 0, nil, fmt.Errorf("_connectUpdateNFT: non-existent updaterPKID: %s",
			PkToString(txn.PublicKey, bav.Params))
	}
	if !reflect.DeepEqual(prevNFTEntry.OwnerPKID, updaterPKID.PKID) {
		return 0, 0, nil, RuleErrorUpdateNFTByNonOwner
	}

	// Sanity check that the NFT entry is correct.
	if !reflect.DeepEqual(prevNFTEntry.NFTPostHash, txMeta.NFTPostHash) ||
		!reflect.DeepEqual(prevNFTEntry.SerialNumber, txMeta.SerialNumber) {
		return 0, 0, nil, fmt.Errorf("_connectUpdateNFT: prevNFTEntry %v is inconsistent with txMeta %v;"+
			" this should never happen.", prevNFTEntry, txMeta)
	}

	// At the moment, updates can only be made if the 'IsForSale' status of the NFT is changing.
	// As a result, you cannot change the MinBidAmountNanos of an NFT while it is for sale.
	if prevNFTEntry.IsForSale == txMeta.IsForSale {
		return 0, 0, nil, RuleErrorNFTUpdateMustUpdateIsForSaleStatus
	}

	// Connect basic txn to get the total input and the total output without
	// considering the transaction metadata.
	totalInput, totalOutput, utxoOpsForTxn, err := bav._connectBasicTransfer(
		txn, txHash, blockHeight, verifySignatures)
	if err != nil {
		return 0, 0, nil, errors.Wrapf(err, "_connectUpdateNFT: ")
	}

	// Force the input to be non-zero so that we can prevent replay attacks.
	if totalInput == 0 {
		return 0, 0, nil, RuleErrorUpdateNFTRequiresNonZeroInput
	}

	if verifySignatures {
		// _connectBasicTransfer has already checked that the transaction is
		// signed by the top-level public key, which we take to be the poster's
		// public key.
	}

	// Now we are ready to update the NFT. Three things must happen:
	// 	(1) Update the NFT entry.
	//  (2) If the NFT entry is being updated to "is not for sale", kill all the bids.
	//  (3) Update the number of NFT copies for sale on the post entry.

	// Create the updated NFTEntry.
	newNFTEntry := &NFTEntry{
		LastOwnerPKID:     prevNFTEntry.LastOwnerPKID,
		OwnerPKID:         updaterPKID.PKID,
		NFTPostHash:       txMeta.NFTPostHash,
		SerialNumber:      txMeta.SerialNumber,
		IsForSale:         txMeta.IsForSale,
		MinBidAmountNanos: txMeta.MinBidAmountNanos,
		UnlockableText:    prevNFTEntry.UnlockableText,
		IsBuyNow:          isBuyNow,
		// Keep the last accepted bid amount nanos from the previous entry since this
		// value is only updated when a new bid is accepted.
		LastAcceptedBidAmountNanos: prevNFTEntry.LastAcceptedBidAmountNanos,
	}
	bav._setNFTEntryMappings(newNFTEntry)

	// If we are going from ForSale->NotForSale, delete all the NFTBidEntries for this NFT.
	deletedBidEntries := []*NFTBidEntry{}
	if prevNFTEntry.IsForSale && !txMeta.IsForSale {
		bidEntries := bav.GetAllNFTBidEntries(txMeta.NFTPostHash, txMeta.SerialNumber)
		for _, bidEntry := range bidEntries {
			deletedBidEntries = append(deletedBidEntries, bidEntry)
			bav._deleteNFTBidEntryMappings(bidEntry)
		}
	}

	// Save a copy of the post entry so that we can safely modify it.
	prevPostEntry := &PostEntry{}
	*prevPostEntry = *postEntry

	// Update the number of NFT copies that are for sale.
	if prevNFTEntry.IsForSale && !txMeta.IsForSale {
		// For sale --> Not for sale.
		postEntry.NumNFTCopiesForSale--
	} else if !prevNFTEntry.IsForSale && txMeta.IsForSale {
		// Not for sale --> For sale.
		postEntry.NumNFTCopiesForSale++
	}

	// Set the new postEntry.
	bav._setPostEntryMappings(postEntry)

	// Add an operation to the list at the end indicating we've connected an NFT update.
	utxoOpsForTxn = append(utxoOpsForTxn, &UtxoOperation{
		Type:                 OperationTypeUpdateNFT,
		PrevNFTEntry:         prevNFTEntry,
		PrevPostEntry:        prevPostEntry,
		DeletedNFTBidEntries: deletedBidEntries,
	})

	return totalInput, totalOutput, utxoOpsForTxn, nil
}

func (bav *UtxoView) _connectAcceptNFTBid(
	txn *MsgDeSoTxn, txHash *BlockHash, blockHeight uint32, verifySignatures bool) (
	_totalInput uint64, _totalOutput uint64, _utxoOps []*UtxoOperation, _err error) {
	if bav.GlobalParamsEntry.MaxCopiesPerNFT == 0 {
		return 0, 0, nil, fmt.Errorf("_connectAcceptNFTBid: called with zero MaxCopiesPerNFT")
	}

	// Check that the transaction has the right TxnType.
	if txn.TxnMeta.GetTxnType() != TxnTypeAcceptNFTBid {
		return 0, 0, nil, fmt.Errorf("_connectAcceptNFTBid: called with bad TxnType %s",
			txn.TxnMeta.GetTxnType().String())
	}
	txMeta := txn.TxnMeta.(*AcceptNFTBidMetadata)

	// Verify the NFT entry that is being bid on exists and is on sale.
	nftKey := MakeNFTKey(txMeta.NFTPostHash, txMeta.SerialNumber)
	prevNFTEntry := bav.GetNFTEntryForNFTKey(&nftKey)
	if prevNFTEntry == nil || prevNFTEntry.isDeleted {
		// We wrap these errors in order to differentiate versus _connectNFTBid().
		return 0, 0, nil, errors.Wrapf(RuleErrorNFTBidOnNonExistentNFTEntry, "_connectAcceptNFTBid: ")
	}
	if !prevNFTEntry.IsForSale {
		return 0, 0, nil, errors.Wrapf(RuleErrorNFTBidOnNFTThatIsNotForSale, "_connectAcceptNFTBid: ")
	}

	// Verify the NFT is not a pending transfer.
	if prevNFTEntry.IsPending {
		return 0, 0, nil, RuleErrorCannotAcceptBidForPendingNFTTransfer
	}

	// Verify that the updater is the owner of the NFT.
	updaterPKID := bav.GetPKIDForPublicKey(txn.PublicKey)
	if updaterPKID == nil || updaterPKID.isDeleted {
		return 0, 0, nil, fmt.Errorf("_connectAcceptNFTBid: non-existent updaterPKID: %s",
			PkToString(txn.PublicKey, bav.Params))
	}
	if !reflect.DeepEqual(prevNFTEntry.OwnerPKID, updaterPKID.PKID) {
		return 0, 0, nil, RuleErrorAcceptNFTBidByNonOwner
	}

	// Get the post entry, verify it exists.
	nftPostEntry := bav.GetPostEntryForPostHash(txMeta.NFTPostHash)

	// If this is an unlockable NFT, make sure that an unlockable string was provided.
	if nftPostEntry == nil || nftPostEntry.isDeleted {
		return 0, 0, nil, RuleErrorPostEntryNotFoundForAcceptedNFTBid
	}
	if nftPostEntry.HasUnlockable && len(txMeta.UnlockableText) == 0 {
		return 0, 0, nil, RuleErrorUnlockableNFTMustProvideUnlockableText
	}

	// Check the length of the UnlockableText.
	if uint64(len(txMeta.UnlockableText)) > bav.Params.MaxPrivateMessageLengthBytes {
		return 0, 0, nil, errors.Wrapf(
			RuleErrorUnlockableTextLengthExceedsMax, "_connectAcceptNFTBid: "+
				"UnlockableTextLen = %d; Max length = %d",
			len(txMeta.UnlockableText), bav.Params.MaxPrivateMessageLengthBytes)
	}

	// Verify the NFT bid entry being accepted exists and has a bid consistent with the metadata.
	// If we did not require an AcceptNFTBid txn to have a bid amount, it would leave the door
	// open for an attack where someone replaces a high bid with a low bid after the owner accepts.
	nftBidKey := MakeNFTBidKey(txMeta.BidderPKID, txMeta.NFTPostHash, txMeta.SerialNumber)
	nftBidEntry := bav.GetNFTBidEntryForNFTBidKey(&nftBidKey)
	if nftBidEntry == nil || nftBidEntry.isDeleted {
		// NOTE: Users can submit a bid for SerialNumber zero as a blanket bid for any SerialNumber
		// in an NFT collection. Thus, we must check to see if a SerialNumber zero bid exists
		// for this bidder before we return an error.
		nftBidKey = MakeNFTBidKey(txMeta.BidderPKID, txMeta.NFTPostHash, uint64(0))
		nftBidEntry = bav.GetNFTBidEntryForNFTBidKey(&nftBidKey)
		if nftBidEntry == nil || nftBidEntry.isDeleted {
			return 0, 0, nil, RuleErrorCantAcceptNonExistentBid
		}
	}
	if nftBidEntry.BidAmountNanos != txMeta.BidAmountNanos {
		return 0, 0, nil, RuleErrorAcceptedNFTBidAmountDoesNotMatch
	}

	totalInput, totalOutput, utxoOpsForTxn, err := bav._helpConnectNFTSold(HelpConnectNFTSoldStruct{
		NFTPostHash: txMeta.NFTPostHash,
		SerialNumber: txMeta.SerialNumber,
		BidderPKID: txMeta.BidderPKID,
		BidAmountNanos: txMeta.BidAmountNanos,
		UnlockableText: txMeta.UnlockableText,

		BidderInputs: txMeta.BidderInputs,
		BlockHeight: blockHeight,
		Txn: txn,
		TxHash: txHash,
		VerifySignatures: verifySignatures,

		IsAcceptNFTBid: true,
		IsNFTBid: false,
	})
	if err != nil {
		return 0, 0, nil, errors.Wrapf(err, "_connectAcceptNFTBid")
	}
	return totalInput, totalOutput, utxoOpsForTxn, nil
}

func (bav *UtxoView) _connectNFTBid(
	txn *MsgDeSoTxn, txHash *BlockHash, blockHeight uint32, verifySignatures bool) (
	_totalInput uint64, _totalOutput uint64, _utxoOps []*UtxoOperation, _err error) {
	if bav.GlobalParamsEntry.MaxCopiesPerNFT == 0 {
		return 0, 0, nil, fmt.Errorf("_connectNFTBid: called with zero MaxCopiesPerNFT")
	}

	// Check that the transaction has the right TxnType.
	if txn.TxnMeta.GetTxnType() != TxnTypeNFTBid {
		return 0, 0, nil, fmt.Errorf("_connectNFTBid: called with bad TxnType %s",
			txn.TxnMeta.GetTxnType().String())
	}
	txMeta := txn.TxnMeta.(*NFTBidMetadata)

	// Verify that the postEntry being bid on exists, is an NFT, and supports the given serial #.
	postEntry := bav.GetPostEntryForPostHash(txMeta.NFTPostHash)
	if postEntry == nil || postEntry.isDeleted {
		return 0, 0, nil, RuleErrorNFTBidOnNonExistentPost
	} else if !postEntry.IsNFT {
		return 0, 0, nil, RuleErrorNFTBidOnPostThatIsNotAnNFT
	} else if txMeta.SerialNumber > postEntry.NumNFTCopies {
		return 0, 0, nil, RuleErrorNFTBidOnInvalidSerialNumber
	}

	// Validate the nftEntry.  Note that there is a special case where a bidder can submit a bid
	// on SerialNumber zero.  This acts as a blanket bid on any serial number version of this NFT
	// As a result, the nftEntry will be nil and should not be validated.
	nftKey := MakeNFTKey(txMeta.NFTPostHash, txMeta.SerialNumber)
	nftEntry := bav.GetNFTEntryForNFTKey(&nftKey)
	bidderPKID := bav.GetPKIDForPublicKey(txn.PublicKey)
	if bidderPKID == nil || bidderPKID.isDeleted {
		return 0, 0, nil, fmt.Errorf("_connectNFTBid: PKID for bidder public key %v doesn't exist; this should never happen", string(txn.PublicKey))
	}

	// Save a copy of the bid entry so that we can use it in the disconnect.
	nftBidKey := MakeNFTBidKey(bidderPKID.PKID, txMeta.NFTPostHash, txMeta.SerialNumber)
	prevNFTBidEntry := bav.GetNFTBidEntryForNFTBidKey(&nftBidKey)
	isBuyNowBid := false
	if txMeta.SerialNumber != uint64(0) {
		// Verify the NFT entry that is being bid on exists.
		if nftEntry == nil || nftEntry.isDeleted {
			return 0, 0, nil, RuleErrorNFTBidOnNonExistentNFTEntry
		}

		// Verify the NFT entry being bid on is for sale.
		if !nftEntry.IsForSale {
			return 0, 0, nil, RuleErrorNFTBidOnNFTThatIsNotForSale
		}

		// Verify the NFT is not a pending transfer.
		if nftEntry.IsPending {
			return 0, 0, nil, RuleErrorCannotBidForPendingNFTTransfer
		}

		// Verify that the bidder is not the current owner of the NFT.
		if reflect.DeepEqual(nftEntry.OwnerPKID, bidderPKID.PKID) {
			return 0, 0, nil, RuleErrorNFTOwnerCannotBidOnOwnedNFT
		}

		// Verify that the bid amount is greater than the min bid amount for this NFT.
		// We allow BidAmountNanos to be 0 if there exists a previous bid entry. A value of 0 indicates that we should delete the entry.
		if txMeta.BidAmountNanos < nftEntry.MinBidAmountNanos && !(txMeta.BidAmountNanos == 0 && prevNFTBidEntry != nil) {
			return 0, 0, nil, RuleErrorNFTBidLessThanMinBidAmountNanos
		}
		if nftEntry.IsBuyNow && txMeta.BidAmountNanos == 0 {
			return 0, 0, nil, RuleErrorZeroBidOnBuyNowNFT
		}
		// Verify that we are not bidding on a Buy Now NFT before the Buy Now NFT Block Height. This should never happen.
		if nftEntry.IsBuyNow && blockHeight < BuyNowNFTBlockHeight {
			return 0, 0, nil, errors.Wrapf(RuleErrorBuyNowNFTBeforeBlockHeight, "_connectNFTBid: ")
		}
		if nftEntry.IsBuyNow && txMeta.BidAmountNanos >= nftEntry.MinBidAmountNanos {
			isBuyNowBid = true
		}
	}

	// If this is a bid on an NFT that is not "Buy Now" enabled, simply create the bid.
	if !isBuyNowBid {
		// Connect basic txn to get the total input and the total output without
		// considering the transaction metadata.
		totalInput, totalOutput, utxoOpsForTxn, err := bav._connectBasicTransfer(
			txn, txHash, blockHeight, verifySignatures)
		if err != nil {
			return 0, 0, nil, errors.Wrapf(err, "_connectNFTBid: ")
		}

		// We assume the tip is right before the block in which this txn is about to be applied.
		tipHeight := uint32(0)
		if blockHeight > 0 {
			tipHeight = blockHeight - 1
		}
		// Verify that the transaction creator has sufficient deso to create the bid.
		spendableBalance, err := bav.GetSpendableDeSoBalanceNanosForPublicKey(txn.PublicKey, tipHeight)
		if err != nil {
			return 0, 0, nil, errors.Wrapf(err, "_connectNFTBid: Error getting bidder balance: ")
		} else if txMeta.BidAmountNanos > spendableBalance && blockHeight > BrokenNFTBidsFixBlockHeight {
			return 0, 0, nil, RuleErrorInsufficientFundsForNFTBid
		}

		// Force the input to be non-zero so that we can prevent replay attacks.
		if totalInput == 0 {
			return 0, 0, nil, RuleErrorNFTBidRequiresNonZeroInput
		}

		if verifySignatures {
			// _connectBasicTransfer has already checked that the transaction is
			// signed by the top-level public key, which we take to be the poster's
			// public key.
		}

		// If an old bid exists, delete it.
		if prevNFTBidEntry != nil {
			bav._deleteNFTBidEntryMappings(prevNFTBidEntry)
		}

		// If the new bid has a non-zero amount, set it.
		if txMeta.BidAmountNanos != 0 {
			// Zero bids are not allowed, submitting a zero bid effectively withdraws a prior bid.
			newBidEntry := &NFTBidEntry{
				BidderPKID:     bidderPKID.PKID,
				NFTPostHash:    txMeta.NFTPostHash,
				SerialNumber:   txMeta.SerialNumber,
				BidAmountNanos: txMeta.BidAmountNanos,
			}
			bav._setNFTBidEntryMappings(newBidEntry)
		}

		// Add an operation to the list at the end indicating we've connected an NFT bid.
		utxoOpsForTxn = append(utxoOpsForTxn, &UtxoOperation{
			Type:            OperationTypeNFTBid,
			PrevNFTBidEntry: prevNFTBidEntry,
		})

		return totalInput, totalOutput, utxoOpsForTxn, nil
	} else {
		// For bids on Buy Now NFTs, we create a bid that will get deleted in the _helpConnectNFTSold logic. This allows
		// us to reuse the code that handles the royalty payouts and NFT ownership changes that is used in
		// _connectAcceptNFTBid.
		newBidEntry := &NFTBidEntry{
			BidderPKID:     bidderPKID.PKID,
			NFTPostHash:    txMeta.NFTPostHash,
			SerialNumber:   txMeta.SerialNumber,
			BidAmountNanos: txMeta.BidAmountNanos,
		}
		bav._setNFTBidEntryMappings(newBidEntry)
		// Okay here's where the fun happens. We are submitting a bid on a Buy Now enabled NFT. We create the bid then we call the
		// _helpConnectNFTSold to handle the royalty payout logic and such.
		totalInput, totalOutput, utxoOpsForTxn, err := bav._helpConnectNFTSold(HelpConnectNFTSoldStruct{
			NFTPostHash: txMeta.NFTPostHash,
			SerialNumber: txMeta.SerialNumber,
			BidderPKID: bidderPKID.PKID,
			BidAmountNanos: txMeta.BidAmountNanos,

			BidderInputs: []*DeSoInput{},

			BlockHeight: blockHeight,
			Txn: txn,
			TxHash: txHash,
			VerifySignatures: verifySignatures,
			IsNFTBid: true,
			IsAcceptNFTBid: false,
		})
		if err != nil {
			return 0, 0, nil, errors.Wrapf(err, "_connectNFTBid: ")
		}
		return totalInput, totalOutput, utxoOpsForTxn, nil
	}

}

type HelpConnectNFTSoldStruct struct {
	NFTPostHash    *BlockHash
	SerialNumber   uint64
	BidderPKID     *PKID
	BidAmountNanos uint64
	UnlockableText []byte

	// When an NFT owner accepts a bid, they must specify the bidder's UTXO inputs they will lock up
	// as payment for the purchase. This prevents the transaction from accidentally using UTXOs
	// that are used by future transactions.
	BidderInputs []*DeSoInput

	BlockHeight      uint32
	Txn              *MsgDeSoTxn
	TxHash           *BlockHash
	VerifySignatures bool

	// These both shouldn't be true
	IsAcceptNFTBid   bool
	IsNFTBid         bool
}

func (bav *UtxoView) _helpConnectNFTSold(txMeta HelpConnectNFTSoldStruct) (
	_totalInput uint64, _totalOutput uint64, _utxoOps []*UtxoOperation, _err error) {
	if txMeta.IsAcceptNFTBid == txMeta.IsNFTBid {
		return 0, 0, nil, fmt.Errorf("_helpConnectNFTSold: This transaction must be either an AcceptNFTBid txn or a NFTBid txn")
	}
	nftKey := MakeNFTKey(txMeta.NFTPostHash, txMeta.SerialNumber)
	prevNFTEntry := bav.GetNFTEntryForNFTKey(&nftKey)
	// Get the post entry, verify it exists.
	nftPostEntry := bav.GetPostEntryForPostHash(txMeta.NFTPostHash)

	existingProfileEntry := bav.GetProfileEntryForPublicKey(nftPostEntry.PosterPublicKey)
	if existingProfileEntry == nil || existingProfileEntry.isDeleted {
		return 0, 0, nil, fmt.Errorf(
			"_helpConnectNFTSold: Profile missing for NFT pub key: %v %v",
			PkToStringMainnet(nftPostEntry.PosterPublicKey), PkToStringTestnet(nftPostEntry.PosterPublicKey))
	}
	// Save all the old values from the CoinEntry before we potentially
	// update them. Note that CoinEntry doesn't contain any pointers and so
	// a direct copy is OK.
	prevCoinEntry := existingProfileEntry.CoinEntry

	// Verify the NFT bid entry being accepted exists and has a bid consistent with the metadata.
	// If we did not require an AcceptNFTBid txn to have a bid amount, it would leave the door
	// open for an attack where someone replaces a high bid with a low bid after the owner accepts.
	nftBidKey := MakeNFTBidKey(txMeta.BidderPKID, txMeta.NFTPostHash, txMeta.SerialNumber)
	nftBidEntry := bav.GetNFTBidEntryForNFTBidKey(&nftBidKey)
	if nftBidEntry == nil || nftBidEntry.isDeleted {
		// NOTE: Users can submit a bid for SerialNumber zero as a blanket bid for any SerialNumber
		// in an NFT collection. Thus, we must check to see if a SerialNumber zero bid exists
		// for this bidder before we return an error.
		nftBidKey = MakeNFTBidKey(txMeta.BidderPKID, txMeta.NFTPostHash, uint64(0))
		nftBidEntry = bav.GetNFTBidEntryForNFTBidKey(&nftBidKey)
		if nftBidEntry == nil || nftBidEntry.isDeleted {
			return 0, 0, nil, errors.Wrapf(RuleErrorCantAcceptNonExistentBid, "_helpConnectNFTSold: ")
		}
	}
	if nftBidEntry.BidAmountNanos != txMeta.BidAmountNanos {
		return 0, 0, nil, errors.Wrapf(RuleErrorAcceptedNFTBidAmountDoesNotMatch, "_helpConnectNFTSold: ")
	}

	bidderPublicKey := bav.GetPublicKeyForPKID(txMeta.BidderPKID)
	//
	// Store starting balances of all the participants to check diff later.
	//
	// We assume the tip is right before the block in which this txn is about to be applied.
	tipHeight := uint32(0)
	blockHeight := txMeta.BlockHeight
	if blockHeight > 0 {
		tipHeight = blockHeight - 1
	}
	sellerPublicKey := bav.GetPublicKeyForPKID(prevNFTEntry.OwnerPKID)
	sellerBalanceBefore, err := bav.GetSpendableDeSoBalanceNanosForPublicKey(sellerPublicKey, tipHeight)
	if err != nil {
		return 0, 0, nil, fmt.Errorf(
			"_helpConnectNFTSold: Problem getting initial balance for seller pubkey: %v",
			PkToStringBoth(sellerPublicKey))
	}
	bidderBalanceBefore, err := bav.GetSpendableDeSoBalanceNanosForPublicKey(
		bidderPublicKey, tipHeight)
	if err != nil {
		return 0, 0, nil, fmt.Errorf(
			"_helpConnectNFTSold: Problem getting initial balance for bidder pubkey: %v",
			PkToStringBoth(bidderPublicKey))
	}
	creatorBalanceBefore, err := bav.GetSpendableDeSoBalanceNanosForPublicKey(
		nftPostEntry.PosterPublicKey, tipHeight)
	if err != nil {
		return 0, 0, nil, fmt.Errorf(
			"_helpConnectNFTSold: Problem getting initial balance for poster pubkey: %v",
			PkToStringBoth(nftPostEntry.PosterPublicKey))
	}
	bidderChangeNanos := uint64(0)
	spentUtxoEntries := []*UtxoEntry{}
	utxoOpsForTxn := []*UtxoOperation{}
	// We only need to validate the bidder UTXOs when connecting an AcceptNFTBid transaction since the transactor and
	// the bidder are different users.  For NFTBid transactions on Buy Now NFTs, there are additional inputs to cover
	// the bid amount. We do not need to make explicitly make change for the bidder in that situation either.
	if txMeta.IsAcceptNFTBid {
		//
		// Validate bidder UTXOs.
		//
		if len(txMeta.BidderInputs) == 0 {
			return 0, 0, nil, errors.Wrapf(RuleErrorAcceptedNFTBidMustSpecifyBidderInputs, "_helpConnectNFTSold: ")
		}
		totalBidderInput := uint64(0)
		for _, bidderInput := range txMeta.BidderInputs {
			bidderUtxoKey := UtxoKey(*bidderInput)
			bidderUtxoEntry := bav.GetUtxoEntryForUtxoKey(&bidderUtxoKey)
			if bidderUtxoEntry == nil || bidderUtxoEntry.isSpent {
				return 0, 0, nil, errors.Wrapf(RuleErrorBidderInputForAcceptedNFTBidNoLongerExists, "_helpConnectNFTSold: ")
			}

			// Make sure that the utxo specified is actually from the bidder.
			if !reflect.DeepEqual(bidderUtxoEntry.PublicKey, bidderPublicKey) {
				return 0, 0, nil, errors.Wrapf(RuleErrorInputWithPublicKeyDifferentFromTxnPublicKey, "_helpConnectNFTSold: ")
			}

			// If the utxo is from a block reward txn, make sure enough time has passed to
			// make it spendable.
			if _isEntryImmatureBlockReward(bidderUtxoEntry, blockHeight, bav.Params) {
				return 0, 0, nil, errors.Wrapf(RuleErrorInputSpendsImmatureBlockReward, "_helpConnectNFTSold: ")
			}
			totalBidderInput += bidderUtxoEntry.AmountNanos

			// Make sure we spend the utxo so that the bidder can't reuse it.
			utxoOp, err := bav._spendUtxo(&bidderUtxoKey)
			if err != nil {
				return 0, 0, nil, errors.Wrapf(err, "_helpConnectNFTSold: Problem spending bidder utxo")
			}
			spentUtxoEntries = append(spentUtxoEntries, bidderUtxoEntry)

			// Track the UtxoOperations so we can rollback, and for Rosetta
			utxoOpsForTxn = append(utxoOpsForTxn, utxoOp)
		}

		if totalBidderInput < txMeta.BidAmountNanos {
			return 0, 0, nil, errors.Wrapf(RuleErrorAcceptNFTBidderInputsInsufficientForBidAmount, "_helpConnectNFTSold: ")
		}

		// The bidder gets back any unspent nanos from the inputs specified.
		bidderChangeNanos = totalBidderInput - txMeta.BidAmountNanos
	}

	// The amount of deso that should go to the original creator from this purchase.
	// Calculated as: (BidAmountNanos * NFTRoyaltyToCreatorBasisPoints) / (100 * 100)
	creatorRoyaltyNanos := IntDiv(
		IntMul(
			big.NewInt(int64(txMeta.BidAmountNanos)),
			big.NewInt(int64(nftPostEntry.NFTRoyaltyToCreatorBasisPoints))),
		big.NewInt(100*100)).Uint64()
	// The amount of deso that should go to the original creator's coin from this purchase.
	// Calculated as: (BidAmountNanos * NFTRoyaltyToCoinBasisPoints) / (100 * 100)
	creatorCoinRoyaltyNanos := IntDiv(
		IntMul(
			big.NewInt(int64(txMeta.BidAmountNanos)),
			big.NewInt(int64(nftPostEntry.NFTRoyaltyToCoinBasisPoints))),
		big.NewInt(100*100)).Uint64()
	//glog.Infof("Bid amount: %d, coin basis points: %d, coin royalty: %d",
	//	txMeta.BidAmountNanos, nftPostEntry.NFTRoyaltyToCoinBasisPoints, creatorCoinRoyaltyNanos)

	// Sanity check that the royalties are reasonable and won't cause underflow.
	if txMeta.BidAmountNanos < (creatorRoyaltyNanos + creatorCoinRoyaltyNanos) {
		return 0, 0, nil, fmt.Errorf(
			"_helpConnectNFTSold: sum of royalties (%d, %d) is less than bid amount (%d)",
			creatorRoyaltyNanos, creatorCoinRoyaltyNanos, txMeta.BidAmountNanos)
	}

	bidAmountMinusRoyalties := txMeta.BidAmountNanos - creatorRoyaltyNanos - creatorCoinRoyaltyNanos
	txn, txHash, verifySignatures := txMeta.Txn, txMeta.TxHash, txMeta.VerifySignatures
	// Connect basic txn to get the total input and the total output without
	// considering the transaction metadata.
	totalInput, totalOutput, utxoOpsFromBasicTransfer, err := bav._connectBasicTransfer(
		txn, txHash, blockHeight, verifySignatures)
	if err != nil {
		return 0, 0, nil, errors.Wrapf(err, "_helpConnectNFTSold: ")
	}
	// Append the basic transfer utxoOps to our list
	utxoOpsForTxn = append(utxoOpsForTxn, utxoOpsFromBasicTransfer...)

	// Force the input to be non-zero so that we can prevent replay attacks.
	if totalInput == 0 {
		return 0, 0, nil, errors.Wrapf(RuleErrorAcceptNFTBidRequiresNonZeroInput, "_helpConnectNFTSold: ")
	}

	if txMeta.IsNFTBid {
		bidAmountNanos := txMeta.BidAmountNanos
		// Check that the bid amount is non-zero.
		if bidAmountNanos == 0 {
			return 0, 0, nil, errors.Wrapf(RuleErrorBuyNowNFTBidMustBidNonZeroDeSo, "_helpConnectNFTSold: ")
		}

		// Check that the bid amount is greater than the min bid amount.
		if bidAmountNanos < prevNFTEntry.MinBidAmountNanos {
			return 0, 0, nil, errors.Wrapf(RuleErrorBuyNowMustHaveMinBidAmountNanos, "_helpConnectNFTSold: ")
		}

		// The amount of DeSo being bid counts as output being spent by
		// this transaction, so add it to the transaction output and check that
		// the resulting output ddoes not exceed the total input.
		//
		// Check for overflow of the outputs before adding.
		if totalOutput > math.MaxUint64-bidAmountNanos {
			return 0, 0, nil, errors.Wrapf(RuleErrorNFTBidTxnOutputWithInvalidBidAmount, "_helpConnectNFTSold: ")
		}

		totalOutput += bidAmountNanos
		// It's assumed the caller code will check that things like output <= input,
		//t we check it here just in case...
		if totalInput < totalOutput {
			return 0, 0, nil, errors.Wrapf(RuleErrorBuyNowNFTBidTxnOutputExceedsInput, "_helpConnectNFTSold: Input: %v, Output: %v", totalInput, totalOutput)
		}
	}

	if verifySignatures {
		// _connectBasicTransfer has already checked that the transaction is
		// signed by the top-level public key, which we take to be the poster's
		// public key.
	}

	// Now we are ready to accept the bid. When we accept, the following must happen:
	// 	(1) Update the nft entry with the new owner and set it as "not for sale".
	//  (2) Delete all of the bids on this NFT since they are no longer relevant.
	//  (3) Pay the seller.
	//  (4) Pay royalties to the original creator.
	//  (5) Pay change to the bidder.
	//  (6) Add creator coin royalties to deso locked.
	//  (7) Decrement the nftPostEntry NumNFTCopiesForSale.

	// (1) Set an appropriate NFTEntry for the new owner.

	newNFTEntry := &NFTEntry{
		LastOwnerPKID:  prevNFTEntry.OwnerPKID,
		OwnerPKID:      txMeta.BidderPKID,
		NFTPostHash:    txMeta.NFTPostHash,
		SerialNumber:   txMeta.SerialNumber,
		IsForSale:      false,
		UnlockableText: txMeta.UnlockableText,
		// We automatically flip IsBuyNow to false. Otherwise, someone could buy this NFT from them.
		IsBuyNow:       false,

		LastAcceptedBidAmountNanos: txMeta.BidAmountNanos,
	}
	bav._setNFTEntryMappings(newNFTEntry)

	// append the accepted bid entry to the list of accepted bid entries
	prevAcceptedBidHistory := bav.GetAcceptNFTBidHistoryForNFTKey(&nftKey)
	newAcceptedBidHistory := append(*prevAcceptedBidHistory, nftBidEntry)
	bav._setAcceptNFTBidHistoryMappings(nftKey, &newAcceptedBidHistory)

	// (2) Iterate over all the NFTBidEntries for this NFT and delete them.
	bidEntries := bav.GetAllNFTBidEntries(txMeta.NFTPostHash, txMeta.SerialNumber)
	if len(bidEntries) == 0 && nftBidEntry.SerialNumber != 0 {
		// Quick sanity check to make sure that we found bid entries. There should be at least 1.
		return 0, 0, nil, fmt.Errorf("_helpConnectNFTSold: found zero bid entries to delete; this should never happen.")
	}
	deletedBidEntries := []*NFTBidEntry{}
	for _, bidEntry := range bidEntries {
		deletedBidEntries = append(deletedBidEntries, bidEntry)
		bav._deleteNFTBidEntryMappings(bidEntry)
	}
	// If this is a SerialNumber zero BidEntry, we must delete it specifically.
	if nftBidEntry.SerialNumber == uint64(0) {
		deletedBidEntries = append(deletedBidEntries, nftBidEntry)
		bav._deleteNFTBidEntryMappings(nftBidEntry)
	}

	// (3) Pay the seller by creating a new entry for this output and add it to the view.
	nftPaymentUtxoKeys := []*UtxoKey{}
	nextUtxoIndex := uint32(len(txn.TxOutputs))
	sellerOutputKey := &UtxoKey{
		TxID:  *txHash,
		Index: nextUtxoIndex,
	}

	utxoEntry := UtxoEntry{
		AmountNanos: bidAmountMinusRoyalties,
		PublicKey:   sellerPublicKey,
		BlockHeight: blockHeight,
		UtxoType:    UtxoTypeNFTSeller,
		UtxoKey:     sellerOutputKey,
		// We leave the position unset and isSpent to false by default.
		// The position will be set in the call to _addUtxo.
	}

	// Create a new scope to avoid name collisions
	{
		utxoOp, err := bav._addUtxo(&utxoEntry)
		if err != nil {
			return 0, 0, nil, errors.Wrapf(
				err, "_helpConnectNFTSold: Problem adding output utxo")
		}
		nftPaymentUtxoKeys = append(nftPaymentUtxoKeys, sellerOutputKey)

		// Rosetta uses this UtxoOperation to provide INPUT amounts
		utxoOpsForTxn = append(utxoOpsForTxn, utxoOp)
	}

	// (4) Pay royalties to the original artist.
	if creatorRoyaltyNanos > 0 {
		nextUtxoIndex += 1
		royaltyOutputKey := &UtxoKey{
			TxID:  *txHash,
			Index: nextUtxoIndex,
		}

		utxoEntry := UtxoEntry{
			AmountNanos: creatorRoyaltyNanos,
			PublicKey:   nftPostEntry.PosterPublicKey,
			BlockHeight: blockHeight,
			UtxoType:    UtxoTypeNFTCreatorRoyalty,

			UtxoKey: royaltyOutputKey,
			// We leave the position unset and isSpent to false by default.
			// The position will be set in the call to _addUtxo.
		}

		utxoOp, err := bav._addUtxo(&utxoEntry)
		if err != nil {
			return 0, 0, nil, errors.Wrapf(err, "_helpConnectNFTSold: Problem adding output utxo")
		}
		nftPaymentUtxoKeys = append(nftPaymentUtxoKeys, royaltyOutputKey)

		// Rosetta uses this UtxoOperation to provide INPUT amounts
		utxoOpsForTxn = append(utxoOpsForTxn, utxoOp)
	}

	// (5) Give any change back to the bidder.
	if bidderChangeNanos > 0 {
		nextUtxoIndex += 1
		bidderChangeOutputKey := &UtxoKey{
			TxID:  *txHash,
			Index: nextUtxoIndex,
		}

		utxoEntry := UtxoEntry{
			AmountNanos: bidderChangeNanos,
			PublicKey:   bidderPublicKey,
			BlockHeight: blockHeight,
			UtxoType:    UtxoTypeNFTCreatorRoyalty,

			UtxoKey: bidderChangeOutputKey,
			// We leave the position unset and isSpent to false by default.
			// The position will be set in the call to _addUtxo.
		}

		utxoOp, err := bav._addUtxo(&utxoEntry)
		if err != nil {
			return 0, 0, nil, errors.Wrapf(err, "_helpConnectNFTSold: Problem adding output utxo")
		}
		nftPaymentUtxoKeys = append(nftPaymentUtxoKeys, bidderChangeOutputKey)

		// Rosetta uses this UtxoOperation to provide INPUT amounts
		utxoOpsForTxn = append(utxoOpsForTxn, utxoOp)
	}

	// We don't do a royalty if the number of coins in circulation is too low.
	if existingProfileEntry.CoinsInCirculationNanos < bav.Params.CreatorCoinAutoSellThresholdNanos {
		creatorCoinRoyaltyNanos = 0
	}

	// (6) Add creator coin royalties to deso locked. If the number of coins in circulation is
	// less than the "auto sell threshold" we burn the deso.
	newCoinEntry := prevCoinEntry
	if creatorCoinRoyaltyNanos > 0 {
		// Make a copy of the previous coin entry. It has no pointers, so a direct copy is ok.
		newCoinEntry.DeSoLockedNanos += creatorCoinRoyaltyNanos
		existingProfileEntry.CoinEntry = newCoinEntry
		bav._setProfileEntryMappings(existingProfileEntry)
	}

	// (7) Save a copy of the previous postEntry and then decrement NumNFTCopiesForSale.
	prevPostEntry := &PostEntry{}
	*prevPostEntry = *nftPostEntry
	nftPostEntry.NumNFTCopiesForSale--
	bav._setPostEntryMappings(nftPostEntry)

	// Create an Operation to add to the end of the list. Fill all fields except the type which depends upon
	// if this is an AcceptNFTBid transaction or an NFTBid transaction.
	transactionUtxoOp := &UtxoOperation{
		PrevNFTEntry:              prevNFTEntry,
		PrevPostEntry:             prevPostEntry,
		PrevCoinEntry:             &prevCoinEntry,
		DeletedNFTBidEntries:      deletedBidEntries,
		NFTPaymentUtxoKeys:        nftPaymentUtxoKeys,
		NFTSpentUtxoEntries:       spentUtxoEntries,
		PrevAcceptedNFTBidEntries: prevAcceptedBidHistory,
		// Rosetta fields.
		AcceptNFTBidCreatorPublicKey:    nftPostEntry.PosterPublicKey,
		AcceptNFTBidBidderPublicKey:     bidderPublicKey,
		AcceptNFTBidCreatorRoyaltyNanos: creatorCoinRoyaltyNanos,
	}
	if txMeta.IsAcceptNFTBid {
		transactionUtxoOp.Type = OperationTypeAcceptNFTBid
	}

	if txMeta.IsNFTBid {
		transactionUtxoOp.Type = OperationTypeNFTBid
	}

	// Add an operation to the list at the end indicating we've connected an NFT bid.
	utxoOpsForTxn = append(utxoOpsForTxn, transactionUtxoOp)

	// HARDCORE SANITY CHECK:
	//  - Before returning we do one more sanity check that money hasn't been printed.
	//
	// Seller balance diff:
	sellerBalanceAfter, err := bav.GetSpendableDeSoBalanceNanosForPublicKey(sellerPublicKey, tipHeight)
	if err != nil {
		return 0, 0, nil, fmt.Errorf(
			"_helpConnectNFTSold: Problem getting final balance for seller pubkey: %v",
			PkToStringBoth(sellerPublicKey))
	}
	sellerDiff := int64(sellerBalanceAfter) - int64(sellerBalanceBefore)
	// Bidder balance diff (only relevant if bidder != seller):
	bidderDiff := int64(0)
	if !reflect.DeepEqual(bidderPublicKey, sellerPublicKey) {
		bidderBalanceAfter, err := bav.GetSpendableDeSoBalanceNanosForPublicKey(bidderPublicKey, tipHeight)
		if err != nil {
			return 0, 0, nil, fmt.Errorf(
				"_helpConnectNFTSold: Problem getting final balance for bidder pubkey: %v",
				PkToStringBoth(bidderPublicKey))
		}
		bidderDiff = int64(bidderBalanceAfter) - int64(bidderBalanceBefore)
	}
	// Creator balance diff (only relevant if creator != seller and creator != bidder):
	creatorDiff := int64(0)
	if !reflect.DeepEqual(nftPostEntry.PosterPublicKey, sellerPublicKey) &&
		!reflect.DeepEqual(nftPostEntry.PosterPublicKey, bidderPublicKey) {
		creatorBalanceAfter, err := bav.GetSpendableDeSoBalanceNanosForPublicKey(nftPostEntry.PosterPublicKey, tipHeight)
		if err != nil {
			return 0, 0, nil, fmt.Errorf(
				"_helpConnectNFTSold: Problem getting final balance for poster pubkey: %v",
				PkToStringBoth(nftPostEntry.PosterPublicKey))
		}
		creatorDiff = int64(creatorBalanceAfter) - int64(creatorBalanceBefore)
	}
	// Creator coin diff:
	coinDiff := int64(newCoinEntry.DeSoLockedNanos) - int64(prevCoinEntry.DeSoLockedNanos)
	// Now the actual check. Use bigints to avoid getting fooled by overflow.
	sellerPlusBidderDiff := big.NewInt(0).Add(big.NewInt(sellerDiff), big.NewInt(bidderDiff))
	creatorPlusCoinDiff := big.NewInt(0).Add(big.NewInt(creatorDiff), big.NewInt(coinDiff))
	totalDiff := big.NewInt(0).Add(sellerPlusBidderDiff, creatorPlusCoinDiff)
	if totalDiff.Cmp(big.NewInt(0)) > 0 {
		return 0, 0, nil, fmt.Errorf(
			"_helpConnectNFTSold: Sum of participant diffs is >0 (%d, %d, %d, %d)",
			sellerDiff, bidderDiff, creatorDiff, coinDiff)
	}


	return totalInput, totalOutput, utxoOpsForTxn, nil
}

func (bav *UtxoView) _connectNFTTransfer(
	txn *MsgDeSoTxn, txHash *BlockHash, blockHeight uint32, verifySignatures bool) (
	_totalInput uint64, _totalOutput uint64, _utxoOps []*UtxoOperation, _err error) {

	if blockHeight < NFTTransferOrBurnAndDerivedKeysBlockHeight {
		return 0, 0, nil, RuleErrorNFTTransferBeforeBlockHeight
	}

	// Check that the transaction has the right TxnType.
	if txn.TxnMeta.GetTxnType() != TxnTypeNFTTransfer {
		return 0, 0, nil, fmt.Errorf("_connectNFTTransfer: called with bad TxnType %s",
			txn.TxnMeta.GetTxnType().String())
	}
	txMeta := txn.TxnMeta.(*NFTTransferMetadata)

	// Check that the specified receiver public key is valid.
	if len(txMeta.ReceiverPublicKey) != btcec.PubKeyBytesLenCompressed {
		return 0, 0, nil, RuleErrorNFTTransferInvalidReceiverPubKeySize
	}

	// Check that the sender and receiver public keys are different.
	if reflect.DeepEqual(txn.PublicKey, txMeta.ReceiverPublicKey) {
		return 0, 0, nil, RuleErrorNFTTransferCannotTransferToSelf
	}

	// Verify the NFT entry exists.
	nftKey := MakeNFTKey(txMeta.NFTPostHash, txMeta.SerialNumber)
	prevNFTEntry := bav.GetNFTEntryForNFTKey(&nftKey)
	if prevNFTEntry == nil || prevNFTEntry.isDeleted {
		return 0, 0, nil, RuleErrorCannotTransferNonExistentNFT
	}

	// Verify that the updater is the owner of the NFT.
	updaterPKID := bav.GetPKIDForPublicKey(txn.PublicKey)
	if updaterPKID == nil || updaterPKID.isDeleted {
		return 0, 0, nil, fmt.Errorf("_connectNFTTransfer: non-existent updaterPKID: %s",
			PkToString(txn.PublicKey, bav.Params))
	}
	if !reflect.DeepEqual(prevNFTEntry.OwnerPKID, updaterPKID.PKID) {
		return 0, 0, nil, RuleErrorNFTTransferByNonOwner
	}

	// Fetch the receiver's PKID and make sure it exists.
	receiverPKID := bav.GetPKIDForPublicKey(txMeta.ReceiverPublicKey)
	// Sanity check that we found a PKID entry for these pub keys (should never fail).
	if receiverPKID == nil || receiverPKID.isDeleted {
		return 0, 0, nil, fmt.Errorf(
			"_connectNFTTransfer: Found nil or deleted PKID for receiver, this should never "+
				"happen. Receiver pubkey: %v", PkToStringMainnet(txMeta.ReceiverPublicKey))
	}

	// Make sure that the NFT entry is not for sale.
	if prevNFTEntry.IsForSale {
		return 0, 0, nil, RuleErrorCannotTransferForSaleNFT
	}

	// Sanity check that the NFT entry is correct.
	if !reflect.DeepEqual(prevNFTEntry.NFTPostHash, txMeta.NFTPostHash) ||
		!reflect.DeepEqual(prevNFTEntry.SerialNumber, txMeta.SerialNumber) {
		return 0, 0, nil, fmt.Errorf("_connectNFTTransfer: prevNFTEntry %v is inconsistent with txMeta %v;"+
			" this should never happen.", prevNFTEntry, txMeta)
	}

	// Get the postEntry so we can check for unlockable content.
	nftPostEntry := bav.GetPostEntryForPostHash(txMeta.NFTPostHash)
	if nftPostEntry == nil || nftPostEntry.isDeleted {
		return 0, 0, nil, fmt.Errorf("_connectNFTTransfer: non-existent nftPostEntry for NFTPostHash: %s",
			txMeta.NFTPostHash.String())
	}

	// If the post entry requires the NFT to have unlockable text, make sure it is provided.
	if nftPostEntry.HasUnlockable && len(txMeta.UnlockableText) == 0 {
		return 0, 0, nil, RuleErrorCannotTransferUnlockableNFTWithoutUnlockable
	}

	// Check the length of the UnlockableText.
	if uint64(len(txMeta.UnlockableText)) > bav.Params.MaxPrivateMessageLengthBytes {
		return 0, 0, nil, errors.Wrapf(
			RuleErrorUnlockableTextLengthExceedsMax, "_connectNFTTransfer: "+
				"UnlockableTextLen = %d; Max length = %d",
			len(txMeta.UnlockableText), bav.Params.MaxPrivateMessageLengthBytes)
	}

	// Connect basic txn to get the total input and the total output without
	// considering the transaction metadata.
	totalInput, totalOutput, utxoOpsForTxn, err := bav._connectBasicTransfer(
		txn, txHash, blockHeight, verifySignatures)
	if err != nil {
		return 0, 0, nil, errors.Wrapf(err, "_connectNFTTransfer: ")
	}

	// Force the input to be non-zero so that we can prevent replay attacks.
	if totalInput == 0 {
		return 0, 0, nil, RuleErrorNFTTransferRequiresNonZeroInput
	}

	if verifySignatures {
		// _connectBasicTransfer has already checked that the transaction is
		// signed by the top-level public key, which we take to be the NFT owner's
		// public key.
	}

	// Now we are ready to transfer the NFT.

	// Make a copy of the previous NFT
	newNFTEntry := *prevNFTEntry
	// Update the fields that were set during this transfer.
	newNFTEntry.LastOwnerPKID = prevNFTEntry.OwnerPKID
	newNFTEntry.OwnerPKID = receiverPKID.PKID
	newNFTEntry.UnlockableText = txMeta.UnlockableText
	newNFTEntry.IsPending = true
	newNFTEntry.IsBuyNow = false

	// Set the new entry in the view.
	bav._deleteNFTEntryMappings(prevNFTEntry)
	bav._setNFTEntryMappings(&newNFTEntry)

	// Add an operation to the list at the end indicating we've connected an NFT update.
	utxoOpsForTxn = append(utxoOpsForTxn, &UtxoOperation{
		Type:         OperationTypeNFTTransfer,
		PrevNFTEntry: prevNFTEntry,
	})

	return totalInput, totalOutput, utxoOpsForTxn, nil
}

func (bav *UtxoView) _connectAcceptNFTTransfer(
	txn *MsgDeSoTxn, txHash *BlockHash, blockHeight uint32, verifySignatures bool) (
	_totalInput uint64, _totalOutput uint64, _utxoOps []*UtxoOperation, _err error) {

	if blockHeight < NFTTransferOrBurnAndDerivedKeysBlockHeight {
		return 0, 0, nil, RuleErrorAcceptNFTTransferBeforeBlockHeight
	}

	// Check that the transaction has the right TxnType.
	if txn.TxnMeta.GetTxnType() != TxnTypeAcceptNFTTransfer {
		return 0, 0, nil, fmt.Errorf("_connectAcceptNFTTransfer: called with bad TxnType %s",
			txn.TxnMeta.GetTxnType().String())
	}
	txMeta := txn.TxnMeta.(*AcceptNFTTransferMetadata)

	// Verify the NFT entry exists.
	nftKey := MakeNFTKey(txMeta.NFTPostHash, txMeta.SerialNumber)
	prevNFTEntry := bav.GetNFTEntryForNFTKey(&nftKey)
	if prevNFTEntry == nil || prevNFTEntry.isDeleted {
		return 0, 0, nil, RuleErrorCannotAcceptTransferOfNonExistentNFT
	}

	// Verify that the updater is the owner of the NFT.
	updaterPKID := bav.GetPKIDForPublicKey(txn.PublicKey)
	if updaterPKID == nil || updaterPKID.isDeleted {
		return 0, 0, nil, fmt.Errorf("_connectAcceptNFTTransfer: non-existent updaterPKID: %s",
			PkToString(txn.PublicKey, bav.Params))
	}
	if !reflect.DeepEqual(prevNFTEntry.OwnerPKID, updaterPKID.PKID) {
		return 0, 0, nil, RuleErrorAcceptNFTTransferByNonOwner
	}

	// Verify that the NFT is actually pending.
	if !prevNFTEntry.IsPending {
		return 0, 0, nil, RuleErrorAcceptNFTTransferForNonPendingNFT
	}

	// Sanity check that the NFT entry is not for sale.
	if prevNFTEntry.IsForSale {
		return 0, 0, nil, fmt.Errorf(
			"_connectAcceptNFTTransfer: attempted to accept NFT transfer of NFT that is for "+
				"sale. This should never happen; txMeta %v.", txMeta)
	}

	// Sanity check that the NFT entry is correct.
	if !reflect.DeepEqual(prevNFTEntry.NFTPostHash, txMeta.NFTPostHash) ||
		!reflect.DeepEqual(prevNFTEntry.SerialNumber, txMeta.SerialNumber) {
		return 0, 0, nil, fmt.Errorf("_connectAcceptNFTTransfer: prevNFTEntry %v is "+
			"inconsistent with txMeta %v; this should never happen.", prevNFTEntry, txMeta)
	}

	// Connect basic txn to get the total input and the total output without
	// considering the transaction metadata.
	totalInput, totalOutput, utxoOpsForTxn, err := bav._connectBasicTransfer(
		txn, txHash, blockHeight, verifySignatures)
	if err != nil {
		return 0, 0, nil, errors.Wrapf(err, "_connectAcceptNFTTransfer: ")
	}

	// Force the input to be non-zero so that we can prevent replay attacks.
	if totalInput == 0 {
		return 0, 0, nil, RuleErrorAcceptNFTTransferRequiresNonZeroInput
	}

	if verifySignatures {
		// _connectBasicTransfer has already checked that the transaction is
		// signed by the top-level public key, which we take to be the NFT owner's
		// public key.
	}

	// Now we are ready to transfer the NFT.

	// Create the updated NFTEntry (everything the same except for IsPending) and set it.
	newNFTEntry := *prevNFTEntry
	newNFTEntry.IsPending = false
	bav._deleteNFTEntryMappings(prevNFTEntry)
	bav._setNFTEntryMappings(&newNFTEntry)

	// Add an operation for the accepted NFT transfer.
	utxoOpsForTxn = append(utxoOpsForTxn, &UtxoOperation{
		Type:         OperationTypeAcceptNFTTransfer,
		PrevNFTEntry: prevNFTEntry,
	})

	return totalInput, totalOutput, utxoOpsForTxn, nil
}

func (bav *UtxoView) _connectBurnNFT(
	txn *MsgDeSoTxn, txHash *BlockHash, blockHeight uint32, verifySignatures bool) (
	_totalInput uint64, _totalOutput uint64, _utxoOps []*UtxoOperation, _err error) {

	if blockHeight < NFTTransferOrBurnAndDerivedKeysBlockHeight {
		return 0, 0, nil, RuleErrorBurnNFTBeforeBlockHeight
	}

	// Check that the transaction has the right TxnType.
	if txn.TxnMeta.GetTxnType() != TxnTypeBurnNFT {
		return 0, 0, nil, fmt.Errorf("_connectBurnNFT: called with bad TxnType %s",
			txn.TxnMeta.GetTxnType().String())
	}
	txMeta := txn.TxnMeta.(*BurnNFTMetadata)

	// Verify the NFT entry exists.
	nftKey := MakeNFTKey(txMeta.NFTPostHash, txMeta.SerialNumber)
	nftEntry := bav.GetNFTEntryForNFTKey(&nftKey)
	if nftEntry == nil || nftEntry.isDeleted {
		return 0, 0, nil, RuleErrorCannotBurnNonExistentNFT
	}

	// Verify that the updater is the owner of the NFT.
	updaterPKID := bav.GetPKIDForPublicKey(txn.PublicKey)
	if updaterPKID == nil || updaterPKID.isDeleted {
		return 0, 0, nil, fmt.Errorf("_connectBurnNFT: non-existent updaterPKID: %s",
			PkToString(txn.PublicKey, bav.Params))
	}
	if !reflect.DeepEqual(nftEntry.OwnerPKID, updaterPKID.PKID) {
		return 0, 0, nil, RuleErrorBurnNFTByNonOwner
	}

	// Verify that the NFT is not for sale.
	if nftEntry.IsForSale {
		return 0, 0, nil, RuleErrorCannotBurnNFTThatIsForSale
	}

	// Sanity check that the NFT entry is correct.
	if !reflect.DeepEqual(nftEntry.NFTPostHash, txMeta.NFTPostHash) ||
		!reflect.DeepEqual(nftEntry.SerialNumber, txMeta.SerialNumber) {
		return 0, 0, nil, fmt.Errorf("_connectBurnNFT: nftEntry %v is "+
			"inconsistent with txMeta %v; this should never happen.", nftEntry, txMeta)
	}

	// Get the postEntry so we can increment the burned copies count.
	nftPostEntry := bav.GetPostEntryForPostHash(txMeta.NFTPostHash)
	if nftPostEntry == nil || nftPostEntry.isDeleted {
		return 0, 0, nil, fmt.Errorf(
			"_connectBurnNFT: non-existent nftPostEntry for NFTPostHash: %s",
			txMeta.NFTPostHash.String())
	}

	// Connect basic txn to get the total input and the total output without
	// considering the transaction metadata.
	totalInput, totalOutput, utxoOpsForTxn, err := bav._connectBasicTransfer(
		txn, txHash, blockHeight, verifySignatures)
	if err != nil {
		return 0, 0, nil, errors.Wrapf(err, "_connectBurnNFT: ")
	}

	// Force the input to be non-zero so that we can prevent replay attacks.
	if totalInput == 0 {
		return 0, 0, nil, RuleErrorBurnNFTRequiresNonZeroInput
	}

	if verifySignatures {
		// _connectBasicTransfer has already checked that the transaction is
		// signed by the top-level public key, which we take to be the NFT owner's
		// public key.
	}

	// Create a backup before we burn the NFT.
	prevNFTEntry := *nftEntry

	// Delete the NFT.
	bav._deleteNFTEntryMappings(nftEntry)

	// Save a copy of the previous postEntry and then increment NumNFTCopiesBurned.
	prevPostEntry := *nftPostEntry
	nftPostEntry.NumNFTCopiesBurned++
	bav._deletePostEntryMappings(&prevPostEntry)
	bav._setPostEntryMappings(nftPostEntry)

	// Add an operation for the burnt NFT.
	utxoOpsForTxn = append(utxoOpsForTxn, &UtxoOperation{
		Type:          OperationTypeBurnNFT,
		PrevNFTEntry:  &prevNFTEntry,
		PrevPostEntry: &prevPostEntry,
	})

	return totalInput, totalOutput, utxoOpsForTxn, nil
}

func (bav *UtxoView) _connectSwapIdentity(
	txn *MsgDeSoTxn, txHash *BlockHash, blockHeight uint32, verifySignatures bool) (
	_totalInput uint64, _totalOutput uint64, _utxoOps []*UtxoOperation, _err error) {

	// Check that the transaction has the right TxnType.
	if txn.TxnMeta.GetTxnType() != TxnTypeSwapIdentity {
		return 0, 0, nil, fmt.Errorf(
			"_connectSwapIdentity: called with bad TxnType %s",
			txn.TxnMeta.GetTxnType().String())
	}
	txMeta := txn.TxnMeta.(*SwapIdentityMetadataa)

	// The txn.PublicKey must be paramUpdater
	_, updaterIsParamUpdater := bav.Params.ParamUpdaterPublicKeys[MakePkMapKey(txn.PublicKey)]
	if !updaterIsParamUpdater {
		return 0, 0, nil, RuleErrorSwapIdentityIsParamUpdaterOnly
	}

	// call _connectBasicTransfer to verify signatures
	totalInput, totalOutput, utxoOpsForTxn, err := bav._connectBasicTransfer(
		txn, txHash, blockHeight, verifySignatures)
	if err != nil {
		return 0, 0, nil, errors.Wrapf(err, "_connectSwapIdentity: ")
	}

	// Force the input to be non-zero so that we can prevent replay attacks.
	if totalInput == 0 {
		return 0, 0, nil, RuleErrorProfileUpdateRequiresNonZeroInput
	}

	// The "from " public key must be set and valid.
	fromPublicKey := txMeta.FromPublicKey
	if len(fromPublicKey) != btcec.PubKeyBytesLenCompressed {
		return 0, 0, nil, RuleErrorFromPublicKeyIsRequired
	}
	if _, err := btcec.ParsePubKey(fromPublicKey, btcec.S256()); err != nil {
		return 0, 0, nil, errors.Wrap(RuleErrorInvalidFromPublicKey, err.Error())
	}

	// The "to" public key must be set and valid.
	toPublicKey := txMeta.ToPublicKey
	if len(toPublicKey) != btcec.PubKeyBytesLenCompressed {
		return 0, 0, nil, RuleErrorToPublicKeyIsRequired
	}
	if _, err := btcec.ParsePubKey(toPublicKey, btcec.S256()); err != nil {
		return 0, 0, nil, errors.Wrap(RuleErrorInvalidToPublicKey, err.Error())
	}

	if verifySignatures {
		// _connectBasicTransfer has already checked that the transaction is
		// signed by the top-level public key, which we take to be the poster's
		// public key.
	}

	// If a profile is associated with either of the public keys then change the public
	// key embedded in the profile. Note that we don't need to delete and re-add the
	// ProfileEntry mappings because everything other than the embedded public key stays
	// the same (basically the public key is the only thing that's de-normalized that we
	// need to manually adjust). Note that we must do this lookup *before* we swap the
	// PKID's or else we're get opposite profiles back.
	fromProfileEntry := bav.GetProfileEntryForPublicKey(fromPublicKey)
	if fromProfileEntry != nil && !fromProfileEntry.isDeleted {
		fromProfileEntry.PublicKey = toPublicKey
	}
	toProfileEntry := bav.GetProfileEntryForPublicKey(toPublicKey)
	if toProfileEntry != nil && !toProfileEntry.isDeleted {
		toProfileEntry.PublicKey = fromPublicKey
	}

	// Get the existing PKID mappings. These are guaranteed to be set (they default to
	// the existing public key if they are unset).
	oldFromPKIDEntry := bav.GetPKIDForPublicKey(fromPublicKey)
	if oldFromPKIDEntry == nil || oldFromPKIDEntry.isDeleted {
		// This should basically never happen since we never delete PKIDs.
		return 0, 0, nil, RuleErrorOldFromPublicKeyHasDeletedPKID
	}
	oldToPKIDEntry := bav.GetPKIDForPublicKey(toPublicKey)
	if oldToPKIDEntry == nil || oldToPKIDEntry.isDeleted {
		// This should basically never happen since we never delete PKIDs.
		return 0, 0, nil, RuleErrorOldToPublicKeyHasDeletedPKID
	}

	// At this point, we are certain that the *from* and the *to* public keys
	// have valid PKID's.

	// Create copies of the old PKID's so we can safely update the mappings.
	newFromPKIDEntry := *oldFromPKIDEntry
	newToPKIDEntry := *oldToPKIDEntry

	// Swap the PKID's on the entry copies.
	newFromPKIDEntry.PKID = oldToPKIDEntry.PKID
	newToPKIDEntry.PKID = oldFromPKIDEntry.PKID

	// Delete the old mappings for the *from* and *to* PKID's. This isn't really needed
	// because the calls to _setPKIDMappings below will undo the deletions we just did,
	// but we do it to maintain consistency with other functions.
	bav._deletePKIDMappings(oldFromPKIDEntry)
	bav._deletePKIDMappings(oldToPKIDEntry)

	// Set the new mappings for the *from* and *to* PKID's.
	bav._setPKIDMappings(&newFromPKIDEntry)
	bav._setPKIDMappings(&newToPKIDEntry)

	// Postgres doesn't have a concept of PKID Mappings. Instead, we need to save an empty
	// profile with the correct PKID and public key
	if bav.Postgres != nil {
		if fromProfileEntry == nil {
			bav._setProfileEntryMappings(&ProfileEntry{
				PublicKey: toPublicKey,
			})
		}

		if toProfileEntry == nil {
			bav._setProfileEntryMappings(&ProfileEntry{
				PublicKey: fromPublicKey,
			})
		}
	}

	// Rosetta needs to know the current locked deso in each profile so it can model the swap of
	// the creator coins. Rosetta models a swap identity as two INPUTs and two OUTPUTs effectively
	// swapping the balances of total deso locked. If no profile exists, from/to is zero.
	fromNanos := uint64(0)
	if fromProfileEntry != nil {
		fromNanos = fromProfileEntry.CoinEntry.DeSoLockedNanos
	}
	toNanos := uint64(0)
	if toProfileEntry != nil {
		toNanos = toProfileEntry.CoinEntry.DeSoLockedNanos
	}

	// Add an operation to the list at the end indicating we've swapped identities.
	utxoOpsForTxn = append(utxoOpsForTxn, &UtxoOperation{
		Type: OperationTypeSwapIdentity,
		// Rosetta fields
		SwapIdentityFromDESOLockedNanos: fromNanos,
		SwapIdentityToDESOLockedNanos:   toNanos,

		// Note that we don't need any metadata on this operation, since the swap is reversible
		// without it.
	})

	return totalInput, totalOutput, utxoOpsForTxn, nil
}

// _verifyAccessSignature verifies if the accessSignature is correct. Valid
// accessSignature is the signed hash of (derivedPublicKey + expirationBlock)
// in DER format, made with the ownerPublicKey.
func _verifyAccessSignature(ownerPublicKey []byte, derivedPublicKey []byte,
	expirationBlock uint64, accessSignature []byte) error {

	// Sanity-check and convert ownerPublicKey to *btcec.PublicKey.
	if len(ownerPublicKey) != btcec.PubKeyBytesLenCompressed {
		fmt.Errorf("_verifyAccessSignature: Problem parsing owner public key")
	}
	ownerPk, err := btcec.ParsePubKey(ownerPublicKey, btcec.S256())
	if err != nil {
		return errors.Wrapf(err, "_verifyAccessSignature: Problem parsing owner public key: ")
	}

	// Sanity-check and convert derivedPublicKey to *btcec.PublicKey.
	if len(derivedPublicKey) != btcec.PubKeyBytesLenCompressed {
		fmt.Errorf("_verifyAccessSignature: Problem parsing derived public key")
	}
	_, err = btcec.ParsePubKey(derivedPublicKey, btcec.S256())
	if err != nil {
		return errors.Wrapf(err, "_verifyAccessSignature: Problem parsing derived public key: ")
	}

	// Compute a hash of derivedPublicKey+expirationBlock.
	expirationBlockBytes := EncodeUint64(expirationBlock)
	accessBytes := append(derivedPublicKey, expirationBlockBytes[:]...)
	accessHash := Sha256DoubleHash(accessBytes)

	// Convert accessSignature to *btcec.Signature.
	signature, err := btcec.ParseDERSignature(accessSignature, btcec.S256())
	if err != nil {
		return errors.Wrapf(err, "_verifyAccessSignature: Problem parsing access signature: ")
	}

	// Verify signature.
	if !signature.Verify(accessHash[:], ownerPk) {
		return fmt.Errorf("_verifyAccessSignature: Invalid signature")
	}

	return nil
}

func (bav *UtxoView) _connectAuthorizeDerivedKey(
	txn *MsgDeSoTxn, txHash *BlockHash, blockHeight uint32, verifySignatures bool) (
	_totalInput uint64, _totalOutput uint64, _utxoOps []*UtxoOperation, _err error) {

	if blockHeight < NFTTransferOrBurnAndDerivedKeysBlockHeight {
		return 0, 0, nil, RuleErrorDerivedKeyBeforeBlockHeight
	}

	// Check that the transaction has the right TxnType.
	if txn.TxnMeta.GetTxnType() != TxnTypeAuthorizeDerivedKey {
		return 0, 0, nil, fmt.Errorf("_connectAuthorizeDerivedKey: called with bad TxnType %s",
			txn.TxnMeta.GetTxnType().String())
	}

	txMeta := txn.TxnMeta.(*AuthorizeDerivedKeyMetadata)

	// Validate the operation type.
	if txMeta.OperationType != AuthorizeDerivedKeyOperationValid &&
		txMeta.OperationType != AuthorizeDerivedKeyOperationNotValid {
		return 0, 0, nil, fmt.Errorf("_connectAuthorizeDerivedKey: called with bad OperationType %s",
			txn.TxnMeta.GetTxnType().String())
	}

	// Make sure transaction hasn't expired.
	if txMeta.ExpirationBlock <= uint64(blockHeight) {
		return 0, 0, nil, RuleErrorAuthorizeDerivedKeyExpiredDerivedPublicKey
	}

	// Validate the owner public key.
	ownerPublicKey := txn.PublicKey
	if len(ownerPublicKey) != btcec.PubKeyBytesLenCompressed {
		return 0, 0, nil, RuleErrorAuthorizeDerivedKeyInvalidOwnerPublicKey
	}
	if _, err := btcec.ParsePubKey(ownerPublicKey, btcec.S256()); err != nil {
		return 0, 0, nil, errors.Wrap(RuleErrorAuthorizeDerivedKeyInvalidOwnerPublicKey, err.Error())
	}

	// Validate the derived public key.
	derivedPublicKey := txMeta.DerivedPublicKey
	if len(derivedPublicKey) != btcec.PubKeyBytesLenCompressed {
		return 0, 0, nil, RuleErrorAuthorizeDerivedKeyInvalidDerivedPublicKey
	}
	if _, err := btcec.ParsePubKey(derivedPublicKey, btcec.S256()); err != nil {
		return 0, 0, nil, errors.Wrap(RuleErrorAuthorizeDerivedKeyInvalidDerivedPublicKey, err.Error())
	}

	// Verify that the access signature is valid. This means the derived key is authorized.
	err := _verifyAccessSignature(ownerPublicKey, derivedPublicKey,
		txMeta.ExpirationBlock, txMeta.AccessSignature)
	if err != nil {
		return 0, 0, nil, errors.Wrap(RuleErrorAuthorizeDerivedKeyAccessSignatureNotValid, err.Error())
	}

	// Get current (previous) derived key entry. We might revert to it later so we copy it.
	prevDerivedKeyEntry := bav._getDerivedKeyMappingForOwner(ownerPublicKey, derivedPublicKey)

	// Authorize transactions can be signed by both owner and derived keys. However, this
	// poses a risk in a situation where a malicious derived key, which has previously been
	// de-authorized by the owner, were to attempt to re-authorize itself.
	// To prevent this, the following check completely blocks a derived key once it has been
	// de-authorized. This makes the lifecycle of a derived key more controllable.
	if prevDerivedKeyEntry != nil && !prevDerivedKeyEntry.isDeleted {
		if prevDerivedKeyEntry.OperationType == AuthorizeDerivedKeyOperationNotValid {
			return 0, 0, nil, RuleErrorAuthorizeDerivedKeyDeletedDerivedPublicKey
		}
	}

	// At this point we've verified the access signature, which means the derived key is authorized
	// to sign on behalf of the owner. In particular, if this authorize transaction was signed
	// by the derived key, we would accept it. We accommodate this by adding a temporary derived
	// key entry to UtxoView, to support first-time derived keys (they don't exist in the DB yet).
	// As a result, and if the derived key is present in transaction's ExtraData, we will
	// pass signature verification in _connectBasicTransfer() -> _verifySignature().
	//
	// NOTE: Setting a mapping in UtxoView prior to fully validating a transaction shouldn't be
	// reproduced elsewhere. It's error-prone, controversial, some even call it "a dirty hack!"
	// All considered, this feature greatly simplifies the flow in identity - from the moment you
	// generate a derived key, you can use it to sign any transaction offline, including authorize
	// transactions. It also resolves issues in situations where the owner account has insufficient
	// balance to submit an authorize transaction.
	derivedKeyEntry := DerivedKeyEntry{
		OwnerPublicKey:   *NewPublicKey(ownerPublicKey),
		DerivedPublicKey: *NewPublicKey(derivedPublicKey),
		ExpirationBlock:  txMeta.ExpirationBlock,
		OperationType:    AuthorizeDerivedKeyOperationValid,
		isDeleted:        false,
	}
	bav._setDerivedKeyMapping(&derivedKeyEntry)

	// Call _connectBasicTransfer() to verify txn signature.
	totalInput, totalOutput, utxoOpsForTxn, err := bav._connectBasicTransfer(
		txn, txHash, blockHeight, verifySignatures)
	if err != nil {
		// Since we've failed, we revert the UtxoView mapping to what it was previously.
		// We're doing this manually because we've set a temporary entry in UtxoView.
		bav._deleteDerivedKeyMapping(&derivedKeyEntry)
		bav._setDerivedKeyMapping(prevDerivedKeyEntry)
		return 0, 0, nil, errors.Wrapf(err, "_connectAuthorizeDerivedKey: ")
	}

	// Force the input to be non-zero so that we can prevent replay attacks.
	if totalInput == 0 {
		// Since we've failed, we revert the UtxoView mapping to what it was previously.
		// We're doing this manually because we've set a temporary entry in UtxoView.
		bav._deleteDerivedKeyMapping(&derivedKeyEntry)
		bav._setDerivedKeyMapping(prevDerivedKeyEntry)
		return 0, 0, nil, RuleErrorAuthorizeDerivedKeyRequiresNonZeroInput
	}

	// Earlier we've set a temporary derived key entry that had OperationType set to Valid.
	// So if the txn metadata had OperationType set to NotValid, we update the entry here.
	bav._deleteDerivedKeyMapping(&derivedKeyEntry)
	derivedKeyEntry.OperationType = txMeta.OperationType
	bav._setDerivedKeyMapping(&derivedKeyEntry)

	if verifySignatures {
		// _connectBasicTransfer has already checked that the transaction is
		// signed by the owner key or the derived key.
	}

	// Add an operation to the list at the end indicating we've authorized a derived key.
	// Also add the prevDerivedKeyEntry for disconnecting.
	utxoOpsForTxn = append(utxoOpsForTxn, &UtxoOperation{
		Type:                OperationTypeAuthorizeDerivedKey,
		PrevDerivedKeyEntry: prevDerivedKeyEntry,
	})

	return totalInput, totalOutput, utxoOpsForTxn, nil
}

func CalculateCreatorCoinToMintPolynomial(
	deltaDeSoNanos uint64, currentCreatorCoinSupplyNanos uint64, params *DeSoParams) uint64 {
	// The values our equations take are generally in whole units rather than
	// nanos, so the first step is to convert the nano amounts into floats
	// representing full coin units.
	bigNanosPerUnit := NewFloat().SetUint64(NanosPerUnit)
	bigDeltaDeSo := Div(NewFloat().SetUint64(deltaDeSoNanos), bigNanosPerUnit)
	bigCurrentCreatorCoinSupply :=
		Div(NewFloat().SetUint64(currentCreatorCoinSupplyNanos), bigNanosPerUnit)

	// These calculations are basically what you get when you integrate a
	// polynomial price curve. For more information, see the comment on
	// CreatorCoinSlope in constants.go and check out the Mathematica notebook
	// linked in that comment.
	//
	// This is the formula:
	// - (((dB + m*RR*s^(1/RR))/(m*RR)))^RR-s
	// - where:
	//     dB = bigDeltaDeSo,
	//     m = params.CreatorCoinSlope
	//     RR = params.CreatorCoinReserveRatio
	//     s = bigCurrentCreatorCoinSupply
	//
	// If you think it's hard to understand the code below, don't worry-- I hate
	// the Go float libary syntax too...
	bigRet := Sub(BigFloatPow((Div((Add(bigDeltaDeSo,
		Mul(params.CreatorCoinSlope, Mul(params.CreatorCoinReserveRatio,
			BigFloatPow(bigCurrentCreatorCoinSupply, (Div(bigOne,
				params.CreatorCoinReserveRatio))))))), Mul(params.CreatorCoinSlope,
		params.CreatorCoinReserveRatio))), params.CreatorCoinReserveRatio),
		bigCurrentCreatorCoinSupply)
	// The value we get is generally a number of whole creator coins, and so we
	// need to convert it to "nanos" as a last step.
	retNanos, _ := Mul(bigRet, bigNanosPerUnit).Uint64()
	return retNanos
}

func CalculateCreatorCoinToMintBancor(
	deltaDeSoNanos uint64, currentCreatorCoinSupplyNanos uint64,
	currentDeSoLockedNanos uint64, params *DeSoParams) uint64 {
	// The values our equations take are generally in whole units rather than
	// nanos, so the first step is to convert the nano amounts into floats
	// representing full coin units.
	bigNanosPerUnit := NewFloat().SetUint64(NanosPerUnit)
	bigDeltaDeSo := Div(NewFloat().SetUint64(deltaDeSoNanos), bigNanosPerUnit)
	bigCurrentCreatorCoinSupply := Div(NewFloat().SetUint64(currentCreatorCoinSupplyNanos), bigNanosPerUnit)
	bigCurrentDeSoLocked := Div(NewFloat().SetUint64(currentDeSoLockedNanos), bigNanosPerUnit)

	// These calculations are derived from the Bancor pricing formula, which
	// is proportional to a polynomial price curve (and equivalent to Uniswap
	// under certain assumptions). For more information, see the comment on
	// CreatorCoinSlope in constants.go and check out the Mathematica notebook
	// linked in that comment.
	//
	// This is the formula:
	// - S0 * ((1 + dB / B0) ^ (RR) - 1)
	// - where:
	//     dB = bigDeltaDeSo,
	//     B0 = bigCurrentDeSoLocked
	//     S0 = bigCurrentCreatorCoinSupply
	//     RR = params.CreatorCoinReserveRatio
	//
	// Sorry the code for the equation is so hard to read.
	bigRet := Mul(bigCurrentCreatorCoinSupply,
		Sub(BigFloatPow((Add(bigOne, Div(bigDeltaDeSo,
			bigCurrentDeSoLocked))),
			(params.CreatorCoinReserveRatio)), bigOne))
	// The value we get is generally a number of whole creator coins, and so we
	// need to convert it to "nanos" as a last step.
	retNanos, _ := Mul(bigRet, bigNanosPerUnit).Uint64()
	return retNanos
}

func CalculateDeSoToReturn(
	deltaCreatorCoinNanos uint64, currentCreatorCoinSupplyNanos uint64,
	currentDeSoLockedNanos uint64, params *DeSoParams) uint64 {
	// The values our equations take are generally in whole units rather than
	// nanos, so the first step is to convert the nano amounts into floats
	// representing full coin units.
	bigNanosPerUnit := NewFloat().SetUint64(NanosPerUnit)
	bigDeltaCreatorCoin := Div(NewFloat().SetUint64(deltaCreatorCoinNanos), bigNanosPerUnit)
	bigCurrentCreatorCoinSupply := Div(NewFloat().SetUint64(currentCreatorCoinSupplyNanos), bigNanosPerUnit)
	bigCurrentDeSoLocked := Div(NewFloat().SetUint64(currentDeSoLockedNanos), bigNanosPerUnit)

	// These calculations are derived from the Bancor pricing formula, which
	// is proportional to a polynomial price curve (and equivalent to Uniswap
	// under certain assumptions). For more information, see the comment on
	// CreatorCoinSlope in constants.go and check out the Mathematica notebook
	// linked in that comment.
	//
	// This is the formula:
	// - B0 * (1 - (1 - dS / S0)^(1/RR))
	// - where:
	//     dS = bigDeltaCreatorCoin,
	//     B0 = bigCurrentDeSoLocked
	//     S0 = bigCurrentCreatorCoinSupply
	//     RR = params.CreatorCoinReserveRatio
	//
	// Sorry the code for the equation is so hard to read.
	bigRet := Mul(bigCurrentDeSoLocked, (Sub(bigOne, BigFloatPow((Sub(bigOne,
		Div(bigDeltaCreatorCoin, bigCurrentCreatorCoinSupply))), (Div(bigOne,
		params.CreatorCoinReserveRatio))))))
	// The value we get is generally a number of whole creator coins, and so we
	// need to convert it to "nanos" as a last step.
	retNanos, _ := Mul(bigRet, bigNanosPerUnit).Uint64()
	return retNanos
}

func CalculateCreatorCoinToMint(
	desoToSellNanos uint64,
	coinsInCirculationNanos uint64, desoLockedNanos uint64,
	params *DeSoParams) uint64 {

	if desoLockedNanos == 0 {
		// In this case, there is no DeSo in the profile so we have to use
		// the polynomial equations to initialize the coin and determine how
		// much to mint.
		return CalculateCreatorCoinToMintPolynomial(
			desoToSellNanos, coinsInCirculationNanos,
			params)
	}

	// In this case, we have DeSo locked in the profile and so we use the
	// standard Bancor equations to determine how much creator coin to mint.
	return CalculateCreatorCoinToMintBancor(
		desoToSellNanos, coinsInCirculationNanos,
		desoLockedNanos, params)
}

// TODO: A lot of duplicate code between buy and sell. Consider factoring
// out the common code.
func (bav *UtxoView) HelpConnectCreatorCoinBuy(
	txn *MsgDeSoTxn, txHash *BlockHash, blockHeight uint32, verifySignatures bool) (
	_totalInput uint64, _totalOutput uint64, _creatorCoinReturnedNanos uint64, _founderRewardNanos uint64,
	_utxoOps []*UtxoOperation, _err error) {

	// Connect basic txn to get the total input and the total output without
	// considering the transaction metadata.
	totalInput, totalOutput, utxoOpsForTxn, err := bav._connectBasicTransfer(
		txn, txHash, blockHeight, verifySignatures)
	if err != nil {
		return 0, 0, 0, 0, nil, errors.Wrapf(err, "_connectCreatorCoin: ")
	}

	// Force the input to be non-zero so that we can prevent replay attacks. If
	// we didn't do this then someone could replay your sell over and over again
	// to force-convert all your creator coin into DeSo. Think about it.
	if totalInput == 0 {
		return 0, 0, 0, 0, nil, RuleErrorCreatorCoinRequiresNonZeroInput
	}

	// At this point the inputs and outputs have been processed. Now we
	// need to handle the metadata.

	// Check that the specified profile public key is valid and that a profile
	// corresponding to that public key exists.
	txMeta := txn.TxnMeta.(*CreatorCoinMetadataa)
	if len(txMeta.ProfilePublicKey) != btcec.PubKeyBytesLenCompressed {
		return 0, 0, 0, 0, nil, RuleErrorCreatorCoinInvalidPubKeySize
	}

	// Dig up the profile. It must exist for the user to be able to
	// operate on its coin.
	existingProfileEntry := bav.GetProfileEntryForPublicKey(txMeta.ProfilePublicKey)
	if existingProfileEntry == nil || existingProfileEntry.isDeleted {
		return 0, 0, 0, 0, nil, errors.Wrapf(
			RuleErrorCreatorCoinOperationOnNonexistentProfile,
			"_connectCreatorCoin: Profile pub key: %v %v",
			PkToStringMainnet(txMeta.ProfilePublicKey), PkToStringTestnet(txMeta.ProfilePublicKey))
	}

	// At this point we are confident that we have a profile that
	// exists that corresponds to the profile public key the user
	// provided.

	// Check that the amount of DeSo being traded for creator coin is
	// non-zero.
	desoBeforeFeesNanos := txMeta.DeSoToSellNanos
	if desoBeforeFeesNanos == 0 {
		return 0, 0, 0, 0, nil, RuleErrorCreatorCoinBuyMustTradeNonZeroDeSo
	}
	// The amount of DeSo being traded counts as output being spent by
	// this transaction, so add it to the transaction output and check that
	// the resulting output does not exceed the total input.
	//
	// Check for overflow of the outputs before adding.
	if totalOutput > math.MaxUint64-desoBeforeFeesNanos {
		return 0, 0, 0, 0, nil, errors.Wrapf(
			RuleErrorCreatorCoinTxnOutputWithInvalidBuyAmount,
			"_connectCreatorCoin: %v", desoBeforeFeesNanos)
	}
	totalOutput += desoBeforeFeesNanos
	// It's assumed the caller code will check that things like output <= input,
	// but we check it here just in case...
	if totalInput < totalOutput {
		return 0, 0, 0, 0, nil, errors.Wrapf(
			RuleErrorCreatorCoinTxnOutputExceedsInput,
			"_connectCreatorCoin: Input: %v, Output: %v", totalInput, totalOutput)
	}
	// At this point we have verified that the output is sufficient to cover
	// the amount the user wants to use to buy the creator's coin.

	// Now we burn some DeSo before executing the creator coin buy. Doing
	// this guarantees that floating point errors in our subsequent calculations
	// will not result in a user being able to print infinite amounts of DeSo
	// through the protocol.
	//
	// TODO(performance): We use bigints to avoid overflow in the intermediate
	// stages of the calculation but this most likely isn't necessary. This
	// formula is equal to:
	// - desoAfterFeesNanos = desoBeforeFeesNanos * (CreatorCoinTradeFeeBasisPoints / (100*100))
	desoAfterFeesNanos := IntDiv(
		IntMul(
			big.NewInt(int64(desoBeforeFeesNanos)),
			big.NewInt(int64(100*100-bav.Params.CreatorCoinTradeFeeBasisPoints))),
		big.NewInt(100*100)).Uint64()

	// The amount of DeSo being convertend must be nonzero after fees as well.
	if desoAfterFeesNanos == 0 {
		return 0, 0, 0, 0, nil, RuleErrorCreatorCoinBuyMustTradeNonZeroDeSoAfterFees
	}

	// Figure out how much deso goes to the founder.
	// Note: If the user performing this transaction has the same public key as the
	// profile being bought, we do not cut a founder reward.
	desoRemainingNanos := uint64(0)
	desoFounderRewardNanos := uint64(0)
	if blockHeight > DeSoFounderRewardBlockHeight &&
		!reflect.DeepEqual(txn.PublicKey, existingProfileEntry.PublicKey) {

		// This formula is equal to:
		// desoFounderRewardNanos = desoAfterFeesNanos * creatorBasisPoints / (100*100)
		desoFounderRewardNanos = IntDiv(
			IntMul(
				big.NewInt(int64(desoAfterFeesNanos)),
				big.NewInt(int64(existingProfileEntry.CreatorBasisPoints))),
			big.NewInt(100*100)).Uint64()

		// Sanity check, just to be extra safe.
		if desoAfterFeesNanos < desoFounderRewardNanos {
			return 0, 0, 0, 0, nil, fmt.Errorf("HelpConnectCreatorCoinBuy: desoAfterFeesNanos"+
				" less than desoFounderRewardNanos: %v %v",
				desoAfterFeesNanos, desoFounderRewardNanos)
		}

		desoRemainingNanos = desoAfterFeesNanos - desoFounderRewardNanos
	} else {
		desoRemainingNanos = desoAfterFeesNanos
	}

	if desoRemainingNanos == 0 {
		return 0, 0, 0, 0, nil, RuleErrorCreatorCoinBuyMustTradeNonZeroDeSoAfterFounderReward
	}

	// If no DeSo is currently locked in the profile then we use the
	// polynomial equation to mint creator coins. We do this because the
	// Uniswap/Bancor equations don't work when zero coins have been minted,
	// and so we have to special case here. See this wolfram sheet for all
	// the equations with tests:
	// - https://pastebin.com/raw/1EmgeW56
	//
	// Note also that we use big floats with a custom math library in order
	// to guarantee that all nodes get the same result regardless of what
	// architecture they're running on. If we didn't do this, then some nodes
	// could round floats or use different levels of precision for intermediate
	// results and get different answers which would break consensus.
	creatorCoinToMintNanos := CalculateCreatorCoinToMint(
		desoRemainingNanos, existingProfileEntry.CoinsInCirculationNanos,
		existingProfileEntry.DeSoLockedNanos, bav.Params)

	// Check if the total amount minted satisfies CreatorCoinAutoSellThresholdNanos.
	// This makes it prohibitively expensive for a user to buy themself above the
	// CreatorCoinAutoSellThresholdNanos and then spam tiny nano DeSo creator
	// coin purchases causing the effective Bancor Creator Coin Reserve Ratio to drift.
	if blockHeight > SalomonFixBlockHeight {
		if creatorCoinToMintNanos < bav.Params.CreatorCoinAutoSellThresholdNanos {
			return 0, 0, 0, 0, nil, RuleErrorCreatorCoinBuyMustSatisfyAutoSellThresholdNanos
		}
	}

	// At this point, we know how much creator coin we are going to mint.
	// Now it's just a matter of adjusting our bookkeeping and potentially
	// giving the creator a founder reward.

	// Save all the old values from the CoinEntry before we potentially
	// update them. Note that CoinEntry doesn't contain any pointers and so
	// a direct copy is OK.
	prevCoinEntry := existingProfileEntry.CoinEntry

	// Increment DeSoLockedNanos. Sanity-check that we're not going to
	// overflow.
	if existingProfileEntry.DeSoLockedNanos > math.MaxUint64-desoRemainingNanos {
		return 0, 0, 0, 0, nil, fmt.Errorf("_connectCreatorCoin: Overflow while summing"+
			"DeSoLockedNanos and desoAfterFounderRewardNanos: %v %v",
			existingProfileEntry.DeSoLockedNanos, desoRemainingNanos)
	}
	existingProfileEntry.DeSoLockedNanos += desoRemainingNanos

	// Increment CoinsInCirculation. Sanity-check that we're not going to
	// overflow.
	if existingProfileEntry.CoinsInCirculationNanos > math.MaxUint64-creatorCoinToMintNanos {
		return 0, 0, 0, 0, nil, fmt.Errorf("_connectCreatorCoin: Overflow while summing"+
			"CoinsInCirculationNanos and creatorCoinToMintNanos: %v %v",
			existingProfileEntry.CoinsInCirculationNanos, creatorCoinToMintNanos)
	}
	existingProfileEntry.CoinsInCirculationNanos += creatorCoinToMintNanos

	// Calculate the *Creator Coin nanos* to give as a founder reward.
	creatorCoinFounderRewardNanos := uint64(0)
	if blockHeight > DeSoFounderRewardBlockHeight {
		// Do nothing. The chain stopped minting creator coins as a founder reward for
		// creators at this blockheight.  It gives DeSo as a founder reward now instead.

	} else if blockHeight > SalomonFixBlockHeight {
		// Following the SalomonFixBlockHeight block, creator coin buys continuously mint
		// a founders reward based on the CreatorBasisPoints.

		creatorCoinFounderRewardNanos = IntDiv(
			IntMul(
				big.NewInt(int64(creatorCoinToMintNanos)),
				big.NewInt(int64(existingProfileEntry.CreatorBasisPoints))),
			big.NewInt(100*100)).Uint64()
	} else {
		// Up to and including the SalomonFixBlockHeight block, creator coin buys only minted
		// a founders reward if the creator reached a new all time high.

		if existingProfileEntry.CoinsInCirculationNanos > existingProfileEntry.CoinWatermarkNanos {
			// This value must be positive if we made it past the if condition above.
			watermarkDiff := existingProfileEntry.CoinsInCirculationNanos - existingProfileEntry.CoinWatermarkNanos
			// The founder reward is computed as a percentage of the "net coins created,"
			// which is equal to the watermarkDiff
			creatorCoinFounderRewardNanos = IntDiv(
				IntMul(
					big.NewInt(int64(watermarkDiff)),
					big.NewInt(int64(existingProfileEntry.CreatorBasisPoints))),
				big.NewInt(100*100)).Uint64()
		}
	}

	// CoinWatermarkNanos is no longer used, however it may be helpful for
	// future analytics or updates so we continue to update it here.
	if existingProfileEntry.CoinsInCirculationNanos > existingProfileEntry.CoinWatermarkNanos {
		existingProfileEntry.CoinWatermarkNanos = existingProfileEntry.CoinsInCirculationNanos
	}

	// At this point, founderRewardNanos will be non-zero if and only if we increased
	// the watermark *and* there was a non-zero CreatorBasisPoints set on the CoinEntry
	// *and* the blockHeight is less than DeSoFounderRewardBlockHeight.

	// The user gets whatever's left after we pay the founder their reward.
	coinsBuyerGetsNanos := creatorCoinToMintNanos - creatorCoinFounderRewardNanos

	// If the coins the buyer is getting is less than the minimum threshold that
	// they expected to get, then the transaction is invalid. This prevents
	// front-running attacks, but it also prevents the buyer from getting a
	// terrible price.
	//
	// Note that when the min is set to zero it means we should skip this check.
	if txMeta.MinCreatorCoinExpectedNanos != 0 &&
		coinsBuyerGetsNanos < txMeta.MinCreatorCoinExpectedNanos {
		return 0, 0, 0, 0, nil, errors.Wrapf(
			RuleErrorCreatorCoinLessThanMinimumSetByUser,
			"_connectCreatorCoin: Amount that would be minted and given to user: "+
				"%v, amount that would be given to founder: %v, amount user needed: %v",
			coinsBuyerGetsNanos, creatorCoinFounderRewardNanos, txMeta.MinCreatorCoinExpectedNanos)
	}

	// If we get here, we are good to go. We will now update the balance of the
	// buyer and the creator (assuming we had a non-zero founderRewardNanos).

	// Look up a CreatorCoinBalanceEntry for the buyer and the creator. Create
	// an entry for each if one doesn't exist already.
	buyerBalanceEntry, hodlerPKID, creatorPKID :=
		bav.GetBalanceEntryForHODLerPubKeyAndCreatorPubKey(
			txn.PublicKey, existingProfileEntry.PublicKey)
	// If the user does not have a balance entry or the user's balance entry is deleted and we have passed the
	// BuyCreatorCoinAfterDeletedBalanceEntryFixBlockHeight, we create a new balance entry.
	if buyerBalanceEntry == nil ||
		(buyerBalanceEntry.isDeleted && blockHeight > BuyCreatorCoinAfterDeletedBalanceEntryFixBlockHeight) {
		// If there is no balance entry for this mapping yet then just create it.
		// In this case the balance will be zero.
		buyerBalanceEntry = &BalanceEntry{
			// The person who created the txn is they buyer/hodler
			HODLerPKID: hodlerPKID,
			// The creator is the owner of the profile that corresponds to the coin.
			CreatorPKID:  creatorPKID,
			BalanceNanos: uint64(0),
		}
	}

	// Get the balance entry for the creator. In this case the creator owns
	// their own coin and therefore the creator is also the HODLer. We need
	// this so we can pay the creator their founder reward. Note that we have
	// a special case when the creator is purchasing their own coin.
	var creatorBalanceEntry *BalanceEntry
	if reflect.DeepEqual(txn.PublicKey, existingProfileEntry.PublicKey) {
		// If the creator is buying their own coin, don't fetch/create a
		// duplicate entry. If we didn't do this, we might wind up with two
		// duplicate BalanceEntrys when a creator is buying their own coin.
		creatorBalanceEntry = buyerBalanceEntry
	} else {
		// In this case, the creator is distinct from the buyer, so fetch and
		// potentially create a new BalanceEntry for them rather than using the
		// existing one.
		creatorBalanceEntry, hodlerPKID, creatorPKID = bav.GetBalanceEntryForHODLerPubKeyAndCreatorPubKey(
			existingProfileEntry.PublicKey, existingProfileEntry.PublicKey)
		// If the creator does not have a balance entry or the creator's balance entry is deleted and we have passed the
		// BuyCreatorCoinAfterDeletedBalanceEntryFixBlockHeight, we create a new balance entry.
		if creatorBalanceEntry == nil ||
			(creatorBalanceEntry.isDeleted && blockHeight > BuyCreatorCoinAfterDeletedBalanceEntryFixBlockHeight) {
			// If there is no balance entry then it means the creator doesn't own
			// any of their coin yet. In this case we create a new entry for them
			// with a zero balance.
			creatorBalanceEntry = &BalanceEntry{
				HODLerPKID:   hodlerPKID,
				CreatorPKID:  creatorPKID,
				BalanceNanos: uint64(0),
			}
		}
	}
	// At this point we should have a BalanceEntry for the buyer and the creator.
	// These may be the same BalancEntry if the creator is buying their own coin,
	// but that is OK.

	// Save the previous balance entry before modifying it. If the creator is
	// buying their own coin, this will be the same BalanceEntry, which is fine.
	prevBuyerBalanceEntry := *buyerBalanceEntry
	prevCreatorBalanceEntry := *creatorBalanceEntry

	// Increase the buyer and the creator's balances by the amounts computed
	// previously. Always check for overflow.
	if buyerBalanceEntry.BalanceNanos > math.MaxUint64-coinsBuyerGetsNanos {
		return 0, 0, 0, 0, nil, fmt.Errorf("_connectCreatorCoin: Overflow while summing"+
			"buyerBalanceEntry.BalanceNanos and coinsBuyerGetsNanos %v %v",
			buyerBalanceEntry.BalanceNanos, coinsBuyerGetsNanos)
	}
	// Check that if the buyer is receiving nanos for the first time, it's enough
	// to push them above the CreatorCoinAutoSellThresholdNanos threshold. This helps
	// prevent tiny amounts of nanos from drifting the ratio of creator coins to DeSo locked.
	if blockHeight > SalomonFixBlockHeight {
		if buyerBalanceEntry.BalanceNanos == 0 && coinsBuyerGetsNanos != 0 &&
			coinsBuyerGetsNanos < bav.Params.CreatorCoinAutoSellThresholdNanos {
			return 0, 0, 0, 0, nil, RuleErrorCreatorCoinBuyMustSatisfyAutoSellThresholdNanosForBuyer
		}
	}

	// Check if this is the buyers first buy or first buy after a complete sell.
	// If it is, we increment the NumberOfHolders to reflect this value.
	if buyerBalanceEntry.BalanceNanos == 0 && coinsBuyerGetsNanos != 0 {
		// Increment number of holders by one to reflect the buyer
		existingProfileEntry.NumberOfHolders += 1

		// Update the profile to reflect the new number of holders
		bav._setProfileEntryMappings(existingProfileEntry)
	}
	// Finally increment the buyerBalanceEntry.BalanceNanos to reflect
	// the purchased coinsBuyerGetsNanos. If coinsBuyerGetsNanos is greater than 0, we set HasPurchased to true.
	buyerBalanceEntry.BalanceNanos += coinsBuyerGetsNanos
	buyerBalanceEntry.HasPurchased = true

	// If the creator is buying their own coin, this will just be modifying
	// the same pointer as the buyerBalanceEntry, which is what we want.
	if creatorBalanceEntry.BalanceNanos > math.MaxUint64-creatorCoinFounderRewardNanos {
		return 0, 0, 0, 0, nil, fmt.Errorf("_connectCreatorCoin: Overflow while summing"+
			"creatorBalanceEntry.BalanceNanos and creatorCoinFounderRewardNanos %v %v",
			creatorBalanceEntry.BalanceNanos, creatorCoinFounderRewardNanos)
	}
	// Check that if the creator is receiving nanos for the first time, it's enough
	// to push them above the CreatorCoinAutoSellThresholdNanos threshold. This helps
	// prevent tiny amounts of nanos from drifting the effective creator coin reserve ratio drift.
	if creatorBalanceEntry.BalanceNanos == 0 &&
		creatorCoinFounderRewardNanos != 0 &&
		creatorCoinFounderRewardNanos < bav.Params.CreatorCoinAutoSellThresholdNanos &&
		blockHeight > SalomonFixBlockHeight {

		return 0, 0, 0, 0, nil, RuleErrorCreatorCoinBuyMustSatisfyAutoSellThresholdNanosForCreator
	}
	// Check if the creator's balance is going from zero to non-zero and increment the NumberOfHolders if so.
	if creatorBalanceEntry.BalanceNanos == 0 && creatorCoinFounderRewardNanos != 0 {
		// Increment number of holders by one to reflect the creator
		existingProfileEntry.NumberOfHolders += 1

		// Update the profile to reflect the new number of holders
		bav._setProfileEntryMappings(existingProfileEntry)
	}
	creatorBalanceEntry.BalanceNanos += creatorCoinFounderRewardNanos

	// At this point the balances for the buyer and the creator should be correct
	// so set the mappings in the view.
	bav._setBalanceEntryMappings(buyerBalanceEntry)
	// Avoid setting the same entry twice if the creator is buying their own coin.
	if buyerBalanceEntry != creatorBalanceEntry {
		bav._setBalanceEntryMappings(creatorBalanceEntry)
	}

	// Finally, if the creator is getting a deso founder reward, add a UTXO for it.
	var outputKey *UtxoKey
	if blockHeight > DeSoFounderRewardBlockHeight {
		if desoFounderRewardNanos > 0 {
			// Create a new entry for this output and add it to the view. It should be
			// added at the end of the utxo list.
			outputKey = &UtxoKey{
				TxID: *txHash,
				// The output is like an extra virtual output at the end of the transaction.
				Index: uint32(len(txn.TxOutputs)),
			}

			utxoEntry := UtxoEntry{
				AmountNanos: desoFounderRewardNanos,
				PublicKey:   existingProfileEntry.PublicKey,
				BlockHeight: blockHeight,
				UtxoType:    UtxoTypeCreatorCoinFounderReward,
				UtxoKey:     outputKey,
				// We leave the position unset and isSpent to false by default.
				// The position will be set in the call to _addUtxo.
			}

			utxoOp, err := bav._addUtxo(&utxoEntry)
			if err != nil {
				return 0, 0, 0, 0, nil, errors.Wrapf(err, "HelpConnectCreatorCoinBuy: Problem adding output utxo")
			}

			// Rosetta uses this UtxoOperation to provide INPUT amounts
			utxoOpsForTxn = append(utxoOpsForTxn, utxoOp)
		}
	}

	// Compute the change in DESO locked. This information is needed by Rosetta
	// and it's much more efficient to compute it here than it is to recompute
	// it later.
	if existingProfileEntry == nil || existingProfileEntry.isDeleted {
		return 0, 0, 0, 0, nil, errors.Wrapf(err, "HelpConnectCreatorCoinBuy: Error computing "+
			"desoLockedNanosDiff: Missing profile")
	}
	desoLockedNanosDiff := int64(existingProfileEntry.DeSoLockedNanos) - int64(prevCoinEntry.DeSoLockedNanos)

	// Add an operation to the list at the end indicating we've executed a
	// CreatorCoin txn. Save the previous state of the CoinEntry for easy
	// reversion during disconnect.
	utxoOpsForTxn = append(utxoOpsForTxn, &UtxoOperation{
		Type:                           OperationTypeCreatorCoin,
		PrevCoinEntry:                  &prevCoinEntry,
		PrevTransactorBalanceEntry:     &prevBuyerBalanceEntry,
		PrevCreatorBalanceEntry:        &prevCreatorBalanceEntry,
		FounderRewardUtxoKey:           outputKey,
		CreatorCoinDESOLockedNanosDiff: desoLockedNanosDiff,
	})

	return totalInput, totalOutput, coinsBuyerGetsNanos, creatorCoinFounderRewardNanos, utxoOpsForTxn, nil
}

// TODO: A lot of duplicate code between buy and sell. Consider factoring
// out the common code.
func (bav *UtxoView) HelpConnectCreatorCoinSell(
	txn *MsgDeSoTxn, txHash *BlockHash, blockHeight uint32, verifySignatures bool) (
	_totalInput uint64, _totalOutput uint64, _desoReturnedNanos uint64,
	_utxoOps []*UtxoOperation, _err error) {

	// Connect basic txn to get the total input and the total output without
	// considering the transaction metadata.
	totalInput, totalOutput, utxoOpsForTxn, err := bav._connectBasicTransfer(
		txn, txHash, blockHeight, verifySignatures)
	if err != nil {
		return 0, 0, 0, nil, errors.Wrapf(err, "_connectCreatorCoin: ")
	}

	// Force the input to be non-zero so that we can prevent replay attacks. If
	// we didn't do this then someone could replay your sell over and over again
	// to force-convert all your creator coin into DeSo. Think about it.
	if totalInput == 0 {
		return 0, 0, 0, nil, RuleErrorCreatorCoinRequiresNonZeroInput
	}

	// Verify that the output does not exceed the input. This check should also
	// be done by the caller, but we do it here as well.
	if totalInput < totalOutput {
		return 0, 0, 0, nil, errors.Wrapf(
			RuleErrorCreatorCoinTxnOutputExceedsInput,
			"_connectCreatorCoin: Input: %v, Output: %v", totalInput, totalOutput)
	}

	// At this point the inputs and outputs have been processed. Now we
	// need to handle the metadata.

	// Check that the specified profile public key is valid and that a profile
	// corresponding to that public key exists.
	txMeta := txn.TxnMeta.(*CreatorCoinMetadataa)
	if len(txMeta.ProfilePublicKey) != btcec.PubKeyBytesLenCompressed {
		return 0, 0, 0, nil, RuleErrorCreatorCoinInvalidPubKeySize
	}

	// Dig up the profile. It must exist for the user to be able to
	// operate on its coin.
	existingProfileEntry := bav.GetProfileEntryForPublicKey(txMeta.ProfilePublicKey)
	if existingProfileEntry == nil || existingProfileEntry.isDeleted {
		return 0, 0, 0, nil, errors.Wrapf(
			RuleErrorCreatorCoinOperationOnNonexistentProfile,
			"_connectCreatorCoin: Profile pub key: %v %v",
			PkToStringMainnet(txMeta.ProfilePublicKey), PkToStringTestnet(txMeta.ProfilePublicKey))
	}

	// At this point we are confident that we have a profile that
	// exists that corresponds to the profile public key the user
	// provided.

	// Look up a BalanceEntry for the seller. If it doesn't exist then the seller
	// implicitly has a balance of zero coins, and so the sell transaction shouldn't be
	// allowed.
	sellerBalanceEntry, _, _ := bav.GetBalanceEntryForHODLerPubKeyAndCreatorPubKey(
		txn.PublicKey, existingProfileEntry.PublicKey)
	if sellerBalanceEntry == nil || sellerBalanceEntry.isDeleted {
		return 0, 0, 0, nil, RuleErrorCreatorCoinSellerBalanceEntryDoesNotExist
	}

	// Check that the amount of creator coin being sold is non-zero.
	creatorCoinToSellNanos := txMeta.CreatorCoinToSellNanos
	if creatorCoinToSellNanos == 0 {
		return 0, 0, 0, nil, RuleErrorCreatorCoinSellMustTradeNonZeroCreatorCoin
	}

	// Check that the amount of creator coin being sold does not exceed the user's
	// balance of this particular creator coin.
	if creatorCoinToSellNanos > sellerBalanceEntry.BalanceNanos {
		return 0, 0, 0, nil, errors.Wrapf(
			RuleErrorCreatorCoinSellInsufficientCoins,
			"_connectCreatorCoin: CreatorCoin nanos being sold %v exceeds "+
				"user's creator coin balance %v",
			creatorCoinToSellNanos, sellerBalanceEntry.BalanceNanos)
	}

	// If the amount of DeSo locked in the profile is zero then selling is
	// not allowed.
	if existingProfileEntry.DeSoLockedNanos == 0 {
		return 0, 0, 0, nil, RuleErrorCreatorCoinSellNotAllowedWhenZeroDeSoLocked
	}

	desoBeforeFeesNanos := uint64(0)
	// Compute the amount of DeSo to return.
	if blockHeight > SalomonFixBlockHeight {
		// Following the SalomonFixBlockHeight block, if a user would be left with less than
		// bav.Params.CreatorCoinAutoSellThresholdNanos, we clear all their remaining holdings
		// to prevent 1 or 2 lingering creator coin nanos from staying in their wallet.
		// This also gives a method for cleanly and accurately reducing the numberOfHolders.

		// Note that we check that sellerBalanceEntry.BalanceNanos >= creatorCoinToSellNanos above.
		if sellerBalanceEntry.BalanceNanos-creatorCoinToSellNanos < bav.Params.CreatorCoinAutoSellThresholdNanos {
			// Setup to sell all the creator coins the seller has.
			creatorCoinToSellNanos = sellerBalanceEntry.BalanceNanos

			// Compute the amount of DeSo to return with the new creatorCoinToSellNanos.
			desoBeforeFeesNanos = CalculateDeSoToReturn(
				creatorCoinToSellNanos, existingProfileEntry.CoinsInCirculationNanos,
				existingProfileEntry.DeSoLockedNanos, bav.Params)

			// If the amount the formula is offering is more than what is locked in the
			// profile, then truncate it down. This addresses an edge case where our
			// equations may return *too much* DeSo due to rounding errors.
			if desoBeforeFeesNanos > existingProfileEntry.DeSoLockedNanos {
				desoBeforeFeesNanos = existingProfileEntry.DeSoLockedNanos
			}
		} else {
			// If we're above the CreatorCoinAutoSellThresholdNanos, we can safely compute
			// the amount to return based on the Bancor curve.
			desoBeforeFeesNanos = CalculateDeSoToReturn(
				creatorCoinToSellNanos, existingProfileEntry.CoinsInCirculationNanos,
				existingProfileEntry.DeSoLockedNanos, bav.Params)

			// If the amount the formula is offering is more than what is locked in the
			// profile, then truncate it down. This addresses an edge case where our
			// equations may return *too much* DeSo due to rounding errors.
			if desoBeforeFeesNanos > existingProfileEntry.DeSoLockedNanos {
				desoBeforeFeesNanos = existingProfileEntry.DeSoLockedNanos
			}
		}
	} else {
		// Prior to the SalomonFixBlockHeight block, coins would be minted based on floating point
		// arithmetic with the exception being if a creator was selling all remaining creator coins. This caused
		// a rare issue where a creator would be left with 1 creator coin nano in circulation
		// and 1 nano DeSo locked after completely selling. This in turn made the Bancor Curve unstable.

		if creatorCoinToSellNanos == existingProfileEntry.CoinsInCirculationNanos {
			desoBeforeFeesNanos = existingProfileEntry.DeSoLockedNanos
		} else {
			// Calculate the amount to return based on the Bancor Curve.
			desoBeforeFeesNanos = CalculateDeSoToReturn(
				creatorCoinToSellNanos, existingProfileEntry.CoinsInCirculationNanos,
				existingProfileEntry.DeSoLockedNanos, bav.Params)

			// If the amount the formula is offering is more than what is locked in the
			// profile, then truncate it down. This addresses an edge case where our
			// equations may return *too much* DeSo due to rounding errors.
			if desoBeforeFeesNanos > existingProfileEntry.DeSoLockedNanos {
				desoBeforeFeesNanos = existingProfileEntry.DeSoLockedNanos
			}
		}
	}

	// Save all the old values from the CoinEntry before we potentially
	// update them. Note that CoinEntry doesn't contain any pointers and so
	// a direct copy is OK.
	prevCoinEntry := existingProfileEntry.CoinEntry

	// Subtract the amount of DeSo the seller is getting from the amount of
	// DeSo locked in the profile. Sanity-check that it does not exceed the
	// total amount of DeSo locked.
	if desoBeforeFeesNanos > existingProfileEntry.DeSoLockedNanos {
		return 0, 0, 0, nil, fmt.Errorf("_connectCreatorCoin: DeSo nanos seller "+
			"would get %v exceeds DeSo nanos locked in profile %v",
			desoBeforeFeesNanos, existingProfileEntry.DeSoLockedNanos)
	}
	existingProfileEntry.DeSoLockedNanos -= desoBeforeFeesNanos

	// Subtract the number of coins the seller is selling from the number of coins
	// in circulation. Sanity-check that it does not exceed the number of coins
	// currently in circulation.
	if creatorCoinToSellNanos > existingProfileEntry.CoinsInCirculationNanos {
		return 0, 0, 0, nil, fmt.Errorf("_connectCreatorCoin: CreatorCoin nanos seller "+
			"is selling %v exceeds CreatorCoin nanos in circulation %v",
			creatorCoinToSellNanos, existingProfileEntry.CoinsInCirculationNanos)
	}
	existingProfileEntry.CoinsInCirculationNanos -= creatorCoinToSellNanos

	// Check if this is a complete sell of the seller's remaining creator coins
	if sellerBalanceEntry.BalanceNanos == creatorCoinToSellNanos {
		existingProfileEntry.NumberOfHolders -= 1
	}

	// If the number of holders has reached zero, we clear all the DeSoLockedNanos and
	// creatorCoinToSellNanos to ensure that the profile is reset to its normal initial state.
	// It's okay to modify these values because they are saved in the PrevCoinEntry.
	if existingProfileEntry.NumberOfHolders == 0 {
		existingProfileEntry.DeSoLockedNanos = 0
		existingProfileEntry.CoinsInCirculationNanos = 0
	}

	// Save the seller's balance before we modify it. We don't need to save the
	// creator's BalancEntry on a sell because the creator's balance will not
	// be modified.
	prevTransactorBalanceEntry := *sellerBalanceEntry

	// Subtract the number of coins the seller is selling from the number of coins
	// they HODL. Note that we already checked that this amount does not exceed the
	// seller's balance above. Note that this amount equals sellerBalanceEntry.BalanceNanos
	// in the event where the requested remaining creator coin balance dips
	// below CreatorCoinAutoSellThresholdNanos.
	sellerBalanceEntry.BalanceNanos -= creatorCoinToSellNanos

	// If the seller's balance will be zero after this transaction, set HasPurchased to false
	if sellerBalanceEntry.BalanceNanos == 0 {
		sellerBalanceEntry.HasPurchased = false
	}

	// Set the new BalanceEntry in our mappings for the seller and set the
	// ProfileEntry mappings as well since everything is up to date.
	bav._setBalanceEntryMappings(sellerBalanceEntry)
	bav._setProfileEntryMappings(existingProfileEntry)

	// Charge a fee on the DeSo the seller is getting to hedge against
	// floating point errors
	desoAfterFeesNanos := IntDiv(
		IntMul(
			big.NewInt(int64(desoBeforeFeesNanos)),
			big.NewInt(int64(100*100-bav.Params.CreatorCoinTradeFeeBasisPoints))),
		big.NewInt(100*100)).Uint64()

	// Check that the seller is getting back an amount of DeSo that is
	// greater than or equal to what they expect. Note that this check is
	// skipped if the min amount specified is zero.
	if txMeta.MinDeSoExpectedNanos != 0 &&
		desoAfterFeesNanos < txMeta.MinDeSoExpectedNanos {

		return 0, 0, 0, nil, errors.Wrapf(
			RuleErrorDeSoReceivedIsLessThanMinimumSetBySeller,
			"_connectCreatorCoin: DeSo nanos that would be given to seller: "+
				"%v, amount user needed: %v",
			desoAfterFeesNanos, txMeta.MinDeSoExpectedNanos)
	}

	// Now that we have all the information we need, save a UTXO allowing the user to
	// spend the DeSo from the sale in the future.
	outputKey := UtxoKey{
		TxID: *txn.Hash(),
		// The output is like an extra virtual output at the end of the transaction.
		Index: uint32(len(txn.TxOutputs)),
	}
	utxoEntry := UtxoEntry{
		AmountNanos: desoAfterFeesNanos,
		PublicKey:   txn.PublicKey,
		BlockHeight: blockHeight,
		UtxoType:    UtxoTypeCreatorCoinSale,
		UtxoKey:     &outputKey,
		// We leave the position unset and isSpent to false by default.
		// The position will be set in the call to _addUtxo.
	}
	// If we have a problem adding this utxo return an error but don't
	// mark this block as invalid since it's not a rule error and the block
	// could therefore benefit from being processed in the future.
	utxoOp, err := bav._addUtxo(&utxoEntry)
	if err != nil {
		return 0, 0, 0, nil, errors.Wrapf(
			err, "_connectBitcoinExchange: Problem adding output utxo")
	}

	// Rosetta uses this UtxoOperation to provide INPUT amounts
	utxoOpsForTxn = append(utxoOpsForTxn, utxoOp)

	// Compute the change in DESO locked. This information is needed by Rosetta
	// and it's much more efficient to compute it here than it is to recompute
	// it later.
	if existingProfileEntry == nil || existingProfileEntry.isDeleted {
		return 0, 0, 0, nil, errors.Wrapf(
			err, "HelpConnectCreatorCoinSell: Error computing "+
				"desoLockedNanosDiff: Missing profile")
	}
	desoLockedNanosDiff := int64(existingProfileEntry.DeSoLockedNanos) - int64(prevCoinEntry.DeSoLockedNanos)

	// Add an operation to the list at the end indicating we've executed a
	// CreatorCoin txn. Save the previous state of the CoinEntry for easy
	// reversion during disconnect.
	utxoOpsForTxn = append(utxoOpsForTxn, &UtxoOperation{
		Type:                           OperationTypeCreatorCoin,
		PrevCoinEntry:                  &prevCoinEntry,
		PrevTransactorBalanceEntry:     &prevTransactorBalanceEntry,
		PrevCreatorBalanceEntry:        nil,
		CreatorCoinDESOLockedNanosDiff: desoLockedNanosDiff,
	})

	// The DeSo that the user gets from selling their creator coin counts
	// as both input and output in the transaction.
	return totalInput + desoAfterFeesNanos,
		totalOutput + desoAfterFeesNanos,
		desoAfterFeesNanos, utxoOpsForTxn, nil
}

func (bav *UtxoView) _connectCreatorCoin(
	txn *MsgDeSoTxn, txHash *BlockHash, blockHeight uint32, verifySignatures bool) (
	_totalInput uint64, _totalOutput uint64, _utxoOps []*UtxoOperation, _err error) {

	// Check that the transaction has the right TxnType.
	if txn.TxnMeta.GetTxnType() != TxnTypeCreatorCoin {
		return 0, 0, nil, fmt.Errorf("_connectCreatorCoin: called with bad TxnType %s",
			txn.TxnMeta.GetTxnType().String())
	}
	txMeta := txn.TxnMeta.(*CreatorCoinMetadataa)

	// We save the previous CoinEntry so that we can revert things easily during a
	// disconnect. If we didn't do this, it would be annoying to reset the coin
	// state when reverting a transaction.
	switch txMeta.OperationType {
	case CreatorCoinOperationTypeBuy:
		// We don't need the creatorCoinsReturned return value
		totalInput, totalOutput, _, _, utxoOps, err :=
			bav.HelpConnectCreatorCoinBuy(txn, txHash, blockHeight, verifySignatures)
		return totalInput, totalOutput, utxoOps, err

	case CreatorCoinOperationTypeSell:
		// We don't need the desoReturned return value
		totalInput, totalOutput, _, utxoOps, err :=
			bav.HelpConnectCreatorCoinSell(txn, txHash, blockHeight, verifySignatures)
		return totalInput, totalOutput, utxoOps, err

	case CreatorCoinOperationTypeAddDeSo:
		return 0, 0, nil, fmt.Errorf("_connectCreatorCoin: Add DeSo not implemented")
	}

	return 0, 0, nil, fmt.Errorf("_connectCreatorCoin: Unrecognized CreatorCoin "+
		"OperationType: %v", txMeta.OperationType)
}

func (bav *UtxoView) ValidateDiamondsAndGetNumCreatorCoinNanos(
	senderPublicKey []byte,
	receiverPublicKey []byte,
	diamondPostHash *BlockHash,
	diamondLevel int64,
	blockHeight uint32,
) (_numCreatorCoinNanos uint64, _netNewDiamonds int64, _err error) {

	// Check that the diamond level is reasonable
	diamondLevelMap := GetDeSoNanosDiamondLevelMapAtBlockHeight(int64(blockHeight))
	if _, isAllowedLevel := diamondLevelMap[diamondLevel]; !isAllowedLevel {
		return 0, 0, fmt.Errorf(
			"ValidateDiamondsAndGetNumCreatorCoinNanos: Diamond level %v not allowed",
			diamondLevel)
	}

	// Convert pub keys into PKIDs.
	senderPKID := bav.GetPKIDForPublicKey(senderPublicKey)
	receiverPKID := bav.GetPKIDForPublicKey(receiverPublicKey)

	// Look up if there is an existing diamond entry.
	diamondKey := MakeDiamondKey(senderPKID.PKID, receiverPKID.PKID, diamondPostHash)
	diamondEntry := bav.GetDiamondEntryForDiamondKey(&diamondKey)

	// Look up if there's an existing profile entry for the sender. There needs
	// to be in order to be able to give one's creator coin as a diamond.
	existingProfileEntry := bav.GetProfileEntryForPKID(senderPKID.PKID)
	if existingProfileEntry == nil || existingProfileEntry.isDeleted {
		return 0, 0, fmt.Errorf(
			"ValidateDiamondsAndGetNumCreatorCoinNanos: Cannot send CreatorCoin "+
				"with diamond because ProfileEntry for public key %v does not exist",
			senderPublicKey)
	}
	// If we get here, then we're sure the ProfileEntry for this user exists.

	currDiamondLevel := int64(0)
	if diamondEntry != nil {
		currDiamondLevel = diamondEntry.DiamondLevel
	}

	if currDiamondLevel >= diamondLevel {
		return 0, 0, RuleErrorCreatorCoinTransferPostAlreadyHasSufficientDiamonds
	}

	// Calculate the number of creator coin nanos needed vs. already added for previous diamonds.
	currCreatorCoinNanos := GetCreatorCoinNanosForDiamondLevelAtBlockHeight(
		existingProfileEntry.CoinsInCirculationNanos, existingProfileEntry.DeSoLockedNanos,
		currDiamondLevel, int64(blockHeight), bav.Params)
	neededCreatorCoinNanos := GetCreatorCoinNanosForDiamondLevelAtBlockHeight(
		existingProfileEntry.CoinsInCirculationNanos, existingProfileEntry.DeSoLockedNanos,
		diamondLevel, int64(blockHeight), bav.Params)

	// There is an edge case where, if the person's creator coin value goes down
	// by a large enough amount, then they can get a "free" diamond upgrade. This
	// seems fine for now.
	creatorCoinToTransferNanos := uint64(0)
	if neededCreatorCoinNanos > currCreatorCoinNanos {
		creatorCoinToTransferNanos = neededCreatorCoinNanos - currCreatorCoinNanos
	}

	netNewDiamonds := diamondLevel - currDiamondLevel

	return creatorCoinToTransferNanos, netNewDiamonds, nil
}

func (bav *UtxoView) ValidateDiamondsAndGetNumDeSoNanos(
	senderPublicKey []byte,
	receiverPublicKey []byte,
	diamondPostHash *BlockHash,
	diamondLevel int64,
	blockHeight uint32,
) (_numDeSoNanos uint64, _netNewDiamonds int64, _err error) {

	// Check that the diamond level is reasonable
	diamondLevelMap := GetDeSoNanosDiamondLevelMapAtBlockHeight(int64(blockHeight))
	if _, isAllowedLevel := diamondLevelMap[diamondLevel]; !isAllowedLevel {
		return 0, 0, fmt.Errorf(
			"ValidateDiamondsAndGetNumCreatorCoinNanos: Diamond level %v not allowed",
			diamondLevel)
	}

	// Convert pub keys into PKIDs.
	senderPKID := bav.GetPKIDForPublicKey(senderPublicKey)
	receiverPKID := bav.GetPKIDForPublicKey(receiverPublicKey)

	// Look up if there is an existing diamond entry.
	diamondKey := MakeDiamondKey(senderPKID.PKID, receiverPKID.PKID, diamondPostHash)
	diamondEntry := bav.GetDiamondEntryForDiamondKey(&diamondKey)

	currDiamondLevel := int64(0)
	if diamondEntry != nil {
		currDiamondLevel = diamondEntry.DiamondLevel
	}

	if currDiamondLevel >= diamondLevel {
		return 0, 0, RuleErrorCreatorCoinTransferPostAlreadyHasSufficientDiamonds
	}

	// Calculate the number of creator coin nanos needed vs. already added for previous diamonds.
	currDeSoNanos := GetDeSoNanosForDiamondLevelAtBlockHeight(currDiamondLevel, int64(blockHeight))
	neededDeSoNanos := GetDeSoNanosForDiamondLevelAtBlockHeight(diamondLevel, int64(blockHeight))

	// There is an edge case where, if the person's creator coin value goes down
	// by a large enough amount, then they can get a "free" diamond upgrade. This
	// seems fine for now.
	desoToTransferNanos := uint64(0)
	if neededDeSoNanos > currDeSoNanos {
		desoToTransferNanos = neededDeSoNanos - currDeSoNanos
	}

	netNewDiamonds := diamondLevel - currDiamondLevel

	return desoToTransferNanos, netNewDiamonds, nil
}

func (bav *UtxoView) _connectCreatorCoinTransfer(
	txn *MsgDeSoTxn, txHash *BlockHash, blockHeight uint32, verifySignatures bool) (
	_totalInput uint64, _totalOutput uint64, _utxoOps []*UtxoOperation, _err error) {

	// Check that the transaction has the right TxnType.
	if txn.TxnMeta.GetTxnType() != TxnTypeCreatorCoinTransfer {
		return 0, 0, nil, fmt.Errorf("_connectCreatorCoinTransfer: called with bad TxnType %s",
			txn.TxnMeta.GetTxnType().String())
	}
	txMeta := txn.TxnMeta.(*CreatorCoinTransferMetadataa)

	// Connect basic txn to get the total input and the total output without
	// considering the transaction metadata.
	totalInput, totalOutput, utxoOpsForTxn, err := bav._connectBasicTransfer(
		txn, txHash, blockHeight, verifySignatures)
	if err != nil {
		return 0, 0, nil, errors.Wrapf(err, "_connectCreatorCoin: ")
	}

	// Force the input to be non-zero so that we can prevent replay attacks. If
	// we didn't do this then someone could replay your transfer over and over again
	// to force-convert all your creator coin into DeSo. Think about it.
	if totalInput == 0 {
		return 0, 0, nil, RuleErrorCreatorCoinTransferRequiresNonZeroInput
	}

	// At this point the inputs and outputs have been processed. Now we
	// need to handle the metadata.

	// Check that the specified receiver public key is valid.
	if len(txMeta.ReceiverPublicKey) != btcec.PubKeyBytesLenCompressed {
		return 0, 0, nil, RuleErrorCreatorCoinTransferInvalidReceiverPubKeySize
	}

	// Check that the sender and receiver public keys are different.
	if reflect.DeepEqual(txn.PublicKey, txMeta.ReceiverPublicKey) {
		return 0, 0, nil, RuleErrorCreatorCoinTransferCannotTransferToSelf
	}

	// Check that the specified profile public key is valid and that a profile
	// corresponding to that public key exists.
	if len(txMeta.ProfilePublicKey) != btcec.PubKeyBytesLenCompressed {
		return 0, 0, nil, RuleErrorCreatorCoinTransferInvalidProfilePubKeySize
	}

	// Dig up the profile. It must exist for the user to be able to transfer its coin.
	existingProfileEntry := bav.GetProfileEntryForPublicKey(txMeta.ProfilePublicKey)
	if existingProfileEntry == nil || existingProfileEntry.isDeleted {
		return 0, 0, nil, errors.Wrapf(
			RuleErrorCreatorCoinTransferOnNonexistentProfile,
			"_connectCreatorCoin: Profile pub key: %v %v",
			PkToStringMainnet(txMeta.ProfilePublicKey), PkToStringTestnet(txMeta.ProfilePublicKey))
	}

	// At this point we are confident that we have a profile that
	// exists that corresponds to the profile public key the user provided.

	// Look up a BalanceEntry for the sender. If it doesn't exist then the sender implicitly
	// has a balance of zero coins, and so the transfer shouldn't be allowed.
	senderBalanceEntry, _, _ := bav.GetBalanceEntryForHODLerPubKeyAndCreatorPubKey(
		txn.PublicKey, existingProfileEntry.PublicKey)
	if senderBalanceEntry == nil || senderBalanceEntry.isDeleted {
		return 0, 0, nil, RuleErrorCreatorCoinTransferBalanceEntryDoesNotExist
	}

	// Check that the amount of creator coin being transferred is not less than the min threshold.
	if txMeta.CreatorCoinToTransferNanos < bav.Params.CreatorCoinAutoSellThresholdNanos {
		return 0, 0, nil, RuleErrorCreatorCoinTransferMustBeGreaterThanMinThreshold
	}

	// Check that the amount of creator coin being transferred does not exceed the user's
	// balance of this particular creator coin.
	if txMeta.CreatorCoinToTransferNanos > senderBalanceEntry.BalanceNanos {
		return 0, 0, nil, errors.Wrapf(
			RuleErrorCreatorCoinTransferInsufficientCoins,
			"_connectCreatorCoin: CreatorCoin nanos being transferred %v exceeds "+
				"user's creator coin balance %v",
			txMeta.CreatorCoinToTransferNanos, senderBalanceEntry.BalanceNanos)
	}

	// Now that we have validated this transaction, let's build the new BalanceEntry state.

	// Look up a BalanceEntry for the receiver.
	receiverBalanceEntry, _, _ := bav.GetBalanceEntryForHODLerPubKeyAndCreatorPubKey(
		txMeta.ReceiverPublicKey, txMeta.ProfilePublicKey)

	// Save the receiver's balance if it is non-nil.
	var prevReceiverBalanceEntry *BalanceEntry
	if receiverBalanceEntry != nil {
		prevReceiverBalanceEntry = &BalanceEntry{}
		*prevReceiverBalanceEntry = *receiverBalanceEntry
	}

	// If the receiver's balance entry is nil, we need to make one.
	if receiverBalanceEntry == nil || receiverBalanceEntry.isDeleted {
		receiverPKID := bav.GetPKIDForPublicKey(txMeta.ReceiverPublicKey)
		creatorPKID := bav.GetPKIDForPublicKey(existingProfileEntry.PublicKey)
		// Sanity check that we found a PKID entry for these pub keys (should never fail).
		if receiverPKID == nil || receiverPKID.isDeleted || creatorPKID == nil || creatorPKID.isDeleted {
			return 0, 0, nil, fmt.Errorf(
				"_connectCreatorCoin: Found nil or deleted PKID for receiver or creator, this should never "+
					"happen. Receiver pubkey: %v, creator pubkey: %v",
				PkToStringMainnet(txMeta.ReceiverPublicKey),
				PkToStringMainnet(existingProfileEntry.PublicKey))
		}
		receiverBalanceEntry = &BalanceEntry{
			HODLerPKID:   receiverPKID.PKID,
			CreatorPKID:  creatorPKID.PKID,
			BalanceNanos: uint64(0),
		}
	}

	// Save the sender's balance before we modify it.
	prevSenderBalanceEntry := *senderBalanceEntry

	// Subtract the number of coins being given from the sender and add them to the receiver.
	// TODO: We should avoid editing the pointer returned by "bav._getX" directly before
	// deleting / setting. Since the pointer returned is the one held by the view, it
	// makes setting redundant.  An alternative would be to not call _set after modification.
	senderBalanceEntry.BalanceNanos -= txMeta.CreatorCoinToTransferNanos
	receiverBalanceEntry.BalanceNanos += txMeta.CreatorCoinToTransferNanos

	// We do not allow accounts to maintain tiny creator coin balances in order to avoid
	// Bancor curve price anomalies as famously demonstrated by @salomon.  Thus, if the
	// sender tries to make a transfer that will leave them below the threshold we give
	// their remaining balance to the receiver in order to zero them out.
	if senderBalanceEntry.BalanceNanos < bav.Params.CreatorCoinAutoSellThresholdNanos {
		receiverBalanceEntry.BalanceNanos += senderBalanceEntry.BalanceNanos
		senderBalanceEntry.BalanceNanos = 0
		senderBalanceEntry.HasPurchased = false
	}

	// Delete the sender's balance entry under the assumption that the sender gave away all
	// of their coins. We add it back later, if this is not the case.
	bav._deleteBalanceEntryMappings(senderBalanceEntry, txn.PublicKey, txMeta.ProfilePublicKey)
	// Delete the receiver's balance entry just to be safe. Added back immediately after.
	bav._deleteBalanceEntryMappings(
		receiverBalanceEntry, txMeta.ReceiverPublicKey, txMeta.ProfilePublicKey)

	bav._setBalanceEntryMappings(receiverBalanceEntry)
	if senderBalanceEntry.BalanceNanos > 0 {
		bav._setBalanceEntryMappings(senderBalanceEntry)
	}

	// Save all the old values from the CoinEntry before we potentially update them. Note
	// that CoinEntry doesn't contain any pointers and so a direct copy is OK.
	prevCoinEntry := existingProfileEntry.CoinEntry

	if prevReceiverBalanceEntry == nil || prevReceiverBalanceEntry.BalanceNanos == 0 {
		// The receiver did not have a BalanceEntry before. Increment num holders.
		existingProfileEntry.CoinEntry.NumberOfHolders++
	}

	if senderBalanceEntry.BalanceNanos == 0 {
		// The sender no longer holds any of this creator's coin, so we decrement num holders.
		existingProfileEntry.CoinEntry.NumberOfHolders--
	}

	// Update and set the new profile entry.
	bav._setProfileEntryMappings(existingProfileEntry)

	// If this creator coin transfer has diamonds, validate them and do the connection.
	diamondPostHashBytes, hasDiamondPostHash := txn.ExtraData[DiamondPostHashKey]
	diamondPostHash := &BlockHash{}
	diamondLevelBytes, hasDiamondLevel := txn.ExtraData[DiamondLevelKey]
	var previousDiamondPostEntry *PostEntry
	var previousDiamondEntry *DiamondEntry
	// After the DeSoDiamondsBlockHeight, we no longer accept creator coin diamonds.
	if hasDiamondPostHash && blockHeight > DeSoDiamondsBlockHeight {
		return 0, 0, nil, RuleErrorCreatorCoinTransferHasDiamondsAfterDeSoBlockHeight
	} else if hasDiamondPostHash {
		if !hasDiamondLevel {
			return 0, 0, nil, RuleErrorCreatorCoinTransferHasDiamondPostHashWithoutDiamondLevel
		}
		diamondLevel, bytesRead := Varint(diamondLevelBytes)
		// NOTE: Despite being an int, diamondLevel is required to be non-negative. This
		// is useful for sorting our dbkeys by diamondLevel.
		if bytesRead < 0 || diamondLevel < 0 {
			return 0, 0, nil, RuleErrorCreatorCoinTransferHasInvalidDiamondLevel
		}

		if !reflect.DeepEqual(txn.PublicKey, existingProfileEntry.PublicKey) {
			return 0, 0, nil, RuleErrorCreatorCoinTransferCantSendDiamondsForOtherProfiles
		}
		if reflect.DeepEqual(txMeta.ReceiverPublicKey, existingProfileEntry.PublicKey) {
			return 0, 0, nil, RuleErrorCreatorCoinTransferCantDiamondYourself
		}

		if len(diamondPostHashBytes) != HashSizeBytes {
			return 0, 0, nil, errors.Wrapf(
				RuleErrorCreatorCoinTransferInvalidLengthForPostHashBytes,
				"_connectCreatorCoin: DiamondPostHashBytes length: %d", len(diamondPostHashBytes))
		}
		copy(diamondPostHash[:], diamondPostHashBytes[:])

		previousDiamondPostEntry = bav.GetPostEntryForPostHash(diamondPostHash)
		if previousDiamondPostEntry == nil || previousDiamondPostEntry.isDeleted {
			return 0, 0, nil, RuleErrorCreatorCoinTransferDiamondPostEntryDoesNotExist
		}

		expectedCreatorCoinNanosToTransfer, netNewDiamonds, err := bav.ValidateDiamondsAndGetNumCreatorCoinNanos(
			txn.PublicKey, txMeta.ReceiverPublicKey, diamondPostHash, diamondLevel, blockHeight)
		if err != nil {
			return 0, 0, nil, errors.Wrapf(err, "_connectCreatorCoin: ")
		}

		if txMeta.CreatorCoinToTransferNanos < expectedCreatorCoinNanosToTransfer {
			return 0, 0, nil, RuleErrorCreatorCoinTransferInsufficientCreatorCoinsForDiamondLevel
		}

		// The diamondPostEntry needs to be updated with the number of new diamonds.
		// We make a copy to avoid issues with disconnecting.
		newDiamondPostEntry := &PostEntry{}
		*newDiamondPostEntry = *previousDiamondPostEntry
		newDiamondPostEntry.DiamondCount += uint64(netNewDiamonds)
		bav._setPostEntryMappings(newDiamondPostEntry)

		// Convert pub keys into PKIDs so we can make the DiamondEntry.
		senderPKID := bav.GetPKIDForPublicKey(txn.PublicKey)
		receiverPKID := bav.GetPKIDForPublicKey(txMeta.ReceiverPublicKey)

		// Create a new DiamondEntry
		newDiamondEntry := &DiamondEntry{
			SenderPKID:      senderPKID.PKID,
			ReceiverPKID:    receiverPKID.PKID,
			DiamondPostHash: diamondPostHash,
			DiamondLevel:    diamondLevel,
		}

		// Save the old DiamondEntry
		diamondKey := MakeDiamondKey(senderPKID.PKID, receiverPKID.PKID, diamondPostHash)
		existingDiamondEntry := bav.GetDiamondEntryForDiamondKey(&diamondKey)
		// Save the existing DiamondEntry, if it exists, so we can disconnect
		if existingDiamondEntry != nil {
			dd := &DiamondEntry{}
			*dd = *existingDiamondEntry
			previousDiamondEntry = dd
		}

		// Now set the diamond entry mappings on the view so they are flushed to the DB.
		bav._setDiamondEntryMappings(newDiamondEntry)
	}

	// Add an operation to the list at the end indicating we've executed a
	// CreatorCoin txn. Save the previous state of the CoinEntry for easy
	// reversion during disconnect.
	utxoOpsForTxn = append(utxoOpsForTxn, &UtxoOperation{
		Type:                     OperationTypeCreatorCoinTransfer,
		PrevSenderBalanceEntry:   &prevSenderBalanceEntry,
		PrevReceiverBalanceEntry: prevReceiverBalanceEntry,
		PrevCoinEntry:            &prevCoinEntry,
		PrevPostEntry:            previousDiamondPostEntry,
		PrevDiamondEntry:         previousDiamondEntry,
	})

	return totalInput, totalOutput, utxoOpsForTxn, nil
}

func (bav *UtxoView) ConnectTransaction(txn *MsgDeSoTxn, txHash *BlockHash,
	txnSizeBytes int64,
	blockHeight uint32, verifySignatures bool, ignoreUtxos bool) (
	_utxoOps []*UtxoOperation, _totalInput uint64, _totalOutput uint64,
	_fees uint64, _err error) {

	return bav._connectTransaction(txn, txHash,
		txnSizeBytes,
		blockHeight, verifySignatures,
		ignoreUtxos)

}

func (bav *UtxoView) _connectTransaction(txn *MsgDeSoTxn, txHash *BlockHash,
	txnSizeBytes int64, blockHeight uint32, verifySignatures bool, ignoreUtxos bool) (
	_utxoOps []*UtxoOperation, _totalInput uint64, _totalOutput uint64,
	_fees uint64, _err error) {

	// Do a quick sanity check before trying to connect.
	if err := CheckTransactionSanity(txn); err != nil {
		return nil, 0, 0, 0, errors.Wrapf(err, "_connectTransaction: ")
	}

	// Don't allow transactions that take up more than half of the block.
	txnBytes, err := txn.ToBytes(false)
	if err != nil {
		return nil, 0, 0, 0, errors.Wrapf(
			err, "CheckTransactionSanity: Problem serializing transaction: ")
	}
	if len(txnBytes) > int(bav.Params.MaxBlockSizeBytes/2) {
		return nil, 0, 0, 0, RuleErrorTxnTooBig
	}

	var totalInput, totalOutput uint64
	var utxoOpsForTxn []*UtxoOperation
	if txn.TxnMeta.GetTxnType() == TxnTypeBlockReward || txn.TxnMeta.GetTxnType() == TxnTypeBasicTransfer {
		totalInput, totalOutput, utxoOpsForTxn, err =
			bav._connectBasicTransfer(
				txn, txHash, blockHeight, verifySignatures)

	} else if txn.TxnMeta.GetTxnType() == TxnTypeBitcoinExchange {
		totalInput, totalOutput, utxoOpsForTxn, err =
			bav._connectBitcoinExchange(
				txn, txHash, blockHeight, verifySignatures)

	} else if txn.TxnMeta.GetTxnType() == TxnTypePrivateMessage {
		totalInput, totalOutput, utxoOpsForTxn, err =
			bav._connectPrivateMessage(
				txn, txHash, blockHeight, verifySignatures)

	} else if txn.TxnMeta.GetTxnType() == TxnTypeSubmitPost {
		totalInput, totalOutput, utxoOpsForTxn, err =
			bav._connectSubmitPost(
				txn, txHash, blockHeight, verifySignatures, ignoreUtxos)

	} else if txn.TxnMeta.GetTxnType() == TxnTypeUpdateProfile {
		totalInput, totalOutput, utxoOpsForTxn, err =
			bav._connectUpdateProfile(
				txn, txHash, blockHeight, verifySignatures, ignoreUtxos)

	} else if txn.TxnMeta.GetTxnType() == TxnTypeUpdateBitcoinUSDExchangeRate {
		totalInput, totalOutput, utxoOpsForTxn, err =
			bav._connectUpdateBitcoinUSDExchangeRate(
				txn, txHash, blockHeight, verifySignatures)

	} else if txn.TxnMeta.GetTxnType() == TxnTypeUpdateGlobalParams {
		totalInput, totalOutput, utxoOpsForTxn, err =
			bav._connectUpdateGlobalParams(
				txn, txHash, blockHeight, verifySignatures)

	} else if txn.TxnMeta.GetTxnType() == TxnTypeFollow {
		totalInput, totalOutput, utxoOpsForTxn, err =
			bav._connectFollow(
				txn, txHash, blockHeight, verifySignatures)

	} else if txn.TxnMeta.GetTxnType() == TxnTypeLike {
		totalInput, totalOutput, utxoOpsForTxn, err =
			bav._connectLike(txn, txHash, blockHeight, verifySignatures)

	} else if txn.TxnMeta.GetTxnType() == TxnTypeCreatorCoin {
		totalInput, totalOutput, utxoOpsForTxn, err =
			bav._connectCreatorCoin(
				txn, txHash, blockHeight, verifySignatures)

	} else if txn.TxnMeta.GetTxnType() == TxnTypeCreatorCoinTransfer {
		totalInput, totalOutput, utxoOpsForTxn, err =
			bav._connectCreatorCoinTransfer(
				txn, txHash, blockHeight, verifySignatures)

	} else if txn.TxnMeta.GetTxnType() == TxnTypeSwapIdentity {
		totalInput, totalOutput, utxoOpsForTxn, err =
			bav._connectSwapIdentity(
				txn, txHash, blockHeight, verifySignatures)

	} else if txn.TxnMeta.GetTxnType() == TxnTypeCreateNFT {
		totalInput, totalOutput, utxoOpsForTxn, err =
			bav._connectCreateNFT(
				txn, txHash, blockHeight, verifySignatures)

	} else if txn.TxnMeta.GetTxnType() == TxnTypeUpdateNFT {
		totalInput, totalOutput, utxoOpsForTxn, err =
			bav._connectUpdateNFT(
				txn, txHash, blockHeight, verifySignatures)

	} else if txn.TxnMeta.GetTxnType() == TxnTypeAcceptNFTBid {
		totalInput, totalOutput, utxoOpsForTxn, err =
			bav._connectAcceptNFTBid(
				txn, txHash, blockHeight, verifySignatures)

	} else if txn.TxnMeta.GetTxnType() == TxnTypeNFTBid {
		totalInput, totalOutput, utxoOpsForTxn, err =
			bav._connectNFTBid(
				txn, txHash, blockHeight, verifySignatures)

	} else if txn.TxnMeta.GetTxnType() == TxnTypeNFTTransfer {
		totalInput, totalOutput, utxoOpsForTxn, err =
			bav._connectNFTTransfer(
				txn, txHash, blockHeight, verifySignatures)

	} else if txn.TxnMeta.GetTxnType() == TxnTypeAcceptNFTTransfer {
		totalInput, totalOutput, utxoOpsForTxn, err =
			bav._connectAcceptNFTTransfer(
				txn, txHash, blockHeight, verifySignatures)

	} else if txn.TxnMeta.GetTxnType() == TxnTypeBurnNFT {
		totalInput, totalOutput, utxoOpsForTxn, err =
			bav._connectBurnNFT(
				txn, txHash, blockHeight, verifySignatures)

	} else if txn.TxnMeta.GetTxnType() == TxnTypeAuthorizeDerivedKey {
		totalInput, totalOutput, utxoOpsForTxn, err =
			bav._connectAuthorizeDerivedKey(
				txn, txHash, blockHeight, verifySignatures)

	} else {
		err = fmt.Errorf("ConnectTransaction: Unimplemented txn type %v", txn.TxnMeta.GetTxnType().String())
	}
	if err != nil {
		return nil, 0, 0, 0, errors.Wrapf(err, "ConnectTransaction: ")
	}

	// Do some extra processing for non-block-reward transactions. Block reward transactions
	// will return zero for their fees.
	fees := uint64(0)
	if txn.TxnMeta.GetTxnType() != TxnTypeBlockReward {
		// If this isn't a block reward transaction, make sure the total input does
		// not exceed the total output. If it does, mark the block as invalid and
		// return an error.
		if totalInput < totalOutput {
			return nil, 0, 0, 0, RuleErrorTxnOutputExceedsInput
		}
		fees = totalInput - totalOutput
	}

	// BitcoinExchange transactions have their own special fee that is computed as a function of how much
	// DeSo is being minted. They do not need to abide by the global minimum fee check, since if they had
	// enough fees to get mined into the Bitcoin blockchain itself then they're almost certainly not spam.
	// If the transaction size was set to 0, skip validating the fee is above the minimum.
	// If the current minimum network fee per kb is set to 0, that indicates we should not assess a minimum fee.
	if txn.TxnMeta.GetTxnType() != TxnTypeBitcoinExchange && txnSizeBytes != 0 && bav.GlobalParamsEntry.MinimumNetworkFeeNanosPerKB != 0 {
		// Make sure there isn't overflow in the fee.
		if fees != ((fees * 1000) / 1000) {
			return nil, 0, 0, 0, RuleErrorOverflowDetectedInFeeRateCalculation
		}
		// If the fee is less than the minimum network fee per KB, return an error.
		if (fees*1000)/uint64(txnSizeBytes) < bav.GlobalParamsEntry.MinimumNetworkFeeNanosPerKB {
			return nil, 0, 0, 0, RuleErrorTxnFeeBelowNetworkMinimum
		}
	}

	return utxoOpsForTxn, totalInput, totalOutput, fees, nil
}

func (bav *UtxoView) ConnectBlock(
	desoBlock *MsgDeSoBlock, txHashes []*BlockHash, verifySignatures bool, eventManager *EventManager) (
	[][]*UtxoOperation, error) {

	glog.V(1).Infof("ConnectBlock: Connecting block %v", desoBlock)

	// Check that the block being connected references the current tip. ConnectBlock
	// can only add a block to the current tip. We do this to keep the API simple.
	if *desoBlock.Header.PrevBlockHash != *bav.TipHash {
		return nil, fmt.Errorf("ConnectBlock: Parent hash of block being connected does not match tip")
	}

	blockHeader := desoBlock.Header
	// Loop through all the transactions and validate them using the view. Also
	// keep track of the total fees throughout.
	var totalFees uint64
	utxoOps := [][]*UtxoOperation{}
	for txIndex, txn := range desoBlock.Txns {
		txHash := txHashes[txIndex]

		// ConnectTransaction validates all of the transactions in the block and
		// is responsible for verifying signatures.
		//
		// TODO: We currently don't check that the min transaction fee is satisfied when
		// connecting blocks. We skip this check because computing the transaction's size
		// would slow down block processing significantly. We should figure out a way to
		// enforce this check in the future, but for now the only attack vector is one in
		// which a miner is trying to spam the network, which should generally never happen.
		utxoOpsForTxn, totalInput, totalOutput, currentFees, err := bav.ConnectTransaction(
			txn, txHash, 0, uint32(blockHeader.Height), verifySignatures, false /*ignoreUtxos*/)
		_, _ = totalInput, totalOutput // A bit surprising we don't use these
		if err != nil {
			return nil, errors.Wrapf(err, "ConnectBlock: ")
		}

		// Add the fees from this txn to the total fees. If any overflow occurs
		// mark the block as invalid and return a rule error. Note that block reward
		// txns should count as having zero fees.
		if totalFees > (math.MaxUint64 - currentFees) {
			return nil, RuleErrorTxnOutputWithInvalidAmount
		}
		totalFees += currentFees

		// Add the utxo operations to our list for all the txns.
		utxoOps = append(utxoOps, utxoOpsForTxn)

		// TODO: This should really be called at the end of _connectTransaction but it's
		// really annoying to change all the call signatures right now and we don't really
		// need it just yet.
		//
		// Call the event manager
		if eventManager != nil {
			eventManager.transactionConnected(&TransactionEvent{
				Txn:      txn,
				TxnHash:  txHash,
				UtxoView: bav,
				UtxoOps:  utxoOpsForTxn,
			})
		}
	}

	// We should now have computed totalFees. Use this to check that
	// the block reward's outputs are correct.
	//
	// Compute the sum of the outputs in the block reward. If an overflow
	// occurs mark the block as invalid and return a rule error.
	var blockRewardOutput uint64
	for _, bro := range desoBlock.Txns[0].TxOutputs {
		if bro.AmountNanos > MaxNanos ||
			blockRewardOutput > (math.MaxUint64-bro.AmountNanos) {

			return nil, RuleErrorBlockRewardOutputWithInvalidAmount
		}
		blockRewardOutput += bro.AmountNanos
	}
	// Verify that the block reward does not overflow when added to
	// the block's fees.
	blockReward := CalcBlockRewardNanos(uint32(blockHeader.Height))
	if totalFees > MaxNanos ||
		blockReward > (math.MaxUint64-totalFees) {

		return nil, RuleErrorBlockRewardOverflow
	}
	maxBlockReward := blockReward + totalFees
	// If the outputs of the block reward txn exceed the max block reward
	// allowed then mark the block as invalid and return an error.
	if blockRewardOutput > maxBlockReward {
		glog.Errorf("ConnectBlock(RuleErrorBlockRewardExceedsMaxAllowed): "+
			"blockRewardOutput %d exceeds maxBlockReward %d", blockRewardOutput, maxBlockReward)
		return nil, RuleErrorBlockRewardExceedsMaxAllowed
	}

	// If we made it to the end and this block is valid, advance the tip
	// of the view to reflect that.
	blockHash, err := desoBlock.Header.Hash()
	if err != nil {
		return nil, fmt.Errorf("ConnectBlock: Problem computing block hash after validation")
	}
	bav.TipHash = blockHash

	return utxoOps, nil
}

// Preload tries to fetch all the relevant data needed to connect a block
// in batches from Postgres. It marks many objects as "nil" in the respective
// data structures and then fills in the objects it is able to retrieve from
// the database. It's much faster to fetch data in bulk and cache "nil" values
// then to query individual records when connecting every transaction. If something
// is not preloaded the view falls back to individual queries.
func (bav *UtxoView) Preload(desoBlock *MsgDeSoBlock) error {
	// We can only preload if we're using postgres
	if bav.Postgres == nil {
		return nil
	}

	// One iteration for all the PKIDs
	// NOTE: Work in progress. Testing with follows for now.
	var publicKeys []*PublicKey
	for _, txn := range desoBlock.Txns {
		if txn.TxnMeta.GetTxnType() == TxnTypeFollow {
			txnMeta := txn.TxnMeta.(*FollowMetadata)
			publicKeys = append(publicKeys, NewPublicKey(txn.PublicKey))
			publicKeys = append(publicKeys, NewPublicKey(txnMeta.FollowedPublicKey))
		} else if txn.TxnMeta.GetTxnType() == TxnTypeCreatorCoin {
			txnMeta := txn.TxnMeta.(*CreatorCoinMetadataa)
			publicKeys = append(publicKeys, NewPublicKey(txn.PublicKey))
			publicKeys = append(publicKeys, NewPublicKey(txnMeta.ProfilePublicKey))
		} else if txn.TxnMeta.GetTxnType() == TxnTypeUpdateProfile {
			publicKeys = append(publicKeys, NewPublicKey(txn.PublicKey))
		}
	}

	if len(publicKeys) > 0 {
		for _, publicKey := range publicKeys {
			publicKeyBytes := publicKey.ToBytes()
			pkidEntry := &PKIDEntry{
				PKID:      PublicKeyToPKID(publicKeyBytes),
				PublicKey: publicKeyBytes,
			}

			// Set pkid entries for all the public keys
			bav._setPKIDMappings(pkidEntry)

			// Set nil profile entries
			bav.ProfilePKIDToProfileEntry[*pkidEntry.PKID] = nil
		}

		// Set real entries for all the profiles that actually exist
		result := bav.Postgres.GetProfilesForPublicKeys(publicKeys)
		for _, profile := range result {
			bav.setProfileMappings(profile)
		}
	}

	// One iteration for everything else
	// TODO: For some reason just fetching follows from the DB causes consensus issues??
	var outputs []*PGTransactionOutput
	var follows []*PGFollow
	var balances []*PGCreatorCoinBalance
	var likes []*PGLike
	var posts []*PGPost
	var lowercaseUsernames []string

	for _, txn := range desoBlock.Txns {
		// Preload all the inputs
		for _, txInput := range txn.TxInputs {
			output := &PGTransactionOutput{
				OutputHash:  &txInput.TxID,
				OutputIndex: txInput.Index,
				Spent:       false,
			}
			outputs = append(outputs, output)
		}

		if txn.TxnMeta.GetTxnType() == TxnTypeFollow {
			txnMeta := txn.TxnMeta.(*FollowMetadata)
			follow := &PGFollow{
				FollowerPKID: bav.GetPKIDForPublicKey(txn.PublicKey).PKID.NewPKID(),
				FollowedPKID: bav.GetPKIDForPublicKey(txnMeta.FollowedPublicKey).PKID.NewPKID(),
			}
			follows = append(follows, follow)

			// We cache the follow as not present and then fill them in later
			followerKey := MakeFollowKey(follow.FollowerPKID, follow.FollowedPKID)
			bav.FollowKeyToFollowEntry[followerKey] = nil
		} else if txn.TxnMeta.GetTxnType() == TxnTypeCreatorCoin {
			txnMeta := txn.TxnMeta.(*CreatorCoinMetadataa)

			// Fetch the buyer's balance entry
			balance := &PGCreatorCoinBalance{
				HolderPKID:  bav.GetPKIDForPublicKey(txn.PublicKey).PKID.NewPKID(),
				CreatorPKID: bav.GetPKIDForPublicKey(txnMeta.ProfilePublicKey).PKID.NewPKID(),
			}
			balances = append(balances, balance)

			// We cache the balances as not present and then fill them in later
			balanceEntryKey := MakeCreatorCoinBalanceKey(balance.HolderPKID, balance.CreatorPKID)
			bav.HODLerPKIDCreatorPKIDToBalanceEntry[balanceEntryKey] = nil

			// Fetch the creator's balance entry if they're not buying their own coin
			if !reflect.DeepEqual(txn.PublicKey, txnMeta.ProfilePublicKey) {
				balance = &PGCreatorCoinBalance{
					HolderPKID:  bav.GetPKIDForPublicKey(txnMeta.ProfilePublicKey).PKID.NewPKID(),
					CreatorPKID: bav.GetPKIDForPublicKey(txnMeta.ProfilePublicKey).PKID.NewPKID(),
				}
				balances = append(balances, balance)

				// We cache the balances as not present and then fill them in later
				balanceEntryKey = MakeCreatorCoinBalanceKey(balance.HolderPKID, balance.CreatorPKID)
				bav.HODLerPKIDCreatorPKIDToBalanceEntry[balanceEntryKey] = nil
			}
		} else if txn.TxnMeta.GetTxnType() == TxnTypeLike {
			txnMeta := txn.TxnMeta.(*LikeMetadata)
			like := &PGLike{
				LikerPublicKey: txn.PublicKey,
				LikedPostHash:  txnMeta.LikedPostHash.NewBlockHash(),
			}
			likes = append(likes, like)

			// We cache the likes as not present and then fill them in later
			likeKey := MakeLikeKey(like.LikerPublicKey, *like.LikedPostHash)
			bav.LikeKeyToLikeEntry[likeKey] = nil

			post := &PGPost{
				PostHash: txnMeta.LikedPostHash.NewBlockHash(),
			}
			posts = append(posts, post)

			// We cache the posts as not present and then fill them in later
			bav.PostHashToPostEntry[*post.PostHash] = nil
		} else if txn.TxnMeta.GetTxnType() == TxnTypeSubmitPost {
			txnMeta := txn.TxnMeta.(*SubmitPostMetadata)

			var postHash *BlockHash
			if len(txnMeta.PostHashToModify) != 0 {
				postHash = NewBlockHash(txnMeta.PostHashToModify)
			} else {
				postHash = txn.Hash()
			}

			posts = append(posts, &PGPost{
				PostHash: postHash,
			})

			// We cache the posts as not present and then fill them in later
			bav.PostHashToPostEntry[*postHash] = nil

			// TODO: Preload parent, grandparent, and reposted posts
		} else if txn.TxnMeta.GetTxnType() == TxnTypeUpdateProfile {
			txnMeta := txn.TxnMeta.(*UpdateProfileMetadata)
			if len(txnMeta.NewUsername) == 0 {
				continue
			}

			lowercaseUsernames = append(lowercaseUsernames, strings.ToLower(string(txnMeta.NewUsername)))

			// We cache the profiles as not present and then fill them in later
			bav.ProfileUsernameToProfileEntry[MakeUsernameMapKey(txnMeta.NewUsername)] = nil
		}
	}

	if len(outputs) > 0 {
		//foundOutputs := bav.Postgres.GetOutputs(outputs)
		//for _, output := range foundOutputs {
		//	err := bav._setUtxoMappings(output.NewUtxoEntry())
		//	if err != nil {
		//		return err
		//	}
		//}
	}

	if len(follows) > 0 {
		foundFollows := bav.Postgres.GetFollows(follows)
		for _, follow := range foundFollows {
			followEntry := follow.NewFollowEntry()
			bav._setFollowEntryMappings(followEntry)
		}
	}

	if len(balances) > 0 {
		foundBalances := bav.Postgres.GetCreatorCoinBalances(balances)
		for _, balance := range foundBalances {
			balanceEntry := balance.NewBalanceEntry()
			bav._setBalanceEntryMappings(balanceEntry)
		}
	}

	if len(likes) > 0 {
		foundLikes := bav.Postgres.GetLikes(likes)
		for _, like := range foundLikes {
			likeEntry := like.NewLikeEntry()
			bav._setLikeEntryMappings(likeEntry)
		}
	}

	if len(posts) > 0 {
		foundPosts := bav.Postgres.GetPosts(posts)
		for _, post := range foundPosts {
			bav.setPostMappings(post)
		}
	}

	if len(lowercaseUsernames) > 0 {
		foundProfiles := bav.Postgres.GetProfilesForUsername(lowercaseUsernames)
		for _, profile := range foundProfiles {
			bav.setProfileMappings(profile)
		}
	}

	return nil
}

// TODO: Update for Postgres
func (bav *UtxoView) GetMessagesForUser(publicKey []byte) (
	_messageEntries []*MessageEntry, _err error) {

	// Start by fetching all the messages we have in the db.
	dbMessageEntries, err := DbGetMessageEntriesForPublicKey(bav.Handle, publicKey)
	if err != nil {
		return nil, errors.Wrapf(err, "GetMessagesForUser: Problem fetching MessageEntrys from db: ")
	}

	// Iterate through the entries found in the db and force the view to load them.
	// This fills in any gaps in the view so that, after this, the view should contain
	// the union of what it had before plus what was in the db.
	for _, dbMessageEntry := range dbMessageEntries {
		messageKey := MakeMessageKey(publicKey, dbMessageEntry.TstampNanos)
		bav._getMessageEntryForMessageKey(&messageKey)
	}

	// Now that the view mappings are a complete picture, iterate through them
	// and set them on the map we're returning. Skip entries that don't match
	// our public key or that are deleted. Note that only considering mappings
	// where our public key is part of the key should ensure there are no
	// duplicates in the resulting list.
	messageEntriesToReturn := []*MessageEntry{}
	for viewMessageKey, viewMessageEntry := range bav.MessageKeyToMessageEntry {
		if viewMessageEntry.isDeleted {
			continue
		}
		messageKey := MakeMessageKey(publicKey, viewMessageEntry.TstampNanos)
		if viewMessageKey != messageKey {
			continue
		}

		// At this point we are confident the map key is equal to the message
		// key containing the passed-in public key so add it to the mapping.
		messageEntriesToReturn = append(messageEntriesToReturn, viewMessageEntry)
	}

	return messageEntriesToReturn, nil
}

// TODO: Update for Postgres
func (bav *UtxoView) GetLimitedMessagesForUser(publicKey []byte) (
	_messageEntries []*MessageEntry, _err error) {

	// Start by fetching all the messages we have in the db.
	dbMessageEntries, err := DbGetLimitedMessageEntriesForPublicKey(bav.Handle, publicKey)
	if err != nil {
		return nil, errors.Wrapf(err, "GetMessagesForUser: Problem fetching MessageEntrys from db: ")
	}

	// Iterate through the entries found in the db and force the view to load them.
	// This fills in any gaps in the view so that, after this, the view should contain
	// the union of what it had before plus what was in the db.
	for _, dbMessageEntry := range dbMessageEntries {
		messageKey := MakeMessageKey(publicKey, dbMessageEntry.TstampNanos)
		bav._getMessageEntryForMessageKey(&messageKey)
	}

	// Now that the view mappings are a complete picture, iterate through them
	// and set them on the map we're returning. Skip entries that don't match
	// our public key or that are deleted. Note that only considering mappings
	// where our public key is part of the key should ensure there are no
	// duplicates in the resulting list.
	messageEntriesToReturn := []*MessageEntry{}
	for viewMessageKey, viewMessageEntry := range bav.MessageKeyToMessageEntry {
		if viewMessageEntry.isDeleted {
			continue
		}
		messageKey := MakeMessageKey(publicKey, viewMessageEntry.TstampNanos)
		if viewMessageKey != messageKey {
			continue
		}

		// At this point we are confident the map key is equal to the message
		// key containing the passed-in public key so add it to the mapping.
		messageEntriesToReturn = append(messageEntriesToReturn, viewMessageEntry)
	}

	return messageEntriesToReturn, nil
}

func (bav *UtxoView) GetCommentEntriesForParentStakeID(parentStakeID []byte) ([]*PostEntry, error) {
	if bav.Postgres != nil {
		posts := bav.Postgres.GetComments(NewBlockHash(parentStakeID))
		for _, post := range posts {
			bav.setPostMappings(post)
		}
	} else {
		_, dbCommentHashes, _, err := DBGetCommentPostHashesForParentStakeID(bav.Handle, parentStakeID, false)
		if err != nil {
			return nil, errors.Wrapf(err, "GetCommentEntriesForParentStakeID: Problem fetching comments: %v", err)
		}

		// Load comment hashes into the view.
		for _, commentHash := range dbCommentHashes {
			bav.GetPostEntryForPostHash(commentHash)
		}
	}

	commentEntries := []*PostEntry{}
	for _, postEntry := range bav.PostHashToPostEntry {
		// Ignore deleted or rolled-back posts.
		if postEntry.isDeleted {
			continue
		}

		if len(postEntry.ParentStakeID) == 0 || !reflect.DeepEqual(postEntry.ParentStakeID, parentStakeID) {
			continue // Skip posts that are not comments on the given parentStakeID.
		} else {
			// Add the comment to our map.
			commentEntries = append(commentEntries, postEntry)
		}
	}

	return commentEntries, nil
}

// Accepts a postEntry and returns as many parent posts as it can find up to maxDepth.
// This function never returns an error, only an empty list if it hits a non-post parentStakeID.
// If "rootFirst" is passed, the root of the tree will be returned first, not the 1st parent.
// _truncatedTree is a flag that is true when the root post was not reached before the maxDepth was hit.
func (bav *UtxoView) GetParentPostEntriesForPostEntry(postEntry *PostEntry, maxDepth uint32, rootFirst bool,
) (_parentPostEntries []*PostEntry, _truncatedTree bool) {

	parentStakeID := postEntry.ParentStakeID
	parentPostEntries := []*PostEntry{}

	// If the post passed has no parent or isn't a post, we return the empty list.
	if len(parentStakeID) != HashSizeBytes {
		return parentPostEntries, false
	}

	iterations := uint32(0)
	for len(parentStakeID) == HashSizeBytes && iterations < maxDepth {
		parentPostHash := &BlockHash{}
		copy(parentPostHash[:], parentStakeID)

		parentPostEntry := bav.GetPostEntryForPostHash(parentPostHash)
		if postEntry == nil {
			break
		}
		if rootFirst {
			parentPostEntries = append([]*PostEntry{parentPostEntry}, parentPostEntries...)
		} else {
			parentPostEntries = append(parentPostEntries, parentPostEntry)
		}

		// Set up the next iteration of the loop.
		parentStakeID = parentPostEntry.ParentStakeID
		iterations += 1
	}

	return parentPostEntries, iterations >= maxDepth
}

// Just fetch all the posts from the db and join them with all the posts
// in the mempool. Then sort them by their timestamp. This can be called
// on an empty view or a view that already has a lot of transactions
// applied to it.
func (bav *UtxoView) GetAllPosts() (_corePosts []*PostEntry, _commentsByPostHash map[BlockHash][]*PostEntry, _err error) {
	// Start by fetching all the posts we have in the db.
	//
	// TODO(performance): This currently fetches all posts. We should implement
	// some kind of pagination instead though.
	_, _, dbPostEntries, err := DBGetAllPostsByTstamp(bav.Handle, true /*fetchEntries*/)
	if err != nil {
		return nil, nil, errors.Wrapf(err, "GetAllPosts: Problem fetching PostEntry's from db: ")
	}

	// Iterate through the entries found in the db and force the view to load them.
	// This fills in any gaps in the view so that, after this, the view should contain
	// the union of what it had before plus what was in the db.
	for _, dbPostEntry := range dbPostEntries {
		bav.GetPostEntryForPostHash(dbPostEntry.PostHash)
	}

	// Do one more pass to load all the comments from the DB.
	for _, postEntry := range bav.PostHashToPostEntry {
		// Ignore deleted or rolled-back posts.
		if postEntry.isDeleted {
			continue
		}

		// If we have a post in the view and if that post is not a comment
		// then fetch its attached comments from the db. We need to do this
		// because the tstamp index above only fetches "core" posts not
		// comments.

		if len(postEntry.ParentStakeID) == 0 {
			_, dbCommentHashes, _, err := DBGetCommentPostHashesForParentStakeID(
				bav.Handle, postEntry.ParentStakeID, false /*fetchEntries*/)
			if err != nil {
				return nil, nil, errors.Wrapf(err, "GetAllPosts: Problem fetching comment PostEntry's from db: ")
			}
			for _, commentHash := range dbCommentHashes {
				bav.GetPostEntryForPostHash(commentHash)
			}
		}
	}

	allCorePosts := []*PostEntry{}
	commentsByPostHash := make(map[BlockHash][]*PostEntry)
	for _, postEntry := range bav.PostHashToPostEntry {
		// Ignore deleted or rolled-back posts.
		if postEntry.isDeleted {
			continue
		}

		// Every post is either a core post or a comment. If it has a stake ID
		// its a comment, and if it doesn't then it's a core post.
		if len(postEntry.ParentStakeID) == 0 {
			allCorePosts = append(allCorePosts, postEntry)
		} else {
			// Add the comment to our map.
			commentsForPost := commentsByPostHash[*NewBlockHash(postEntry.ParentStakeID)]
			commentsForPost = append(commentsForPost, postEntry)
			commentsByPostHash[*NewBlockHash(postEntry.ParentStakeID)] = commentsForPost
		}
	}
	// Sort all the comment lists as well. Here we put the latest comment at the
	// end.
	for _, commentList := range commentsByPostHash {
		sort.Slice(commentList, func(ii, jj int) bool {
			return commentList[ii].TimestampNanos < commentList[jj].TimestampNanos
		})
	}

	return allCorePosts, commentsByPostHash, nil
}

func (bav *UtxoView) GetPostsPaginatedForPublicKeyOrderedByTimestamp(publicKey []byte, startPostHash *BlockHash, limit uint64, mediaRequired bool, nftRequired bool) (_posts []*PostEntry, _err error) {
	if bav.Postgres != nil {
		var startTime uint64 = math.MaxUint64
		if startPostHash != nil {
			startPostEntry := bav.GetPostEntryForPostHash(startPostHash)
			startTime = startPostEntry.TimestampNanos
		}
		posts := bav.Postgres.GetPostsForPublicKey(publicKey, startTime, limit)
		for _, post := range posts {
			// TODO: Normalize this field so we get the correct number of results from the DB
			if mediaRequired && !post.HasMedia() {
				continue
			}
			// nftRequired set to determine if we only want posts that are NFTs
			if nftRequired && !post.NFT {
				continue
			}
			bav.setPostMappings(post)
		}
	} else {
		handle := bav.Handle
		dbPrefix := append([]byte{}, _PrefixPosterPublicKeyTimestampPostHash...)
		dbPrefix = append(dbPrefix, publicKey...)
		var prefix []byte
		if startPostHash != nil {
			startPostEntry := bav.GetPostEntryForPostHash(startPostHash)
			if startPostEntry == nil {
				return nil, fmt.Errorf("GetPostsPaginatedForPublicKeyOrderedByTimestamp: Invalid start post hash")
			}
			prefix = append(dbPrefix, EncodeUint64(startPostEntry.TimestampNanos)...)
			prefix = append(prefix, startPostEntry.PostHash[:]...)
		} else {
			maxBigEndianUint64Bytes := []byte{0xFF, 0xFF, 0xFF, 0xFF, 0xFF, 0xFF, 0xFF, 0xFF}
			prefix = append(dbPrefix, maxBigEndianUint64Bytes...)
		}
		timestampSizeBytes := 8
		var posts []*PostEntry
		err := handle.View(func(txn *badger.Txn) error {
			opts := badger.DefaultIteratorOptions

			opts.PrefetchValues = false

			// Go in reverse order
			opts.Reverse = true

			it := txn.NewIterator(opts)
			defer it.Close()
			it.Seek(prefix)
			if startPostHash != nil {
				// Skip the first post if we have a startPostHash.
				it.Next()
			}
			for ; it.ValidForPrefix(dbPrefix) && uint64(len(posts)) < limit; it.Next() {
				rawKey := it.Item().Key()

				keyWithoutPrefix := rawKey[1:]
				//posterPublicKey := keyWithoutPrefix[:HashSizeBytes]
				publicKeySizeBytes := HashSizeBytes + 1
				//tstampNanos := DecodeUint64(keyWithoutPrefix[publicKeySizeBytes:(publicKeySizeBytes + timestampSizeBytes)])

				postHash := &BlockHash{}
				copy(postHash[:], keyWithoutPrefix[(publicKeySizeBytes+timestampSizeBytes):])
				postEntry := bav.GetPostEntryForPostHash(postHash)
				if postEntry == nil {
					return fmt.Errorf("Missing post entry")
				}
				if postEntry.isDeleted || postEntry.ParentStakeID != nil || postEntry.IsHidden {
					continue
				}

				// mediaRequired set to determine if we only want posts that include media and ignore posts without
				if mediaRequired && !postEntry.HasMedia() {
					continue
				}

				// nftRequired set to determine if we only want posts that are NFTs
				if nftRequired && !postEntry.IsNFT {
					continue
				}

				posts = append(posts, postEntry)
			}
			return nil
		})
		if err != nil {
			return nil, err
		}
	}

	var postEntries []*PostEntry
	// Iterate over the view. Put all posts authored by the public key into our mempool posts slice
	for _, postEntry := range bav.PostHashToPostEntry {
		// Ignore deleted or hidden posts and any comments.
		if postEntry.isDeleted || postEntry.IsHidden || len(postEntry.ParentStakeID) != 0 {
			continue
		}

		// mediaRequired set to determine if we only want posts that include media and ignore posts without
		if mediaRequired && !postEntry.HasMedia() {
			continue
		}

		// nftRequired set to determine if we only want posts that are NFTs
		if nftRequired && !postEntry.IsNFT {
			continue
		}

		if reflect.DeepEqual(postEntry.PosterPublicKey, publicKey) {
			postEntries = append(postEntries, postEntry)
		}
	}

	return postEntries, nil
}

func (bav *UtxoView) GetDiamondSendersForPostHash(postHash *BlockHash) (_pkidToDiamondLevel map[PKID]int64, _err error) {
	handle := bav.Handle
	dbPrefix := append([]byte{}, _PrefixDiamondedPostHashDiamonderPKIDDiamondLevel...)
	dbPrefix = append(dbPrefix, postHash[:]...)
	keysFound, _ := EnumerateKeysForPrefix(handle, dbPrefix)

	diamondPostEntry := bav.GetPostEntryForPostHash(postHash)
	receiverPKIDEntry := bav.GetPKIDForPublicKey(diamondPostEntry.PosterPublicKey)

	// Iterate over all the db keys & values and load them into the view.
	expectedKeyLength := 1 + HashSizeBytes + btcec.PubKeyBytesLenCompressed + 8
	for _, key := range keysFound {
		// Sanity check that this is a reasonable key.
		if len(key) != expectedKeyLength {
			return nil, fmt.Errorf("UtxoView.GetDiamondsForPostHash: Invalid key length found: %d", len(key))
		}

		senderPKID := &PKID{}
		copy(senderPKID[:], key[1+HashSizeBytes:])

		diamondKey := &DiamondKey{
			SenderPKID:      *senderPKID,
			ReceiverPKID:    *receiverPKIDEntry.PKID,
			DiamondPostHash: *postHash,
		}

		bav.GetDiamondEntryForDiamondKey(diamondKey)
	}

	// Iterate over the view and create the final map to return.
	pkidToDiamondLevel := make(map[PKID]int64)
	for _, diamondEntry := range bav.DiamondKeyToDiamondEntry {
		if !diamondEntry.isDeleted && reflect.DeepEqual(diamondEntry.DiamondPostHash[:], postHash[:]) {
			pkidToDiamondLevel[*diamondEntry.SenderPKID] = diamondEntry.DiamondLevel
		}
	}

	return pkidToDiamondLevel, nil
}

func (bav *UtxoView) GetLikesForPostHash(postHash *BlockHash) (_likerPubKeys [][]byte, _err error) {
	if bav.Postgres != nil {
		likes := bav.Postgres.GetLikesForPost(postHash)
		for _, like := range likes {
			bav._setLikeEntryMappings(like.NewLikeEntry())
		}
	} else {
		handle := bav.Handle
		dbPrefix := append([]byte{}, _PrefixLikedPostHashToLikerPubKey...)
		dbPrefix = append(dbPrefix, postHash[:]...)
		keysFound, _ := EnumerateKeysForPrefix(handle, dbPrefix)

		// Iterate over all the db keys & values and load them into the view.
		expectedKeyLength := 1 + HashSizeBytes + btcec.PubKeyBytesLenCompressed
		for _, key := range keysFound {
			// Sanity check that this is a reasonable key.
			if len(key) != expectedKeyLength {
				return nil, fmt.Errorf("UtxoView.GetLikesForPostHash: Invalid key length found: %d", len(key))
			}

			likerPubKey := key[1+HashSizeBytes:]

			likeKey := &LikeKey{
				LikerPubKey:   MakePkMapKey(likerPubKey),
				LikedPostHash: *postHash,
			}

			bav._getLikeEntryForLikeKey(likeKey)
		}
	}

	// Iterate over the view and create the final list to return.
	likerPubKeys := [][]byte{}
	for _, likeEntry := range bav.LikeKeyToLikeEntry {
		if !likeEntry.isDeleted && reflect.DeepEqual(likeEntry.LikedPostHash[:], postHash[:]) {
			likerPubKeys = append(likerPubKeys, likeEntry.LikerPubKey)
		}
	}

	return likerPubKeys, nil
}

func (bav *UtxoView) GetRepostsForPostHash(postHash *BlockHash) (_reposterPubKeys [][]byte, _err error) {
	handle := bav.Handle
	dbPrefix := append([]byte{}, _PrefixRepostedPostHashReposterPubKey...)
	dbPrefix = append(dbPrefix, postHash[:]...)
	keysFound, _ := EnumerateKeysForPrefix(handle, dbPrefix)

	// Iterate over all the db keys & values and load them into the view.
	expectedKeyLength := 1 + HashSizeBytes + btcec.PubKeyBytesLenCompressed
	for _, key := range keysFound {
		// Sanity check that this is a reasonable key.
		if len(key) != expectedKeyLength {
			return nil, fmt.Errorf("UtxoView.GetRepostersForPostHash: Invalid key length found: %d", len(key))
		}

		reposterPubKey := key[1+HashSizeBytes:]

		repostKey := &RepostKey{
			ReposterPubKey:   MakePkMapKey(reposterPubKey),
			RepostedPostHash: *postHash,
		}

		bav._getRepostEntryForRepostKey(repostKey)
	}

	// Iterate over the view and create the final list to return.
	reposterPubKeys := [][]byte{}
	for _, repostEntry := range bav.RepostKeyToRepostEntry {
		if !repostEntry.isDeleted && reflect.DeepEqual(repostEntry.RepostedPostHash[:], postHash[:]) {
			reposterPubKeys = append(reposterPubKeys, repostEntry.ReposterPubKey)
		}
	}

	return reposterPubKeys, nil
}

func (bav *UtxoView) GetQuoteRepostsForPostHash(postHash *BlockHash,
) (_quoteReposterPubKeys [][]byte, _quoteReposterPubKeyToPosts map[PkMapKey][]*PostEntry, _err error) {
	handle := bav.Handle
	dbPrefix := append([]byte{}, _PrefixRepostedPostHashReposterPubKeyRepostPostHash...)
	dbPrefix = append(dbPrefix, postHash[:]...)
	keysFound, _ := EnumerateKeysForPrefix(handle, dbPrefix)

	// Iterate over all the db keys & values and load them into the view.
	expectedKeyLength := 1 + HashSizeBytes + btcec.PubKeyBytesLenCompressed + HashSizeBytes

	repostPostHashIdx := 1 + HashSizeBytes + btcec.PubKeyBytesLenCompressed
	for _, key := range keysFound {
		// Sanity check that this is a reasonable key.
		if len(key) != expectedKeyLength {
			return nil, nil, fmt.Errorf("UtxoView.GetQuoteRepostsForPostHash: Invalid key length found: %d", len(key))
		}

		repostPostHash := &BlockHash{}
		copy(repostPostHash[:], key[repostPostHashIdx:])

		bav.GetPostEntryForPostHash(repostPostHash)
	}

	// Iterate over the view and create the final map to return.
	quoteReposterPubKeys := [][]byte{}
	quoteReposterPubKeyToPosts := make(map[PkMapKey][]*PostEntry)

	for _, postEntry := range bav.PostHashToPostEntry {
		if !postEntry.isDeleted && postEntry.IsQuotedRepost && reflect.DeepEqual(postEntry.RepostedPostHash[:], postHash[:]) {
			quoteReposterPubKeys = append(quoteReposterPubKeys, postEntry.PosterPublicKey)

			quoteRepostPosts, _ := quoteReposterPubKeyToPosts[MakePkMapKey(postEntry.PosterPublicKey)]
			quoteRepostPosts = append(quoteRepostPosts, postEntry)
			quoteReposterPubKeyToPosts[MakePkMapKey(postEntry.PosterPublicKey)] = quoteRepostPosts
		}
	}

	return quoteReposterPubKeys, quoteReposterPubKeyToPosts, nil
}

// Just fetch all the profiles from the db and join them with all the profiles
// in the mempool. Then sort them by their DeSo. This can be called
// on an empty view or a view that already has a lot of transactions
// applied to it.
func (bav *UtxoView) GetAllProfiles(readerPK []byte) (
	_profiles map[PkMapKey]*ProfileEntry,
	_corePostsByProfilePublicKey map[PkMapKey][]*PostEntry,
	_commentsByProfilePublicKey map[PkMapKey][]*PostEntry,
	_postEntryReaderStates map[BlockHash]*PostEntryReaderState, _err error) {
	// Start by fetching all the profiles we have in the db.
	//
	// TODO(performance): This currently fetches all profiles. We should implement
	// some kind of pagination instead though.
	_, _, dbProfileEntries, err := DBGetAllProfilesByCoinValue(bav.Handle, true /*fetchEntries*/)
	if err != nil {
		return nil, nil, nil, nil, errors.Wrapf(
			err, "GetAllProfiles: Problem fetching ProfileEntrys from db: ")
	}

	// Iterate through the entries found in the db and force the view to load them.
	// This fills in any gaps in the view so that, after this, the view should contain
	// the union of what it had before plus what was in the db.
	for _, dbProfileEntry := range dbProfileEntries {
		bav.GetProfileEntryForPublicKey(dbProfileEntry.PublicKey)
	}

	// At this point, all the profiles should be loaded into the view.

	// Do one more pass to load all the comments associated with each
	// profile into the view.
	commentsByProfilePublicKey := make(map[PkMapKey][]*PostEntry)
	for _, profileEntry := range bav.ProfilePKIDToProfileEntry {
		// Ignore deleted or rolled-back posts.
		if profileEntry.isDeleted {
			continue
		}
		commentsByProfilePublicKey[MakePkMapKey(profileEntry.PublicKey)] = []*PostEntry{}
		_, dbCommentHashes, _, err := DBGetCommentPostHashesForParentStakeID(
			bav.Handle, profileEntry.PublicKey, false /*fetchEntries*/)
		if err != nil {
			return nil, nil, nil, nil, errors.Wrapf(err, "GetAllPosts: Problem fetching comment PostEntry's from db: ")
		}
		for _, commentHash := range dbCommentHashes {
			bav.GetPostEntryForPostHash(commentHash)
		}
	}
	// TODO(performance): Because we want to load all the posts the profile
	// has made, just go ahead and load *all* the posts into the view so that
	// they'll get returned in the mapping. Later, we should use the db index
	// to do this.
	_, _, dbPostEntries, err := DBGetAllPostsByTstamp(bav.Handle, true /*fetchEntries*/)
	if err != nil {
		return nil, nil, nil, nil, errors.Wrapf(
			err, "GetAllPosts: Problem fetching PostEntry's from db: ")
	}
	for _, dbPostEntry := range dbPostEntries {
		bav.GetPostEntryForPostHash(dbPostEntry.PostHash)
	}

	// Iterate through all the posts loaded into the view and attach them
	// to the relevant profiles.  Also adds reader state if a reader pubkey is provided.
	corePostsByPublicKey := make(map[PkMapKey][]*PostEntry)
	postEntryReaderStates := make(map[BlockHash]*PostEntryReaderState)
	for _, postEntry := range bav.PostHashToPostEntry {
		// Ignore deleted or rolled-back posts.
		if postEntry.isDeleted {
			continue
		}

		// If the post has a stakeID that corresponds to a profile then add
		// it to our map.
		// Every post is either a core post or a comment. If it has a stake ID
		// its a comment, and if it doesn't then it's a core post.
		if len(postEntry.ParentStakeID) == 0 {
			// In this case we are dealing with a "core" post so add it to the
			// core post map.
			corePostsForProfile := corePostsByPublicKey[MakePkMapKey(postEntry.PosterPublicKey)]
			corePostsForProfile = append(corePostsForProfile, postEntry)
			corePostsByPublicKey[MakePkMapKey(postEntry.PosterPublicKey)] = corePostsForProfile
		} else {
			// Add the comment to our map.
			commentsForProfile := commentsByProfilePublicKey[MakePkMapKey(postEntry.ParentStakeID)]
			commentsForProfile = append(commentsForProfile, postEntry)
			commentsByProfilePublicKey[MakePkMapKey(postEntry.ParentStakeID)] = commentsForProfile
		}

		// Create reader state map. Ie, whether the reader has liked the post, etc.
		// If nil is passed in as the readerPK, this is skipped.
		if readerPK != nil {
			postEntryReaderState := bav.GetPostEntryReaderState(readerPK, postEntry)
			postEntryReaderStates[*postEntry.PostHash] = postEntryReaderState
		}
	}

	// Now that the view mappings are a complete picture, iterate through them
	// and set them on the map we're returning.
	profilesByPublicKey := make(map[PkMapKey]*ProfileEntry)
	for _, profileEntry := range bav.ProfilePKIDToProfileEntry {
		// Ignore deleted or rolled-back posts.
		if profileEntry.isDeleted {
			continue
		}
		profilesByPublicKey[MakePkMapKey(profileEntry.PublicKey)] = profileEntry
	}

	// Sort all the comment lists. Here we put the latest comment at the
	// end.
	for _, commentList := range commentsByProfilePublicKey {
		sort.Slice(commentList, func(ii, jj int) bool {
			return commentList[ii].TimestampNanos < commentList[jj].TimestampNanos
		})
	}

	return profilesByPublicKey, corePostsByPublicKey, commentsByProfilePublicKey, postEntryReaderStates, nil
}

func IsRestrictedPubKey(userGraylistState []byte, userBlacklistState []byte, moderationType string) bool {
	if moderationType == "unrestricted" {
		return false
	} else if reflect.DeepEqual(userBlacklistState, IsBlacklisted) {
		return true
	} else if moderationType == "leaderboard" && reflect.DeepEqual(userGraylistState, IsGraylisted) {
		return true
	} else {
		return false
	}
}

// GetUnspentUtxoEntrysForPublicKey returns the UtxoEntrys corresponding to the
// passed-in public key that are currently unspent. It does this while factoring
// in any transactions that have already been connected to it. This is useful,
// as an example, when one whats to see what UtxoEntrys are available for spending
// after factoring in (i.e. connecting) all of the transactions currently in the
// mempool that are related to this public key.
//
// At a high level, this function allows one to get the utxos that are the union of:
// - utxos in the db
// - utxos in the view from previously-connected transactions
func (bav *UtxoView) GetUnspentUtxoEntrysForPublicKey(pkBytes []byte) ([]*UtxoEntry, error) {
	// Fetch the relevant utxos for this public key from the db. We do this because
	// the db could contain utxos that are not currently loaded into the view.
	var utxoEntriesForPublicKey []*UtxoEntry
	var err error
	if bav.Postgres != nil {
		utxoEntriesForPublicKey = bav.Postgres.GetUtxoEntriesForPublicKey(pkBytes)
	} else {
		utxoEntriesForPublicKey, err = DbGetUtxosForPubKey(pkBytes, bav.Handle)
	}
	if err != nil {
		return nil, errors.Wrapf(err, "UtxoView.GetUnspentUtxoEntrysForPublicKey: Problem fetching "+
			"utxos for public key %s", PkToString(pkBytes, bav.Params))
	}

	// Load all the utxos associated with this public key into
	// the view. This makes it so that the view can enumerate all of the utxoEntries
	// known for this public key. To put it another way, it allows the view to
	// contain the union of:
	// - utxos in the db
	// - utxos in the view from previously-connected transactions
	for _, utxoEntry := range utxoEntriesForPublicKey {
		bav.GetUtxoEntryForUtxoKey(utxoEntry.UtxoKey)
	}

	// Now that all of the utxos for this key have been loaded, filter the
	// ones for this public key and return them.
	utxoEntriesToReturn := []*UtxoEntry{}
	for utxoKeyTmp, utxoEntry := range bav.UtxoKeyToUtxoEntry {
		// Make a copy of the iterator since it might change from underneath us
		// if we take its pointer.
		utxoKey := utxoKeyTmp
		utxoEntry.UtxoKey = &utxoKey
		if !utxoEntry.isSpent && reflect.DeepEqual(utxoEntry.PublicKey, pkBytes) {
			utxoEntriesToReturn = append(utxoEntriesToReturn, utxoEntry)
		}
	}

	return utxoEntriesToReturn, nil
}

func (bav *UtxoView) GetSpendableDeSoBalanceNanosForPublicKey(pkBytes []byte,
	tipHeight uint32) (_spendableBalance uint64, _err error) {
	// In order to get the spendable balance, we need to account for any immature block rewards.
	// We get these by starting at the chain tip and iterating backwards until we have collected
	// all of the immature block rewards for this public key.
	nextBlockHash := bav.TipHash
	numImmatureBlocks := uint32(bav.Params.BlockRewardMaturity / bav.Params.TimeBetweenBlocks)
	immatureBlockRewards := uint64(0)

	if bav.Postgres != nil {
		// TODO: Filter out immature block rewards in postgres. UtxoType needs to be set correctly when importing blocks
		//outputs := bav.Postgres.GetBlockRewardsForPublicKey(NewPublicKey(pkBytes), tipHeight-numImmatureBlocks, tipHeight)
		//for _, output := range outputs {
		//	immatureBlockRewards += output.AmountNanos
		//}
	} else {
		for ii := uint64(1); ii < uint64(numImmatureBlocks); ii++ {
			// Don't look up the genesis block since it isn't in the DB.
			if GenesisBlockHashHex == nextBlockHash.String() {
				break
			}

			blockNode := GetHeightHashToNodeInfo(bav.Handle, tipHeight, nextBlockHash, false)
			if blockNode == nil {
				return uint64(0), fmt.Errorf(
					"GetSpendableDeSoBalanceNanosForPublicKey: Problem getting block for blockhash %s",
					nextBlockHash.String())
			}
			blockRewardForPK, err := DbGetBlockRewardForPublicKeyBlockHash(bav.Handle, pkBytes, nextBlockHash)
			if err != nil {
				return uint64(0), errors.Wrapf(
					err, "GetSpendableDeSoBalanceNanosForPublicKey: Problem getting block reward for "+
						"public key %s blockhash %s", PkToString(pkBytes, bav.Params), nextBlockHash.String())
			}
			immatureBlockRewards += blockRewardForPK
			if blockNode.Parent != nil {
				nextBlockHash = blockNode.Parent.Hash
			} else {
				nextBlockHash = GenesisBlockHash
			}
		}
	}

	balanceNanos, err := bav.GetDeSoBalanceNanosForPublicKey(pkBytes)
	if err != nil {
		return uint64(0), errors.Wrap(err, "GetSpendableUtxosForPublicKey: ")
	}
	// Sanity check that the balanceNanos >= immatureBlockRewards to prevent underflow.
	if balanceNanos < immatureBlockRewards {
		return uint64(0), fmt.Errorf(
			"GetSpendableUtxosForPublicKey: balance underflow (%d,%d)", balanceNanos, immatureBlockRewards)
	}
	return balanceNanos - immatureBlockRewards, nil
}

func (bav *UtxoView) _flushUtxosToDbWithTxn(txn *badger.Txn) error {
	glog.V(1).Infof("_flushUtxosToDbWithTxn: flushing %d mappings", len(bav.UtxoKeyToUtxoEntry))

	for utxoKeyIter, utxoEntry := range bav.UtxoKeyToUtxoEntry {
		// Make a copy of the iterator since it might change from under us.
		utxoKey := utxoKeyIter

		// As a sanity-check, make sure the back-reference for each entry
		// points to its key.
		if utxoEntry.UtxoKey == nil || *utxoEntry.UtxoKey != utxoKey {
			return fmt.Errorf("_flushUtxosToDbWithTxn: Found utxoEntry %+v for "+
				"utxoKey %v has invalid back-refernce utxoKey %v",
				utxoEntry, utxoKey, utxoEntry.UtxoKey)
		}

		// Start by deleting the pre-existing mappings in the db for this key if they
		// have not yet been modified.
		if err := DeleteUnmodifiedMappingsForUtxoWithTxn(txn, &utxoKey); err != nil {
			return err
		}
	}
	numDeleted := 0
	numPut := 0
	for utxoKeyIter, utxoEntry := range bav.UtxoKeyToUtxoEntry {
		// Make a copy of the iterator since it might change from under us.
		utxoKey := utxoKeyIter

		if utxoEntry.isSpent {
			numDeleted++
			// If an entry is spent then there's nothing to do, since the mappings in
			// the db have already been deleted.
		} else {
			numPut++
			// If the entry is unspent, then we need to re-set its mappings in the db
			// appropriately.
			if err := PutMappingsForUtxoWithTxn(txn, &utxoKey, utxoEntry); err != nil {
				return err
			}
		}
	}

	glog.V(1).Infof("_flushUtxosToDbWithTxn: deleted %d mappings, put %d mappings", numDeleted, numPut)

	// Now update the number of entries in the db with confidence.
	if err := PutUtxoNumEntriesWithTxn(txn, bav.NumUtxoEntries); err != nil {
		return err
	}

	// At this point, the db's position index should be updated and the (key -> entry)
	// index should be updated to remove all spent utxos. The number of entries field
	// in the db should also be accurate.

	return nil
}

func (bav *UtxoView) _flushDeSoBalancesToDbWithTxn(txn *badger.Txn) error {
	glog.V(1).Infof("_flushDeSoBalancesToDbWithTxn: flushing %d mappings",
		len(bav.PublicKeyToDeSoBalanceNanos))

	for pubKeyIter := range bav.PublicKeyToDeSoBalanceNanos {
		// Make a copy of the iterator since it might change from under us.
		pubKey := pubKeyIter[:]

		// Start by deleting the pre-existing mappings in the db for this key if they
		// have not yet been modified.
		if err := DbDeletePublicKeyToDeSoBalanceWithTxn(txn, pubKey); err != nil {
			return err
		}
	}
	for pubKeyIter, balanceNanos := range bav.PublicKeyToDeSoBalanceNanos {
		// Make a copy of the iterator since it might change from under us.
		pubKey := pubKeyIter[:]

		if balanceNanos > 0 {
			if err := DbPutDeSoBalanceForPublicKeyWithTxn(txn, pubKey, balanceNanos); err != nil {
				return err
			}
		}
	}

	return nil
}

func (bav *UtxoView) _flushGlobalParamsEntryToDbWithTxn(txn *badger.Txn) error {
	globalParamsEntry := bav.GlobalParamsEntry
	if err := DbPutGlobalParamsEntryWithTxn(txn, *globalParamsEntry); err != nil {
		return errors.Wrapf(err, "_flushGlobalParamsEntryToDbWithTxn: Problem putting global params entry in DB")
	}
	return nil
}

func (bav *UtxoView) _flushForbiddenPubKeyEntriesToDbWithTxn(txn *badger.Txn) error {

	// Go through all the entries in the KeyTorepostEntry map.
	for _, forbiddenPubKeyEntry := range bav.ForbiddenPubKeyToForbiddenPubKeyEntry {
		// Delete the existing mappings in the db for this ForbiddenPubKeyEntry. They will be re-added
		// if the corresponding entry in memory has isDeleted=false.
		if err := DbDeleteForbiddenBlockSignaturePubKeyWithTxn(
			txn, forbiddenPubKeyEntry.PubKey[:]); err != nil {

			return errors.Wrapf(
				err, "_flushForbiddenPubKeyEntriesToDbWithTxn: Problem deleting "+
					"forbidden public key: %v: ", &forbiddenPubKeyEntry.PubKey)
		}
	}
	for _, forbiddenPubKeyEntry := range bav.ForbiddenPubKeyToForbiddenPubKeyEntry {
		if forbiddenPubKeyEntry.isDeleted {
			// If the ForbiddenPubKeyEntry has isDeleted=true then there's nothing to do because
			// we already deleted the entry above.
		} else {
			// If the ForbiddenPubKeyEntry has (isDeleted = false) then we put the corresponding
			// mappings for it into the db.
			if err := DbPutForbiddenBlockSignaturePubKeyWithTxn(txn, forbiddenPubKeyEntry.PubKey); err != nil {
				return err
			}
		}
	}

	return nil
}

func (bav *UtxoView) _flushBitcoinExchangeDataWithTxn(txn *badger.Txn) error {
	// Iterate through our in-memory map. If anything has a value of false it means
	// that particular mapping should be expunged from the db. If anything has a value
	// of true it means that mapping should be added to the db.
	for bitcoinBurnTxIDIter, mappingExists := range bav.BitcoinBurnTxIDs {
		// Be paranoid and copy the iterator in case anything takes a reference below.
		bitcoinBurnTxID := bitcoinBurnTxIDIter

		if mappingExists {
			// In this case we should add the mapping to the db.
			if err := DbPutBitcoinBurnTxIDWithTxn(txn, &bitcoinBurnTxID); err != nil {
				return errors.Wrapf(err, "UtxoView._flushBitcoinExchangeDataWithTxn: "+
					"Problem putting BitcoinBurnTxID %v to db", &bitcoinBurnTxID)
			}
		} else {
			// In this case we should delete the mapping from the db.
			if err := DbDeleteBitcoinBurnTxIDWithTxn(txn, &bitcoinBurnTxID); err != nil {
				return errors.Wrapf(err, "UtxoView._flushBitcoinExchangeDataWithTxn: "+
					"Problem deleting BitcoinBurnTxID %v to db", &bitcoinBurnTxID)
			}
		}
	}

	// Update NanosPurchased
	if err := DbPutNanosPurchasedWithTxn(txn, bav.NanosPurchased); err != nil {
		errors.Wrapf(err, "UtxoView._flushBitcoinExchangeDataWithTxn: "+
			"Problem putting NanosPurchased %d to db", bav.NanosPurchased)
	}

	// Update the BitcoinUSDExchangeRate in the db
	if err := DbPutUSDCentsPerBitcoinExchangeRateWithTxn(txn, bav.USDCentsPerBitcoin); err != nil {
		errors.Wrapf(err, "UtxoView.FlushToDBWithTxn: "+
			"Problem putting USDCentsPerBitcoin %d to db", bav.USDCentsPerBitcoin)
	}

	// DB should be fully up to date as far as BitcoinBurnTxIDs and NanosPurchased go.
	return nil
}

func (bav *UtxoView) _flushMessageEntriesToDbWithTxn(txn *badger.Txn) error {
	// Go through all the entries in the MessageKeyToMessageEntry map.
	for messageKeyIter, messageEntry := range bav.MessageKeyToMessageEntry {
		// Make a copy of the iterator since we take references to it below.
		messageKey := messageKeyIter

		// Sanity-check that one of the MessageKey computed from the MEssageEntry is
		// equal to the MessageKey that maps to that entry.
		senderMessageKeyInEntry := MakeMessageKey(
			messageEntry.SenderPublicKey, messageEntry.TstampNanos)
		recipientMessageKeyInEntry := MakeMessageKey(
			messageEntry.RecipientPublicKey, messageEntry.TstampNanos)
		if senderMessageKeyInEntry != messageKey && recipientMessageKeyInEntry != messageKey {
			return fmt.Errorf("_flushMessageEntriesToDbWithTxn: MessageEntry has "+
				"SenderMessageKey: %v and RecipientMessageKey %v, neither of which match "+
				"the MessageKeyToMessageEntry map key %v",
				&senderMessageKeyInEntry, &recipientMessageKeyInEntry, &messageKey)
		}

		// Delete the existing mappings in the db for this MessageKey. They will be re-added
		// if the corresponding entry in memory has isDeleted=false.
		if err := DbDeleteMessageEntryMappingsWithTxn(
			txn, messageKey.PublicKey[:], messageKey.TstampNanos); err != nil {

			return errors.Wrapf(
				err, "_flushMessageEntriesToDbWithTxn: Problem deleting mappings "+
					"for MessageKey: %v: ", &messageKey)
		}
	}
	// Go through all the entries in the MessageKeyToMessageEntry map.
	for _, messageEntry := range bav.MessageKeyToMessageEntry {
		if messageEntry.isDeleted {
			// If the MessageEntry has isDeleted=true then there's nothing to do because
			// we already deleted the entry above.
		} else {
			// If the MessageEntry has (isDeleted = false) then we put the corresponding
			// mappings for it into the db.
			if err := DbPutMessageEntryWithTxn(txn, messageEntry); err != nil {

				return err
			}
		}
	}

	// At this point all of the MessageEntry mappings in the db should be up-to-date.

	return nil
}

func (bav *UtxoView) _flushRepostEntriesToDbWithTxn(txn *badger.Txn) error {

	// Go through all the entries in the repostKeyTorepostEntry map.
	for repostKeyIter, repostEntry := range bav.RepostKeyToRepostEntry {
		// Make a copy of the iterator since we make references to it below.
		repostKey := repostKeyIter

		// Sanity-check that the RepostKey computed from the RepostEntry is
		// equal to the RepostKey that maps to that entry.
		repostKeyInEntry := MakeRepostKey(repostEntry.ReposterPubKey, *repostEntry.RepostedPostHash)
		if repostKeyInEntry != repostKey {
			return fmt.Errorf("_flushRepostEntriesToDbWithTxn: RepostEntry has "+
				"RepostKey: %v, which doesn't match the RepostKeyToRepostEntry map key %v",
				&repostKeyInEntry, &repostKey)
		}

		// Delete the existing mappings in the db for this RepostKey. They will be re-added
		// if the corresponding entry in memory has isDeleted=false.
		if err := DbDeleteRepostMappingsWithTxn(
			txn, repostKey.ReposterPubKey[:], repostKey.RepostedPostHash); err != nil {

			return errors.Wrapf(
				err, "_flushRepostEntriesToDbWithTxn: Problem deleting mappings "+
					"for RepostKey: %v: ", &repostKey)
		}
	}
	for _, repostEntry := range bav.RepostKeyToRepostEntry {
		if repostEntry.isDeleted {
			// If the RepostedEntry has isDeleted=true then there's nothing to do because
			// we already deleted the entry above.
		} else {
			// If the RepostEntry has (isDeleted = false) then we put the corresponding
			// mappings for it into the db.
			if err := DbPutRepostMappingsWithTxn(
				txn, repostEntry.ReposterPubKey, *repostEntry.RepostedPostHash, *repostEntry); err != nil {
				return err
			}
		}
	}

	// At this point all of the RepostEntry mappings in the db should be up-to-date.

	return nil
}

func (bav *UtxoView) _flushLikeEntriesToDbWithTxn(txn *badger.Txn) error {

	// Go through all the entries in the LikeKeyToLikeEntry map.
	for likeKeyIter, likeEntry := range bav.LikeKeyToLikeEntry {
		// Make a copy of the iterator since we make references to it below.
		likeKey := likeKeyIter

		// Sanity-check that the LikeKey computed from the LikeEntry is
		// equal to the LikeKey that maps to that entry.
		likeKeyInEntry := MakeLikeKey(likeEntry.LikerPubKey, *likeEntry.LikedPostHash)
		if likeKeyInEntry != likeKey {
			return fmt.Errorf("_flushLikeEntriesToDbWithTxn: LikeEntry has "+
				"LikeKey: %v, which doesn't match the LikeKeyToLikeEntry map key %v",
				&likeKeyInEntry, &likeKey)
		}

		// Delete the existing mappings in the db for this LikeKey. They will be re-added
		// if the corresponding entry in memory has isDeleted=false.
		if err := DbDeleteLikeMappingsWithTxn(
			txn, likeKey.LikerPubKey[:], likeKey.LikedPostHash); err != nil {

			return errors.Wrapf(
				err, "_flushLikeEntriesToDbWithTxn: Problem deleting mappings "+
					"for LikeKey: %v: ", &likeKey)
		}
	}

	// Go through all the entries in the LikeKeyToLikeEntry map.
	for _, likeEntry := range bav.LikeKeyToLikeEntry {

		if likeEntry.isDeleted {
			// If the LikeEntry has isDeleted=true then there's nothing to do because
			// we already deleted the entry above.
		} else {
			// If the LikeEntry has (isDeleted = false) then we put the corresponding
			// mappings for it into the db.
			if err := DbPutLikeMappingsWithTxn(
				txn, likeEntry.LikerPubKey, *likeEntry.LikedPostHash); err != nil {

				return err
			}
		}
	}

	return nil
}

func (bav *UtxoView) _flushFollowEntriesToDbWithTxn(txn *badger.Txn) error {

	// Go through all the entries in the FollowKeyToFollowEntry map.
	for followKeyIter, followEntry := range bav.FollowKeyToFollowEntry {
		// Make a copy of the iterator since we make references to it below.
		followKey := followKeyIter

		// Sanity-check that the FollowKey computed from the FollowEntry is
		// equal to the FollowKey that maps to that entry.
		followKeyInEntry := MakeFollowKey(
			followEntry.FollowerPKID, followEntry.FollowedPKID)
		if followKeyInEntry != followKey {
			return fmt.Errorf("_flushFollowEntriesToDbWithTxn: FollowEntry has "+
				"FollowKey: %v, which doesn't match the FollowKeyToFollowEntry map key %v",
				&followKeyInEntry, &followKey)
		}

		// Delete the existing mappings in the db for this FollowKey. They will be re-added
		// if the corresponding entry in memory has isDeleted=false.
		if err := DbDeleteFollowMappingsWithTxn(
			txn, followEntry.FollowerPKID, followEntry.FollowedPKID); err != nil {

			return errors.Wrapf(
				err, "_flushFollowEntriesToDbWithTxn: Problem deleting mappings "+
					"for FollowKey: %v: ", &followKey)
		}
	}

	// Go through all the entries in the FollowKeyToFollowEntry map.
	for _, followEntry := range bav.FollowKeyToFollowEntry {
		if followEntry.isDeleted {
			// If the FollowEntry has isDeleted=true then there's nothing to do because
			// we already deleted the entry above.
		} else {
			// If the FollowEntry has (isDeleted = false) then we put the corresponding
			// mappings for it into the db.
			if err := DbPutFollowMappingsWithTxn(
				txn, followEntry.FollowerPKID, followEntry.FollowedPKID); err != nil {

				return err
			}
		}
	}

	return nil
}

func (bav *UtxoView) _flushNFTEntriesToDbWithTxn(txn *badger.Txn) error {

	// Go through and delete all the entries so they can be added back fresh.
	for nftKeyIter, nftEntry := range bav.NFTKeyToNFTEntry {
		// Make a copy of the iterator since we make references to it below.
		nftKey := nftKeyIter

		// Sanity-check that the NFTKey computed from the NFTEntry is
		// equal to the NFTKey that maps to that entry.
		nftKeyInEntry := MakeNFTKey(nftEntry.NFTPostHash, nftEntry.SerialNumber)
		if nftKeyInEntry != nftKey {
			return fmt.Errorf("_flushNFTEntriesToDbWithTxn: NFTEntry has "+
				"NFTKey: %v, which doesn't match the NFTKeyToNFTEntry map key %v",
				&nftKeyInEntry, &nftKey)
		}

		// Delete the existing mappings in the db for this NFTKey. They will be re-added
		// if the corresponding entry in memory has isDeleted=false.
		if err := DBDeleteNFTMappingsWithTxn(txn, nftEntry.NFTPostHash, nftEntry.SerialNumber); err != nil {

			return errors.Wrapf(
				err, "_flushNFTEntriesToDbWithTxn: Problem deleting mappings "+
					"for NFTKey: %v: ", &nftKey)
		}
	}

	// Add back all of the entries that aren't deleted.
	for _, nftEntry := range bav.NFTKeyToNFTEntry {
		if nftEntry.isDeleted {
			// If the NFTEntry has isDeleted=true then there's nothing to do because
			// we already deleted the entry above.
		} else {
			// If the NFTEntry has (isDeleted = false) then we put the corresponding
			// mappings for it into the db.
			if err := DBPutNFTEntryMappingsWithTxn(txn, nftEntry); err != nil {
				return err
			}
		}
	}

	return nil
}

func (bav *UtxoView) _flushAcceptedBidEntriesToDbWithTxn(txn *badger.Txn) error {

	// Go through and delete all the entries so they can be added back fresh.
	for nftKeyIter, _ := range bav.NFTKeyToAcceptedNFTBidHistory {
		// Make a copy of the iterator since we make references to it below.
		nftKey := nftKeyIter

		// We skip the standard sanity check.  Since it is possible to accept a bid on serial number 0, it is possible
		// that none of the accepted bids have the same serial number as the key.

		// Delete the existing mappings in the db for this NFTKey. They will be re-added
		// if the corresponding entry in memory has isDeleted=false.
		if err := DBDeleteAcceptedNFTBidEntriesMappingsWithTxn(txn, &nftKey.NFTPostHash, nftKey.SerialNumber); err != nil {

			return errors.Wrapf(
				err, "_flushAcceptedBidEntriesToDbWithTxn: Problem deleting mappings "+
					"for NFTKey: %v: ", &nftKey)
		}
	}

	// Add back all of the entries that aren't nil or of length 0
	for nftKey, acceptedNFTBidEntries := range bav.NFTKeyToAcceptedNFTBidHistory {
		if acceptedNFTBidEntries == nil || len(*acceptedNFTBidEntries) == 0 {
			// If the acceptedNFTBidEntries is nil or has length 0 then there's nothing to do because
			// we already deleted the entry above. length 0 means that there are no accepted bids yet.
		} else {
			// If the NFTEntry has (isDeleted = false) then we put the corresponding
			// mappings for it into the db.
			if err := DBPutAcceptedNFTBidEntriesMappingWithTxn(txn, nftKey, acceptedNFTBidEntries); err != nil {
				return err
			}
		}
	}

	return nil
}

func (bav *UtxoView) _flushNFTBidEntriesToDbWithTxn(txn *badger.Txn) error {

	// Go through and delete all the entries so they can be added back fresh.
	for nftBidKeyIter, nftBidEntry := range bav.NFTBidKeyToNFTBidEntry {
		// Make a copy of the iterator since we make references to it below.
		nftBidKey := nftBidKeyIter

		// Sanity-check that the NFTBidKey computed from the NFTBidEntry is
		// equal to the NFTBidKey that maps to that entry.
		nftBidKeyInEntry := MakeNFTBidKey(
			nftBidEntry.BidderPKID, nftBidEntry.NFTPostHash, nftBidEntry.SerialNumber)
		if nftBidKeyInEntry != nftBidKey {
			return fmt.Errorf("_flushNFTBidEntriesToDbWithTxn: NFTBidEntry has "+
				"NFTBidKey: %v, which doesn't match the NFTBidKeyToNFTEntry map key %v",
				&nftBidKeyInEntry, &nftBidKey)
		}

		// Delete the existing mappings in the db for this NFTBidKey. They will be re-added
		// if the corresponding entry in memory has isDeleted=false.
		if err := DBDeleteNFTBidMappingsWithTxn(txn, &nftBidKey); err != nil {

			return errors.Wrapf(
				err, "_flushNFTBidEntriesToDbWithTxn: Problem deleting mappings "+
					"for NFTBidKey: %v: ", &nftBidKey)
		}
	}

	// Add back all of the entries that aren't deleted.
	for _, nftBidEntry := range bav.NFTBidKeyToNFTBidEntry {
		if nftBidEntry.isDeleted {
			// If the NFTEntry has isDeleted=true then there's nothing to do because
			// we already deleted the entry above.
		} else {
			// If the NFTEntry has (isDeleted = false) then we put the corresponding
			// mappings for it into the db.
			if err := DBPutNFTBidEntryMappingsWithTxn(txn, nftBidEntry); err != nil {
				return err
			}
		}
	}

	return nil
}

func (bav *UtxoView) _flushDiamondEntriesToDbWithTxn(txn *badger.Txn) error {

	// Go through and delete all the entries so they can be added back fresh.
	for diamondKeyIter, diamondEntry := range bav.DiamondKeyToDiamondEntry {
		// Make a copy of the iterator since we make references to it below.
		diamondKey := diamondKeyIter

		// Sanity-check that the DiamondKey computed from the DiamondEntry is
		// equal to the DiamondKey that maps to that entry.
		diamondKeyInEntry := MakeDiamondKey(
			diamondEntry.SenderPKID, diamondEntry.ReceiverPKID, diamondEntry.DiamondPostHash)
		if diamondKeyInEntry != diamondKey {
			return fmt.Errorf("_flushDiamondEntriesToDbWithTxn: DiamondEntry has "+
				"DiamondKey: %v, which doesn't match the DiamondKeyToDiamondEntry map key %v",
				&diamondKeyInEntry, &diamondKey)
		}

		// Delete the existing mappings in the db for this DiamondKey. They will be re-added
		// if the corresponding entry in memory has isDeleted=false.
		if err := DbDeleteDiamondMappingsWithTxn(txn, diamondEntry); err != nil {

			return errors.Wrapf(
				err, "_flushDiamondEntriesToDbWithTxn: Problem deleting mappings "+
					"for DiamondKey: %v: ", &diamondKey)
		}
	}

	// Add back all of the entries that aren't deleted.
	for _, diamondEntry := range bav.DiamondKeyToDiamondEntry {
		if diamondEntry.isDeleted {
			// If the DiamondEntry has isDeleted=true then there's nothing to do because
			// we already deleted the entry above.
		} else {
			// If the DiamondEntry has (isDeleted = false) then we put the corresponding
			// mappings for it into the db.
			if err := DbPutDiamondMappingsWithTxn(
				txn,
				diamondEntry); err != nil {
				return err
			}
		}
	}

	// At this point all of the MessageEntry mappings in the db should be up-to-date.

	return nil
}

func (bav *UtxoView) _flushPostEntriesToDbWithTxn(txn *badger.Txn) error {
	// TODO(DELETEME): Remove flush logging after debugging MarkBlockInvalid bug.
	glog.V(1).Infof("_flushPostEntriesToDbWithTxn: flushing %d mappings", len(bav.PostHashToPostEntry))

	// Go through all the entries in the PostHashToPostEntry map.
	for postHashIter, postEntry := range bav.PostHashToPostEntry {
		// Make a copy of the iterator since we take references to it below.
		postHash := postHashIter

		// Sanity-check that the hash in the post is the same as the hash in the
		// entry
		if postHash != *postEntry.PostHash {
			return fmt.Errorf("_flushPostEntriesToDbWithTxn: PostEntry has "+
				"PostHash: %v, neither of which match "+
				"the PostHashToPostEntry map key %v",
				postHash, postEntry.PostHash)
		}

		// Delete the existing mappings in the db for this PostHash. They will be re-added
		// if the corresponding entry in memory has isDeleted=false.
		if err := DBDeletePostEntryMappingsWithTxn(txn, &postHash, bav.Params); err != nil {
			return errors.Wrapf(
				err, "_flushPostEntriesToDbWithTxn: Problem deleting mappings "+
					"for PostHash: %v: ", postHash)
		}
	}
	numDeleted := 0
	numPut := 0
	for _, postEntry := range bav.PostHashToPostEntry {
		if postEntry.isDeleted {
			numDeleted++
			// If the PostEntry has isDeleted=true then there's nothing to do because
			// we already deleted the entry above.
		} else {
			numPut++
			// If the PostEntry has (isDeleted = false) then we put the corresponding
			// mappings for it into the db.
			if err := DBPutPostEntryMappingsWithTxn(txn, postEntry, bav.Params); err != nil {

				return err
			}
		}
	}

	// TODO(DELETEME): Remove flush logging after debugging MarkBlockInvalid bug.
	glog.V(1).Infof("_flushPostEntriesToDbWithTxn: deleted %d mappings, put %d mappings", numDeleted, numPut)

	// At this point all of the PostEntry mappings in the db should be up-to-date.

	return nil
}
func (bav *UtxoView) _flushPKIDEntriesToDbWithTxn(txn *badger.Txn) error {
	for pubKeyIter, pkidEntry := range bav.PublicKeyToPKIDEntry {
		pubKeyCopy := make([]byte, btcec.PubKeyBytesLenCompressed)
		copy(pubKeyCopy, pubKeyIter[:])

		// Delete the existing mappings in the db for this PKID. They will be re-added
		// if the corresponding entry in memory has isDeleted=false.
		if err := DBDeletePKIDMappingsWithTxn(txn, pubKeyCopy, bav.Params); err != nil {
			return errors.Wrapf(
				err, "_flushPKIDEntriesToDbWithTxn: Problem deleting mappings "+
					"for pkid: %v, public key: %v: ", PkToString(pkidEntry.PKID[:], bav.Params),
				PkToString(pubKeyCopy, bav.Params))
		}
	}

	// Go through all the entries in the ProfilePublicKeyToProfileEntry map.
	for pubKeyIter, pkidEntry := range bav.PublicKeyToPKIDEntry {
		pubKeyCopy := make([]byte, btcec.PubKeyBytesLenCompressed)
		copy(pubKeyCopy, pubKeyIter[:])

		if pkidEntry.isDeleted {
			// If the ProfileEntry has isDeleted=true then there's nothing to do because
			// we already deleted the entry above.
		} else {
			// Sanity-check that the public key in the entry matches the public key in
			// the mapping.
			if !reflect.DeepEqual(pubKeyCopy, pkidEntry.PublicKey) {
				return fmt.Errorf("_flushPKIDEntriesToDbWithTxn: Sanity-check failed. "+
					"Public key in entry %v does not match public key in mapping %v ",
					PkToString(pkidEntry.PublicKey[:], bav.Params),
					PkToString(pubKeyCopy, bav.Params))
			}
			// Sanity-check that the mapping in the public key map lines up with the mapping
			// in the PKID map.
			if _, pkidEntryExists := bav.PKIDToPublicKey[*pkidEntry.PKID]; !pkidEntryExists {
				return fmt.Errorf("_flushPKIDEntriesToDbWithTxn: Sanity-check failed. "+
					"PKID %v for public key %v does not exist in PKIDToPublicKey map.",
					PkToString(pkidEntry.PKID[:], bav.Params),
					PkToString(pubKeyCopy, bav.Params))
			}

			// If the ProfileEntry has (isDeleted = false) then we put the corresponding
			// mappings for it into the db.
			if err := DBPutPKIDMappingsWithTxn(txn, pubKeyCopy, pkidEntry, bav.Params); err != nil {
				return err
			}
		}
	}

	// At this point all of the PKIDEntry mappings in the db should be up-to-date.
	return nil
}

func (bav *UtxoView) _flushProfileEntriesToDbWithTxn(txn *badger.Txn) error {
	glog.V(1).Infof("_flushProfilesToDbWithTxn: flushing %d mappings", len(bav.ProfilePKIDToProfileEntry))

	// Go through all the entries in the ProfilePublicKeyToProfileEntry map.
	for profilePKIDIter, profileEntry := range bav.ProfilePKIDToProfileEntry {
		// Make a copy of the iterator since we take references to it below.
		profilePKID := profilePKIDIter

		// Delete the existing mappings in the db for this PKID. They will be re-added
		// if the corresponding entry in memory has isDeleted=false.
		if err := DBDeleteProfileEntryMappingsWithTxn(txn, &profilePKID, bav.Params); err != nil {
			return errors.Wrapf(
				err, "_flushProfileEntriesToDbWithTxn: Problem deleting mappings "+
					"for pkid: %v, public key: %v: ", PkToString(profilePKID[:], bav.Params),
				PkToString(profileEntry.PublicKey, bav.Params))
		}
	}
	numDeleted := 0
	numPut := 0
	for profilePKIDIter, profileEntry := range bav.ProfilePKIDToProfileEntry {
		// Make a copy of the iterator since we take references to it below.
		profilePKID := profilePKIDIter

		if profileEntry.isDeleted {
			numDeleted++
			// If the ProfileEntry has isDeleted=true then there's nothing to do because
			// we already deleted the entry above.
		} else {
			numPut++
			// Get the PKID according to another map in the view and
			// sanity-check that it lines up.
			viewPKIDEntry := bav.GetPKIDForPublicKey(profileEntry.PublicKey)
			if viewPKIDEntry == nil || viewPKIDEntry.isDeleted || *viewPKIDEntry.PKID != profilePKID {
				return fmt.Errorf("_flushProfileEntriesToDbWithTxn: Sanity-check failed: PKID %v does "+
					"not exist in view mapping for profile with public key %v",
					PkToString(profilePKID[:], bav.Params),
					PkToString(profileEntry.PublicKey, bav.Params))
			}

			// If the ProfileEntry has (isDeleted = false) then we put the corresponding
			// mappings for it into the db.
			if err := DBPutProfileEntryMappingsWithTxn(
				txn, profileEntry, &profilePKID, bav.Params); err != nil {

				return err
			}
		}
	}

	glog.V(1).Infof("_flushProfilesToDbWithTxn: deleted %d mappings, put %d mappings", numDeleted, numPut)

	// At this point all of the PostEntry mappings in the db should be up-to-date.

	return nil
}

func (bav *UtxoView) _flushBalanceEntriesToDbWithTxn(txn *badger.Txn) error {
	glog.V(1).Infof("_flushBalanceEntriesToDbWithTxn: flushing %d mappings", len(bav.HODLerPKIDCreatorPKIDToBalanceEntry))

	// Go through all the entries in the HODLerPubKeyCreatorPubKeyToBalanceEntry map.
	for balanceKeyIter, balanceEntry := range bav.HODLerPKIDCreatorPKIDToBalanceEntry {
		// Make a copy of the iterator since we take references to it below.
		balanceKey := balanceKeyIter

		// Sanity-check that the balance key in the map is the same
		// as the public key in the entry.
		computedBalanceKey := MakeCreatorCoinBalanceKey(
			balanceEntry.HODLerPKID, balanceEntry.CreatorPKID)
		if !reflect.DeepEqual(balanceKey, computedBalanceKey) {
			return fmt.Errorf("_flushBalanceEntriesToDbWithTxn: BalanceEntry has "+
				"map key: %v which does not match match "+
				"the HODLerPubKeyCreatorPubKeyToBalanceEntry map key %v",
				balanceKey, computedBalanceKey)
		}

		// Delete the existing mappings in the db for this balance key. They will be re-added
		// if the corresponding entry in memory has isDeleted=false.
		if err := DBDeleteCreatorCoinBalanceEntryMappingsWithTxn(
			txn, &(balanceKey.HODLerPKID), &(balanceKey.CreatorPKID), bav.Params); err != nil {

			return errors.Wrapf(
				err, "_flushBalanceEntriesToDbWithTxn: Problem deleting mappings "+
					"for public key: %v: ", balanceKey)
		}
	}
	numDeleted := 0
	numPut := 0
	// Go through all the entries in the HODLerPubKeyCreatorPubKeyToBalanceEntry map.
	for _, balanceEntry := range bav.HODLerPKIDCreatorPKIDToBalanceEntry {
		// Make a copy of the iterator since we take references to it below.
		if balanceEntry.isDeleted {
			numDeleted++
			// If the ProfileEntry has isDeleted=true then there's nothing to do because
			// we already deleted the entry above.
		} else {
			numPut++
			// If the ProfileEntry has (isDeleted = false) then we put the corresponding
			// mappings for it into the db.
			if err := DBPutCreatorCoinBalanceEntryMappingsWithTxn(
				txn, balanceEntry, bav.Params); err != nil {

				return err
			}
		}
	}

	glog.V(1).Infof("_flushBalanceEntriesToDbWithTxn: deleted %d mappings, put %d mappings", numDeleted, numPut)

	// At this point all of the PostEntry mappings in the db should be up-to-date.

	return nil
}

func (bav *UtxoView) _flushDerivedKeyEntryToDbWithTxn(txn *badger.Txn) error {
	glog.V(1).Infof("_flushDerivedKeyEntryToDbWithTxn: flushing %d mappings", len(bav.DerivedKeyToDerivedEntry))

	// Go through all entries in the DerivedKeyToDerivedEntry map and add them to the DB.
	for derivedKeyMapKey, derivedKeyEntry := range bav.DerivedKeyToDerivedEntry {
		// Delete the existing mapping in the DB for this map key, this will be re-added
		// later if isDeleted=false.
		if err := DBDeleteDerivedKeyMappingWithTxn(txn, derivedKeyMapKey.OwnerPublicKey,
			derivedKeyMapKey.DerivedPublicKey); err != nil {
			return errors.Wrapf(err, "UtxoView._flushDerivedKeyEntryToDbWithTxn: "+
				"Problem deleting DerivedKeyEntry %v from db", *derivedKeyEntry)
		}

		numDeleted := 0
		numPut := 0
		if derivedKeyEntry.isDeleted {
			// Since entry is deleted, there's nothing to do.
			numDeleted++
		} else {
			// In this case we add the mapping to the DB.
			if err := DBPutDerivedKeyMappingWithTxn(txn, derivedKeyMapKey.OwnerPublicKey,
				derivedKeyMapKey.DerivedPublicKey, derivedKeyEntry); err != nil {
				return errors.Wrapf(err, "UtxoView._flushDerivedKeyEntryToDbWithTxn: "+
					"Problem putting DerivedKeyEntry %v to db", *derivedKeyEntry)
			}
			numPut++
		}
		glog.V(1).Infof("_flushDerivedKeyEntryToDbWithTxn: deleted %d mappings, put %d mappings", numDeleted, numPut)
	}

	return nil
}

func (bav *UtxoView) FlushToDbWithTxn(txn *badger.Txn) error {
	// Only flush to BadgerDB if Postgres is disabled
	if bav.Postgres == nil {
		if err := bav._flushUtxosToDbWithTxn(txn); err != nil {
			return err
		}
		if err := bav._flushProfileEntriesToDbWithTxn(txn); err != nil {
			return err
		}
		if err := bav._flushPKIDEntriesToDbWithTxn(txn); err != nil {
			return err
		}
		if err := bav._flushPostEntriesToDbWithTxn(txn); err != nil {
			return err
		}
		if err := bav._flushLikeEntriesToDbWithTxn(txn); err != nil {
			return err
		}
		if err := bav._flushFollowEntriesToDbWithTxn(txn); err != nil {
			return err
		}
		if err := bav._flushDiamondEntriesToDbWithTxn(txn); err != nil {
			return err
		}
		if err := bav._flushMessageEntriesToDbWithTxn(txn); err != nil {
			return err
		}
		if err := bav._flushBalanceEntriesToDbWithTxn(txn); err != nil {
			return err
		}
		if err := bav._flushDeSoBalancesToDbWithTxn(txn); err != nil {
			return err
		}
		if err := bav._flushForbiddenPubKeyEntriesToDbWithTxn(txn); err != nil {
			return err
		}
		if err := bav._flushNFTEntriesToDbWithTxn(txn); err != nil {
			return err
		}
		if err := bav._flushNFTBidEntriesToDbWithTxn(txn); err != nil {
			return err
		}
		if err := bav._flushDerivedKeyEntryToDbWithTxn(txn); err != nil {
			return err
		}
	}

	// Always flush to BadgerDB.
	if err := bav._flushBitcoinExchangeDataWithTxn(txn); err != nil {
		return err
	}
	if err := bav._flushGlobalParamsEntryToDbWithTxn(txn); err != nil {
		return err
	}
	if err := bav._flushAcceptedBidEntriesToDbWithTxn(txn); err != nil {
		return err
	}
	if err := bav._flushRepostEntriesToDbWithTxn(txn); err != nil {
		return err
	}

	return nil
}

func (bav *UtxoView) FlushToDb() error {
	// Make sure everything happens inside a single transaction.
	var err error
	if bav.Postgres != nil {
		err = bav.Postgres.FlushView(bav)
		if err != nil {
			return err
		}
	}

	err = bav.Handle.Update(func(txn *badger.Txn) error {
		return bav.FlushToDbWithTxn(txn)
	})
	if err != nil {
		return err
	}

	// After a successful flush, reset the in-memory mappings for the view
	// so that it can be re-used if desired.
	//
	// Note that the TipHash does not get reset as part of _ResetViewMappingsAfterFlush because
	// it is not something that is affected by a flush operation. Moreover, its value
	// is consistent with the view regardless of whether or not the view is flushed or
	// not.
	bav._ResetViewMappingsAfterFlush()

	return nil
}<|MERGE_RESOLUTION|>--- conflicted
+++ resolved
@@ -881,7 +881,7 @@
 		}
 	case OperationTypeDeSoDiamond:
 		{
-		return "OperationTypeDeSoDiamond"
+			return "OperationTypeDeSoDiamond"
 		}
 	case OperationTypeNFTTransfer:
 		{
@@ -1007,22 +1007,16 @@
 
 	// These values are used by Rosetta in order to create input and output
 	// operations. They make it so that we don't have to reconnect all txns
-<<<<<<< HEAD
-	// in order to get these values for Accept NFT bid transactions.
-	AcceptNFTBidCreatorPublicKey []byte
-	AcceptNFTBidBidderPublicKey []byte
-=======
 	// in order to get these values.
 	AcceptNFTBidCreatorPublicKey    []byte
 	AcceptNFTBidBidderPublicKey     []byte
->>>>>>> 490c0a25
 	AcceptNFTBidCreatorRoyaltyNanos uint64
 
 	// These values are used by Rosetta in order to create input and output
 	// operations. They make it so that we don't have to reconnect all txns
 	// in order to get these values for NFT bid transactions on Buy Now NFTs.
-	NFTBidCreatorPublicKey []byte
-	NFTBidBidderPublicKey []byte
+	NFTBidCreatorPublicKey    []byte
+	NFTBidBidderPublicKey     []byte
 	NFTBidCreatorRoyaltyNanos uint64
 }
 
@@ -7200,20 +7194,20 @@
 	}
 
 	totalInput, totalOutput, utxoOpsForTxn, err := bav._helpConnectNFTSold(HelpConnectNFTSoldStruct{
-		NFTPostHash: txMeta.NFTPostHash,
-		SerialNumber: txMeta.SerialNumber,
-		BidderPKID: txMeta.BidderPKID,
+		NFTPostHash:    txMeta.NFTPostHash,
+		SerialNumber:   txMeta.SerialNumber,
+		BidderPKID:     txMeta.BidderPKID,
 		BidAmountNanos: txMeta.BidAmountNanos,
 		UnlockableText: txMeta.UnlockableText,
 
-		BidderInputs: txMeta.BidderInputs,
-		BlockHeight: blockHeight,
-		Txn: txn,
-		TxHash: txHash,
+		BidderInputs:     txMeta.BidderInputs,
+		BlockHeight:      blockHeight,
+		Txn:              txn,
+		TxHash:           txHash,
 		VerifySignatures: verifySignatures,
 
 		IsAcceptNFTBid: true,
-		IsNFTBid: false,
+		IsNFTBid:       false,
 	})
 	if err != nil {
 		return 0, 0, nil, errors.Wrapf(err, "_connectAcceptNFTBid")
@@ -7369,19 +7363,19 @@
 		// Okay here's where the fun happens. We are submitting a bid on a Buy Now enabled NFT. We create the bid then we call the
 		// _helpConnectNFTSold to handle the royalty payout logic and such.
 		totalInput, totalOutput, utxoOpsForTxn, err := bav._helpConnectNFTSold(HelpConnectNFTSoldStruct{
-			NFTPostHash: txMeta.NFTPostHash,
-			SerialNumber: txMeta.SerialNumber,
-			BidderPKID: bidderPKID.PKID,
+			NFTPostHash:    txMeta.NFTPostHash,
+			SerialNumber:   txMeta.SerialNumber,
+			BidderPKID:     bidderPKID.PKID,
 			BidAmountNanos: txMeta.BidAmountNanos,
 
 			BidderInputs: []*DeSoInput{},
 
-			BlockHeight: blockHeight,
-			Txn: txn,
-			TxHash: txHash,
+			BlockHeight:      blockHeight,
+			Txn:              txn,
+			TxHash:           txHash,
 			VerifySignatures: verifySignatures,
-			IsNFTBid: true,
-			IsAcceptNFTBid: false,
+			IsNFTBid:         true,
+			IsAcceptNFTBid:   false,
 		})
 		if err != nil {
 			return 0, 0, nil, errors.Wrapf(err, "_connectNFTBid: ")
@@ -7409,8 +7403,8 @@
 	VerifySignatures bool
 
 	// These both shouldn't be true
-	IsAcceptNFTBid   bool
-	IsNFTBid         bool
+	IsAcceptNFTBid bool
+	IsNFTBid       bool
 }
 
 func (bav *UtxoView) _helpConnectNFTSold(txMeta HelpConnectNFTSoldStruct) (
@@ -7631,7 +7625,7 @@
 		IsForSale:      false,
 		UnlockableText: txMeta.UnlockableText,
 		// We automatically flip IsBuyNow to false. Otherwise, someone could buy this NFT from them.
-		IsBuyNow:       false,
+		IsBuyNow: false,
 
 		LastAcceptedBidAmountNanos: txMeta.BidAmountNanos,
 	}
@@ -7840,7 +7834,6 @@
 			"_helpConnectNFTSold: Sum of participant diffs is >0 (%d, %d, %d, %d)",
 			sellerDiff, bidderDiff, creatorDiff, coinDiff)
 	}
-
 
 	return totalInput, totalOutput, utxoOpsForTxn, nil
 }
