--- conflicted
+++ resolved
@@ -1946,6 +1946,23 @@
 	return utxoOpsForTxn, nil
 }
 
+
+// _checkSpendingLimitMapAndDecrementOrDelete returns false if spending limit isn't valid and true if it is
+// valid. If it is valid, we decrement the amount of operations remaining or delete the key-value
+// mapping from the map if this is the last allowed operation.
+func _checkSpendingLimitMapAndDecrementOrDelete[K comparable](sourceMap map[K]uint64, key K) bool {
+	spendingLimit, exists := sourceMap[key]
+	if !exists || spendingLimit <= 0 {
+		return false
+	}
+	if spendingLimit == 1 {
+		delete(sourceMap, key)
+	} else {
+		sourceMap[key]--
+	}
+	return true
+}
+
 func _checkNFTLimitAndUpdateDerivedKeyEntry(
 	derivedKeyEntry DerivedKeyEntry, nftPostHash *BlockHash, serialNumber uint64, operation NFTLimitOperation) (
 	_derivedKeyEntry DerivedKeyEntry, _err error) {
@@ -2093,22 +2110,6 @@
 		"_checkDAOCoinLimitOrderLimitAndUpdateDerivedKeyEntr: DAO Coin limit order not authorized: ")
 }
 
-<<<<<<< HEAD
-// _checkSpendingLimitMapAndDecrementOrDelete returns false if spending limit isn't valid and true if it is
-// valid. If it is valid, we decrement the amount of operations remaining or delete the key-value
-// mapping from the map if this is the last allowed operation.
-func _checkSpendingLimitMapAndDecrementOrDelete[K comparable](sourceMap map[K]uint64, key K) bool {
-	spendingLimit, exists := sourceMap[key]
-	if !exists || spendingLimit <= 0 {
-		return false
-	}
-	if spendingLimit == 1 {
-		delete(sourceMap, key)
-	} else {
-		sourceMap[key]--
-	}
-	return true
-=======
 func (bav *UtxoView) _checkAssociationLimitAndUpdateDerivedKey(
 	derivedKeyEntry DerivedKeyEntry,
 	associationClass AssociationClass,
@@ -2159,22 +2160,13 @@
 		derivedKeyEntry.TransactionSpendingLimitTracker.AssociationLimitMap == nil {
 		return derivedKeyEntry, errMsg
 	}
-	// Check if the key is present in the AssociationLimitMap.
-	associationLimit, associationLimitExists :=
-		derivedKeyEntry.TransactionSpendingLimitTracker.AssociationLimitMap[associationLimitKey]
-	// If the key doesn't exist or the value is <= 0, return unauthorized.
-	if !associationLimitExists || associationLimit <= 0 {
-		return derivedKeyEntry, errMsg
-	}
-	// If this is the last operation allowed for this key, we delete the key from the map.
-	if associationLimit == 1 {
-		delete(derivedKeyEntry.TransactionSpendingLimitTracker.AssociationLimitMap, associationLimitKey)
-	} else {
-		// Otherwise, we decrement the number of operations remaining for this key.
-		derivedKeyEntry.TransactionSpendingLimitTracker.AssociationLimitMap[associationLimitKey]--
-	}
-	// Happy path: we found the key and decremented the remaining operations.
-	return derivedKeyEntry, nil
+	if _checkSpendingLimitMapAndDecrementOrDelete(
+		derivedKeyEntry.TransactionSpendingLimitTracker.AssociationLimitMap,
+		associationLimitKey,
+	) {
+		return derivedKeyEntry, nil
+	}
+	return derivedKeyEntry, errMsg
 }
 
 // _checkAccessGroupSpendingLimitKeyAndUpdateDerivedKeyEntry checks that the access group spending limit is sufficient
@@ -2220,19 +2212,12 @@
 				groupKeyName,
 				operationTypeIter,
 			)
-			spendingLimit, exists := derivedKeyEntry.TransactionSpendingLimitTracker.AccessGroupMap[accessGroupLimitKey]
-			// If spending limit is non-positive, continue.
-			if !exists || spendingLimit <= 0 {
-				continue
-			}
-
-			// Delete the spending limit entry if we've exhausted the spending limit for this key, otherwise decrement it by 1.
-			if spendingLimit == 1 {
-				delete(derivedKeyEntry.TransactionSpendingLimitTracker.AccessGroupMap, accessGroupLimitKey)
-			} else {
-				derivedKeyEntry.TransactionSpendingLimitTracker.AccessGroupMap[accessGroupLimitKey]--
-			}
-			return derivedKeyEntry, nil
+			if _checkSpendingLimitMapAndDecrementOrDelete(
+				derivedKeyEntry.TransactionSpendingLimitTracker.AccessGroupMap,
+				accessGroupLimitKey,
+			) {
+				return derivedKeyEntry, nil
+			}
 		}
 	}
 
@@ -2287,19 +2272,12 @@
 				groupKeyName,
 				operationTypeIter,
 			)
-			spendingLimit, exists := derivedKeyEntry.TransactionSpendingLimitTracker.AccessGroupMemberMap[accessGroupMembersLimitKey]
-			// If spending limit is non-positive, continue.
-			if !exists || spendingLimit <= 0 {
-				continue
-			}
-
-			// Delete the spending limit entry if we've exhausted the spending limit for this key, otherwise decrement it by 1.
-			if spendingLimit == 1 {
-				delete(derivedKeyEntry.TransactionSpendingLimitTracker.AccessGroupMemberMap, accessGroupMembersLimitKey)
-			} else {
-				derivedKeyEntry.TransactionSpendingLimitTracker.AccessGroupMemberMap[accessGroupMembersLimitKey]--
-			}
-			return derivedKeyEntry, nil
+			if _checkSpendingLimitMapAndDecrementOrDelete(
+				derivedKeyEntry.TransactionSpendingLimitTracker.AccessGroupMemberMap,
+				accessGroupMembersLimitKey,
+			) {
+				return derivedKeyEntry, nil
+			}
 		}
 	}
 
@@ -2308,7 +2286,6 @@
 		RuleErrorAccessGroupMemberSpendingLimitInvalid,
 		"_checkAccessGroupMembersSpendingLimitAndUpdateDerivedKeyEntry: No corresponding access group operation spending limit exists",
 	)
->>>>>>> df1f4bb9
 }
 
 func (bav *UtxoView) _connectUpdateGlobalParams(
