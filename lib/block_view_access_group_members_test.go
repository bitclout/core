--- conflicted
+++ resolved
@@ -69,7 +69,6 @@
 		randomMemberGroupKeys = append(randomMemberGroupKeys, randomGroupKey)
 	}
 
-<<<<<<< HEAD
 	m0PubBytes, _, _ := Base58CheckDecode(m0Pub)
 	m0PublicKey := NewPublicKey(m0PubBytes)
 	m1PubBytes, _, _ := Base58CheckDecode(m1Pub)
@@ -79,13 +78,6 @@
 	m3PubBytes, _, _ := Base58CheckDecode(m3Pub)
 	m3PublicKey := NewPublicKey(m3PubBytes)
 	m5PubBytes, _, _ := Base58CheckDecode(m5Pub)
-=======
-	m0PublicKey := NewPublicKey(m0PkBytes)
-	m1PublicKey := NewPublicKey(m1PkBytes)
-	m2PublicKey := NewPublicKey(m2PkBytes)
-	m3PublicKey := NewPublicKey(m3PkBytes)
-	m4PublicKey := NewPublicKey(m4PkBytes)
->>>>>>> 3c8c4b91
 
 	fundPublicKeysWithNanosMap := make(map[PublicKey]uint64)
 	fundPublicKeysWithNanosMap[*m0PublicKey] = 200
