package lib

import (
	"bytes"
	"fmt"
	"io"

	"github.com/deso-protocol/core/bls"
	"github.com/deso-protocol/core/collections/bitset"
	"github.com/pkg/errors"
)

// ==================================================================
// Proof of Stake Vote Message
// ==================================================================

type MsgDeSoValidatorVote struct {
	// We use the MsgVersion field to determine how to encode and decode this message to
	// bytes when sending it over the wire. Note, when receiving a message for a peer,
	// we won't always know the block height ahead of time, so we can't rely on block
	// height gating or encoder migrations to determine how to decode the message. So,
	// we rely on a separate message version field whose sole purpose to define how to
	// encode and decode the message.
	MsgVersion MsgValidatorVoteVersion

	// The ECDSA public key for the validator who constructed this vote message.
	// Given the validator's ECDSA public key, we can look up their Validator PKID
	// and their stake in consensus. This allows us to verify that the vote message
	// was sent by a registered validator.
	PublicKey *PublicKey
	// The BLS voting public key for the validator who constructed this vote message.
	// The BLS public key is included in the vote message because it allows us to
	// easily verify if the BLS VotePartialSignature is correctly formed, without having
	// to first look up the validator's BLS public key in consensus. It helps optimize
	// vote validation.
	VotingPublicKey *bls.PublicKey

	// The block hash corresponding to the block that this vote is for.
	BlockHash *BlockHash

	// The view number when the block was proposed.
	ProposedInView uint64

	// The validator's partial BLS signature of the (ProposedInView, BlockHash) pair
	// This represents the validator's vote for this block. The block height is implicitly
	// captured in the block hash.
	VotePartialSignature *bls.Signature
}

func (msg *MsgDeSoValidatorVote) GetMsgType() MsgType {
	return MsgTypeValidatorVote
}

func (msg *MsgDeSoValidatorVote) ToBytes(bool) ([]byte, error) {
	if msg.MsgVersion != MsgValidatorVoteVersion0 {
		return nil, fmt.Errorf("MsgDeSoValidatorVote.ToBytes: Invalid MsgVersion %d", msg.MsgVersion)
	}

	retBytes := []byte{}

	// MsgVersion
	retBytes = append(retBytes, msg.MsgVersion)

	// PublicKey
	if msg.PublicKey == nil {
		return nil, errors.New("MsgDeSoValidatorVote.ToBytes: PublicKey must not be nil")
	}
	retBytes = append(retBytes, msg.PublicKey.ToBytes()...)

	// VotingPublicKey
	if msg.VotingPublicKey == nil {
		return nil, errors.New("MsgDeSoValidatorVote.ToBytes: VotingPublicKey must not be nil")
	}
	retBytes = append(retBytes, EncodeBLSPublicKey(msg.VotingPublicKey)...)

	// BlockHash
	if msg.BlockHash == nil {
		return nil, errors.New("MsgDeSoValidatorVote.ToBytes: BlockHash must not be nil")
	}
	retBytes = append(retBytes, msg.BlockHash.ToBytes()...)

	// ProposedInView
	retBytes = append(retBytes, UintToBuf(msg.ProposedInView)...)

	// VotePartialSignature
	if msg.VotePartialSignature == nil {
		return nil, errors.New("MsgDeSoValidatorVote.ToBytes: VotePartialSignature must not be nil")
	}
	retBytes = append(retBytes, EncodeBLSSignature(msg.VotePartialSignature)...)

	return retBytes, nil
}

func (msg *MsgDeSoValidatorVote) FromBytes(data []byte) error {
	rr := bytes.NewReader(data)

	// MsgVersion
	msgVersion, err := rr.ReadByte()
	if err != nil {
		return errors.Wrapf(err, "MsgDeSoValidatorVote.FromBytes: Error decoding MsgVersion")
	}
	if msgVersion != MsgValidatorVoteVersion0 {
		return fmt.Errorf("MsgDeSoValidatorVote.FromBytes: Invalid MsgVersion %d", msgVersion)
	}
	msg.MsgVersion = msgVersion

	// PublicKey
	msg.PublicKey, err = ReadPublicKey(rr)
	if err != nil {
		return errors.Wrapf(err, "MsgDeSoValidatorVote.FromBytes: Error decoding PublicKey")
	}

	// VotingPublicKey
	msg.VotingPublicKey, err = DecodeBLSPublicKey(rr)
	if err != nil {
		return errors.Wrapf(err, "MsgDeSoValidatorVote.FromBytes: Error decoding VotingPublicKey")
	}

	// BlockHash
	msg.BlockHash, err = ReadBlockHash(rr)
	if err != nil {
		return errors.Wrapf(err, "MsgDeSoValidatorVote.FromBytes: Error decoding BlockHash")
	}

	// ProposedInView
	msg.ProposedInView, err = ReadUvarint(rr)
	if err != nil {
		return errors.Wrapf(err, "MsgDeSoValidatorVote.FromBytes: Error decoding ProposedInView")
	}

	// VotePartialSignature
	msg.VotePartialSignature, err = DecodeBLSSignature(rr)
	if err != nil {
		return errors.Wrapf(err, "MsgDeSoValidatorVote.FromBytes: Error decoding VotePartialSignature")
	}

	return nil
}

// ==================================================================
// Proof of Stake Timeout Message
// ==================================================================

type MsgDeSoValidatorTimeout struct {
	// We use the MsgVersion field to determine how to encode and decode this message to
	// bytes when sending it over the wire. Note, when receiving a message for a peer,
	// we won't always know the block height ahead of time, so we can't rely on block
	// height gating or encoder migrations to determine how to decode the message. So,
	// we rely on a separate message version field whose sole purpose to define how to
	// encode and decode the message.
	MsgVersion MsgValidatorTimeoutVersion

	// The ECDSA public key for the validator who constructed this timeout message.
	// Given the validator's ECDSA public key, we can look up their Validator PKID.
	// This allows us to verify that the timeout originated from a registered validator.
	PublicKey *PublicKey
	// The BLS voting public key for the validator who constructed this timeout. The BLS
	// public key is included in the timeout message because it allows us to easily
	// verify that the BLS TimeoutPartialSignature is correctly formed, without having to
	// first look up the validator's BLS public key in consensus. It helps optimize timeout
	// message validation.
	VotingPublicKey *bls.PublicKey

	// The view that the validator has timed out on.
	TimedOutView uint64

	// This QC has the highest view that the validator is aware of. This QC allows
	// the leader to link back to the most recent block that 2/3rds of validators
	// are aware of when constructing the next block.
	HighQC *QuorumCertificate

	// The validator's BLS signature on (TimedOutView, HighQC.View). Notice that we
	// include the HighQC.View in the signature payload rather than signing the full
	// serialized HighQC itself. This allows the leader to better aggregate validator
	// signatures without compromising the integrity of the protocol.
	TimeoutPartialSignature *bls.Signature
}

func (msg *MsgDeSoValidatorTimeout) GetMsgType() MsgType {
	return MsgTypeValidatorTimeout
}

func (msg *MsgDeSoValidatorTimeout) ToBytes(bool) ([]byte, error) {
	if msg.MsgVersion != MsgValidatorTimeoutVersion0 {
		return nil, fmt.Errorf("MsgDeSoValidatorTimeout.ToBytes: Invalid MsgVersion %d", msg.MsgVersion)
	}

	retBytes := []byte{}

	// MsgVersion
	retBytes = append(retBytes, msg.MsgVersion)

	// PublicKey
	if msg.PublicKey == nil {
		return nil, errors.New("MsgDeSoValidatorTimeout.ToBytes: PublicKey must not be nil")
	}
	retBytes = append(retBytes, msg.PublicKey.ToBytes()...)

	// VotingPublicKey
	if msg.VotingPublicKey == nil {
		return nil, errors.New("MsgDeSoValidatorTimeout.ToBytes: VotingPublicKey must not be nil")
	}
	retBytes = append(retBytes, EncodeBLSPublicKey(msg.VotingPublicKey)...)

	// TimeoutView
	retBytes = append(retBytes, UintToBuf(msg.TimedOutView)...)

	// HighQC
	if msg.HighQC == nil {
		return nil, errors.New("MsgDeSoValidatorTimeout.ToBytes: HighQC must not be nil")
	}
	encodedHighQC, err := msg.HighQC.ToBytes()
	if err != nil {
		return nil, errors.Wrapf(err, "MsgDeSoValidatorTimeout.ToBytes: Error encoding HighQC")
	}
	retBytes = append(retBytes, encodedHighQC...)

	// TimeoutPartialSignature
	if msg.TimeoutPartialSignature == nil {
		return nil, errors.New("MsgDeSoValidatorTimeout.ToBytes: TimeoutPartialSignature must not be nil")
	}
	retBytes = append(retBytes, EncodeBLSSignature(msg.TimeoutPartialSignature)...)

	return retBytes, nil
}

func (msg *MsgDeSoValidatorTimeout) FromBytes(data []byte) error {
	rr := bytes.NewReader(data)

	// MsgVersion
	msgVersion, err := rr.ReadByte()
	if err != nil {
		return errors.Wrapf(err, "MsgDeSoValidatorTimeout.FromBytes: Error decoding MsgVersion")
	}
	if msgVersion != MsgValidatorVoteVersion0 {
		return fmt.Errorf("MsgDeSoValidatorTimeout.FromBytes: Invalid MsgVersion %d", msgVersion)
	}
	msg.MsgVersion = msgVersion

	// PublicKey
	msg.PublicKey, err = ReadPublicKey(rr)
	if err != nil {
		return errors.Wrapf(err, "MsgDeSoValidatorTimeout.FromBytes: Error decoding PublicKey")
	}

	// VotingPublicKey
	msg.VotingPublicKey, err = DecodeBLSPublicKey(rr)
	if err != nil {
		return errors.Wrapf(err, "MsgDeSoValidatorTimeout.FromBytes: Error decoding VotingPublicKey")
	}

	// TimedOutView
	msg.TimedOutView, err = ReadUvarint(rr)
	if err != nil {
		return errors.Wrapf(err, "MsgDeSoValidatorTimeout.FromBytes: Error decoding TimedOutView")
	}

	// HighQC
	msg.HighQC = &QuorumCertificate{}
	if msg.HighQC.FromBytes(rr); err != nil {
		return errors.Wrapf(err, "MsgDeSoValidatorTimeout.FromBytes: Error decoding HighQC")
	}

	// TimeoutPartialSignature
	msg.TimeoutPartialSignature, err = DecodeBLSSignature(rr)
	if err != nil {
		return errors.Wrapf(err, "MsgDeSoValidatorTimeout.FromBytes: Error decoding TimeoutPartialSignature")
	}

	return nil
}

// A QuorumCertificate contains an aggregated signature from 2/3rds of the validators
// on the network, weighted by stake. The signatures are associated with a block hash
// and a view, both of which are identified in the certificate.
type QuorumCertificate struct {
	// No versioning field is needed for this type since it is a member field
	// for other top-level P2P messages, which will be versioned themselves.

	// The block hash corresponding to the block that this QC authorizes.
	BlockHash *BlockHash

	// The view number when the block was proposed.
	ProposedInView uint64

	// This BLS signature is aggregated from all of the partial BLS signatures for
	// vote messages that have been aggregated by the leader. The partial signatures
	// sign the (ProposedInView, BlockHash) pair for the block.
	//
	// From the block hash, we can look up the block height, the validator set at that
	// block height, and the ordering of validators in consensus which identifies the
	// present signers in the provided signers list. We can then use this to determine
	// if the QC has 2/3rds of the total stake.
	ValidatorsVoteAggregatedSignature *AggregatedBLSSignature
}

// Performs a deep equality check between two QuorumCertificates, and returns true
// if the two are fully initialized and have identical values. In all other cases,
// it return false.
func (qc *QuorumCertificate) Eq(other *QuorumCertificate) bool {
	if qc == nil || other == nil {
		return false
	}

	qcEncodedBytes, err := qc.ToBytes()
	if err != nil {
		return false
	}

	otherEncodedBytes, err := other.ToBytes()
	if err != nil {
		return false
	}

	return bytes.Equal(qcEncodedBytes, otherEncodedBytes)
}

func (qc *QuorumCertificate) ToBytes() ([]byte, error) {
	retBytes := []byte{}

	// BlockHash
	if qc.BlockHash == nil {
		return nil, errors.New("QuorumCertificate.ToBytes: BlockHash must not be nil")
	}
	retBytes = append(retBytes, qc.BlockHash.ToBytes()...)

	// ProposedInView
	retBytes = append(retBytes, UintToBuf(qc.ProposedInView)...)

	// ValidatorsVoteAggregatedSignature
	if qc.ValidatorsVoteAggregatedSignature == nil {
		return nil, errors.New("QuorumCertificate.ToBytes: ValidatorsVoteAggregatedSignature must not be nil")
	}
	encodedValidatorsVoteAggregatedSignature, err := qc.ValidatorsVoteAggregatedSignature.ToBytes()
	if err != nil {
		return nil, errors.Wrapf(err, "QuorumCertificate.ToBytes: Error encoding ValidatorsVoteAggregatedSignature")
	}
	retBytes = append(retBytes, encodedValidatorsVoteAggregatedSignature...)

	return retBytes, nil
}

func (qc *QuorumCertificate) FromBytes(rr io.Reader) error {
	var err error

	qc.BlockHash, err = ReadBlockHash(rr)
	if err != nil {
		return errors.Wrapf(err, "QuorumCertificate.FromBytes: Error decoding BlockHash")
	}

	qc.ProposedInView, err = ReadUvarint(rr)
	if err != nil {
		return errors.Wrapf(err, "QuorumCertificate.FromBytes: Error decoding ProposedInView")
	}

	qc.ValidatorsVoteAggregatedSignature = &AggregatedBLSSignature{}
	if err = qc.ValidatorsVoteAggregatedSignature.FromBytes(rr); err != nil {
		return errors.Wrapf(err, "QuorumCertificate.FromBytes: Error decoding ValidatorsVoteAggregatedSignature")
	}

	return nil
}

func EncodeQuorumCertificate(qc *QuorumCertificate) ([]byte, error) {
	if qc == nil {
		return EncodeByteArray(nil), nil
	}

	encodedBytes, err := qc.ToBytes()
	if err != nil {
		return nil, errors.Wrapf(err, "EncodeQuorumCertificate: Error encoding qc")
	}

	return EncodeByteArray(encodedBytes), nil
}

func DecodeQuorumCertificate(rr io.Reader) (*QuorumCertificate, error) {
	encodedBytes, err := DecodeByteArray(rr)
	if err != nil {
		return nil, errors.Wrapf(err, "DecodeQuorumCertificate: Error decoding encodedBytes")
	}

	if len(encodedBytes) == 0 {
		return nil, nil
	}

	qc := &QuorumCertificate{}
	if err := qc.FromBytes(bytes.NewReader(encodedBytes)); err != nil {
		return nil, errors.Wrapf(err, "DecodeQuorumCertificate: Error decoding qc")
	}

	return qc, nil
}

// This is an aggregated BLS signature from a set of validators. Each validator's
// presence in the signature is denoted in the provided signers list. I.e. if the
// list's value at index 0 is 1, then the validator identified by that index is
// present in the aggregated signature.
//
// The validators in the signers list will match the ordering of active validators
// in descending order of stake for the relevant view's epoch. I.e. index 0 will
// correspond to the highest-staked active validator in the epoch, index 1 will
// correspond to the second-highest-staked active validator, ...
type AggregatedBLSSignature struct {
	SignersList *bitset.Bitset
	Signature   *bls.Signature
}

// Performs a deep equality check between two AggregatedBLSSignatures, and returns true
// if the two are fully initialized and have identical values. In all other cases,
// it return false.
func (sig *AggregatedBLSSignature) Eq(other *AggregatedBLSSignature) bool {
	if sig == nil || other == nil {
		return false
	}

	sigEncodedBytes, err := sig.ToBytes()
	if err != nil {
		return false
	}

	otherEncodedBytes, err := other.ToBytes()
	if err != nil {
		return false
	}

	return bytes.Equal(sigEncodedBytes, otherEncodedBytes)
}

func (sig *AggregatedBLSSignature) ToBytes() ([]byte, error) {
	retBytes := []byte{}

	// SignersList
	if sig.SignersList == nil {
		return nil, errors.New("AggregatedBLSSignature.ToBytes: SignersList must not be nil")
	}
	retBytes = append(retBytes, EncodeBitset(sig.SignersList)...)

	// Signature
	if sig.Signature == nil {
		return nil, errors.New("AggregatedBLSSignature.ToBytes: Signature must not be nil")
	}
	retBytes = append(retBytes, EncodeBLSSignature(sig.Signature)...)

	return retBytes, nil
}

func (sig *AggregatedBLSSignature) FromBytes(rr io.Reader) error {
	var err error

	sig.SignersList, err = DecodeBitset(rr)
	if err != nil {
		return errors.Wrapf(err, "AggregatedBLSSignature.FromBytes: Error decoding SignersList")
	}

	sig.Signature, err = DecodeBLSSignature(rr)
	if err != nil {
		return errors.Wrapf(err, "AggregatedBLSSignature.FromBytes: Error decoding Signature")
	}

	return nil
}

// TimeoutAggregateQuorumCertificate is an aggregation of timeout messages from 2/3rds
// of all validators, weighted by stake, which indicates that these validators want to
// time out a particular view.
//
// When validators want to time out a view, they send their high QCs to the block proposer
// who builds an aggregate QC extending the chain from the highest QC that it received
// from all validators who timed out. To prove that it has selected the highest QC, the
// proposer also includes a list of the high QC views that each validator has sent.
type TimeoutAggregateQuorumCertificate struct {

	// The view that the block proposers has produced a timeout QC for.
	TimedOutView uint64

	// This is the highest QC that the block proposer received from any validator who
	// has timed out for the current view.
	ValidatorsHighQC *QuorumCertificate

	// Here we include a list of the HighQC.View values we got from each of the
	// validators in the ValidatorsTimeoutHighQCViews field. In addition, for each
	// unique HighQC.View value we received, we combine all the partial signatures
	// for that HighQC.View into a single BLSMultiSignature.
	//
	//
	// The aggregated signature is made up of partial signatures for all present
	// validators, each of whom signed a payload with the pair
	// (current view, the validator's local HighQC.View).
	//
	// The ordering of high QC views and validators in the aggregate signature will
	// match the ordering of active validators in descending order of stake for the
	// timed out view's epoch. I.e. index 0 will correspond to the highest-staked active
	// validator in the epoch, index 1 will correspond to the second-highest-staked active
	// validator, ...
	ValidatorsTimeoutHighQCViews         []uint64
	ValidatorsTimeoutAggregatedSignature *AggregatedBLSSignature
}

// Performs a deep equality check between two TimeoutAggregateQuorumCertificates, and
// returns true if the two are fully initialized and have identical values. In all other
// cases, it return false.
func (aggQC *TimeoutAggregateQuorumCertificate) Eq(
	other *TimeoutAggregateQuorumCertificate,
) bool {
	if aggQC == nil || other == nil {
		return false
	}

	aggQcEncodedBytes, err := aggQC.ToBytes()
	if err != nil {
		return false
	}

	otherEncodedBytes, err := other.ToBytes()
	if err != nil {
		return false
	}

	return bytes.Equal(aggQcEncodedBytes, otherEncodedBytes)
}

func (aggQC *TimeoutAggregateQuorumCertificate) ToBytes() ([]byte, error) {
	retBytes := []byte{}

	// TimedOutView
	retBytes = append(retBytes, UintToBuf(aggQC.TimedOutView)...)

	// ValidatorsHighQC
	if aggQC.ValidatorsHighQC == nil {
		return nil, errors.New("TimeoutAggregateQuorumCertificate.ToBytes: ValidatorsHighQC must not be nil")
	}
	encodedValidatorsHighQC, err := aggQC.ValidatorsHighQC.ToBytes()
	if err != nil {
		return nil, errors.Wrapf(err, "TimeoutAggregateQuorumCertificate.ToBytes: Error encoding ValidatorsHighQC")
	}
	retBytes = append(retBytes, encodedValidatorsHighQC...)

	// ValidatorsTimeoutHighQCViews
	retBytes = append(retBytes, EncodeUint64Array(aggQC.ValidatorsTimeoutHighQCViews)...)

	// ValidatorsTimeoutAggregatedSignature
	if aggQC.ValidatorsTimeoutAggregatedSignature == nil {
		return nil, errors.New("TimeoutAggregateQuorumCertificate.ToBytes: ValidatorsTimeoutAggregatedSignature must not be nil")
	}
	encodedValidatorsTimeoutAggregatedSignature, err := aggQC.ValidatorsTimeoutAggregatedSignature.ToBytes()
	if err != nil {
		return nil, errors.Wrapf(err, "TimeoutAggregateQuorumCertificate.ToBytes: Error encoding ValidatorsTimeoutAggregatedSignature")
	}
	retBytes = append(retBytes, encodedValidatorsTimeoutAggregatedSignature...)

	return retBytes, nil
}

func (aggQC *TimeoutAggregateQuorumCertificate) FromBytes(rr io.Reader) error {
	var err error

	aggQC.TimedOutView, err = ReadUvarint(rr)
	if err != nil {
		return errors.Wrapf(err, "TimeoutAggregateQuorumCertificate.FromBytes: Error decoding TimedOutView")
	}

	aggQC.ValidatorsHighQC = &QuorumCertificate{}
	if aggQC.ValidatorsHighQC.FromBytes(rr); err != nil {
		return errors.Wrapf(err, "TimeoutAggregateQuorumCertificate.FromBytes: Error decoding ValidatorsHighQC")
	}

	aggQC.ValidatorsTimeoutHighQCViews, err = DecodeUint64Array(rr)
	if err != nil {
		return errors.Wrapf(err, "TimeoutAggregateQuorumCertificate.FromBytes: Error decoding ValidatorsTimeoutHighQCViews")
	}

	aggQC.ValidatorsTimeoutAggregatedSignature = &AggregatedBLSSignature{}
	if aggQC.ValidatorsTimeoutAggregatedSignature.FromBytes(rr); err != nil {
		return errors.Wrapf(err, "TimeoutAggregateQuorumCertificate.FromBytes: Error decoding ValidatorsTimeoutAggregatedSignature")
	}

	return nil
}

<<<<<<< HEAD
// isEmpty returns true if the TimeoutAggregateQuorumCertificate is nil or if it
// contains no data.
// Reference implementation: https://github.com/deso-protocol/hotstuff_pseudocode/blob/6409b51c3a9a953b383e90619076887e9cebf38d/fast_hotstuff_bls.go#L119
func (aggQC *TimeoutAggregateQuorumCertificate) isEmpty() bool {
	return aggQC == nil ||
		aggQC.TimedOutView == 0 ||
		aggQC.ValidatorsTimeoutAggregatedSignature == nil ||
		aggQC.ValidatorsTimeoutAggregatedSignature.Signature == nil
=======
func EncodeTimeoutAggregateQuorumCertificate(aggQC *TimeoutAggregateQuorumCertificate) ([]byte, error) {
	if aggQC == nil {
		return EncodeByteArray(nil), nil
	}

	encodedBytes, err := aggQC.ToBytes()
	if err != nil {
		return nil, errors.Wrapf(err, "EncodeTimeoutAggregateQuorumCertificate: Error encoding aggQC")
	}

	return EncodeByteArray(encodedBytes), nil
}

func DecodeTimeoutAggregateQuorumCertificate(rr io.Reader) (*TimeoutAggregateQuorumCertificate, error) {
	encodedBytes, err := DecodeByteArray(rr)
	if err != nil {
		return nil, errors.Wrapf(err, "DecodeTimeoutAggregateQuorumCertificate: Error decoding encodedBytes")
	}

	if len(encodedBytes) == 0 {
		return nil, nil
	}

	aggQC := &TimeoutAggregateQuorumCertificate{}
	if err := aggQC.FromBytes(bytes.NewReader(encodedBytes)); err != nil {
		return nil, errors.Wrapf(err, "DecodeTimeoutAggregateQuorumCertificate: Error decoding aggQC")
	}

	return aggQC, nil
>>>>>>> 701f0d05
}

// ==================================================================
// Bitset Utils
// ==================================================================

func EncodeBitset(b *bitset.Bitset) []byte {
	var encodedBytes []byte
	if b != nil {
		encodedBytes = b.ToBytes()
	}
	return EncodeByteArray(encodedBytes)
}

func DecodeBitset(rr io.Reader) (*bitset.Bitset, error) {
	encodedBytes, err := DecodeByteArray(rr)
	if err != nil {
		return nil, errors.Wrapf(err, "DecodeBitset: Error decoding bitset")
	}
	return (bitset.NewBitset()).FromBytes(encodedBytes), nil
}<|MERGE_RESOLUTION|>--- conflicted
+++ resolved
@@ -578,16 +578,15 @@
 	return nil
 }
 
-<<<<<<< HEAD
-// isEmpty returns true if the TimeoutAggregateQuorumCertificate is nil or if it
-// contains no data.
+// isEmpty returns true if the TimeoutAggregateQuorumCertificate is nil or if it contains no data.
 // Reference implementation: https://github.com/deso-protocol/hotstuff_pseudocode/blob/6409b51c3a9a953b383e90619076887e9cebf38d/fast_hotstuff_bls.go#L119
 func (aggQC *TimeoutAggregateQuorumCertificate) isEmpty() bool {
 	return aggQC == nil ||
 		aggQC.TimedOutView == 0 ||
 		aggQC.ValidatorsTimeoutAggregatedSignature == nil ||
 		aggQC.ValidatorsTimeoutAggregatedSignature.Signature == nil
-=======
+}
+
 func EncodeTimeoutAggregateQuorumCertificate(aggQC *TimeoutAggregateQuorumCertificate) ([]byte, error) {
 	if aggQC == nil {
 		return EncodeByteArray(nil), nil
@@ -617,7 +616,6 @@
 	}
 
 	return aggQC, nil
->>>>>>> 701f0d05
 }
 
 // ==================================================================
