--- conflicted
+++ resolved
@@ -26,15 +26,12 @@
 	// encode and decode the message.
 	MsgVersion MsgValidatorVoteVersion
 
-<<<<<<< HEAD
 	// The ECDSA public key for the validator who constructed this vote message.
 	// Given the validator's ECDSA public key, we can look up their Validator PKID
 	// and their stake in consensus. This allows us to verify that the vote message
 	// was sent by a registered validator.
 	PublicKey *PublicKey
 
-=======
->>>>>>> ea2db8f6
 	// The BLS voting public key for the validator who constructed this vote message.
 	// The BLS public key is included in the vote message because it allows us to
 	// easily verify if the BLS VotePartialSignature is correctly formed, without having
