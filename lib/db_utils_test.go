package lib

import (
<<<<<<< HEAD
	"bytes"
=======
	"fmt"
>>>>>>> c79a7567
	"io/ioutil"
	"log"
	"math"
	"math/big"
	"testing"
	"time"

	"github.com/btcsuite/btcd/btcec"
	"github.com/dgraph-io/badger/v3"
	"github.com/stretchr/testify/assert"
	"github.com/stretchr/testify/require"
)

// Check that all state db prefixes have been correctly mapped to DeSoEncoder types via StatePrefixToDeSoEncoder
func TestStatePrefixToDeSoEncoder(t *testing.T) {
	for prefixByte, isState := range StatePrefixes.StatePrefixesMap {
		prefix := []byte{prefixByte}
		isEncoder, encoder := StatePrefixToDeSoEncoder(prefix)
		isCoreState := isCoreStateKey(prefix)
		if isState || isCoreState {
			if isEncoder && encoder == nil {
				t.Fatalf("State prefix (%v) mapped to an incorrect encoder, isEncoder is true and encoder is nil", prefix)
			} else if !isEncoder && encoder != nil {
				t.Fatalf("State prefix (%v) mapped to an incorrect encoder, isEncoder is false and encoder is not nil", prefix)
			}
		} else {
			if !isEncoder || (isEncoder && encoder != nil) {
				fmt.Printf("Is encoder: %v, encoder: %+v\n", isEncoder, encoder)
				t.Fatalf("Non-state prefix (%v) mapped to an incorrect encoder", prefix)
			}
		}
	}
}

func _GetTestBlockNode() *BlockNode {
	bs := BlockNode{}

	// Hash
	bs.Hash = &BlockHash{
		0x00, 0x01, 0x02, 0x03, 0x04, 0x05, 0x06, 0x07, 0x08, 0x09,
		0x10, 0x11, 0x12, 0x13, 0x14, 0x15, 0x16, 0x17, 0x18, 0x19,
		0x20, 0x21, 0x22, 0x23, 0x24, 0x25, 0x26, 0x27, 0x28, 0x29,
		0x30, 0x31,
	}

	// Height
	bs.Height = 123456789

	// DifficultyTarget
	bs.DifficultyTarget = &BlockHash{
		0x20, 0x21, 0x22, 0x23, 0x24, 0x25, 0x26, 0x27, 0x28, 0x29,
		0x10, 0x11, 0x12, 0x13, 0x14, 0x15, 0x16, 0x17, 0x18, 0x19,
		0x00, 0x01, 0x02, 0x03, 0x04, 0x05, 0x06, 0x07, 0x08, 0x09,
		0x30, 0x31,
	}

	// CumWork
	bs.CumWork = big.NewInt(5)

	// Header (make a copy)
	bs.Header = NewMessage(MsgTypeHeader).(*MsgDeSoHeader)
	headerBytes, _ := expectedBlockHeaderVersion1.ToBytes(false)
	bs.Header.FromBytes(headerBytes)

	// Status
	bs.Status = StatusBlockValidated

	return &bs
}

func GetTestBadgerDb() (_db *badger.DB, _dir string) {
	dir, err := ioutil.TempDir("", "badgerdb")
	if err != nil {
		log.Fatal(err)
	}

	// Open a badgerdb in a temporary directory.
	opts := DefaultBadgerOptions(dir)
	opts.Dir = dir
	opts.ValueDir = dir
	// Turn off logging for tests.
	opts.Logger = nil
	db, err := badger.Open(opts)
	if err != nil {
		log.Fatal(err)
	}

	return db, dir
}

func TestBlockNodeSerialize(t *testing.T) {
	assert := assert.New(t)
	require := require.New(t)
	_ = assert
	_ = require

	bs := _GetTestBlockNode()

	serialized, err := SerializeBlockNode(bs)
	require.NoError(err)
	deserialized, err := DeserializeBlockNode(serialized)
	require.NoError(err)

	assert.Equal(bs, deserialized)
}

func TestBlockNodePutGet(t *testing.T) {
	assert := assert.New(t)
	require := require.New(t)
	_ = assert
	_ = require

	// Create a test db and clean up the files at the end.
	db, _ := GetTestBadgerDb()
	defer CleanUpBadger(db)

	// Make a blockchain that looks as follows:
	// b1 - -> b2 -> b3
	//    \ -> b4
	// I.e. there's a side chain in there.
	b1 := _GetTestBlockNode()
	b1.Height = 0
	b2 := _GetTestBlockNode()
	b2.Hash[0] = 0x99 // Make the hash of b2 sort lexographically later than b4 for kicks.
	b2.Header.PrevBlockHash = b1.Hash
	b2.Height = 1
	b3 := _GetTestBlockNode()
	b3.Hash[0] = 0x03
	b3.Header.PrevBlockHash = b2.Hash
	b3.Height = 2
	b4 := _GetTestBlockNode()
	b4.Hash[0] = 0x04
	b4.Header.PrevBlockHash = b1.Hash
	b4.Height = 1

	err := PutHeightHashToNodeInfo(db, nil, b1, false /*bitcoinNodes*/, nil)
	require.NoError(err)

	err = PutHeightHashToNodeInfo(db, nil, b2, false /*bitcoinNodes*/, nil)
	require.NoError(err)

	err = PutHeightHashToNodeInfo(db, nil, b3, false /*bitcoinNodes*/, nil)
	require.NoError(err)

	err = PutHeightHashToNodeInfo(db, nil, b4, false /*bitcoinNodes*/, nil)
	require.NoError(err)

	blockIndex, err := GetBlockIndex(db, false /*bitcoinNodes*/)
	require.NoError(err)

	require.Len(blockIndex, 4)
	b1Ret, exists := blockIndex[*b1.Hash]
	require.True(exists, "b1 not found")

	b2Ret, exists := blockIndex[*b2.Hash]
	require.True(exists, "b2 not found")

	b3Ret, exists := blockIndex[*b3.Hash]
	require.True(exists, "b3 not found")

	b4Ret, exists := blockIndex[*b4.Hash]
	require.True(exists, "b4 not found")

	// Make sure the hashes all line up.
	require.Equal(b1.Hash[:], b1Ret.Hash[:])
	require.Equal(b2.Hash[:], b2Ret.Hash[:])
	require.Equal(b3.Hash[:], b3Ret.Hash[:])
	require.Equal(b4.Hash[:], b4Ret.Hash[:])

	// Make sure the nodes are connected properly.
	require.Nil(b1Ret.Parent)
	require.Equal(b2Ret.Parent, b1Ret)
	require.Equal(b3Ret.Parent, b2Ret)
	require.Equal(b4Ret.Parent, b1Ret)

	// Check that getting the best chain works.
	{
		bestChain, err := GetBestChain(b3Ret, blockIndex)
		require.NoError(err)
		require.Len(bestChain, 3)
		require.Equal(b1Ret, bestChain[0])
		require.Equal(b2Ret, bestChain[1])
		require.Equal(b3Ret, bestChain[2])
	}
}

func TestInitDbWithGenesisBlock(t *testing.T) {
	assert := assert.New(t)
	require := require.New(t)
	_ = assert
	_ = require

	// Create a test db and clean up the files at the end.
	db, _ := GetTestBadgerDb()
	defer CleanUpBadger(db)

	err := InitDbWithDeSoGenesisBlock(&DeSoTestnetParams, db, nil, nil, nil)
	require.NoError(err)

	// Check the block index.
	blockIndex, err := GetBlockIndex(db, false /*bitcoinNodes*/)
	require.NoError(err)
	require.Len(blockIndex, 1)
	genesisHash := *MustDecodeHexBlockHash(DeSoTestnetParams.GenesisBlockHashHex)
	genesis, exists := blockIndex[genesisHash]
	require.True(exists, "genesis block not found in index")
	require.NotNil(genesis)
	require.Equal(&genesisHash, genesis.Hash)

	// Check the bestChain.
	bestChain, err := GetBestChain(genesis, blockIndex)
	require.NoError(err)
	require.Len(bestChain, 1)
	require.Equal(genesis, bestChain[0])
}

func TestPrivateMessages(t *testing.T) {
	assert := assert.New(t)
	require := require.New(t)
	_ = assert
	_ = require

	// Create a test db and clean up the files at the end.
	db, _ := GetTestBadgerDb()
	defer CleanUpBadger(db)

	priv1, err := btcec.NewPrivateKey(btcec.S256())
	require.NoError(err)
	pk1 := priv1.PubKey().SerializeCompressed()

	priv2, err := btcec.NewPrivateKey(btcec.S256())
	require.NoError(err)
	pk2 := priv2.PubKey().SerializeCompressed()

	priv3, err := btcec.NewPrivateKey(btcec.S256())
	require.NoError(err)
	pk3 := priv3.PubKey().SerializeCompressed()

	tstamp1 := uint64(1)
	tstamp2 := uint64(2)
	tstamp3 := uint64(12345)
	tstamp4 := uint64(time.Now().UnixNano())
	tstamp5 := uint64(time.Now().UnixNano())
	// Because M1 actually evaluates two consecutive time.Now().UnixNano() to the same number lol!
	if tstamp5 == tstamp4 {
		tstamp5 = tstamp4 + 1
	}

	message1Str := []byte("message1: abcdef")
	message2Str := []byte("message2: ghi")
	message3Str := []byte("message3: klmn\123\000\000\000_")
	message4Str := append([]byte("message4: "), RandomBytes(100)...)
	message5Str := append([]byte("message5: "), RandomBytes(123)...)

	// Define all the messages as they appear in the db.
	message1 := &MessageEntry{
		SenderPublicKey:                NewPublicKey(pk1),
		RecipientPublicKey:             NewPublicKey(pk2),
		EncryptedText:                  message1Str,
		TstampNanos:                    tstamp1,
		Version:                        1,
		SenderMessagingPublicKey:       NewPublicKey(pk1),
		SenderMessagingGroupKeyName:    BaseGroupKeyName(),
		RecipientMessagingPublicKey:    NewPublicKey(pk2),
		RecipientMessagingGroupKeyName: BaseGroupKeyName(),
	}
	message2 := &MessageEntry{
		SenderPublicKey:                NewPublicKey(pk2),
		RecipientPublicKey:             NewPublicKey(pk1),
		EncryptedText:                  message2Str,
		TstampNanos:                    tstamp2,
		Version:                        1,
		SenderMessagingPublicKey:       NewPublicKey(pk2),
		SenderMessagingGroupKeyName:    BaseGroupKeyName(),
		RecipientMessagingPublicKey:    NewPublicKey(pk1),
		RecipientMessagingGroupKeyName: BaseGroupKeyName(),
	}
	message3 := &MessageEntry{
		SenderPublicKey:                NewPublicKey(pk3),
		RecipientPublicKey:             NewPublicKey(pk1),
		EncryptedText:                  message3Str,
		TstampNanos:                    tstamp3,
		Version:                        1,
		SenderMessagingPublicKey:       NewPublicKey(pk3),
		SenderMessagingGroupKeyName:    BaseGroupKeyName(),
		RecipientMessagingPublicKey:    NewPublicKey(pk1),
		RecipientMessagingGroupKeyName: BaseGroupKeyName(),
	}
	message4 := &MessageEntry{
		SenderPublicKey:                NewPublicKey(pk2),
		RecipientPublicKey:             NewPublicKey(pk1),
		EncryptedText:                  message4Str,
		TstampNanos:                    tstamp4,
		Version:                        1,
		SenderMessagingPublicKey:       NewPublicKey(pk2),
		SenderMessagingGroupKeyName:    BaseGroupKeyName(),
		RecipientMessagingPublicKey:    NewPublicKey(pk1),
		RecipientMessagingGroupKeyName: BaseGroupKeyName(),
	}
	message5 := &MessageEntry{
		SenderPublicKey:                NewPublicKey(pk1),
		RecipientPublicKey:             NewPublicKey(pk3),
		EncryptedText:                  message5Str,
		TstampNanos:                    tstamp5,
		Version:                        1,
		SenderMessagingPublicKey:       NewPublicKey(pk1),
		SenderMessagingGroupKeyName:    BaseGroupKeyName(),
		RecipientMessagingPublicKey:    NewPublicKey(pk3),
		RecipientMessagingGroupKeyName: BaseGroupKeyName(),
	}

	// pk1 -> pk2: message1Str, tstamp1
	require.NoError(DBPutMessageEntry(db, nil, 0, MessageKey{
		PublicKey:   *NewPublicKey(pk1),
		TstampNanos: tstamp1,
	}, message1, nil))
	// same message but also store for pk2
	require.NoError(DBPutMessageEntry(db, nil, 0, MessageKey{
		PublicKey:   *NewPublicKey(pk2),
		TstampNanos: tstamp1,
	}, message1, nil))

	// pk2 -> pk1: message2Str, tstamp2
	require.NoError(DBPutMessageEntry(db, nil, 0, MessageKey{
		PublicKey:   *NewPublicKey(pk2),
		TstampNanos: tstamp2,
	}, message2, nil))
	// same message but also store for pk1
	require.NoError(DBPutMessageEntry(db, nil, 0, MessageKey{
		PublicKey:   *NewPublicKey(pk1),
		TstampNanos: tstamp2,
	}, message2, nil))

	// pk3 -> pk1: message3Str, tstamp3
	require.NoError(DBPutMessageEntry(db, nil, 0, MessageKey{
		PublicKey:   *NewPublicKey(pk3),
		TstampNanos: tstamp3,
	}, message3, nil))
	// same message but also store for pk1
	require.NoError(DBPutMessageEntry(db, nil, 0, MessageKey{
		PublicKey:   *NewPublicKey(pk1),
		TstampNanos: tstamp3,
	}, message3, nil))

	// pk2 -> pk1: message4Str, tstamp4
	require.NoError(DBPutMessageEntry(db, nil, 0, MessageKey{
		PublicKey:   *NewPublicKey(pk2),
		TstampNanos: tstamp4,
	}, message4, nil))
	// same message but also store for pk1
	require.NoError(DBPutMessageEntry(db, nil, 0, MessageKey{
		PublicKey:   *NewPublicKey(pk1),
		TstampNanos: tstamp4,
	}, message4, nil))

	// pk1 -> pk3: message5Str, tstamp5
	require.NoError(DBPutMessageEntry(db, nil, 0, MessageKey{
		PublicKey:   *NewPublicKey(pk1),
		TstampNanos: tstamp5,
	}, message5, nil))
	// same message but also store for pk3
	require.NoError(DBPutMessageEntry(db, nil, 0, MessageKey{
		PublicKey:   *NewPublicKey(pk3),
		TstampNanos: tstamp5,
	}, message5, nil))

	// Fetch message3 directly using both public keys.
	{
		msg := DBGetMessageEntry(db, nil, pk3, tstamp3)
		require.Equal(message3, msg)
	}
	{
		msg := DBGetMessageEntry(db, nil, pk1, tstamp3)
		require.Equal(message3, msg)
	}

	// Fetch all messages for pk1
	{
		messages, err := DBGetMessageEntriesForPublicKey(db, pk1)
		require.NoError(err)

		require.Equal([]*MessageEntry{
			message1,
			message2,
			message3,
			message4,
			message5,
		}, messages)
	}

	// Fetch all messages for pk2
	{
		messages, err := DBGetMessageEntriesForPublicKey(db, pk2)
		require.NoError(err)

		require.Equal([]*MessageEntry{
			message1,
			message2,
			message4,
		}, messages)
	}

	// Fetch all messages for pk3
	{
		messages, err := DBGetMessageEntriesForPublicKey(db, pk3)
		require.NoError(err)

		require.Equal([]*MessageEntry{
			message3,
			message5,
		}, messages)
	}

	// Delete message3
	require.NoError(DBDeleteMessageEntryMappings(db, nil, pk1, tstamp3, nil, false))
	require.NoError(DBDeleteMessageEntryMappings(db, nil, pk3, tstamp3, nil, false))

	// Now all the messages returned should exclude message3
	{
		messages, err := DBGetMessageEntriesForPublicKey(db, pk1)
		require.NoError(err)

		require.Equal([]*MessageEntry{
			message1,
			message2,
			message4,
			message5,
		}, messages)
	}
	{
		messages, err := DBGetMessageEntriesForPublicKey(db, pk2)
		require.NoError(err)

		require.Equal([]*MessageEntry{
			message1,
			message2,
			message4,
		}, messages)
	}
	{
		messages, err := DBGetMessageEntriesForPublicKey(db, pk3)
		require.NoError(err)

		require.Equal([]*MessageEntry{
			message5,
		}, messages)
	}

	// Delete all remaining messages
	// message1
	require.NoError(DBDeleteMessageEntryMappings(db, nil, pk2, tstamp1, nil, false))
	require.NoError(DBDeleteMessageEntryMappings(db, nil, pk1, tstamp1, nil, false))
	// message2
	require.NoError(DBDeleteMessageEntryMappings(db, nil, pk1, tstamp2, nil, false))
	require.NoError(DBDeleteMessageEntryMappings(db, nil, pk2, tstamp2, nil, false))
	// message4
	require.NoError(DBDeleteMessageEntryMappings(db, nil, pk2, tstamp4, nil, false))
	require.NoError(DBDeleteMessageEntryMappings(db, nil, pk1, tstamp4, nil, false))
	// message5
	require.NoError(DBDeleteMessageEntryMappings(db, nil, pk1, tstamp5, nil, false))
	require.NoError(DBDeleteMessageEntryMappings(db, nil, pk3, tstamp5, nil, false))

	// Now all public keys should have zero messages.
	{
		messages, err := DBGetMessageEntriesForPublicKey(db, pk1)
		require.NoError(err)
		require.Equal(0, len(messages))
	}
	{
		messages, err := DBGetMessageEntriesForPublicKey(db, pk2)
		require.NoError(err)
		require.Equal(0, len(messages))
	}
	{
		messages, err := DBGetMessageEntriesForPublicKey(db, pk3)
		require.NoError(err)
		require.Equal(0, len(messages))
	}
}

func TestFollows(t *testing.T) {
	assert := assert.New(t)
	require := require.New(t)
	_ = assert
	_ = require

	// Create a test db and clean up the files at the end.
	db, _ := GetTestBadgerDb()
	defer CleanUpBadger(db)

	priv1, err := btcec.NewPrivateKey(btcec.S256())
	require.NoError(err)
	pk1 := priv1.PubKey().SerializeCompressed()

	priv2, err := btcec.NewPrivateKey(btcec.S256())
	require.NoError(err)
	pk2 := priv2.PubKey().SerializeCompressed()

	priv3, err := btcec.NewPrivateKey(btcec.S256())
	require.NoError(err)
	pk3 := priv3.PubKey().SerializeCompressed()

	// Get the PKIDs for all the public keys
	pkid1 := DBGetPKIDEntryForPublicKey(db, nil, pk1).PKID
	pkid2 := DBGetPKIDEntryForPublicKey(db, nil, pk2).PKID
	pkid3 := DBGetPKIDEntryForPublicKey(db, nil, pk3).PKID

	// PK2 follows everyone. Make sure "get" works properly.
	require.Nil(DbGetFollowerToFollowedMapping(db, nil, pkid2, pkid1))
	require.NoError(DbPutFollowMappings(db, nil, pkid2, pkid1, nil))
	require.NotNil(DbGetFollowerToFollowedMapping(db, nil, pkid2, pkid1))
	require.Nil(DbGetFollowerToFollowedMapping(db, nil, pkid2, pkid3))
	require.NoError(DbPutFollowMappings(db, nil, pkid2, pkid3, nil))
	require.NotNil(DbGetFollowerToFollowedMapping(db, nil, pkid2, pkid3))

	// pkid3 only follows pkid1. Make sure "get" works properly.
	require.Nil(DbGetFollowerToFollowedMapping(db, nil, pkid3, pkid1))
	require.NoError(DbPutFollowMappings(db, nil, pkid3, pkid1, nil))
	require.NotNil(DbGetFollowerToFollowedMapping(db, nil, pkid3, pkid1))

	// Check PK1's followers.
	{
		pubKeys, err := DbGetPubKeysFollowingYou(db, nil, pk1)
		require.NoError(err)
		for i := 0; i < len(pubKeys); i++ {
			require.Contains([][]byte{pk2, pk3}, pubKeys[i])
		}
	}

	// Check PK1's follows.
	{
		pubKeys, err := DbGetPubKeysYouFollow(db, nil, pk1)
		require.NoError(err)
		require.Equal(len(pubKeys), 0)
	}

	// Check PK2's followers.
	{
		pubKeys, err := DbGetPubKeysFollowingYou(db, nil, pk2)
		require.NoError(err)
		require.Equal(len(pubKeys), 0)
	}

	// Check PK2's follows.
	{
		pubKeys, err := DbGetPubKeysYouFollow(db, nil, pk2)
		require.NoError(err)
		for i := 0; i < len(pubKeys); i++ {
			require.Contains([][]byte{pk1, pk3}, pubKeys[i])
		}
	}

	// Check PK3's followers.
	{
		pubKeys, err := DbGetPubKeysFollowingYou(db, nil, pk3)
		require.NoError(err)
		for i := 0; i < len(pubKeys); i++ {
			require.Contains([][]byte{pk2}, pubKeys[i])
		}
	}

	// Check PK3's follows.
	{
		pubKeys, err := DbGetPubKeysYouFollow(db, nil, pk3)
		require.NoError(err)
		for i := 0; i < len(pubKeys); i++ {
			require.Contains([][]byte{pk1, pk1}, pubKeys[i])
		}
	}

	// Delete PK2's follows.
	require.NoError(DbDeleteFollowMappings(db, nil, pkid2, pkid1, nil, false))
	require.NoError(DbDeleteFollowMappings(db, nil, pkid2, pkid3, nil, false))

	// Check PK2's follows were actually deleted.
	{
		pubKeys, err := DbGetPubKeysYouFollow(db, nil, pk2)
		require.NoError(err)
		require.Equal(len(pubKeys), 0)
	}
}

func TestDeleteExpiredTransactorNonceEntries(t *testing.T) {
	setBalanceModelBlockHeights(t)

	assert := assert.New(t)
	require := require.New(t)
	_ = assert
	_ = require

	chain, params, db := NewLowDifficultyBlockchain(t)
	mempool, miner := NewTestMiner(t, chain, params, true /*isSender*/)

	testMeta := &TestMeta{
		t:       t,
		chain:   chain,
		params:  params,
		mempool: mempool,
		miner:   miner,
		db:      db,
	}

	_, err := miner.MineAndProcessSingleBlock(0 /*threadIndex*/, mempool)
	require.NoError(err)
	_, err = miner.MineAndProcessSingleBlock(0 /*threadIndex*/, mempool)
	require.NoError(err)

	_registerOrTransferWithTestMeta(testMeta, "m0", senderPkString, m0Pub, senderPrivString, 7000)
	_registerOrTransferWithTestMeta(testMeta, "", senderPkString, paramUpdaterPub, senderPrivString, 1000)

	params.ExtraRegtestParamUpdaterKeys[MakePkMapKey(paramUpdaterPkBytes)] = true
	// Param Updater sets the max nonce expiration block buffer to 1.
	{
		_updateGlobalParamsEntryWithMaxNonceExpirationBlockHeightOffsetAndTestMeta(
			testMeta,
			10,
			paramUpdaterPub,
			paramUpdaterPriv,
			-1,
			-1,
			-1,
			-1,
			-1,
			1,
		)
		// There should be once nonce in the db.
		nonceEntries := DbGetAllTransactorNonceEntries(testMeta.db)
		require.Equal(3, len(nonceEntries))
		globalParamsEntry := DbGetGlobalParamsEntry(db, chain.snapshot)
		require.Equal(globalParamsEntry.MaxNonceExpirationBlockHeightOffset, uint64(1))
	}

	// Now new txns should have a single block expiration buffer.
	// We'll have m0 sends 10 nanos to m1 and m2
	{
		// m0 sends 10 nanos to m1
		_registerOrTransferWithTestMeta(testMeta, "m1", m0Pub, m1Pub, m0Priv, 10)
		// m0 sends 10 nanos to m2
		_registerOrTransferWithTestMeta(testMeta, "m2", m0Pub, m2Pub, m0Priv, 10)
		// There should be 5 nonce entries in the db.
		nonceEntries := DbGetAllTransactorNonceEntries(testMeta.db)
		require.Equal(5, len(nonceEntries))
	}

	// Mine two blocks. This should delete the nonce entries for m0's txns.
	_, err = miner.MineAndProcessSingleBlock(0 /*threadIndex*/, mempool)
	require.NoError(err)
	_, err = miner.MineAndProcessSingleBlock(0 /*threadIndex*/, mempool)
	require.NoError(err)

	// There should be 3 nonce entries in the db after mining these blocks
	{
		nonceEntries := DbGetAllTransactorNonceEntries(testMeta.db)
		require.Equal(3, len(nonceEntries))
	}

}

func TestEncodeUint16(t *testing.T) {
	for _, num := range []uint16{0, 5819, math.MaxUint16} {
		// Encode to bytes.
		encoded := EncodeUint16(num)
		require.Len(t, encoded, 2)

		// Decode from bytes.
		decoded := DecodeUint16(encoded)
		require.Equal(t, num, decoded)
	}
}

func TestEncodeUint8(t *testing.T) {
	for _, num := range []uint8{0, 95, math.MaxUint8} {
		// Encode to bytes.
		encoded := EncodeUint8(num)
		require.Len(t, encoded, 1)

		// Decode from bytes.
		decoded := DecodeUint8(encoded)
		require.Equal(t, num, decoded)

		// Read from bytes.
		rr := bytes.NewReader(encoded)
		decoded2, err := ReadUint8(rr)
		require.NoError(t, err)
		require.Equal(t, num, decoded2)
	}
}<|MERGE_RESOLUTION|>--- conflicted
+++ resolved
@@ -1,11 +1,8 @@
 package lib
 
 import (
-<<<<<<< HEAD
 	"bytes"
-=======
 	"fmt"
->>>>>>> c79a7567
 	"io/ioutil"
 	"log"
 	"math"
