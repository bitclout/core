package lib

import (
	"io/ioutil"
	"log"
	"math/big"
	"os"
	"testing"
	"time"

	"github.com/btcsuite/btcd/btcec"
	"github.com/dgraph-io/badger/v3"
	"github.com/stretchr/testify/assert"
	"github.com/stretchr/testify/require"
)

// Check that all state db prefixes have been correctly mapped to DeSoEncoder types via StatePrefixToDeSoEncoder
func TestStatePrefixToDeSoEncoder(t *testing.T) {
	for prefixByte, isState := range StatePrefixes.StatePrefixesMap {
		prefix := []byte{prefixByte}
		isEncoder, encoder := StatePrefixToDeSoEncoder(prefix)
		if isState {
			if isEncoder && encoder == nil {
				t.Fatalf("State prefix (%v) mapped to an incorrect encoder, isEncoder is true and encoder is nil", prefix)
			} else if !isEncoder && encoder != nil {
				t.Fatalf("State prefix (%v) mapped to an incorrect encoder, isEncoder is false and encoder is not nil", prefix)
			}
		} else {
			if !isEncoder || (isEncoder && encoder != nil) {
				t.Fatalf("Non-state prefix (%v) mapped to an incorrect encoder", prefix)
			}
		}
	}
}

func _GetTestBlockNode() *BlockNode {
	bs := BlockNode{}

	// Hash
	bs.Hash = &BlockHash{
		0x00, 0x01, 0x02, 0x03, 0x04, 0x05, 0x06, 0x07, 0x08, 0x09,
		0x10, 0x11, 0x12, 0x13, 0x14, 0x15, 0x16, 0x17, 0x18, 0x19,
		0x20, 0x21, 0x22, 0x23, 0x24, 0x25, 0x26, 0x27, 0x28, 0x29,
		0x30, 0x31,
	}

	// Height
	bs.Height = 123456789

	// DifficultyTarget
	bs.DifficultyTarget = &BlockHash{
		0x20, 0x21, 0x22, 0x23, 0x24, 0x25, 0x26, 0x27, 0x28, 0x29,
		0x10, 0x11, 0x12, 0x13, 0x14, 0x15, 0x16, 0x17, 0x18, 0x19,
		0x00, 0x01, 0x02, 0x03, 0x04, 0x05, 0x06, 0x07, 0x08, 0x09,
		0x30, 0x31,
	}

	// CumWork
	bs.CumWork = big.NewInt(5)

	// Header (make a copy)
	bs.Header = NewMessage(MsgTypeHeader).(*MsgDeSoHeader)
	headerBytes, _ := expectedBlockHeader.ToBytes(false)
	bs.Header.FromBytes(headerBytes)

	// Status
	bs.Status = StatusBlockValidated

	return &bs
}

func GetTestBadgerDb() (_db *badger.DB, _dir string) {
	dir, err := ioutil.TempDir("", "badgerdb")
	if err != nil {
		log.Fatal(err)
	}

	// Open a badgerdb in a temporary directory.
	opts := PerformanceBadgerOptions(dir)
	opts.Dir = dir
	opts.ValueDir = dir
	opts.MemTableSize = 1024 << 20
	db, err := badger.Open(opts)
	if err != nil {
		log.Fatal(err)
	}

	return db, dir
}

func TestBlockNodeSerialize(t *testing.T) {
	assert := assert.New(t)
	require := require.New(t)
	_ = assert
	_ = require

	bs := _GetTestBlockNode()

	serialized, err := SerializeBlockNode(bs)
	require.NoError(err)
	deserialized, err := DeserializeBlockNode(serialized)
	require.NoError(err)

	assert.Equal(bs, deserialized)
}

func TestBlockNodePutGet(t *testing.T) {
	assert := assert.New(t)
	require := require.New(t)
	_ = assert
	_ = require

	// Create a test db and clean up the files at the end.
	db, dir := GetTestBadgerDb()
	defer os.RemoveAll(dir)

	// Make a blockchain that looks as follows:
	// b1 - -> b2 -> b3
	//    \ -> b4
	// I.e. there's a side chain in there.
	b1 := _GetTestBlockNode()
	b1.Height = 0
	b2 := _GetTestBlockNode()
	b2.Hash[0] = 0x99 // Make the hash of b2 sort lexographically later than b4 for kicks.
	b2.Header.PrevBlockHash = b1.Hash
	b2.Height = 1
	b3 := _GetTestBlockNode()
	b3.Hash[0] = 0x03
	b3.Header.PrevBlockHash = b2.Hash
	b3.Height = 2
	b4 := _GetTestBlockNode()
	b4.Hash[0] = 0x04
	b4.Header.PrevBlockHash = b1.Hash
	b4.Height = 1

	err := PutHeightHashToNodeInfo(db, nil, b1, false /*bitcoinNodes*/)
	require.NoError(err)

	err = PutHeightHashToNodeInfo(db, nil, b2, false /*bitcoinNodes*/)
	require.NoError(err)

	err = PutHeightHashToNodeInfo(db, nil, b3, false /*bitcoinNodes*/)
	require.NoError(err)

	err = PutHeightHashToNodeInfo(db, nil, b4, false /*bitcoinNodes*/)
	require.NoError(err)

	blockIndex, err := GetBlockIndex(db, false /*bitcoinNodes*/)
	require.NoError(err)

	require.Len(blockIndex, 4)
	b1Ret, exists := blockIndex[*b1.Hash]
	require.True(exists, "b1 not found")

	b2Ret, exists := blockIndex[*b2.Hash]
	require.True(exists, "b2 not found")

	b3Ret, exists := blockIndex[*b3.Hash]
	require.True(exists, "b3 not found")

	b4Ret, exists := blockIndex[*b4.Hash]
	require.True(exists, "b4 not found")

	// Make sure the hashes all line up.
	require.Equal(b1.Hash[:], b1Ret.Hash[:])
	require.Equal(b2.Hash[:], b2Ret.Hash[:])
	require.Equal(b3.Hash[:], b3Ret.Hash[:])
	require.Equal(b4.Hash[:], b4Ret.Hash[:])

	// Make sure the nodes are connected properly.
	require.Nil(b1Ret.Parent)
	require.Equal(b2Ret.Parent, b1Ret)
	require.Equal(b3Ret.Parent, b2Ret)
	require.Equal(b4Ret.Parent, b1Ret)

	// Check that getting the best chain works.
	{
		bestChain, err := GetBestChain(b3Ret, blockIndex)
		require.NoError(err)
		require.Len(bestChain, 3)
		require.Equal(b1Ret, bestChain[0])
		require.Equal(b2Ret, bestChain[1])
		require.Equal(b3Ret, bestChain[2])
	}
}

func TestInitDbWithGenesisBlock(t *testing.T) {
	assert := assert.New(t)
	require := require.New(t)
	_ = assert
	_ = require

	// Create a test db and clean up the files at the end.
	db, dir := GetTestBadgerDb()
	defer os.RemoveAll(dir)

	err := InitDbWithDeSoGenesisBlock(&DeSoTestnetParams, db, nil, nil)
	require.NoError(err)

	// Check the block index.
	blockIndex, err := GetBlockIndex(db, false /*bitcoinNodes*/)
	require.NoError(err)
	require.Len(blockIndex, 1)
	genesisHash := *MustDecodeHexBlockHash(DeSoTestnetParams.GenesisBlockHashHex)
	genesis, exists := blockIndex[genesisHash]
	require.True(exists, "genesis block not found in index")
	require.NotNil(genesis)
	require.Equal(&genesisHash, genesis.Hash)

	// Check the bestChain.
	bestChain, err := GetBestChain(genesis, blockIndex)
	require.NoError(err)
	require.Len(bestChain, 1)
	require.Equal(genesis, bestChain[0])
}

func TestPrivateMessages(t *testing.T) {
	assert := assert.New(t)
	require := require.New(t)
	_ = assert
	_ = require

	// Create a test db and clean up the files at the end.
	db, dir := GetTestBadgerDb()
	defer os.RemoveAll(dir)

	priv1, err := btcec.NewPrivateKey(btcec.S256())
	require.NoError(err)
	pk1 := priv1.PubKey().SerializeCompressed()

	priv2, err := btcec.NewPrivateKey(btcec.S256())
	require.NoError(err)
	pk2 := priv2.PubKey().SerializeCompressed()

	priv3, err := btcec.NewPrivateKey(btcec.S256())
	require.NoError(err)
	pk3 := priv3.PubKey().SerializeCompressed()

	tstamp1 := uint64(1)
	tstamp2 := uint64(2)
	tstamp3 := uint64(12345)
	tstamp4 := uint64(time.Now().UnixNano())
	tstamp5 := uint64(time.Now().UnixNano())
	// Because M1 actually evaluates two consecutive time.Now().UnixNano() to the same number lol!
	if tstamp5 == tstamp4 {
		tstamp5 = tstamp4 + 1
	}

	message1Str := []byte("message1: abcdef")
	message2Str := []byte("message2: ghi")
	message3Str := []byte("message3: klmn\123\000\000\000_")
	message4Str := append([]byte("message4: "), RandomBytes(100)...)
	message5Str := append([]byte("message5: "), RandomBytes(123)...)

	// Define all the messages as they appear in the db.
	message1 := &MessageEntry{
		SenderPublicKey:                NewPublicKey(pk1),
		RecipientPublicKey:             NewPublicKey(pk2),
		EncryptedText:                  message1Str,
		TstampNanos:                    tstamp1,
		Version:                        1,
		SenderMessagingPublicKey:       NewPublicKey(pk1),
		SenderMessagingGroupKeyName:    BaseGroupKeyName(),
		RecipientMessagingPublicKey:    NewPublicKey(pk2),
		RecipientMessagingGroupKeyName: BaseGroupKeyName(),
	}
	message2 := &MessageEntry{
		SenderPublicKey:                NewPublicKey(pk2),
		RecipientPublicKey:             NewPublicKey(pk1),
		EncryptedText:                  message2Str,
		TstampNanos:                    tstamp2,
		Version:                        1,
		SenderMessagingPublicKey:       NewPublicKey(pk2),
		SenderMessagingGroupKeyName:    BaseGroupKeyName(),
		RecipientMessagingPublicKey:    NewPublicKey(pk1),
		RecipientMessagingGroupKeyName: BaseGroupKeyName(),
	}
	message3 := &MessageEntry{
		SenderPublicKey:                NewPublicKey(pk3),
		RecipientPublicKey:             NewPublicKey(pk1),
		EncryptedText:                  message3Str,
		TstampNanos:                    tstamp3,
		Version:                        1,
		SenderMessagingPublicKey:       NewPublicKey(pk3),
		SenderMessagingGroupKeyName:    BaseGroupKeyName(),
		RecipientMessagingPublicKey:    NewPublicKey(pk1),
		RecipientMessagingGroupKeyName: BaseGroupKeyName(),
	}
	message4 := &MessageEntry{
		SenderPublicKey:                NewPublicKey(pk2),
		RecipientPublicKey:             NewPublicKey(pk1),
		EncryptedText:                  message4Str,
		TstampNanos:                    tstamp4,
		Version:                        1,
		SenderMessagingPublicKey:       NewPublicKey(pk2),
		SenderMessagingGroupKeyName:    BaseGroupKeyName(),
		RecipientMessagingPublicKey:    NewPublicKey(pk1),
		RecipientMessagingGroupKeyName: BaseGroupKeyName(),
	}
	message5 := &MessageEntry{
		SenderPublicKey:                NewPublicKey(pk1),
		RecipientPublicKey:             NewPublicKey(pk3),
		EncryptedText:                  message5Str,
		TstampNanos:                    tstamp5,
		Version:                        1,
		SenderMessagingPublicKey:       NewPublicKey(pk1),
		SenderMessagingGroupKeyName:    BaseGroupKeyName(),
		RecipientMessagingPublicKey:    NewPublicKey(pk3),
		RecipientMessagingGroupKeyName: BaseGroupKeyName(),
	}

	// pk1 -> pk2: message1Str, tstamp1
	require.NoError(DBPutMessageEntry(
<<<<<<< HEAD
		db, MessageKey{
			PublicKey: *NewPublicKey(pk1),
=======
		db, nil, 0, MessageKey{
			PublicKey:   *NewPublicKey(pk1),
>>>>>>> 99730616
			TstampNanos: tstamp1,
		}, message1))
	// same message but also store for pk2
	require.NoError(DBPutMessageEntry(
<<<<<<< HEAD
		db, MessageKey{
			PublicKey: *NewPublicKey(pk2),
=======
		db, nil, 0, MessageKey{
			PublicKey:   *NewPublicKey(pk2),
>>>>>>> 99730616
			TstampNanos: tstamp1,
		}, message1))

	// pk2 -> pk1: message2Str, tstamp2
	require.NoError(DBPutMessageEntry(
<<<<<<< HEAD
		db, MessageKey{
			PublicKey: *NewPublicKey(pk2),
=======
		db, nil, 0, MessageKey{
			PublicKey:   *NewPublicKey(pk2),
>>>>>>> 99730616
			TstampNanos: tstamp2,
		}, message2))
	// same message but also store for pk1
	require.NoError(DBPutMessageEntry(
<<<<<<< HEAD
		db, MessageKey{
			PublicKey: *NewPublicKey(pk1),
=======
		db, nil, 0, MessageKey{
			PublicKey:   *NewPublicKey(pk1),
>>>>>>> 99730616
			TstampNanos: tstamp2,
		}, message2))

	// pk3 -> pk1: message3Str, tstamp3
	require.NoError(DBPutMessageEntry(
<<<<<<< HEAD
		db, MessageKey{
			PublicKey: *NewPublicKey(pk3),
=======
		db, nil, 0, MessageKey{
			PublicKey:   *NewPublicKey(pk3),
>>>>>>> 99730616
			TstampNanos: tstamp3,
		}, message3))
	// same message but also store for pk1
	require.NoError(DBPutMessageEntry(
<<<<<<< HEAD
		db, MessageKey{
			PublicKey: *NewPublicKey(pk1),
=======
		db, nil, 0, MessageKey{
			PublicKey:   *NewPublicKey(pk1),
>>>>>>> 99730616
			TstampNanos: tstamp3,
		}, message3))

	// pk2 -> pk1: message4Str, tstamp4
	require.NoError(DBPutMessageEntry(
<<<<<<< HEAD
		db, MessageKey{
			PublicKey: *NewPublicKey(pk2),
=======
		db, nil, 0, MessageKey{
			PublicKey:   *NewPublicKey(pk2),
>>>>>>> 99730616
			TstampNanos: tstamp4,
		}, message4))
	// same message but also store for pk1
	require.NoError(DBPutMessageEntry(
<<<<<<< HEAD
		db, MessageKey{
			PublicKey: *NewPublicKey(pk1),
=======
		db, nil, 0, MessageKey{
			PublicKey:   *NewPublicKey(pk1),
>>>>>>> 99730616
			TstampNanos: tstamp4,
		}, message4))

	// pk1 -> pk3: message5Str, tstamp5
	require.NoError(DBPutMessageEntry(
<<<<<<< HEAD
		db, MessageKey{
			PublicKey: *NewPublicKey(pk1),
=======
		db, nil, 0, MessageKey{
			PublicKey:   *NewPublicKey(pk1),
>>>>>>> 99730616
			TstampNanos: tstamp5,
		}, message5))
	// same message but also store for pk3
	require.NoError(DBPutMessageEntry(
<<<<<<< HEAD
		db, MessageKey{
			PublicKey: *NewPublicKey(pk3),
=======
		db, nil, 0, MessageKey{
			PublicKey:   *NewPublicKey(pk3),
>>>>>>> 99730616
			TstampNanos: tstamp5,
		}, message5))

	// Fetch message3 directly using both public keys.
	{
<<<<<<< HEAD
		msg := DBGetMessageEntry(db, pk3, tstamp3)
		require.Equal(message3, msg)
	}
	{
		msg := DBGetMessageEntry(db, pk1, tstamp3)
=======
		msg := DBGetMessageEntry(db, nil, pk3, tstamp3)
		require.Equal(message3, msg)
	}
	{
		msg := DBGetMessageEntry(db, nil, pk1, tstamp3)
>>>>>>> 99730616
		require.Equal(message3, msg)
	}

	// Fetch all messages for pk1
	{
		messages, err := DBGetMessageEntriesForPublicKey(db, pk1)
		require.NoError(err)

		require.Equal([]*MessageEntry{
			message1,
			message2,
			message3,
			message4,
			message5,
		}, messages)
	}

	// Fetch all messages for pk2
	{
		messages, err := DBGetMessageEntriesForPublicKey(db, pk2)
		require.NoError(err)

		require.Equal([]*MessageEntry{
			message1,
			message2,
			message4,
		}, messages)
	}

	// Fetch all messages for pk3
	{
		messages, err := DBGetMessageEntriesForPublicKey(db, pk3)
		require.NoError(err)

		require.Equal([]*MessageEntry{
			message3,
			message5,
		}, messages)
	}

	// Delete message3
<<<<<<< HEAD
	require.NoError(DBDeleteMessageEntryMappings(db, pk1, tstamp3))
	require.NoError(DBDeleteMessageEntryMappings(db, pk3, tstamp3))
=======
	require.NoError(DBDeleteMessageEntryMappings(db, nil, pk1, tstamp3))
	require.NoError(DBDeleteMessageEntryMappings(db, nil, pk3, tstamp3))
>>>>>>> 99730616

	// Now all the messages returned should exclude message3
	{
		messages, err := DBGetMessageEntriesForPublicKey(db, pk1)
		require.NoError(err)

		require.Equal([]*MessageEntry{
			message1,
			message2,
			message4,
			message5,
		}, messages)
	}
	{
		messages, err := DBGetMessageEntriesForPublicKey(db, pk2)
		require.NoError(err)

		require.Equal([]*MessageEntry{
			message1,
			message2,
			message4,
		}, messages)
	}
	{
		messages, err := DBGetMessageEntriesForPublicKey(db, pk3)
		require.NoError(err)

		require.Equal([]*MessageEntry{
			message5,
		}, messages)
	}

	// Delete all remaining messages
	// message1
<<<<<<< HEAD
	require.NoError(DBDeleteMessageEntryMappings(db, pk2, tstamp1))
	require.NoError(DBDeleteMessageEntryMappings(db, pk1, tstamp1))
	// message2
	require.NoError(DBDeleteMessageEntryMappings(db, pk1, tstamp2))
	require.NoError(DBDeleteMessageEntryMappings(db, pk2, tstamp2))
	// message4
	require.NoError(DBDeleteMessageEntryMappings(db, pk2, tstamp4))
	require.NoError(DBDeleteMessageEntryMappings(db, pk1, tstamp4))
	// message5
	require.NoError(DBDeleteMessageEntryMappings(db, pk1, tstamp5))
	require.NoError(DBDeleteMessageEntryMappings(db, pk3, tstamp5))
=======
	require.NoError(DBDeleteMessageEntryMappings(db, nil, pk2, tstamp1))
	require.NoError(DBDeleteMessageEntryMappings(db, nil, pk1, tstamp1))
	// message2
	require.NoError(DBDeleteMessageEntryMappings(db, nil, pk1, tstamp2))
	require.NoError(DBDeleteMessageEntryMappings(db, nil, pk2, tstamp2))
	// message4
	require.NoError(DBDeleteMessageEntryMappings(db, nil, pk2, tstamp4))
	require.NoError(DBDeleteMessageEntryMappings(db, nil, pk1, tstamp4))
	// message5
	require.NoError(DBDeleteMessageEntryMappings(db, nil, pk1, tstamp5))
	require.NoError(DBDeleteMessageEntryMappings(db, nil, pk3, tstamp5))
>>>>>>> 99730616

	// Now all public keys should have zero messages.
	{
		messages, err := DBGetMessageEntriesForPublicKey(db, pk1)
		require.NoError(err)
		require.Equal(0, len(messages))
	}
	{
		messages, err := DBGetMessageEntriesForPublicKey(db, pk2)
		require.NoError(err)
		require.Equal(0, len(messages))
	}
	{
		messages, err := DBGetMessageEntriesForPublicKey(db, pk3)
		require.NoError(err)
		require.Equal(0, len(messages))
	}
}

func TestFollows(t *testing.T) {
	assert := assert.New(t)
	require := require.New(t)
	_ = assert
	_ = require

	// Create a test db and clean up the files at the end.
	db, dir := GetTestBadgerDb()
	defer os.RemoveAll(dir)

	priv1, err := btcec.NewPrivateKey(btcec.S256())
	require.NoError(err)
	pk1 := priv1.PubKey().SerializeCompressed()

	priv2, err := btcec.NewPrivateKey(btcec.S256())
	require.NoError(err)
	pk2 := priv2.PubKey().SerializeCompressed()

	priv3, err := btcec.NewPrivateKey(btcec.S256())
	require.NoError(err)
	pk3 := priv3.PubKey().SerializeCompressed()

	// Get the PKIDs for all the public keys
	pkid1 := DBGetPKIDEntryForPublicKey(db, nil, pk1).PKID
	pkid2 := DBGetPKIDEntryForPublicKey(db, nil, pk2).PKID
	pkid3 := DBGetPKIDEntryForPublicKey(db, nil, pk3).PKID

	// PK2 follows everyone. Make sure "get" works properly.
	require.Nil(DbGetFollowerToFollowedMapping(db, nil, pkid2, pkid1))
	require.NoError(DbPutFollowMappings(db, nil, pkid2, pkid1))
	require.NotNil(DbGetFollowerToFollowedMapping(db, nil, pkid2, pkid1))
	require.Nil(DbGetFollowerToFollowedMapping(db, nil, pkid2, pkid3))
	require.NoError(DbPutFollowMappings(db, nil, pkid2, pkid3))
	require.NotNil(DbGetFollowerToFollowedMapping(db, nil, pkid2, pkid3))

	// pkid3 only follows pkid1. Make sure "get" works properly.
	require.Nil(DbGetFollowerToFollowedMapping(db, nil, pkid3, pkid1))
	require.NoError(DbPutFollowMappings(db, nil, pkid3, pkid1))
	require.NotNil(DbGetFollowerToFollowedMapping(db, nil, pkid3, pkid1))

	// Check PK1's followers.
	{
		pubKeys, err := DbGetPubKeysFollowingYou(db, nil, pk1)
		require.NoError(err)
		for i := 0; i < len(pubKeys); i++ {
			require.Contains([][]byte{pk2, pk3}, pubKeys[i])
		}
	}

	// Check PK1's follows.
	{
		pubKeys, err := DbGetPubKeysYouFollow(db, nil, pk1)
		require.NoError(err)
		require.Equal(len(pubKeys), 0)
	}

	// Check PK2's followers.
	{
		pubKeys, err := DbGetPubKeysFollowingYou(db, nil, pk2)
		require.NoError(err)
		require.Equal(len(pubKeys), 0)
	}

	// Check PK2's follows.
	{
		pubKeys, err := DbGetPubKeysYouFollow(db, nil, pk2)
		require.NoError(err)
		for i := 0; i < len(pubKeys); i++ {
			require.Contains([][]byte{pk1, pk3}, pubKeys[i])
		}
	}

	// Check PK3's followers.
	{
		pubKeys, err := DbGetPubKeysFollowingYou(db, nil, pk3)
		require.NoError(err)
		for i := 0; i < len(pubKeys); i++ {
			require.Contains([][]byte{pk2}, pubKeys[i])
		}
	}

	// Check PK3's follows.
	{
		pubKeys, err := DbGetPubKeysYouFollow(db, nil, pk3)
		require.NoError(err)
		for i := 0; i < len(pubKeys); i++ {
			require.Contains([][]byte{pk1, pk1}, pubKeys[i])
		}
	}

	// Delete PK2's follows.
	require.NoError(DbDeleteFollowMappings(db, nil, pkid2, pkid1))
	require.NoError(DbDeleteFollowMappings(db, nil, pkid2, pkid3))

	// Check PK2's follows were actually deleted.
	{
		pubKeys, err := DbGetPubKeysYouFollow(db, nil, pk2)
		require.NoError(err)
		require.Equal(len(pubKeys), 0)
	}
}<|MERGE_RESOLUTION|>--- conflicted
+++ resolved
@@ -79,7 +79,6 @@
 	opts := PerformanceBadgerOptions(dir)
 	opts.Dir = dir
 	opts.ValueDir = dir
-	opts.MemTableSize = 1024 << 20
 	db, err := badger.Open(opts)
 	if err != nil {
 		log.Fatal(err)
@@ -311,134 +310,76 @@
 
 	// pk1 -> pk2: message1Str, tstamp1
 	require.NoError(DBPutMessageEntry(
-<<<<<<< HEAD
-		db, MessageKey{
-			PublicKey: *NewPublicKey(pk1),
-=======
 		db, nil, 0, MessageKey{
 			PublicKey:   *NewPublicKey(pk1),
->>>>>>> 99730616
 			TstampNanos: tstamp1,
 		}, message1))
 	// same message but also store for pk2
 	require.NoError(DBPutMessageEntry(
-<<<<<<< HEAD
-		db, MessageKey{
-			PublicKey: *NewPublicKey(pk2),
-=======
 		db, nil, 0, MessageKey{
 			PublicKey:   *NewPublicKey(pk2),
->>>>>>> 99730616
 			TstampNanos: tstamp1,
 		}, message1))
 
 	// pk2 -> pk1: message2Str, tstamp2
 	require.NoError(DBPutMessageEntry(
-<<<<<<< HEAD
-		db, MessageKey{
-			PublicKey: *NewPublicKey(pk2),
-=======
 		db, nil, 0, MessageKey{
 			PublicKey:   *NewPublicKey(pk2),
->>>>>>> 99730616
 			TstampNanos: tstamp2,
 		}, message2))
 	// same message but also store for pk1
 	require.NoError(DBPutMessageEntry(
-<<<<<<< HEAD
-		db, MessageKey{
-			PublicKey: *NewPublicKey(pk1),
-=======
 		db, nil, 0, MessageKey{
 			PublicKey:   *NewPublicKey(pk1),
->>>>>>> 99730616
 			TstampNanos: tstamp2,
 		}, message2))
 
 	// pk3 -> pk1: message3Str, tstamp3
 	require.NoError(DBPutMessageEntry(
-<<<<<<< HEAD
-		db, MessageKey{
-			PublicKey: *NewPublicKey(pk3),
-=======
 		db, nil, 0, MessageKey{
 			PublicKey:   *NewPublicKey(pk3),
->>>>>>> 99730616
 			TstampNanos: tstamp3,
 		}, message3))
 	// same message but also store for pk1
 	require.NoError(DBPutMessageEntry(
-<<<<<<< HEAD
-		db, MessageKey{
-			PublicKey: *NewPublicKey(pk1),
-=======
 		db, nil, 0, MessageKey{
 			PublicKey:   *NewPublicKey(pk1),
->>>>>>> 99730616
 			TstampNanos: tstamp3,
 		}, message3))
 
 	// pk2 -> pk1: message4Str, tstamp4
 	require.NoError(DBPutMessageEntry(
-<<<<<<< HEAD
-		db, MessageKey{
-			PublicKey: *NewPublicKey(pk2),
-=======
 		db, nil, 0, MessageKey{
 			PublicKey:   *NewPublicKey(pk2),
->>>>>>> 99730616
 			TstampNanos: tstamp4,
 		}, message4))
 	// same message but also store for pk1
 	require.NoError(DBPutMessageEntry(
-<<<<<<< HEAD
-		db, MessageKey{
-			PublicKey: *NewPublicKey(pk1),
-=======
 		db, nil, 0, MessageKey{
 			PublicKey:   *NewPublicKey(pk1),
->>>>>>> 99730616
 			TstampNanos: tstamp4,
 		}, message4))
 
 	// pk1 -> pk3: message5Str, tstamp5
 	require.NoError(DBPutMessageEntry(
-<<<<<<< HEAD
-		db, MessageKey{
-			PublicKey: *NewPublicKey(pk1),
-=======
 		db, nil, 0, MessageKey{
 			PublicKey:   *NewPublicKey(pk1),
->>>>>>> 99730616
 			TstampNanos: tstamp5,
 		}, message5))
 	// same message but also store for pk3
 	require.NoError(DBPutMessageEntry(
-<<<<<<< HEAD
-		db, MessageKey{
-			PublicKey: *NewPublicKey(pk3),
-=======
 		db, nil, 0, MessageKey{
 			PublicKey:   *NewPublicKey(pk3),
->>>>>>> 99730616
 			TstampNanos: tstamp5,
 		}, message5))
 
 	// Fetch message3 directly using both public keys.
 	{
-<<<<<<< HEAD
-		msg := DBGetMessageEntry(db, pk3, tstamp3)
-		require.Equal(message3, msg)
-	}
-	{
-		msg := DBGetMessageEntry(db, pk1, tstamp3)
-=======
 		msg := DBGetMessageEntry(db, nil, pk3, tstamp3)
 		require.Equal(message3, msg)
 	}
 	{
 		msg := DBGetMessageEntry(db, nil, pk1, tstamp3)
->>>>>>> 99730616
 		require.Equal(message3, msg)
 	}
 
@@ -480,13 +421,8 @@
 	}
 
 	// Delete message3
-<<<<<<< HEAD
-	require.NoError(DBDeleteMessageEntryMappings(db, pk1, tstamp3))
-	require.NoError(DBDeleteMessageEntryMappings(db, pk3, tstamp3))
-=======
 	require.NoError(DBDeleteMessageEntryMappings(db, nil, pk1, tstamp3))
 	require.NoError(DBDeleteMessageEntryMappings(db, nil, pk3, tstamp3))
->>>>>>> 99730616
 
 	// Now all the messages returned should exclude message3
 	{
@@ -521,19 +457,6 @@
 
 	// Delete all remaining messages
 	// message1
-<<<<<<< HEAD
-	require.NoError(DBDeleteMessageEntryMappings(db, pk2, tstamp1))
-	require.NoError(DBDeleteMessageEntryMappings(db, pk1, tstamp1))
-	// message2
-	require.NoError(DBDeleteMessageEntryMappings(db, pk1, tstamp2))
-	require.NoError(DBDeleteMessageEntryMappings(db, pk2, tstamp2))
-	// message4
-	require.NoError(DBDeleteMessageEntryMappings(db, pk2, tstamp4))
-	require.NoError(DBDeleteMessageEntryMappings(db, pk1, tstamp4))
-	// message5
-	require.NoError(DBDeleteMessageEntryMappings(db, pk1, tstamp5))
-	require.NoError(DBDeleteMessageEntryMappings(db, pk3, tstamp5))
-=======
 	require.NoError(DBDeleteMessageEntryMappings(db, nil, pk2, tstamp1))
 	require.NoError(DBDeleteMessageEntryMappings(db, nil, pk1, tstamp1))
 	// message2
@@ -545,7 +468,6 @@
 	// message5
 	require.NoError(DBDeleteMessageEntryMappings(db, nil, pk1, tstamp5))
 	require.NoError(DBDeleteMessageEntryMappings(db, nil, pk3, tstamp5))
->>>>>>> 99730616
 
 	// Now all public keys should have zero messages.
 	{
