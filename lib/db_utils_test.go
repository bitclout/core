--- conflicted
+++ resolved
@@ -668,16 +668,6 @@
 
 }
 
-<<<<<<< HEAD
-func TestEncodeUint16(t *testing.T) {
-	for _, num := range []uint16{0, 95, math.MaxUint16} {
-		// Encode to bytes.
-		encoded := EncodeUint16(num)
-		require.Len(t, encoded, 2)
-
-		// Decode from bytes.
-		decoded := DecodeUint16(encoded)
-=======
 func TestEncodeUint8(t *testing.T) {
 	for _, num := range []uint8{0, 95, math.MaxUint8} {
 		// Encode to bytes.
@@ -686,16 +676,11 @@
 
 		// Decode from bytes.
 		decoded := DecodeUint8(encoded)
->>>>>>> df5ddd80
 		require.Equal(t, num, decoded)
 
 		// Read from bytes.
 		rr := bytes.NewReader(encoded)
-<<<<<<< HEAD
-		decoded2, err := ReadUint16(rr)
-=======
 		decoded2, err := ReadUint8(rr)
->>>>>>> df5ddd80
 		require.NoError(t, err)
 		require.Equal(t, num, decoded2)
 	}
