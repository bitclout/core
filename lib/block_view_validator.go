--- conflicted
+++ resolved
@@ -1490,13 +1490,6 @@
 	)
 }
 
-<<<<<<< HEAD
-func (bav *UtxoView) IsValidRegisterAsValidatorMetadata(
-	transactorPublicKey []byte,
-	metadata *RegisterAsValidatorMetadata,
-	blockHeight uint64,
-) error {
-=======
 func (bav *UtxoView) _connectUnjailValidator(
 	txn *MsgDeSoTxn,
 	txHash *BlockHash,
@@ -1647,8 +1640,11 @@
 	)
 }
 
-func (bav *UtxoView) IsValidRegisterAsValidatorMetadata(transactorPublicKey []byte, metadata *RegisterAsValidatorMetadata) error {
->>>>>>> c7da6573
+func (bav *UtxoView) IsValidRegisterAsValidatorMetadata(
+	transactorPublicKey []byte,
+	metadata *RegisterAsValidatorMetadata,
+	blockHeight uint64,
+) error {
 	// Validate ValidatorPKID.
 	transactorPKIDEntry := bav.GetPKIDForPublicKey(transactorPublicKey)
 	if transactorPKIDEntry == nil || transactorPKIDEntry.isDeleted {
