--- conflicted
+++ resolved
@@ -29,13 +29,6 @@
 // validator was first jailed. A validator is jailed if they fail to participate in consensus by
 // either voting or proposing blocks for too long. A jailed validator is ineligible to receive
 // any block rewards and ineligible to elected leader.
-<<<<<<< HEAD
-//
-// FIXME: In the future, when we flesh out the jail/unjail functionality, we will want to make it
-// so that the validator's stake is removed/added to GlobalStakeAmountNanos. See FIXME on
-// _connectUnjailValidator for more details.
-=======
->>>>>>> ae9032c7
 
 //
 // TYPES: ValidatorEntry
@@ -656,15 +649,9 @@
 	}
 
 	// Decode from bytes.
-<<<<<<< HEAD
-	var globalStakeAmountNanos *uint256.Int
-	rr := bytes.NewReader(globalStakeAmountNanosBytes)
-	globalStakeAmountNanos, err = VariableDecodeUint256(rr)
-=======
 	var globalActiveStakeAmountNanos *uint256.Int
 	rr := bytes.NewReader(globalActiveStakeAmountNanosBytes)
 	globalActiveStakeAmountNanos, err = VariableDecodeUint256(rr)
->>>>>>> ae9032c7
 	if err != nil {
 		return nil, errors.Wrapf(err, "DBGetGlobalActiveStakeAmountNanosWithTxn: problem decoding value")
 	}
@@ -754,14 +741,8 @@
 		glog.Errorf("DBPutGlobalActiveStakeAmountNanosWithTxn: called with nil GlobalActiveStakeAmountNanos")
 		return nil
 	}
-
-<<<<<<< HEAD
-	key := DBKeyForGlobalStakeAmountNanos()
-	return DBSetWithTxn(txn, snap, key, VariableEncodeUint256(globalStakeAmountNanos))
-=======
 	key := DBKeyForGlobalActiveStakeAmountNanos()
 	return DBSetWithTxn(txn, snap, key, VariableEncodeUint256(globalActiveStakeAmountNanos))
->>>>>>> ae9032c7
 }
 
 //
@@ -1348,19 +1329,11 @@
 
 	// Create a UTXO operation.
 	utxoOpForTxn := &UtxoOperation{
-<<<<<<< HEAD
-		Type:                       OperationTypeUnregisterAsValidator,
-		PrevValidatorEntry:         prevValidatorEntry,
-		PrevGlobalStakeAmountNanos: prevGlobalStakeAmountNanos,
-		PrevStakeEntries:           prevStakeEntries,
-		PrevLockedStakeEntries:     prevLockedStakeEntries,
-=======
 		Type:                             OperationTypeUnregisterAsValidator,
 		PrevValidatorEntry:               prevValidatorEntry,
 		PrevGlobalActiveStakeAmountNanos: prevGlobalActiveStakeAmountNanos,
 		PrevStakeEntries:                 prevStakeEntries,
 		PrevLockedStakeEntries:           prevLockedStakeEntries,
->>>>>>> ae9032c7
 	}
 	if err = bav.SanityCheckUnregisterAsValidatorTxn(transactorPKIDEntry.PKID, utxoOpForTxn, totalUnstakedAmountNanos); err != nil {
 		return 0, 0, nil, errors.Wrapf(err, "_connectUnregisterAsValidator: ")
@@ -1794,29 +1767,6 @@
 		totalUnstakedAmountNanos, err = SafeUint256().Add(totalUnstakedAmountNanos, stakeEntry.StakeAmountNanos)
 		if err != nil {
 			return errors.Wrapf(err, "SanityCheckUnregisterAsValidatorTxn: error calculating TotalUnstakedAmountNanos: ")
-<<<<<<< HEAD
-		}
-	}
-	if !totalUnstakedAmountNanos.Eq(amountNanos) {
-		return errors.New("SanityCheckUnregisterAsValidatorTxn: TotalUnstakedAmountNanos doesn't match")
-	}
-
-	// Sanity check that the GlobalStakeAmountNanos was decreased by amountNanos.
-	if utxoOp.PrevGlobalStakeAmountNanos == nil {
-		return errors.New("SanityCheckUnregisterAsValidatorTxn: nil PrevGlobalStakeAmountNanos provided")
-	}
-	currentGlobalStakeAmountNanos, err := bav.GetGlobalStakeAmountNanos()
-	if err != nil {
-		return errors.Wrapf(err, "SanityCheckUnregisterAsValidatorTxn: error retrieving GlobalStakeAmountNanos: ")
-	}
-	globalStakeAmountNanosDecrease, err := SafeUint256().Sub(utxoOp.PrevGlobalStakeAmountNanos, currentGlobalStakeAmountNanos)
-	if err != nil {
-		return errors.Wrapf(err, "SanityCheckUnregisterAsValidatorTxn: error calculating GlobalStakeAmountNanos decrease: ")
-	}
-	if !globalStakeAmountNanosDecrease.Eq(amountNanos) {
-		return errors.New("SanityCheckUnregisterAsValidatorTxn: GlobalStakeAmountNanos decrease doesn't match")
-	}
-=======
 		}
 	}
 	if !totalUnstakedAmountNanos.Eq(amountNanos) {
@@ -1844,7 +1794,6 @@
 		return errors.New("SanityCheckUnregisterAsValidatorTxn: non-nil PrevGlobalActiveStakeAmountNanos provided for inactive validator")
 	}
 
->>>>>>> ae9032c7
 	return nil
 }
 
@@ -1926,13 +1875,9 @@
 	// Pull !isDeleted, active ValidatorEntries from the UtxoView with stake > 0.
 	var validatorEntries []*ValidatorEntry
 	for _, validatorEntry := range bav.ValidatorPKIDToValidatorEntry {
-<<<<<<< HEAD
-		if !validatorEntry.isDeleted && validatorEntry.Status() == ValidatorStatusActive {
-=======
 		if !validatorEntry.isDeleted &&
 			validatorEntry.Status() == ValidatorStatusActive &&
 			!validatorEntry.TotalStakeAmountNanos.IsZero() {
->>>>>>> ae9032c7
 			validatorEntries = append(validatorEntries, validatorEntry)
 		}
 	}
@@ -1945,24 +1890,6 @@
 	return validatorEntries[0:upperBound], nil
 }
 
-<<<<<<< HEAD
-func (bav *UtxoView) GetGlobalStakeAmountNanos() (*uint256.Int, error) {
-	// Read the GlobalStakeAmountNanos from the UtxoView.
-	if bav.GlobalStakeAmountNanos != nil {
-		return bav.GlobalStakeAmountNanos.Clone(), nil
-	}
-	// If not set, read the GlobalStakeAmountNanos from the db.
-	globalStakeAmountNanos, err := DBGetGlobalStakeAmountNanos(bav.Handle, bav.Snapshot)
-	if err != nil {
-		return nil, errors.Wrapf(err, "UtxoView.GetGlobalStakeAmountNanos: ")
-	}
-	if globalStakeAmountNanos == nil {
-		globalStakeAmountNanos = uint256.NewInt()
-	}
-	// Cache the GlobalStakeAmountNanos from the db in the UtxoView.
-	bav._setGlobalStakeAmountNanos(globalStakeAmountNanos)
-	return globalStakeAmountNanos, nil
-=======
 func (bav *UtxoView) GetGlobalActiveStakeAmountNanos() (*uint256.Int, error) {
 	// Read the GlobalActiveStakeAmountNanos from the UtxoView.
 	if bav.GlobalActiveStakeAmountNanos != nil {
@@ -2010,7 +1937,6 @@
 	bav._setGlobalActiveStakeAmountNanos(currentGlobalActiveStakeAmountNanos)
 
 	return nil
->>>>>>> ae9032c7
 }
 
 func (bav *UtxoView) _setValidatorEntryMappings(validatorEntry *ValidatorEntry) {
