--- conflicted
+++ resolved
@@ -575,11 +575,7 @@
 
 func DBKeyForValidatorByStake(validatorEntry *ValidatorEntry) []byte {
 	key := append([]byte{}, Prefixes.PrefixValidatorByStake...)
-<<<<<<< HEAD
-	key = append(key, EncodeUint16(uint16(validatorEntry.Status()))...)
-=======
 	key = append(key, EncodeUint8(uint8(validatorEntry.Status()))...)
->>>>>>> df5ddd80
 	// TotalStakeAmountNanos will never be nil here, but EncodeOptionalUint256
 	// is used because it provides a fixed-width encoding of uint256.Ints.
 	key = append(key, EncodeOptionalUint256(validatorEntry.TotalStakeAmountNanos)...)         // Highest stake first
@@ -639,11 +635,7 @@
 
 	// Retrieve top N active ValidatorEntry PKIDs by stake.
 	key := append([]byte{}, Prefixes.PrefixValidatorByStake...)
-<<<<<<< HEAD
-	key = append(key, EncodeUint16(uint16(ValidatorStatusActive))...)
-=======
 	key = append(key, EncodeUint8(uint8(ValidatorStatusActive))...)
->>>>>>> df5ddd80
 	_, validatorPKIDsBytes, err := EnumerateKeysForPrefixWithLimitOffsetOrder(
 		handle, key, limit, nil, true, validatorKeysToSkip,
 	)
@@ -1810,15 +1802,6 @@
 	for _, validatorEntry := range bav.ValidatorMapKeyToValidatorEntry {
 		utxoViewValidatorEntries = append(utxoViewValidatorEntries, validatorEntry)
 	}
-<<<<<<< HEAD
-	// Pull top N ValidatorEntries from the database (not present in the UtxoView).
-	validatorEntries, err := DBGetTopActiveValidatorsByStake(bav.Handle, bav.Snapshot, limit, utxoViewValidatorEntries)
-	if err != nil {
-		return nil, errors.Wrapf(err, "UtxoView.GetTopActiveValidatorsByStake: error retrieving entries from db: ")
-	}
-	// Add !isDeleted, active ValidatorEntries from the UtxoView to the ValidatorEntries from the db.
-	for _, validatorEntry := range utxoViewValidatorEntries {
-=======
 	// Pull top N active ValidatorEntries from the database (not present in the UtxoView).
 	dbValidatorEntries, err := DBGetTopActiveValidatorsByStake(bav.Handle, bav.Snapshot, limit, utxoViewValidatorEntries)
 	if err != nil {
@@ -1836,7 +1819,6 @@
 	// Pull !isDeleted, active ValidatorEntries from the UtxoView.
 	var validatorEntries []*ValidatorEntry
 	for _, validatorEntry := range bav.ValidatorMapKeyToValidatorEntry {
->>>>>>> df5ddd80
 		if !validatorEntry.isDeleted && validatorEntry.Status() == ValidatorStatusActive {
 			validatorEntries = append(validatorEntries, validatorEntry)
 		}
