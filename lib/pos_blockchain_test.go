--- conflicted
+++ resolved
@@ -2797,73 +2797,4 @@
 		mempool.Stop()
 	})
 	return testMeta
-<<<<<<< HEAD
-}
-
-// NewTestPoSBlockchain creates a new low-difficulty Blockchain for use in tests.
-// It first creates a new Blockchain, then mines 10 blocks to give the senderPkString
-// some DESO to send to m0 and m1. Then it stops the miner and PoW Mempool. Finally,
-// it creates a PoSMempool and PoSBlockProducer and sets the PoS fork heights. The setup
-// block height is set to 9 and the cutover is set to 11.
-func NewTestPoSBlockchain(t *testing.T) *TestMeta {
-	setBalanceModelBlockHeights(t)
-	DeSoTestnetParams.ForkHeights.ProofOfStake1StateSetupBlockHeight = 9
-	DeSoTestnetParams.ForkHeights.ProofOfStake2ConsensusCutoverBlockHeight = 11
-	DeSoTestnetParams.EncoderMigrationHeights = GetEncoderMigrationHeights(&DeSoTestnetParams.ForkHeights)
-	DeSoTestnetParams.EncoderMigrationHeightsList = GetEncoderMigrationHeightsList(&DeSoTestnetParams.ForkHeights)
-	GlobalDeSoParams = DeSoTestnetParams
-	chain, params, db := NewLowDifficultyBlockchain(t)
-	params.ForkHeights.BalanceModelBlockHeight = 1
-	oldPool, miner := NewTestMiner(t, chain, params, true)
-	// Mine a few blocks to give the senderPkString some money.
-	for ii := 0; ii < 10; ii++ {
-		_, err := miner.MineAndProcessSingleBlock(0 /*threadIndex*/, oldPool)
-		require.NoError(t, err)
-	}
-
-	m0PubBytes, _, _ := Base58CheckDecode(m0Pub)
-	publicKeys := []string{m0Pub, m1Pub, m2Pub, m3Pub, m4Pub, m5Pub, m6Pub}
-	for _, publicKey := range publicKeys {
-		_, _, _ = _doBasicTransferWithViewFlush(
-			t, chain, db, params, senderPkString, publicKey,
-			senderPrivString, 1e9, 1000)
-	}
-	oldPool.Stop()
-	miner.Stop()
-	latestBlockView, err := NewUtxoView(db, params, nil, nil, nil)
-	require.NoError(t, err)
-	maxMempoolPosSizeBytes := uint64(500)
-	mempoolBackupIntervalMillis := uint64(30000)
-	mempool := NewPosMempool()
-	require.NoError(t, mempool.Init(
-		params, _testGetDefaultGlobalParams(), latestBlockView, 10, _dbDirSetup(t), false, maxMempoolPosSizeBytes, mempoolBackupIntervalMillis, 1, nil, 1,
-	))
-	require.NoError(t, mempool.Start())
-	require.True(t, mempool.IsRunning())
-	priv := _generateRandomBLSPrivateKey(t)
-	m0Pk := NewPublicKey(m0PubBytes)
-	posBlockProducer := NewPosBlockProducer(mempool, params, chain.timeSource, m0Pk, priv.PublicKey())
-	testMeta := &TestMeta{
-		t:                t,
-		chain:            chain,
-		db:               db,
-		params:           params,
-		posMempool:       mempool,
-		posBlockProducer: posBlockProducer,
-		// TODO: what else do we need here?
-		feeRateNanosPerKb: 1000,
-		savedHeight:       10,
-		//miner:                  nil,
-		//txnOps:                 nil,
-		//txns:                   nil,
-		//expectedSenderBalances: nil,
-		//savedHeight:            0,
-		//feeRateNanosPerKb:      0,
-	}
-	t.Cleanup(func() {
-		mempool.Stop()
-	})
-	return testMeta
-=======
->>>>>>> 96eeaf7f
 }