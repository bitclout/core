--- conflicted
+++ resolved
@@ -210,15 +210,8 @@
 				}
 
 				// A valid unlimited spending limit object only has the IsUnlimited field set.
-<<<<<<< HEAD
-				if isUnlimited {
-					newTransactionSpendingLimit.IsUnlimited = true
-				} else {
-					newTransactionSpendingLimit.IsUnlimited = false
-=======
 				newTransactionSpendingLimit.IsUnlimited = isUnlimited
 				if !newTransactionSpendingLimit.IsUnlimited {
->>>>>>> fe941370
 
 					// TODO: how can we serialize this in a way that we don't have to specify it everytime
 					// Always overwrite the global DESO limit...
