--- conflicted
+++ resolved
@@ -208,20 +208,8 @@
 			matchingOrders = append(matchingOrders, order.Copy())
 		}
 
-<<<<<<< HEAD
 		// 1-by-1 match existing orders to the requested order.
 		prevMatchingBalanceEntries := []*BalanceEntry{}
-=======
-		// Validate that the buyer has enough $ to buy the DAO coin.
-		if order.OperationType == DAOCoinLimitOrderEntryOrderTypeBid {
-			if order.DenominatedCoinType == DAOCoinLimitOrderEntryDenominatedCoinTypeDESO {
-				var desoBalanceNanos uint64
-				desoBalanceNanos, err = bav.GetDeSoBalanceNanosForPublicKey(bav.GetPublicKeyForPKID(order.TransactorPKID))
-
-				if err != nil {
-					return 0, 0, nil, err
-				}
->>>>>>> cde5defc
 
 		for _, order := range matchingOrders {
 			// Validate that the seller has the DAO coin they're selling.
@@ -247,7 +235,8 @@
 			// Validate that the buyer has enough $ to buy the DAO coin.
 			if order.OperationType == DAOCoinLimitOrderEntryOrderTypeBid {
 				if order.DenominatedCoinType == DAOCoinLimitOrderEntryDenominatedCoinTypeDESO {
-					desoBalanceNanos, err := bav.GetDeSoBalanceNanosForPublicKey(bav.GetPublicKeyForPKID(order.TransactorPKID))
+					var desoBalanceNanos uint64
+					desoBalanceNanos, err = bav.GetDeSoBalanceNanosForPublicKey(bav.GetPublicKeyForPKID(order.TransactorPKID))
 
 					if err != nil {
 						return 0, 0, nil, err
@@ -354,8 +343,6 @@
 		bav._setDAOCoinLimitOrderEntryMappings(requestedOrder)
 	}
 
-	// TODO: will have to charge extra for DAO coin transfer
-
 	utxoOpsForTxn = append(utxoOpsForTxn, &UtxoOperation{
 		Type: OperationTypeDAOCoinLimitOrder,
 		//TODO: populate with data we need for disconnect
