--- conflicted
+++ resolved
@@ -422,7 +422,7 @@
 		rateLimit := false
 		unconnectedTxns := true
 		verifySignatures := false
-		// NOTE: Extremely inefficient.
+		// TODO: Extremely inefficient.
 		_, err := newPool.processTransaction(unconnectedTx.tx, unconnectedTxns, rateLimit, unconnectedTx.peerID, verifySignatures)
 		if err != nil {
 			glog.Warning(errors.Wrapf(err, "UpdateAfterConnectBlock: "))
@@ -2000,11 +2000,7 @@
 		for {
 			select {
 			case <-time.After(time.Duration(ReadOnlyUtxoViewRegenerationIntervalSeconds) * time.Second):
-<<<<<<< HEAD
-				glog.Debugf("StartReadOnlyUtxoViewRegenerator: Woke up!")
-=======
 				glog.V(2).Infof("StartReadOnlyUtxoViewRegenerator: Woke up!")
->>>>>>> 2fbdf061
 
 				// When we wake up, only do an update if one didn't occur since before
 				// we slept. Note that the number of transactions being processed can
