--- conflicted
+++ resolved
@@ -1510,12 +1510,6 @@
 			glog.Tracef("UpdateTxindex: Error parsing post body for @ mentions: "+
 				"%v %v", string(realTxMeta.Body), err)
 		} else {
-<<<<<<< HEAD
-			terminators := []rune(" ,.\n&*()-_+~'\"[]{}")
-			dollarTagsFound := mention.GetTagsAsUniqueStrings('$', bodyObj.Body, terminators...)
-			atTagsFound := mention.GetTagsAsUniqueStrings('@', bodyObj.Body, terminators...)
-			tagsFound := append(dollarTagsFound, atTagsFound...)
-=======
 			terminators := []rune(" ,.\n&*()-+~'\"[]{}")
 			dollarTagsFound := mention.GetTagsAsUniqueStrings('$', bodyObj.Body, terminators...)
 			atTagsFound := mention.GetTagsAsUniqueStrings('@', bodyObj.Body, terminators...)
@@ -1527,7 +1521,6 @@
 					tagsFound = append(tagsFound, dollarTagFound)
 				}
 			}
->>>>>>> d0668cb3
 			for _, tag := range tagsFound {
 				profileFound := utxoView.GetProfileEntryForUsername([]byte(strings.ToLower(tag)))
 				// Don't worry about tags that don't line up to a profile.
