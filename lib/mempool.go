--- conflicted
+++ resolved
@@ -1880,8 +1880,6 @@
 			Metadata:             "AssociationTargetPostCreatorPublicKeyBase58Check",
 		})
 
-<<<<<<< HEAD
-=======
 	case TxnTypeAccessGroup:
 		realTxMeta := txn.TxnMeta.(*AccessGroupMetadata)
 		txnMeta.AccessGroupTxindexMetadata = &AccessGroupTxindexMetadata{
@@ -1930,7 +1928,6 @@
 			PublicKeyBase58Check: PkToString(realTxMeta.RecipientAccessGroupOwnerPublicKey.ToBytes(), utxoView.Params),
 			Metadata:             "NewMessageRecipientAccessGroupOwnerPublicKe",
 		})
->>>>>>> a9096689
 	}
 	// TODO: Do we need something for access groups and new dm/group chats here?
 	return txnMeta
