package lib

import (
	"bytes"
	"encoding/hex"
	"fmt"
	"github.com/btcsuite/btcd/btcec"
	"github.com/golang/glog"
	"github.com/pkg/errors"
	"math"
	"reflect"
)

func (bav *UtxoView) _getMessageEntryForMessageKey(messageKey *MessageKey) *MessageEntry {
	// It is important to note that this function has to be called with a MessageKey
	// that's set with *messaging keys* rather than user keys.

	// If an entry exists in the in-memory map, return the value of that mapping.
	mapValue, existsMapValue := bav.MessageKeyToMessageEntry[*messageKey]
	if existsMapValue {
		return mapValue
	}

	// If we get here it means no value exists in our in-memory map. In this case,
	// defer to the db. If a mapping exists in the db, return it. If not, return
	// nil. Either way, save the value to the in-memory view mapping got later.
	dbMessageEntry := DBGetMessageEntry(bav.Handle, bav.Snapshot, messageKey.PublicKey[:], messageKey.TstampNanos)
	if dbMessageEntry != nil {
		bav._setMessageEntryMappings(dbMessageEntry)
	}
	return dbMessageEntry
}

func (bav *UtxoView) _setMessageEntryMappings(messageEntry *MessageEntry) {
	// This function shouldn't be called with nil.
	if messageEntry == nil {
		glog.Errorf("_setMessageEntryMappings: Called with nil MessageEntry; " +
			"this should never happen.")
		return
	}

	// Add a mapping for the sender and the recipient.
	// We index messages by sender and recipient messaging public keys. Group chats add messaging keys for
	// each recipient. As a result, when fetching user messages, we will need to fetch messages for each
	// messaging key. Indexing by messaging keys instead of user main keys transpired to be more efficient.
	senderKey := MakeMessageKey(messageEntry.SenderMessagingPublicKey[:], messageEntry.TstampNanos)
	bav.MessageKeyToMessageEntry[senderKey] = messageEntry

	recipientKey := MakeMessageKey(messageEntry.RecipientMessagingPublicKey[:], messageEntry.TstampNanos)
	bav.MessageKeyToMessageEntry[recipientKey] = messageEntry
}

func (bav *UtxoView) _deleteMessageEntryMappings(messageEntry *MessageEntry) {

	// Create a tombstone entry.
	tombstoneMessageEntry := *messageEntry
	tombstoneMessageEntry.isDeleted = true

	// Set the mappings to point to the tombstone entry.
	// As opposed to the _setMessageEntryMappings, we only need to do *the delete* once.
	// This is because set will delete both entries at once.
	bav._setMessageEntryMappings(&tombstoneMessageEntry)
}

// GetMessagingMember will check the membership index for membership of memberPublicKey in the group
// <groupOwnerPublicKey, groupKeyName>. Based on the blockheight, we fetch the full group or we fetch
// the simplified message group entry from the membership index. forceFullEntry is an optional parameter that
// will force us to always fetch the full group entry.
func (bav *UtxoView) GetMessagingMember(memberPublicKey *PublicKey, groupOwnerPublicKey *PublicKey,
	groupKeyName *GroupKeyName, blockHeight uint32) *MessagingGroupMember {

	// If either of the provided parameters is nil, we return.
	if memberPublicKey == nil || groupOwnerPublicKey == nil || groupKeyName == nil {
		return nil
	}

	groupMembershipKey := NewGroupMembershipKey(memberPublicKey, groupOwnerPublicKey, groupKeyName[:])

	// If the group has already been fetched in this utxoView, then we get it directly from there.
	if mapValue, exists := bav.GroupMembershipKeyToMessagingGroupMember[*groupMembershipKey]; exists {
		return mapValue
	}

	// If we get here, it means that the group has not been fetched in this utxoView. We fetch it from the db.
	messagingGroupMember := DBGetMemberFromMembershipIndex(bav.Handle, bav.Snapshot, memberPublicKey, groupOwnerPublicKey, groupKeyName)
	return messagingGroupMember
}

// SetMessagingMember will set the membership index and enumeration index of GroupMessagingMember.
func (bav *UtxoView) SetMessagingMember(messagingGroupEntry *MessagingGroupEntry,
	messagingGroupMember *MessagingGroupMember, blockHeight uint32) {

	// set utxoView mappings
	bav._setGroupMembershipKeyToMessagingGroupMemberMapping(messagingGroupEntry, messagingGroupMember)

	//err := DBPutMessagingGroupMemberInMembershipIndex(bav.Handle, bav.Snapshot, uint64(blockHeight), messagingGroupMember, messagingGroupEntry)
	//if err != nil {
	//	return errors.Wrapf(err, "SetMessagingMember: Problem putting messaging group member in membership index: ")
	//}
	//
	//err = DBPutMessagingGroupMemberInEnumerationIndex(bav.Handle, bav.Snapshot, uint64(blockHeight), messagingGroupMember, messagingGroupEntry)
	//if err != nil {
	//	return errors.Wrapf(err, "SetMessagingMember: Problem putting messaging group member in enumeration index: ")
	//}
}

// GetMessagingEntry will check the membership index for membership of memberPublicKey in the group
// <groupOwnerPublicKey, groupKeyName>. Based on the blockheight, we fetch the full group or we fetch
// the simplified message group entry from the membership index. forceFullEntry is an optional parameter that
// will force us to always fetch the full group entry.
func (bav *UtxoView) GetMessagingEntry(memberPublicKey *PublicKey, groupOwnerPublicKey *PublicKey,
	groupKeyName *GroupKeyName, blockHeight uint32) *MessagingGroupEntry {

	// If either of the provided parameters is nil, we return.
	if memberPublicKey == nil || groupOwnerPublicKey == nil || groupKeyName == nil {
		return nil
	}
	// If the group is the base key, then we return right away since base key cannot be modified by transactions.
	messagingGroupKey := NewMessagingGroupKey(groupOwnerPublicKey, groupKeyName[:])
	if EqualGroupKeyName(&messagingGroupKey.GroupKeyName, BaseGroupKeyName()) {
		return &MessagingGroupEntry{
			GroupOwnerPublicKey:   NewPublicKey(messagingGroupKey.OwnerPublicKey[:]),
			MessagingPublicKey:    NewPublicKey(messagingGroupKey.OwnerPublicKey[:]),
			MessagingGroupKeyName: BaseGroupKeyName(),
		}
	}

	// If the group has already been fetched in this utxoView, then we get it directly from there.
	if mapValue, exists := bav.MessagingGroupKeyToMessagingGroupEntry[*messagingGroupKey]; exists {
		return mapValue
	}

	// In case the group entry was not in utxo_view, nor was it in the membership index, we fetch the full group directly.
	return bav.GetMessagingGroupKeyToMessagingGroupEntryMapping(messagingGroupKey)
}

// GetMessagingGroupForMessagingGroupKeyExistence will check if the group with key messagingGroupKey exists, if so it will fetch
// the simplified group entry from the membership index. If the forceFullEntry is set or if we're not past the membership
// index block height, then we will fetch the entire group entry from the db (provided it exists).
func (bav *UtxoView) GetMessagingGroupForMessagingGroupKeyExistence(messagingGroupKey *MessagingGroupKey,
	blockHeight uint32, forceFullEntry bool) *MessagingGroupEntry {

	if messagingGroupKey == nil {
		return nil
	}

	// The owner is a member of their own group by default, hence they will be present in the membership index.
	ownerPublicKey := &messagingGroupKey.OwnerPublicKey
	groupKeyName := &messagingGroupKey.GroupKeyName
	entry := bav.GetMessagingEntry(
		ownerPublicKey, ownerPublicKey, groupKeyName, blockHeight)
	// Filter out deleted entries.
	if entry == nil || entry.isDeleted {
		return nil
	}
	return entry
}

func (bav *UtxoView) GetMessagingGroupKeyToMessagingGroupEntryMapping(
	messagingGroupKey *MessagingGroupKey) *MessagingGroupEntry {
	// This function is used to get a MessagingGroupEntry given a MessagingGroupKey. The V3 messages are
	// backwards-compatible, and in particular each user has a built-in MessagingGroupKey, called the
	// "base group key," which is simply a messaging key corresponding to user's main key.
	if EqualGroupKeyName(&messagingGroupKey.GroupKeyName, BaseGroupKeyName()) {
		return &MessagingGroupEntry{
			GroupOwnerPublicKey:   NewPublicKey(messagingGroupKey.OwnerPublicKey[:]),
			MessagingPublicKey:    NewPublicKey(messagingGroupKey.OwnerPublicKey[:]),
			MessagingGroupKeyName: BaseGroupKeyName(),
		}
	}

	// If an entry exists in the in-memory map, return the value of that mapping.
	if mapValue, exists := bav.MessagingGroupKeyToMessagingGroupEntry[*messagingGroupKey]; exists {
		return mapValue
	}

	// Temporarily commenting out postgres until MessagingGroup transaction are fixed.
	//if bav.Postgres != nil {
	//	var pgMessagingGroup PGMessagingGroup
	//	err := bav.Postgres.db.Model(&pgMessagingGroup).Where("group_owner_public_key = ? and messaging_group_key_name = ?",
	//		messagingGroupKey.OwnerPublicKey, messagingGroupKey.GroupKeyName).First()
	//	if err != nil {
	//		return nil
	//	}
	//
	//	memberEntries := []*MessagingGroupMember{}
	//	if err := gob.NewDecoder(
	//		bytes.NewReader(pgMessagingGroup.MessagingGroupMembers)).Decode(&memberEntries); err != nil {
	//		glog.Errorf("Error decoding MessagingGroupMembers from DB: %v", err)
	//		return nil
	//	}
	//
	//	messagingGroupEntry := &MessagingGroupEntry{
	//		GroupOwnerPublicKey:   pgMessagingGroup.GroupOwnerPublicKey,
	//		MessagingPublicKey:    pgMessagingGroup.MessagingPublicKey,
	//		MessagingGroupKeyName: pgMessagingGroup.MessagingGroupKeyName,
	//		MessagingGroupMembers: memberEntries,
	//	}
	//	bav._setMessagingGroupKeyToMessagingGroupEntryMapping(&messagingGroupKey.OwnerPublicKey, messagingGroupEntry)
	//	return messagingGroupEntry
	//
	//} else {
	// If we get here it means no value exists in our in-memory map. In this case,
	// defer to the db. If a mapping exists in the db, return it. If not, return
	// nil. Either way, save the value to the in-memory UtxoView mapping.
	messagingGroupEntry := DBGetMessagingGroupEntry(bav.Handle, bav.Snapshot, messagingGroupKey)
	if messagingGroupEntry != nil {
		bav._setMessagingGroupKeyToMessagingGroupEntryMapping(&messagingGroupKey.OwnerPublicKey, messagingGroupEntry)
	}
	return messagingGroupEntry

	//}
}

func (bav *UtxoView) _setGroupMembershipKeyToMessagingGroupMemberMapping(entry *MessagingGroupEntry, member *MessagingGroupMember) {
	if entry == nil || member == nil {
		return
	}
	groupMembershipKey := NewGroupMembershipKey(member.GroupMemberPublicKey, entry.GroupOwnerPublicKey, entry.MessagingGroupKeyName[:])
	bav.GroupMembershipKeyToMessagingGroupMember[*groupMembershipKey] = member
}

func (bav *UtxoView) _setMessagingGroupKeyToMessagingGroupEntryMapping(ownerPublicKey *PublicKey,
	messagingGroupEntry *MessagingGroupEntry) {

	// This function shouldn't be called with a nil entry.
	if messagingGroupEntry == nil {
		glog.Errorf("_setMessagingGroupKeyToMessagingGroupEntryMapping: Called with nil MessagingGroupEntry; " +
			"this should never happen.")
		return
	}

	// Create a key for the UtxoView mapping. We always put user's owner public key as part of the map key.
	// Note that this is different from message entries, which are indexed by messaging public keys.
	messagingKey := MessagingGroupKey{
		OwnerPublicKey: *ownerPublicKey,
		GroupKeyName:   *messagingGroupEntry.MessagingGroupKeyName,
	}
	bav.MessagingGroupKeyToMessagingGroupEntry[messagingKey] = messagingGroupEntry
}

func (bav *UtxoView) _deleteMessagingGroupKeyToMessagingGroupEntryMapping(ownerPublicKey *PublicKey,
	messagingGroupEntry *MessagingGroupEntry) {

	// Create a tombstone entry.
	tombstoneMessageGroupEntry := *messagingGroupEntry
	tombstoneMessageGroupEntry.isDeleted = true

	// Set the mappings to point to the tombstone entry.
	bav._setMessagingGroupKeyToMessagingGroupEntryMapping(ownerPublicKey, &tombstoneMessageGroupEntry)
}

//
// Postgres messages
//

func (bav *UtxoView) getMessage(messageHash *BlockHash) *PGMessage {
	mapValue, existsMapValue := bav.MessageMap[*messageHash]
	if existsMapValue {
		return mapValue
	}

	message := bav.Postgres.GetMessage(messageHash)
	if message != nil {
		bav.setMessageMappings(message)
	}
	return message
}

func (bav *UtxoView) setMessageMappings(message *PGMessage) {
	bav.MessageMap[*message.MessageHash] = message
}

func (bav *UtxoView) deleteMessageMappings(message *PGMessage) {
	deletedMessage := *message
	deletedMessage.isDeleted = true
	bav.setMessageMappings(&deletedMessage)
}

func (bav *UtxoView) GetMessagingGroupEntriesForUser(ownerPublicKey []byte, blockHeight uint32) (
	_messagingGroupEntries []*MessagingGroupEntry, _err error) {
	// This function will return all groups a user is associated with,
	// including the base key group, groups the user has created, and groups where
	// the user is a recipient.

	// This is our helper map to keep track of all user messaging keys.
	messagingKeysMap := make(map[MessagingGroupKey]*MessagingGroupEntry)

	// Start by fetching all the messaging keys that we have in the UtxoView.
	for messagingKey, messagingKeyEntry := range bav.MessagingGroupKeyToMessagingGroupEntry {
		// We don't check for deleted entries now, we will do that later once we add messaging keys
		// from the DB. For now we also omit the base key, we will add it later when querying the DB.

		// Check if the messaging key corresponds to our public key.
		if reflect.DeepEqual(messagingKey.OwnerPublicKey[:], ownerPublicKey) {
			messagingKeysMap[messagingKey] = messagingKeyEntry
			continue
		}
		// Now we will look for messaging keys where the public key is a recipient of a group chat.
		if blockHeight >= bav.Params.ForkHeights.DeSoUnlimitedDerivedKeysAndMessagesMutingAndMembershipIndexBlockHeight {
			member, err := DBGetGroupMemberForMessagingGroup(bav.Handle, bav.Snapshot, messagingKeyEntry.GroupOwnerPublicKey, messagingKeyEntry.MessagingGroupKeyName, NewPublicKey(ownerPublicKey))
			if err != nil {
				return nil, errors.Wrapf(err, "GetMessagingGroupEntriesForUser: Problem getting group members for messaging group: %v", messagingKeyEntry)
			}
			if member != nil {
				messagingKeysMap[messagingKey] = messagingKeyEntry
			}
		} else {
			for _, recipient := range messagingKeyEntry.MessagingGroupMembers {
				if reflect.DeepEqual(recipient.GroupMemberPublicKey[:], ownerPublicKey) {
					// If user is a recipient of a group chat, we need to add a modified messaging entry.
					messagingKeysMap[messagingKey] = messagingKeyEntry
					break
				}
			}
		}

	}

	// We fetched all the entries from the UtxoView, so we move to the DB.
	var dbGroupEntries []*MessagingGroupEntry
	var err error
	if blockHeight >= bav.Params.ForkHeights.DeSoUnlimitedDerivedKeysAndMessagesMutingAndMembershipIndexBlockHeight {
		dbGroupEntries, err = DBGetAllUserGroupEntries(bav.Handle, bav.Snapshot, ownerPublicKey)
		if err != nil {
			return nil, errors.Wrapf(err, "GetMessagingGroupEntriesForUser: problem getting "+
				"messaging group entries from the DB")
		}
	} else {
		dbGroupEntries, err = DEPRECATEDDBGetAllUserGroupEntries(bav.Handle, ownerPublicKey)
		if err != nil {
			return nil, errors.Wrapf(err, "GetMessagingGroupEntriesForUser: problem getting "+
				"messaging group entries from the DB")
		}
	}
	// Now go through the messaging group entries in the DB and add keys we haven't seen before.
	for _, messagingGroupEntry := range dbGroupEntries {
		key := *NewMessagingGroupKey(
			messagingGroupEntry.GroupOwnerPublicKey, messagingGroupEntry.MessagingGroupKeyName[:])
		// Check if we have seen the messaging key before.
		if _, exists := messagingKeysMap[key]; !exists {
			messagingKeysMap[key] = messagingGroupEntry
		}
	}

	// We have all the user's messaging keys in our map, so we now turn them into a list.
	var retMessagingKeyEntries []*MessagingGroupEntry
	for _, messagingKeyEntry := range messagingKeysMap {
		// Skip isDeleted entries
		if messagingKeyEntry.isDeleted {
			continue
		}
		retMessagingKeyEntries = append(retMessagingKeyEntries, messagingKeyEntry)
	}
	return retMessagingKeyEntries, nil
}

// TODO: Update for Postgres
func (bav *UtxoView) GetMessagesForUser(publicKey []byte, blockHeight uint32) (
	_messageEntries []*MessageEntry, _messagingKeyEntries []*MessagingGroupEntry, _err error) {

	return bav.GetLimitedMessagesForUser(publicKey, math.MaxUint64, blockHeight)
}

// TODO: Update for Postgres
func (bav *UtxoView) GetLimitedMessagesForUser(ownerPublicKey []byte, limit uint64, blockHeight uint32) (
	_messageEntries []*MessageEntry, _messagingGroupEntries []*MessagingGroupEntry, _err error) {

	// This function will fetch up to limit number of messages for a public key. To accomplish
	// this, we will have to fetch messages for each groups that the user has registered.

	// First get all messaging keys for a user.
	messagingGroupEntries, err := bav.GetMessagingGroupEntriesForUser(ownerPublicKey, blockHeight)
	if err != nil {
		return nil, nil, errors.Wrapf(err, "GetLimitedMessagesForUser: "+
			"problem getting user messaging keys")
	}

	// We define an auxiliary map to keep track of messages in UtxoView and DB.
	messagesMap := make(map[MessageKey]*MessageEntry)

	// First look for messages in the UtxoView. We don't skip deleted entries for now as we will do it later.
	for messageKey, messageEntry := range bav.MessageKeyToMessageEntry {
		for _, messagingKeyEntry := range messagingGroupEntries {
			if reflect.DeepEqual(messageKey.PublicKey[:], messagingKeyEntry.MessagingPublicKey[:]) {
				// We will add the messages with the sender messaging public key as the MessageKey
				// so that we have no overlaps in the DB in some weird edge cases.
				mapKey := MakeMessageKey(messageEntry.SenderMessagingPublicKey[:], messageEntry.TstampNanos)
				messagesMap[mapKey] = messageEntry
				break
			}
		}
	}

	// We fetched all UtxoView entries, so now look for messages in the DB.
	dbMessageEntries, err := DBGetLimitedMessageForMessagingKeys(bav.Handle, messagingGroupEntries, limit)
	if err != nil {
		return nil, nil, errors.Wrapf(err, "GetMessagesForUser: Problem fetching MessageEntries from db: ")
	}
	// Now iterate through all the db message entries and add them to our auxiliary map.
	for _, messageEntry := range dbMessageEntries {
		// Use the sender messaging public key for the MessageKey to make sure they match the UtxoView entries.
		mapKey := MakeMessageKey(messageEntry.SenderMessagingPublicKey[:], messageEntry.TstampNanos)
		if _, exists := messagesMap[mapKey]; !exists {
			messagesMap[mapKey] = messageEntry
		}
	}

	// We have added all message entries to our auxiliary map so now we transform them into a map.
	var messageEntries []*MessageEntry
	for _, messageEntry := range messagesMap {
		// Skip isDeleted entries
		if messageEntry.isDeleted {
			continue
		}
		messageEntries = append(messageEntries, messageEntry)
	}
	return messageEntries, messagingGroupEntries, nil
}

func ReadMessageVersion(txn *MsgDeSoTxn) (_version uint8, _err error) {
	if txn == nil {
		return 0, fmt.Errorf("ReadMessageVersion: Called with nil MsgDeSoTxn")
	}

	// Check the version of the message by looking at the MessagesVersionString field in ExtraData.
	var version uint64
	var err error
	if extraV, hasExtraV := txn.ExtraData[MessagesVersionString]; hasExtraV {
		rr := bytes.NewReader(extraV)
		version, err = ReadUvarint(rr)
		if err != nil {
			return 0, errors.Wrapf(RuleErrorPrivateMessageInvalidVersion,
				"ReadMessageVersion: Problem reading message version from ExtraData, error: (%v)", err)
		}
		if version < 0 || version > MessagesVersion3 {
			return 0, errors.Wrapf(RuleErrorPrivateMessageInvalidVersion,
				"ReadMessageVersion: Problem reading message version from ExtraData, expecting version "+
					"between <1, 3> but got (%v)", version)
		}
	}
	return uint8(version), nil
}

func ValidateGroupPublicKeyAndName(messagingPublicKey, keyName []byte) error {
	// This is a helper function that allows us to verify messaging public key and key name.

	// First validate the messagingPublicKey.
	if err := IsByteArrayValidPublicKey(messagingPublicKey); err != nil {
		return errors.Wrapf(err, "ValidateGroupPublicKeyAndName: "+
			"Problem validating sender's messaging key: %v", messagingPublicKey)
	}

	// If we get here, it means that we have a valid messaging public key.
	// Sanity-check messaging key name.
	if len(keyName) < MinMessagingKeyNameCharacters {
		return errors.Wrapf(RuleErrorMessagingKeyNameTooShort, "ValidateGroupPublicKeyAndName: "+
			"Too few characters in key name: min = %v, provided = %v",
			MinMessagingKeyNameCharacters, len(keyName))
	}
	if len(keyName) > MaxMessagingKeyNameCharacters {
		return errors.Wrapf(RuleErrorMessagingKeyNameTooLong, "ValidateGroupPublicKeyAndName: "+
			"Too many characters in key name: max = %v; provided = %v",
			MaxMessagingKeyNameCharacters, len(keyName))
	}
	return nil
}

// ValidateKeyAndNameWithUtxo validates public key and key name, which are used in DeSo V3 Messages protocol.
// The function first checks that the key and name are valid and then fetches an entry from UtxoView or DB
// to check if the key has been previously saved. This is particularly useful for connecting V3 messages.
func (bav *UtxoView) ValidateKeyAndNameWithUtxo(ownerPublicKey, messagingPublicKey, keyName []byte, blockHeight uint32) error {
	// First validate the public key and name with ValidateGroupPublicKeyAndName
	err := ValidateGroupPublicKeyAndName(messagingPublicKey, keyName)
	if err != nil {
		return errors.Wrapf(err, "ValidateKeyAndNameWithUtxo: Failed validating "+
			"messagingPublicKey and keyName")
	}

	// Fetch the messaging key entry from UtxoView.
	messagingGroupKey := NewMessagingGroupKey(NewPublicKey(ownerPublicKey), keyName)
	// To validate a messaging group key, we try to fetch the simplified group entry from the membership index.
	messagingGroupEntry := bav.GetMessagingGroupForMessagingGroupKeyExistence(
		messagingGroupKey, blockHeight, false)
	if messagingGroupEntry == nil || messagingGroupEntry.isDeleted {
		return fmt.Errorf("ValidateKeyAndNameWithUtxo: non-existent messaging key entry "+
			"for ownerPublicKey: %s", PkToString(ownerPublicKey, bav.Params))
	}

	// Compare the UtxoEntry with the provided key for more validation.
	if !reflect.DeepEqual(messagingGroupEntry.MessagingPublicKey[:], messagingPublicKey) {
		return fmt.Errorf("ValidateKeyAndNameWithUtxo: keys don't match for "+
			"ownerPublicKey: %s", PkToString(ownerPublicKey, bav.Params))
	}

	if !EqualGroupKeyName(messagingGroupEntry.MessagingGroupKeyName, NewGroupKeyName(keyName)) {
		return fmt.Errorf("ValidateKeyAndNameWithUtxo: key name don't match for "+
			"ownerPublicKey: %s", PkToString(ownerPublicKey, bav.Params))
	}
	return nil
}

// isMemberMuted returns true if the member is muted in the group.
func (bav *UtxoView) isMemberMuted(
	messagingGroupEntry *MessagingGroupEntry, memberPublicKey *PublicKey) bool {
	// Create enumeration key.
	enumerationKey := NewGroupEnumerationKey(messagingGroupEntry.GroupOwnerPublicKey, messagingGroupEntry.MessagingGroupKeyName[:], memberPublicKey)
	// Check if enumerationKey exists in MutedMembers mapping.
	muted, exists := bav.MutedMembers[*enumerationKey]
	// If utxoView mapping exists, return value.
	if exists {
		return muted
	}
	// If utxoView mapping doesn't exist, check DB.
	muted, err := bav.GetMutedMemberForEnumerationKey(enumerationKey)
}

// setMemberMuted sets the muted status of a member in the group.
func (bav *UtxoView) setMutedMembersMapping(
	messagingGroupEntry *MessagingGroupEntry, memberPublicKey *PublicKey) {
	// Create enumeration key.
	enumerationKey := NewGroupEnumerationKey(messagingGroupEntry.GroupOwnerPublicKey, messagingGroupEntry.MessagingGroupKeyName[:], memberPublicKey)
	// Set the muted status of the member.
	bav.MutedMembers[*enumerationKey] = true
}

// deleteMutedMembersMapping deletes the muted status of a member in the group.
func (bav *UtxoView) deleteMutedMembersMapping(
	messagingGroupEntry *MessagingGroupEntry, memberPublicKey *PublicKey) {
	// Create enumeration key.
	enumerationKey := NewGroupEnumerationKey(messagingGroupEntry.GroupOwnerPublicKey, messagingGroupEntry.MessagingGroupKeyName[:], memberPublicKey)
	// Delete the muted status of the member.
	delete(bav.MutedMembers, *enumerationKey)
}

// getMessagingGroupRotatingVersion returns the version of the messaging group key.
// The version is used to determine the key rotation period.
func getMessagingGroupRotatingVersion(messagingGroupEntry *MessagingGroupEntry, blockHeight uint32) uint64 {
	rotatingVersion := uint64(0)
	if MigrationTriggered(uint64(blockHeight), DeSoUnlimitedDerivedKeysAndMessageMutingAndMembershipIndex) {
		// Extract ExtraData["MessageRotatingVersion"] from the entry.
		// if it's not present, leave it at 0.
		if val, exists := messagingGroupEntry.ExtraData[MessageRotatingVersion]; exists {
			// convert the []byte value to uint64
			rotatingVersion = DecodeUint64(val)
		}
	}
	return rotatingVersion
}

// setMessagingGroupRotatingVersion sets the version of the messaging group key.
// The version is used to determine the key rotation period.
func setMessagingGroupRotatingVersion(messagingGroupEntry *MessagingGroupEntry, blockHeight uint32, rotatingVersion uint64) {
	if MigrationTriggered(uint64(blockHeight), DeSoUnlimitedDerivedKeysAndMessageMutingAndMembershipIndex) {
		// Set the ExtraData["MessageRotatingVersion"] to the provided value.
		messagingGroupEntry.ExtraData[MessageRotatingVersion] = EncodeUint64(rotatingVersion)
	}
}

// getMessageEntryRotatingVersion returns the version of the messaging group key.
// The version is used to determine the key rotation period.
func getMessageEntryRotatingVersion(messageEntry *MessageEntry, blockHeight uint32) uint64 {
	rotatingVersion := uint64(0)
	if MigrationTriggered(uint64(blockHeight), DeSoUnlimitedDerivedKeysAndMessageMutingAndMembershipIndex) {
		// Extract ExtraData["MessageEntryRotatingVersion"] from the entry.
		// if it's not present, leave it at 0.
		if val, exists := messageEntry.ExtraData[MessageRotatingVersion]; exists {
			// convert the []byte value to uint64
			rotatingVersion = DecodeUint64(val)
		}
	}
	return rotatingVersion
}

// setMessageEntryRotatingVersion sets the version of the messaging group key.
// The version is used to determine the key rotation period.
func setMessageEntryRotatingVersion(messageEntry *MessageEntry, blockHeight uint32, rotatingVersion uint64) {
	if MigrationTriggered(uint64(blockHeight), DeSoUnlimitedDerivedKeysAndMessageMutingAndMembershipIndex) {
		// Set the ExtraData["MessageEntryRotatingVersion"] to the provided value.
		messageEntry.ExtraData[MessageRotatingVersion] = EncodeUint64(rotatingVersion)
	}
}

func (bav *UtxoView) _connectPrivateMessage(
	txn *MsgDeSoTxn, txHash *BlockHash, blockHeight uint32, verifySignatures bool) (
	_totalInput uint64, _totalOutput uint64, _utxoOps []*UtxoOperation, _err error) {

	// Check that the transaction has the right TxnType.
	if txn.TxnMeta.GetTxnType() != TxnTypePrivateMessage {
		return 0, 0, nil, fmt.Errorf("_connectPrivateMessage: called with bad TxnType %s",
			txn.TxnMeta.GetTxnType().String())
	}
	txMeta := txn.TxnMeta.(*PrivateMessageMetadata)

	// Check the length of the EncryptedText
	if uint64(len(txMeta.EncryptedText)) > bav.Params.MaxPrivateMessageLengthBytes {
		return 0, 0, nil, errors.Wrapf(
			RuleErrorPrivateMessageEncryptedTextLengthExceedsMax, "_connectPrivateMessage: "+
				"EncryptedTextLen = %d; Max length = %d",
			len(txMeta.EncryptedText), bav.Params.MaxPrivateMessageLengthBytes)
	}

	// Check that a proper public key is provided in the message metadata
	if err := IsByteArrayValidPublicKey(txMeta.RecipientPublicKey); err != nil {
		return 0, 0, nil, errors.Wrapf(
			RuleErrorPrivateMessageParsePubKeyError, "_connectPrivateMessage: Parse error: %v", err)
	}

	// Check that the timestamp is greater than zero. Not doing this could make
	// the message not get returned when we call Seek() in our db. It's also just
	// a reasonable sanity check.
	if txMeta.TimestampNanos == 0 {
		return 0, 0, nil, RuleErrorPrivateMessageTstampIsZero
	}

	// Connect basic txn to get the total input and the total output without
	// considering the transaction metadata.
	totalInput, totalOutput, utxoOpsForTxn, err := bav._connectBasicTransfer(
		txn, txHash, blockHeight, verifySignatures)
	if err != nil {
		return 0, 0, nil, errors.Wrapf(err, "_connectPrivateMessage: ")
	}

	// At this point the inputs and outputs have been processed. Now we
	// need to handle the metadata.

	// Read the message version from ExtraData
	version, err := ReadMessageVersion(txn)
	if err != nil {
		return 0, 0, nil, errors.Wrapf(err, "_connectPrivateMessage: ")
	}

	// If we're past the ExtraData block height then merge the extraData in from the
	// txn ExtraData.
	var extraData map[string][]byte
	if blockHeight >= bav.Params.ForkHeights.ExtraDataOnEntriesBlockHeight {
		// There's no previous entry to look up for messages
		extraData = mergeExtraData(nil, txn.ExtraData)
	}

	// Create a MessageEntry, we do this now because we might modify some of the fields
	// based on the version of the message.
	messageEntry := &MessageEntry{
		SenderPublicKey:                NewPublicKey(txn.PublicKey),
		RecipientPublicKey:             NewPublicKey(txMeta.RecipientPublicKey),
		EncryptedText:                  txMeta.EncryptedText,
		TstampNanos:                    txMeta.TimestampNanos,
		Version:                        version,
		SenderMessagingPublicKey:       NewPublicKey(txn.PublicKey),
		SenderMessagingGroupKeyName:    BaseGroupKeyName(),
		RecipientMessagingPublicKey:    NewPublicKey(txMeta.RecipientPublicKey),
		RecipientMessagingGroupKeyName: BaseGroupKeyName(),
		ExtraData:                      extraData,
	}

	// If message was encrypted using DeSo V3 Messages, we will look for messaging keys in
	// ExtraData. V3 allows users to register messaging keys on-chain, and encrypt messages
	// to these messaging keys, as opposed to encrypting messages to user's main keys.
	if version == MessagesVersion3 {
		// Make sure DeSo V3 messages are live.
		if blockHeight < bav.Params.ForkHeights.DeSoV3MessagesBlockHeight {
			return 0, 0, nil, errors.Wrapf(
				RuleErrorPrivateMessageMessagingPartyBeforeBlockHeight,
				"_connectPrivateMessage: messaging party used before block height")
		}
		// Look for messaging keys in transaction ExtraData
		// TODO: Do we want to make the ExtraData keys shorter to save space and transaction cost?
		if txn.ExtraData == nil {
			return 0, 0, nil, errors.Wrapf(
				RuleErrorPrivateMessageMissingExtraData,
				"_connectPrivateMessage: ExtraData cannot be nil")
		}
		senderMessagingPublicKey, existsSender := txn.ExtraData[SenderMessagingPublicKey]
		recipientMessagingPublicKey, existsRecipient := txn.ExtraData[RecipientMessagingPublicKey]
		// At least one of these fields must exist if this is a V3 message.
		if !existsSender && !existsRecipient {
			return 0, 0, nil, errors.Wrapf(
				RuleErrorPrivateMessageSentWithoutProperMessagingParty,
				"_connectPrivateMessage: at least one messaging party must be present")
		}

		// We will now proceed to add sender's and recipient's messaging keys to the message entry.
		// We make sure that both sender public key and key name is present in transaction's ExtraData.
		senderMessagingKeyName, existsSenderName := txn.ExtraData[SenderMessagingGroupKeyName]
		if existsSender && existsSenderName {
			// Validate the key and the name using this helper function to make sure messaging key has been previously authorized.
			if err = bav.ValidateKeyAndNameWithUtxo(
				txn.PublicKey, senderMessagingPublicKey, senderMessagingKeyName, blockHeight); err != nil {
				return 0, 0, nil, errors.Wrapf(RuleErrorPrivateMessageFailedToValidateMessagingKey,
					"_connectPrivateMessage: failed to validate public key and key name")
			}
			// If everything went well, update the messaging key information in the message entry.
			messageEntry.SenderMessagingPublicKey = NewPublicKey(senderMessagingPublicKey)
			messageEntry.SenderMessagingGroupKeyName = NewGroupKeyName(senderMessagingKeyName)
		}
		// We do an analogous validation for the recipient's messaging key.
		recipientMessagingKeyName, existsRecipientName := txn.ExtraData[RecipientMessagingGroupKeyName]
		if existsRecipient && existsRecipientName {
			if err := bav.ValidateKeyAndNameWithUtxo(
				txMeta.RecipientPublicKey, recipientMessagingPublicKey, recipientMessagingKeyName, blockHeight); err != nil {
				return 0, 0, nil, errors.Wrapf(RuleErrorPrivateMessageFailedToValidateMessagingKey,
					"_connectPrivateMessage: failed to validate public key and key name, error: (%v)", err)
			}
			// If everything worked, update the messaging key information in the message entry.
			messageEntry.RecipientMessagingPublicKey = NewPublicKey(recipientMessagingPublicKey)
			messageEntry.RecipientMessagingGroupKeyName = NewGroupKeyName(recipientMessagingKeyName)
		}

		// After the DeSoUnlimitedDerivedKeysAndMessagesMutingAndMembershipIndexBlockHeight block height we force the usage of V3 messages.
		if blockHeight >= bav.Params.ForkHeights.DeSoUnlimitedDerivedKeysAndMessagesMutingAndMembershipIndexBlockHeight {
			if !(existsSender && existsSenderName && existsRecipient && existsRecipientName) {
				return 0, 0, nil, errors.Wrapf(
					RuleErrorPrivateMessageSentWithoutProperMessagingParty,
					"_connectPrivateMessage: SenderKey, SenderName, RecipientKey, RecipientName should all exist "+
						"in ExtraData after DeSoUnlimitedDerivedKeysAndMessagesMutingAndMembershipIndexBlockHeight.")
			}
			// Reject message if sender is muted
			senderMessagingPk := NewPublicKey(senderMessagingPublicKey)
			// txMeta.RecipientPublicKey is the GroupOwnerPublicKey in disguise
			groupOwnerMessagingPk := NewPublicKey(txMeta.RecipientPublicKey)
			messagingGroupKeyName := NewGroupKeyName(recipientMessagingKeyName)
			messagingGroupMember := bav.GetMessagingMember(
				senderMessagingPk, groupOwnerMessagingPk, messagingGroupKeyName, blockHeight)
			if messagingGroupMember != nil && messagingGroupMember.IsMuted {
				return 0, 0, nil, errors.Wrapf(
					RuleErrorMessagingMemberMuted, "_connectMessagingGroup: "+
						"Error, sending member is muted (%v)", messagingGroupMember.GroupMemberPublicKey)
			}

			//if messagingGroupEntry != nil && !messagingGroupEntry.isDeleted {
			//	// Note that this list will contain at most one member if we're past the fork height.
			//	// This is because each messagingGroupEntry corresponds to a single person's membership.
			//	muteList := messagingGroupEntry.MuteList
			//	for _, mutedMember := range muteList {
			//		if bytes.Equal(mutedMember.GroupMemberPublicKey[:], txn.PublicKey) {
			//			return 0, 0, nil, errors.Wrapf(
			//				RuleErrorMessagingMemberMuted, "_connectMessagingGroup: "+
			//					"Error, sending member is muted (%v)", mutedMember.GroupMemberPublicKey)
			//		}
			//	}
			//}
		}
	}

	// Make sure we don't try to send messages between identical messaging public keys.
	// We don't allow groups to send messages to themselves; however, a user is allowed to send a message to himself.
	// This would happen if we set SenderPublicKey == RecipientPublicKey. This could be used as a "saved messages" feature.
	if reflect.DeepEqual(messageEntry.SenderMessagingPublicKey[:], messageEntry.RecipientMessagingPublicKey[:]) {
		return 0, 0, nil, errors.Wrapf(
			RuleErrorPrivateMessageSenderPublicKeyEqualsRecipientPublicKey,
			"_connectPrivateMessage: Parse error: %v", err)
	}

	// If a message already exists and does not have isDeleted=true then return
	// an error. In general, messages must have unique (pubkey, tstamp) tuples.
	//
	// Postgres does not enforce these rule errors
	if bav.Postgres == nil {
		// We fetch an entry both for the recipient and the sender. It is worth noting that we're indexing
		// private messages by the messaging public keys, rather than sender/owner main keys. This is
		// particularly useful in group messages, and allows us to later fetch messages from DB more efficiently.
		senderMessageKey := MakeMessageKey(messageEntry.SenderMessagingPublicKey[:], txMeta.TimestampNanos)
		senderMessage := bav._getMessageEntryForMessageKey(&senderMessageKey)
		if senderMessage != nil && !senderMessage.isDeleted {
			return 0, 0, nil, errors.Wrapf(
				RuleErrorPrivateMessageExistsWithSenderPublicKeyTstampTuple,
				"_connectPrivateMessage: Message key: %v", &senderMessageKey)
		}
		recipientMessageKey := MakeMessageKey(messageEntry.RecipientMessagingPublicKey[:], txMeta.TimestampNanos)
		recipientMessage := bav._getMessageEntryForMessageKey(&recipientMessageKey)
		if recipientMessage != nil && !recipientMessage.isDeleted {
			return 0, 0, nil, errors.Wrapf(
				RuleErrorPrivateMessageExistsWithRecipientPublicKeyTstampTuple,
				"_connectPrivateMessage: Message key: %v", &recipientMessageKey)
		}
	}

	if verifySignatures {
		// _connectBasicTransfer has already checked that the transaction is
		// signed by the top-level public key, which we take to be the sender's
		// public key so there is no need to verify anything further.
	}

	// At this point we are confident that we are parsing a message with a unique
	// <OwnerPublicKey, TstampNanos> tuple. We also know that the sender and recipient
	// have different public keys.

	if bav.Postgres != nil {
		//TODO: Fix Postgres
		message := &PGMessage{
			MessageHash:        txn.Hash(),
			SenderPublicKey:    txn.PublicKey,
			RecipientPublicKey: txMeta.RecipientPublicKey,
			EncryptedText:      txMeta.EncryptedText,
			TimestampNanos:     txMeta.TimestampNanos,
			ExtraData:          extraData,
		}

		bav.setMessageMappings(message)
	} else {
		// Set the mappings in our in-memory map for the MessageEntry.
		bav._setMessageEntryMappings(messageEntry)
	}

	// Add an operation to the list at the end indicating we've added a message
	// to our data structure.
	utxoOpsForTxn = append(utxoOpsForTxn, &UtxoOperation{
		Type: OperationTypePrivateMessage,
	})

	return totalInput, totalOutput, utxoOpsForTxn, nil
}

// TODO: Update for postgres
func (bav *UtxoView) _disconnectPrivateMessage(
	operationType OperationType, currentTxn *MsgDeSoTxn, txnHash *BlockHash,
	utxoOpsForTxn []*UtxoOperation, blockHeight uint32) error {

	// Verify that the last operation is a PrivateMessage operation
	if len(utxoOpsForTxn) == 0 {
		return fmt.Errorf("_disconnectPrivateMessage: utxoOperations are missing")
	}
	operationIndex := len(utxoOpsForTxn) - 1
	if utxoOpsForTxn[operationIndex].Type != OperationTypePrivateMessage {
		return fmt.Errorf("_disconnectPrivateMessage: Trying to revert "+
			"OperationTypePrivateMessage but found type %v",
			utxoOpsForTxn[operationIndex].Type)
	}

	// Now we know the txMeta is PrivateMessage
	txMeta := currentTxn.TxnMeta.(*PrivateMessageMetadata)

	// Check for the message version in transaction's ExtraData.
	version, err := ReadMessageVersion(currentTxn)
	if err != nil {
		return errors.Wrapf(err, "_disconnectPrivateMessage: ")
	}

	// We keep track of sender and recipient messaging public keys. We will update them in V3 messages.
	senderPkBytes := currentTxn.PublicKey
	recipientPkBytes := txMeta.RecipientPublicKey

	// Do some sanity-checks when message is V3.
	if version == MessagesVersion3 {
		if currentTxn.ExtraData == nil {
			return errors.Wrapf(RuleErrorPrivateMessageMissingExtraData,
				"_disconnectPrivateMessage: ExtraData cannot be nil")
		}
		senderMessagingPublicKey, existsSender := currentTxn.ExtraData[SenderMessagingPublicKey]
		recipientMessagingPublicKey, existsRecipient := currentTxn.ExtraData[RecipientMessagingPublicKey]
		// At least one of these fields must exist.
		if !existsSender && !existsRecipient {
			return errors.Wrapf(RuleErrorPrivateMessageSentWithoutProperMessagingParty,
				"_disconnectPrivateMessage: at least one messaging party must be present")
		}
		if existsSender {
			if err := IsByteArrayValidPublicKey(senderMessagingPublicKey); err != nil {
				return errors.Wrapf(RuleErrorPrivateMessageSentWithoutProperMessagingParty,
					"_disconnectPrivateMessage: at least one messaging party must be present")
			}
			senderPkBytes = senderMessagingPublicKey
		}
		if existsRecipient {
			if err := IsByteArrayValidPublicKey(recipientMessagingPublicKey); err != nil {
				return errors.Wrapf(RuleErrorPrivateMessageSentWithoutProperMessagingParty,
					"_disconnectPrivateMessage: at least one messaging party must be present")
			}
			recipientPkBytes = recipientMessagingPublicKey
		}
	}

	// Get the entry from the UtxoView and verify it wasn't already deleted. There are two
	// entries, one for the sender and one for the recipient, but for now let's only validate
	// the sender's entry.
	senderMessageKey := MakeMessageKey(senderPkBytes, txMeta.TimestampNanos)
	senderMessageEntry := bav._getMessageEntryForMessageKey(&senderMessageKey)
	if senderMessageEntry == nil || senderMessageEntry.isDeleted {
		return fmt.Errorf("_disconnectPrivateMessage: MessageEntry for "+
			"SenderMessageKey %v was found to be nil or deleted: %v",
			&senderMessageKey, senderMessageEntry)
	}

	// Verify that the sender and recipient in the entry match the TxnMeta as a sanity-check.
	if !reflect.DeepEqual(senderMessageEntry.SenderPublicKey[:], currentTxn.PublicKey) {
		return fmt.Errorf("_disconnectPrivateMessage: Sender public key on "+
			"MessageEntry was %s but the OwnerPublicKey on the txn was %s",
			PkToString(senderMessageEntry.SenderPublicKey[:], bav.Params),
			PkToString(currentTxn.PublicKey, bav.Params))
	}
	if !reflect.DeepEqual(senderMessageEntry.RecipientPublicKey[:], txMeta.RecipientPublicKey) {
		return fmt.Errorf("_disconnectPrivateMessage: Recipient public key on "+
			"MessageEntry was %s but the OwnerPublicKey on the TxnMeta was %s",
			PkToString(senderMessageEntry.RecipientPublicKey[:], bav.Params),
			PkToString(txMeta.RecipientPublicKey, bav.Params))
	}
	// Sanity-check that the MessageEntry TstampNanos matches the transaction.
	if senderMessageEntry.TstampNanos != txMeta.TimestampNanos {
		return fmt.Errorf("_disconnectPrivateMessage: TimestampNanos in "+
			"MessageEntry was %d but in transaction it was %d",
			senderMessageEntry.TstampNanos,
			txMeta.TimestampNanos)
	}
	// Sanity-check that the EncryptedText on the MessageEntry matches the transaction
	// just for good measure.
	if !reflect.DeepEqual(senderMessageEntry.EncryptedText, txMeta.EncryptedText) {
		return fmt.Errorf("_disconnectPrivateMessage: EncryptedText in MessageEntry "+
			"did not match EncryptedText in transaction: (%s) != (%s)",
			hex.EncodeToString(senderMessageEntry.EncryptedText),
			hex.EncodeToString(txMeta.EncryptedText))
	}

	// Sanity-check V3 data such as sender and recipient messaging public keys.
	// In DeSo V3 Messages, all message entries have these fields.
	if !reflect.DeepEqual(senderMessageEntry.SenderMessagingPublicKey[:], senderPkBytes) {
		return fmt.Errorf("_disconnectPrivateMessage: sender messaging public key in MessageEntry "+
			"did not match the public key in transaction: (%s) != (%s)",
			hex.EncodeToString(senderMessageEntry.SenderMessagingPublicKey[:]),
			hex.EncodeToString(senderPkBytes))
	}

	if !reflect.DeepEqual(senderMessageEntry.RecipientMessagingPublicKey[:], recipientPkBytes) {
		return fmt.Errorf("_disconnectPrivateMessage: sender messaging public key in MessageEntry "+
			"did not match the public key in transaction: (%s) != (%s)",
			hex.EncodeToString(senderMessageEntry.RecipientMessagingPublicKey[:]),
			hex.EncodeToString(recipientPkBytes))
	}

	// We passed all sanity checks so now fetch the recipient entry and make sure it wasn't deleted.
	recipientMessageKey := MakeMessageKey(recipientPkBytes, txMeta.TimestampNanos)
	recipientMessageEntry := bav._getMessageEntryForMessageKey(&senderMessageKey)
	if recipientMessageEntry == nil || recipientMessageEntry.isDeleted {
		return fmt.Errorf("_disconnectPrivateMessage: MessageEntry (%v) for "+
			"RecipientMessageKey (%v) was found to be nil or deleted",
			recipientMessageEntry, &recipientMessageKey)
	}

	// Make sure the sender and recipient entries are identical by comparing their byte encodings.
	if !reflect.DeepEqual(EncodeToBytes(uint64(blockHeight), recipientMessageEntry),
		EncodeToBytes(uint64(blockHeight), senderMessageEntry)) {
		return fmt.Errorf("_disconnectPrivateMessage: MessageEntry for "+
			"sender (%v) doesn't matche the entry for the recipient (%v)",
			senderMessageEntry, recipientMessageEntry)
	}

	// If we got here then we passed all sanity checks, and we're ready to delete the private message entries.

	// Now that we are confident the MessageEntry lines up with the transaction we're
	// rolling back, use the entry to delete the mappings for this message.
	// Both entries will be deleted at the same time.
	bav._deleteMessageEntryMappings(senderMessageEntry)

	// Now revert the basic transfer with the remaining operations. Cut off
	// the PrivateMessage operation at the end since we just reverted it.
	return bav._disconnectBasicTransfer(
		currentTxn, txnHash, utxoOpsForTxn[:operationIndex], blockHeight)
}

func (bav *UtxoView) _connectMessagingGroup(
	txn *MsgDeSoTxn, txHash *BlockHash, blockHeight uint32, verifySignatures bool) (
	_totalInput uint64, _totalOutput uint64, _utxoOps []*UtxoOperation, _err error) {

	// Messaging groups are a part of DeSo V3 Messages.
	//
	// A MessagingGroupKey is a pair of an <ownerPublicKey, groupKeyName>. MessagingGroupKeys are registered on-chain
	// and are intended to be used as senders/recipients of privateMessage transactions, as opposed to users' main
	// keys. MessagingGroupKeys solve the problem with messages for holders of derived keys, who previously had no
	// way to properly encrypt/decrypt messages, as they don't have access to user's main private key.
	//
	// A groupKeyName is a byte array between 1-32 bytes that labels the MessagingGroupKey. Applications have the
	// choice to label users' MessagingGroupKeys as they desire. For instance, a groupKeyName could represent the name
	// of an on-chain group chat. On the db level, groupKeyNames are always filled to 32 bytes with []byte(0) suffix.
	//
	// We hard-code two MessagingGroupKeys:
	// 	[]byte{}              : user's ownerPublicKey. This key is registered for all users natively.
	//	[]byte("default-key") : intended to be registered when authorizing a derived key for the first time.
	//
	// The proposed flow is to register a default-key whenever first authorizing a derived key for a user. This way,
	// the derived key can be used for sending and receiving messages. DeSo V3 Messages also enable group chats, which
	// we will explain in more detail later.

	// Make sure DeSo V3 messages are live.
	if blockHeight < bav.Params.ForkHeights.DeSoV3MessagesBlockHeight {
		return 0, 0, nil, errors.Wrapf(
			RuleErrorMessagingKeyBeforeBlockHeight, "_connectMessagingGroup: "+
				"Problem connecting messaging key, too early block height")
	}

	// Check that the transaction has the right TxnType.
	if txn.TxnMeta.GetTxnType() != TxnTypeMessagingGroup {
		return 0, 0, nil, fmt.Errorf("_connectMessagingGroup: called with bad TxnType %s",
			txn.TxnMeta.GetTxnType().String())
	}
	txMeta := txn.TxnMeta.(*MessagingGroupMetadata)

	// If the key name is just a list of 0s, then return because this name is reserved for the base key.
	if EqualGroupKeyName(NewGroupKeyName(txMeta.MessagingGroupKeyName), BaseGroupKeyName()) {
		return 0, 0, nil, errors.Wrapf(
			RuleErrorMessagingKeyNameCannotBeZeros, "_connectMessagingGroup: "+
				"Cannot set a zeros-only key name?")
	}

	// Make sure that the messaging public key and the group key name have the correct format.
	if err := ValidateGroupPublicKeyAndName(txMeta.MessagingPublicKey, txMeta.MessagingGroupKeyName); err != nil {
		return 0, 0, nil, errors.Wrapf(err, "_connectMessagingGroup: "+
			"Problem parsing public key: %v", txMeta.MessagingPublicKey)
	}

	// Sanity-check that transaction public key is valid.
	if err := IsByteArrayValidPublicKey(txn.PublicKey); err != nil {
		return 0, 0, nil, errors.Wrapf(err, "_connectMessagingGroup: "+
			"error %v", RuleErrorMessagingOwnerPublicKeyInvalid)
	}

	// Sanity-check that we're not trying to add a messaging public key identical to the ownerPublicKey.
	if reflect.DeepEqual(txMeta.MessagingPublicKey, txn.PublicKey) {
		return 0, 0, nil, errors.Wrapf(RuleErrorMessagingPublicKeyCannotBeOwnerKey,
			"_connectMessagingGroup: messaging public key and txn public key can't be the same")
	}

	// We now have a valid messaging public key, key name, and owner public key.
	// The hard-coded default key is only intended to be registered by the owner, so we will require a signature.
	//
	// Note that we decided to relax this constraint after the fork height. Why? Because keeping it would have
	// required users to go through two confirmations when approving a key with MetaMask vs just one.
<<<<<<< HEAD
	if blockHeight < bav.Params.ForkHeights.DeSoUnlimitedDerivedKeysAndMessagesMutingAndMembershipIndexBlockHeight {
=======
	if blockHeight < bav.Params.ForkHeights.DeSoUnlimitedDerivedKeysBlockHeight {
>>>>>>> fe941370
		if EqualGroupKeyName(NewGroupKeyName(txMeta.MessagingGroupKeyName), DefaultGroupKeyName()) {
			// Verify the GroupOwnerSignature. it should be signature( messagingPublicKey || messagingKeyName )
			// We need to make sure the default messaging key was authorized by the master public key.
			// All other keys can be registered by derived keys.
			bytes := append(txMeta.MessagingPublicKey, txMeta.MessagingGroupKeyName...)
			if err := _verifyBytesSignature(txn.PublicKey, bytes, txMeta.GroupOwnerSignature, blockHeight, bav.Params); err != nil {
				return 0, 0, nil, errors.Wrapf(err, "_connectMessagingGroup: "+
					"Problem verifying signature bytes, error: %v", RuleErrorMessagingSignatureInvalid)
			}
		}
	}

	// Connect basic txn to get the total input and the total output without
	// considering the transaction metadata.
	totalInput, totalOutput, utxoOpsForTxn, err := bav._connectBasicTransfer(
		txn, txHash, blockHeight, verifySignatures)
	if err != nil {
		return 0, 0, nil, errors.Wrapf(err, "_connectMessagingGroup: ")
	}

	// We have validated all information. At this point the inputs and outputs have been processed.
	// Now we need to handle the metadata. We will proceed to add the key to UtxoView, and generate UtxoOps.

	// We support "unencrypted" groups, which are a special-case of group chats that are intended for public
	// access. For example, this could be used to make discussion groups, which anyone can discover and join.
	// To do so, we hard-code an owner public key which will index all unencrypted group chats. We choose the
	// secp256k1 base element. Essentially, unencrypted groups are treated as messaging keys that are created
	// by the base element public key. To register an unencrypted group chat, the messaging key transaction
	// should contain the base element as the messaging public key. Below, we check for this and adjust the
	// messagingGroupKey and messagingPublicKey appropriately so that we can properly index the DB entry.
	var messagingGroupKey *MessagingGroupKey
	var messagingPublicKey *PublicKey
	if reflect.DeepEqual(txMeta.MessagingPublicKey, GetS256BasePointCompressed()) {
		messagingGroupKey = NewMessagingGroupKey(NewPublicKey(GetS256BasePointCompressed()), txMeta.MessagingGroupKeyName)
		_, keyPublic := btcec.PrivKeyFromBytes(btcec.S256(), Sha256DoubleHash(txMeta.MessagingGroupKeyName)[:])
		messagingPublicKey = NewPublicKey(keyPublic.SerializeCompressed())
	} else {
		messagingGroupKey = NewMessagingGroupKey(NewPublicKey(txn.PublicKey), txMeta.MessagingGroupKeyName)
		messagingPublicKey = NewPublicKey(txMeta.MessagingPublicKey)
	}
	// First, let's check if this key doesn't already exist in UtxoView or in the DB.
	// It's worth noting that we index messaging keys by the owner public key and messaging key name.
	existingEntry := bav.GetMessagingGroupKeyToMessagingGroupEntryMapping(messagingGroupKey)

	// We will update the existing entry if it exists, or otherwise create a new utxoView entry. The new entry can currently
	// only be created if the messagingGroupOperation is MessagingGroupOperationAddMembers. If we update the existing entry,
	// we will set its MessagingMembers and MuteList to these new values based on the txn.
	var newMessagingMembers []*MessagingGroupMember
	var newMuteList []*MessagingGroupMember
	var newUnmuteList []*MessagingGroupMember

	// Determine the messaging group operation.
	var messagingGroupOperation MessagingGroupOperation
	if blockHeight < bav.Params.ForkHeights.DeSoUnlimitedDerivedKeysAndMessagesMutingAndMembershipIndexBlockHeight {
		messagingGroupOperation = MessagingGroupOperationAddMembers
	} else {
		messagingGroupOperation, err = GetMessagingGroupOperation(txn)
		if err != nil {
			return 0, 0, nil, errors.Wrapf(err, "_connectMessagingGroup: "+
				"Problem getting messaging group operation")
		}
	}
	// Make sure that the utxoView entry and the transaction entries have the same messaging public keys and encrypted key.
	// The encrypted key is an auxiliary field that can be used to share the private key of the messaging public keys with
	// user's main key when registering a messaging key via a derived key. This field will also be used in group chats, as
	// we will later overload the MessagingGroupEntry struct for storing messaging keys for group participants.
	if existingEntry != nil && !existingEntry.isDeleted {
		if !reflect.DeepEqual(existingEntry.MessagingPublicKey[:], messagingPublicKey[:]) {
			return 0, 0, nil, errors.Wrapf(RuleErrorMessagingPublicKeyCannotBeDifferent,
				"_connectMessagingGroup: Messaging public key cannot differ from the existing entry")
		}
	}

	// Check what type of operation we are performing.
	switch messagingGroupOperation {
	case MessagingGroupOperationAddMembers:
		// Make sure blockHeight is before the muting fork height.
		if blockHeight < bav.Params.ForkHeights.DeSoUnlimitedDerivedKeysAndMessagesMutingAndMembershipIndexBlockHeight {
			// In DeSo V3 Messages, a messaging key can initialize a group chat with more than two parties. In group chats, all
			// messages are encrypted to the group messaging public key. The group members are provided with an encrypted
			// private key of the group's messagingPublicKey so that each of them can read the messages. We refer to
			// these group members as messaging members, and for each member we will store a MessagingMember object with the
			// respective encrypted key. The encrypted key must be addressed to a registered groupKeyName for each member, e.g.
			// the base or the default key names. In particular, this design choice allows derived keys to read group messages.
			//
			// A MessagingGroup transaction can either initialize a groupMessagingKey or add more members. In the former case,
			// there will be no existing MessagingGroupEntry; however, in the latter case there will be an entry present in DB
			// or UtxoView. When adding members, we need to make sure that the transaction isn't trying to change data about
			// existing members. An important limitation is that the current design doesn't support removing recipients. This
			// would be tricky to impose in consensus, considering that removed users can't *forget* the messaging private key.
			// Removing users can be facilitated in the application-layer, where we can issue a new group key and share it with
			// all valid members.

			// Map all members so that it's easier to check for overlapping members.
			existingMembers := make(map[PublicKey]bool)

			// Sanity-check a group's members can't contain the messagingPublicKey.
			existingMembers[*messagingPublicKey] = true

			// If we're adding more group members, then we need to make sure there are no overlapping members between the
			// transaction's entry, and the existing entry.
			if existingEntry != nil && !existingEntry.isDeleted {
				// We make sure we'll add at least one messaging member in the transaction.
				if len(txMeta.MessagingGroupMembers) == 0 {
					return 0, 0, nil, errors.Wrapf(RuleErrorMessagingKeyDoesntAddMembers,
						"_connectMessagingGroup: Can't update a messaging key without any new recipients")
				}

				// Now iterate through all existing members and make sure there are no overlaps.
				for _, existingMember := range existingEntry.MessagingGroupMembers {
					if _, exists := existingMembers[*existingMember.GroupMemberPublicKey]; exists {
						return 0, 0, nil, errors.Wrapf(
							RuleErrorMessagingMemberAlreadyExists, "_connectMessagingGroup: "+
								"Error, member already exists (%v)", existingMember.GroupMemberPublicKey)
					}

					// Add the existingMember to our helper structs.
					existingMembers[*existingMember.GroupMemberPublicKey] = true
					newMessagingMembers = append(newMessagingMembers, existingMember)
				}
			}

			// Validate all members.
			for _, messagingMember := range txMeta.MessagingGroupMembers {
				// Encrypted public key cannot be empty, and has to have at least as many bytes as a generic private key.
				//
				// Note that if someone is adding themselves to an unencrypted group, then this value can be set to
				// zeros or G, the elliptic curve group element, which is also OK.
				if len(messagingMember.EncryptedKey) < btcec.PrivKeyBytesLen {
					return 0, 0, nil, errors.Wrapf(
						RuleErrorMessagingMemberEncryptedKeyTooShort, "_connectMessagingGroup: "+
							"Problem validating messagingMember encrypted key for messagingMember (%v): Encrypted "+
							"key length %v less than the minimum allowed %v. If this is an unencrypted group "+
							"member, please set %v zeros for this value", messagingMember.GroupMemberPublicKey[:],
						len(messagingMember.EncryptedKey), btcec.PrivKeyBytesLen, btcec.PrivKeyBytesLen)
				}

				// Make sure the messagingMember public key and messaging key name are valid.
				if err := ValidateGroupPublicKeyAndName(messagingMember.GroupMemberPublicKey[:], messagingMember.GroupMemberKeyName[:]); err != nil {
					return 0, 0, nil, errors.Wrapf(err, "_connectMessagingGroup: "+
						"Problem validating public key or messaging key for messagingMember (%v)", messagingMember.GroupMemberPublicKey[:])
				}

				// Now make sure messagingMember's MessagingGroupKey has already been added to UtxoView or DB.
				// We encrypt the groupMessagingKey to recipients' messaging keys.
				memberMessagingGroupKey := NewMessagingGroupKey(
					messagingMember.GroupMemberPublicKey, messagingMember.GroupMemberKeyName[:])
				memberGroupEntry := bav.GetMessagingGroupKeyToMessagingGroupEntryMapping(memberMessagingGroupKey)
				// The messaging key has to exist and cannot be deleted.
				if memberGroupEntry == nil || memberGroupEntry.isDeleted {
					return 0, 0, nil, errors.Wrapf(
						RuleErrorMessagingMemberKeyDoesntExist, "_connectMessagingGroup: "+
							"Problem verifying messaing key for messagingMember (%v)", messagingMember.GroupMemberPublicKey[:])
				}
				// The messagingMember can't be already added to the list of existing members.
				if _, exists := existingMembers[*messagingMember.GroupMemberPublicKey]; exists {
					return 0, 0, nil, errors.Wrapf(
						RuleErrorMessagingMemberAlreadyExists, "_connectMessagingGroup: "+
							"Error, messagingMember already exists (%v)", messagingMember.GroupMemberPublicKey[:])
				}
				// Add the messagingMember to our helper structs.
				existingMembers[*messagingMember.GroupMemberPublicKey] = true
				newMessagingMembers = append(newMessagingMembers, messagingMember)
			}

		} else { // blockHeight >= DeSoUnlimitedDerivedKeysAndMessagesMutingAndMembershipIndexBlockHeight
			// We use new optimized DB prefixes after this block height.

			// Validate all members.
			for _, messagingMember := range txMeta.MessagingGroupMembers {
				// Encrypted public key cannot be empty, and has to have at least as many bytes as a generic private key.
				//
				// Note that if someone is adding themselves to an unencrypted group, then this value can be set to
				// zeros or G, the elliptic curve group element, which is also OK.
				if len(messagingMember.EncryptedKey) < btcec.PrivKeyBytesLen {
					return 0, 0, nil, errors.Wrapf(
						RuleErrorMessagingMemberEncryptedKeyTooShort, "_connectMessagingGroup: "+
							"Problem validating messagingMember encrypted key for messagingMember (%v): Encrypted "+
							"key length %v less than the minimum allowed %v. If this is an unencrypted group "+
							"member, please set %v zeros for this value", messagingMember.GroupMemberPublicKey[:],
						len(messagingMember.EncryptedKey), btcec.PrivKeyBytesLen, btcec.PrivKeyBytesLen)
				}

				// Make sure the messagingMember public key and messaging key name are valid.
				if err := ValidateGroupPublicKeyAndName(messagingMember.GroupMemberPublicKey[:], messagingMember.GroupMemberKeyName[:]); err != nil {
					return 0, 0, nil, errors.Wrapf(err, "_connectMessagingGroup: "+
						"Problem validating public key or messaging key for messagingMember (%v)", messagingMember.GroupMemberPublicKey[:])
				}

				// Now make sure messagingMember's MessagingGroupKey has already been added to UtxoView or DB.
				// We encrypt the groupMessagingKey to recipients' messaging keys.
				memberMessagingGroupKey := NewMessagingGroupKey(
					messagingMember.GroupMemberPublicKey, messagingMember.GroupMemberKeyName[:])
				memberGroupEntry := bav.GetMessagingGroupKeyToMessagingGroupEntryMapping(memberMessagingGroupKey)
				// The messaging key has to exist and cannot be deleted.
				if memberGroupEntry == nil || memberGroupEntry.isDeleted {
					return 0, 0, nil, errors.Wrapf(
						RuleErrorMessagingMemberKeyDoesntExist, "_connectMessagingGroup: "+
							"Problem verifying messaging key for messagingMember (%v)", messagingMember.GroupMemberPublicKey[:])
				}

				// Add the messagingMember to our helper structs.
				newMessagingMembers = append(newMessagingMembers, messagingMember)
			}
		}

	case MessagingGroupOperationMuteMembers:
		// Muting members assumes the group was already created.
		if existingEntry == nil || existingEntry.isDeleted {
			return 0, 0, nil, errors.Wrapf(RuleErrorMessagingGroupDoesntExist,
				"_connectMessagingGroup: Can't mute members for a non-existent group")
		}
		// MUTING/UNMUTING functionality notes:
		// In DeSo V3 Messages, Group Chat Owners can now mute or unmute members. This essentially acts like a
		// "remove member from group" functionality, but can also be used to mute spammers in large channels.
		// Note: A muted member can still cryptographically read the past AND future messages in the group, however,
		// they cannot send messages to this group until they are unmuted by the group owner.
		// Optimization Problem and Solution:
		// Every time a new message arrives as a txn, we need to check inside _connectPrivateMessage() if the sender of
		// the message is muted or not. This would decide whether we reject a message txn or not. However, to check
		// that, we can't just fetch the entire MessagingGroupEntry which may contains 1000s if not 100,000s of members.
		// Instead, we will make usage of the membership index. We will especially see this in the flushing logic.

		for _, newlyMutedMember := range txMeta.MessagingGroupMembers {
			// Make sure the IsMuted field is currently set to false as the member is not muted yet.
			if newlyMutedMember.IsMuted {
				return 0, 0, nil, errors.Wrapf(
					RuleErrorMessagingMemberIsMutedAlreadySetToTrue, "_connectMessagingGroup: "+
						"Problem validating messagingMember IsMuted field for messagingMember (%v): IsMuted field "+
						"is already set to true", newlyMutedMember.GroupMemberPublicKey[:])
			}
			// Make sure GroupOwner is not muting herself
			if reflect.DeepEqual(newlyMutedMember.GroupMemberPublicKey[:], existingEntry.GroupOwnerPublicKey[:]) {
				return 0, 0, nil, errors.Wrapf(RuleErrorMessagingGroupOwnerMutingSelf,
					"_connectMessagingGroup: GroupOwner cannot mute herself (%v).", existingEntry.GroupOwnerPublicKey[:])
			}
			// Make sure we are muting a member that exists in the group.
			member := bav.GetMessagingMember(newlyMutedMember.GroupMemberPublicKey, existingEntry.GroupOwnerPublicKey, existingEntry.MessagingGroupKeyName, blockHeight)
			if member == nil {
				return 0, 0, nil, errors.Wrapf(RuleErrorMessagingMemberNotInGroup,
					"_connectMessagingGroup: Can't mute a non-existent member (%v)", newlyMutedMember.GroupMemberPublicKey[:])
			}

			// Set IsMuted to true.
			newlyMutedMember.IsMuted = true
			// Add member to newMuteList
			newMuteList = append(newMuteList, newlyMutedMember)
		}

	case MessagingGroupOperationUnmuteMembers:
		// Unmuting members assumes the group was already created.
		if existingEntry == nil || existingEntry.isDeleted {
			return 0, 0, nil, errors.Wrapf(RuleErrorMessagingGroupDoesntExist,
				"_connectMessagingGroup: Can't mute members for a non-existent group")
		}

		for _, newlyUnmutedMember := range txMeta.MessagingGroupMembers {

			// Make sure we are unmuting a member that exists in the group.
			member := bav.GetMessagingMember(newlyUnmutedMember.GroupMemberPublicKey, existingEntry.GroupOwnerPublicKey, existingEntry.MessagingGroupKeyName, blockHeight)
			if member == nil {
				return 0, 0, nil, errors.Wrapf(RuleErrorMessagingMemberNotInGroup,
					"_connectMessagingGroup: Can't unmute a non-existent member (%v)", newlyUnmutedMember.GroupMemberPublicKey[:])
			}

			// GroupOwner unmuting herself is invalid because GroupOwner can never be muted in the first place
			if reflect.DeepEqual(newlyUnmutedMember.GroupMemberPublicKey[:], existingEntry.GroupOwnerPublicKey[:]) {
				return 0, 0, nil, errors.Wrapf(RuleErrorMessagingGroupOwnerUnmutingSelf,
					"_connectMessagingGroup: GroupOwner cannot mute herself (%v).", existingEntry.GroupOwnerPublicKey[:])
			}

			// Set IsMuted to false.
			newlyUnmutedMember.IsMuted = false
			// Add member to newUnmuteList
			newUnmuteList = append(newUnmuteList, newlyUnmutedMember)
		}

	default:
		// If we're here, then the operation type is invalid. Currently, this can only
		// happen if the operation is of type MessagingGroupOperationRemoveMembers
		return 0, 0, nil, errors.Wrapf(err,
			"_connectMessagingGroup: Error, messaging group operation.")

	}

	// merge extra data
	var extraData map[string][]byte
	if blockHeight >= bav.Params.ForkHeights.ExtraDataOnEntriesBlockHeight {
		var existingExtraData map[string][]byte
		if existingEntry != nil && !existingEntry.isDeleted {
			existingExtraData = existingEntry.ExtraData
		}
		extraData = mergeExtraData(existingExtraData, txn.ExtraData)
	}

	// TODO: Currently, it is technically possible for any user to add *any other* user to *any group* with
	// a garbage EncryptedKey. This can be filtered out at the app layer, though, and for now it leaves the
	// app layer with more flexibility compared to if we implemented an explicit permissioning model at the
	// consensus level.

	// Create a MessagingGroupEntry so we can add the entry to UtxoView.
	messagingGroupEntry := NewMessagingGroupEntry(
		&messagingGroupKey.OwnerPublicKey,
		messagingPublicKey,
		NewGroupKeyName(txMeta.MessagingGroupKeyName),
		newMessagingMembers,
		extraData,
		uint64(blockHeight),
	)

	// Create a utxoOps entry, we make a copy of the existing entry.
	var prevMessagingGroupEntry *MessagingGroupEntry
	if existingEntry != nil && !existingEntry.isDeleted {
		prevMessagingGroupEntry = &MessagingGroupEntry{}
		rr := bytes.NewReader(EncodeToBytes(uint64(blockHeight), existingEntry))
		if exists, err := DecodeFromBytes(prevMessagingGroupEntry, rr); !exists || err != nil {
			return 0, 0, nil, errors.Wrapf(err,
				"_connectMessagingGroup: Error decoding previous entry")
		}
	}

	// Set mappings and DB entries if blockHeight is greater than muting fork height.
	if blockHeight >= bav.Params.ForkHeights.DeSoUnlimitedDerivedKeysAndMessagesMutingAndMembershipIndexBlockHeight {
		// Set mappings for newlyMutedMembers
		for _, newlyMutedMember := range newMuteList {
			bav.SetMessagingMember(messagingGroupEntry, newlyMutedMember, blockHeight)
		}
		// Set mappings for newlyUnmutedMembers
		for _, newlyUnmutedMember := range newUnmuteList {
			bav.SetMessagingMember(messagingGroupEntry, newlyUnmutedMember, blockHeight)
		}
	}

	bav._setMessagingGroupKeyToMessagingGroupEntryMapping(&messagingGroupKey.OwnerPublicKey, messagingGroupEntry)

	// Construct UtxoOperation.
	utxoOpsForTxn = append(utxoOpsForTxn, &UtxoOperation{
		Type:                  OperationTypeMessagingKey,
		PrevMessagingKeyEntry: prevMessagingGroupEntry,
	})

	return totalInput, totalOutput, utxoOpsForTxn, nil
}

func (bav *UtxoView) _disconnectMessagingGroup(
	operationType OperationType, currentTxn *MsgDeSoTxn, txnHash *BlockHash,
	utxoOpsForTxn []*UtxoOperation, blockHeight uint32) error {

	// Verify that the last operation is a MessagingGroupKey operation
	if len(utxoOpsForTxn) == 0 {
		return fmt.Errorf("_disconnectMessagingGroup: utxoOperations are missing")
	}
	operationIndex := len(utxoOpsForTxn) - 1
	if utxoOpsForTxn[operationIndex].Type != OperationTypeMessagingKey {
		return fmt.Errorf("_disconnectMessagingGroup: Trying to revert "+
			"OperationTypeMessagingKey but found type %v",
			utxoOpsForTxn[operationIndex].Type)
	}

	// Check that the transaction has the right TxnType.
	if currentTxn.TxnMeta.GetTxnType() != TxnTypeMessagingGroup {
		return fmt.Errorf("_disconnectMessagingGroup: called with bad TxnType %s",
			currentTxn.TxnMeta.GetTxnType().String())
	}

	// Now we know the txMeta is MessagingGroupKey
	txMeta := currentTxn.TxnMeta.(*MessagingGroupMetadata)

	// Sanity check that the messaging public key and key name are valid
	err := ValidateGroupPublicKeyAndName(txMeta.MessagingPublicKey, txMeta.MessagingGroupKeyName)
	if err != nil {
		return errors.Wrapf(err, "_disconnectMessagingGroup: failed validating the messaging "+
			"public key and key name")
	}

	// Get the messaging key that the transaction metadata points to.
	var messagingKey *MessagingGroupKey
	if reflect.DeepEqual(txMeta.MessagingPublicKey, GetS256BasePointCompressed()) {
		messagingKey = NewMessagingGroupKey(NewPublicKey(GetS256BasePointCompressed()), txMeta.MessagingGroupKeyName)
	} else {
		messagingKey = NewMessagingGroupKey(NewPublicKey(currentTxn.PublicKey), txMeta.MessagingGroupKeyName)
	}

	messagingKeyEntry := bav.GetMessagingGroupKeyToMessagingGroupEntryMapping(messagingKey)
	if messagingKeyEntry == nil || messagingKeyEntry.isDeleted {
		return fmt.Errorf("_disconnectBasicTransfer: Error, this key was already deleted "+
			"messagingKey: %v", messagingKey)
	}
	prevMessagingKeyEntry := utxoOpsForTxn[operationIndex].PrevMessagingKeyEntry
	// sanity check that the prev entry and current entry match
	if prevMessagingKeyEntry != nil {
		if !reflect.DeepEqual(messagingKeyEntry.MessagingPublicKey[:], prevMessagingKeyEntry.MessagingPublicKey[:]) ||
			!reflect.DeepEqual(messagingKeyEntry.GroupOwnerPublicKey[:], prevMessagingKeyEntry.GroupOwnerPublicKey[:]) ||
			!EqualGroupKeyName(messagingKeyEntry.MessagingGroupKeyName, prevMessagingKeyEntry.MessagingGroupKeyName) {

			return fmt.Errorf("_disconnectBasicTransfer: Error, this key was already deleted "+
				"messagingKey: %v", messagingKey)
		}
	}

	// Delete this item from UtxoView to indicate we should remove this entry from DB.
	bav._deleteMessagingGroupKeyToMessagingGroupEntryMapping(&messagingKey.OwnerPublicKey, messagingKeyEntry)
	// If the previous entry exists, we should set it in the utxoview
	if prevMessagingKeyEntry != nil {
		bav._setMessagingGroupKeyToMessagingGroupEntryMapping(&messagingKey.OwnerPublicKey, prevMessagingKeyEntry)
	}

	// Now disconnect the basic transfer.
	return bav._disconnectBasicTransfer(
		currentTxn, txnHash, utxoOpsForTxn[:operationIndex], blockHeight)
}<|MERGE_RESOLUTION|>--- conflicted
+++ resolved
@@ -1022,11 +1022,7 @@
 	//
 	// Note that we decided to relax this constraint after the fork height. Why? Because keeping it would have
 	// required users to go through two confirmations when approving a key with MetaMask vs just one.
-<<<<<<< HEAD
-	if blockHeight < bav.Params.ForkHeights.DeSoUnlimitedDerivedKeysAndMessagesMutingAndMembershipIndexBlockHeight {
-=======
 	if blockHeight < bav.Params.ForkHeights.DeSoUnlimitedDerivedKeysBlockHeight {
->>>>>>> fe941370
 		if EqualGroupKeyName(NewGroupKeyName(txMeta.MessagingGroupKeyName), DefaultGroupKeyName()) {
 			// Verify the GroupOwnerSignature. it should be signature( messagingPublicKey || messagingKeyName )
 			// We need to make sure the default messaging key was authorized by the master public key.
