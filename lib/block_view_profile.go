--- conflicted
+++ resolved
@@ -954,171 +954,6 @@
 	return nil
 }
 
-<<<<<<< HEAD
-// _verifyAccessSignature verifies if the accessSignature is correct. Valid
-// accessSignature is the signed hash of (derivedPublicKey + expirationBlock)
-// in DER format, made with the ownerPublicKey.
-func _verifyAccessSignature(ownerPublicKey []byte, derivedPublicKey []byte,
-	expirationBlock uint64, accessSignature []byte) error {
-
-	// Sanity-check and convert ownerPublicKey to *btcec.PublicKey.
-	if err := IsByteArrayValidPublicKey(ownerPublicKey); err != nil {
-		return errors.Wrapf(err, "_verifyAccessSignature: Problem parsing owner public key")
-	}
-
-	// Sanity-check and convert derivedPublicKey to *btcec.PublicKey.
-	if err := IsByteArrayValidPublicKey(derivedPublicKey); err != nil {
-		return errors.Wrapf(err, "_verifyAccessSignature: Problem parsing derived public key")
-	}
-
-	// Compute a hash of derivedPublicKey+expirationBlock.
-	expirationBlockBytes := EncodeUint64(expirationBlock)
-	accessBytes := append(derivedPublicKey, expirationBlockBytes[:]...)
-	return _verifyBytesSignature(ownerPublicKey, accessBytes, accessSignature)
-}
-
-func (bav *UtxoView) _connectAuthorizeDerivedKey(
-	txn *MsgDeSoTxn, txHash *BlockHash, blockHeight uint32, verifySignatures bool) (
-	_totalInput uint64, _totalOutput uint64, _utxoOps []*UtxoOperation, _err error) {
-
-	if blockHeight < bav.Params.ForkHeights.NFTTransferOrBurnAndDerivedKeysBlockHeight {
-		return 0, 0, nil, RuleErrorDerivedKeyBeforeBlockHeight
-	}
-
-	// Check that the transaction has the right TxnType.
-	if txn.TxnMeta.GetTxnType() != TxnTypeAuthorizeDerivedKey {
-		return 0, 0, nil, fmt.Errorf("_connectAuthorizeDerivedKey: called with bad TxnType %s",
-			txn.TxnMeta.GetTxnType().String())
-	}
-
-	txMeta := txn.TxnMeta.(*AuthorizeDerivedKeyMetadata)
-
-	// Validate the operation type.
-	if txMeta.OperationType != AuthorizeDerivedKeyOperationValid &&
-		txMeta.OperationType != AuthorizeDerivedKeyOperationNotValid {
-		return 0, 0, nil, fmt.Errorf("_connectAuthorizeDerivedKey: called with bad OperationType %s",
-			txn.TxnMeta.GetTxnType().String())
-	}
-
-	// Make sure transaction hasn't expired.
-	if txMeta.ExpirationBlock <= uint64(blockHeight) {
-		return 0, 0, nil, RuleErrorAuthorizeDerivedKeyExpiredDerivedPublicKey
-	}
-
-	// Validate the owner public key.
-	ownerPublicKey := txn.PublicKey
-	if len(ownerPublicKey) != btcec.PubKeyBytesLenCompressed {
-		return 0, 0, nil, RuleErrorAuthorizeDerivedKeyInvalidOwnerPublicKey
-	}
-	if _, err := btcec.ParsePubKey(ownerPublicKey, btcec.S256()); err != nil {
-		return 0, 0, nil, errors.Wrap(RuleErrorAuthorizeDerivedKeyInvalidOwnerPublicKey, err.Error())
-	}
-
-	// Validate the derived public key.
-	derivedPublicKey := txMeta.DerivedPublicKey
-	if len(derivedPublicKey) != btcec.PubKeyBytesLenCompressed {
-		return 0, 0, nil, RuleErrorAuthorizeDerivedKeyInvalidDerivedPublicKey
-	}
-	if _, err := btcec.ParsePubKey(derivedPublicKey, btcec.S256()); err != nil {
-		return 0, 0, nil, errors.Wrap(RuleErrorAuthorizeDerivedKeyInvalidDerivedPublicKey, err.Error())
-	}
-
-	// Verify that the access signature is valid. This means the derived key is authorized.
-	err := _verifyAccessSignature(ownerPublicKey, derivedPublicKey,
-		txMeta.ExpirationBlock, txMeta.AccessSignature)
-	if err != nil {
-		return 0, 0, nil, errors.Wrap(RuleErrorAuthorizeDerivedKeyAccessSignatureNotValid, err.Error())
-	}
-
-	// Get current (previous) derived key entry. We might revert to it later so we copy it.
-	prevDerivedKeyEntry := bav._getDerivedKeyMappingForOwner(ownerPublicKey, derivedPublicKey)
-
-	// Authorize transactions can be signed by both owner and derived keys. However, this
-	// poses a risk in a situation where a malicious derived key, which has previously been
-	// de-authorized by the owner, were to attempt to re-authorize itself.
-	// To prevent this, the following check completely blocks a derived key once it has been
-	// de-authorized. This makes the lifecycle of a derived key more controllable.
-	if prevDerivedKeyEntry != nil && !prevDerivedKeyEntry.isDeleted {
-		if prevDerivedKeyEntry.OperationType == AuthorizeDerivedKeyOperationNotValid {
-			return 0, 0, nil, RuleErrorAuthorizeDerivedKeyDeletedDerivedPublicKey
-		}
-	}
-
-	var extraData map[string][]byte
-	if blockHeight >= bav.Params.ForkHeights.ExtraDataOnEntriesBlockHeight {
-		var prevExtraData map[string][]byte
-		if prevDerivedKeyEntry != nil {
-			prevExtraData = prevDerivedKeyEntry.ExtraData
-		}
-		extraData = mergeExtraData(prevExtraData, txn.ExtraData)
-	}
-
-	// At this point we've verified the access signature, which means the derived key is authorized
-	// to sign on behalf of the owner. In particular, if this authorize transaction was signed
-	// by the derived key, we would accept it. We accommodate this by adding a temporary derived
-	// key entry to UtxoView, to support first-time derived keys (they don't exist in the DB yet).
-	// As a result, and if the derived key is present in transaction's ExtraData, we will
-	// pass signature verification in _connectBasicTransfer() -> _verifySignature().
-	//
-	// NOTE: Setting a mapping in UtxoView prior to fully validating a transaction shouldn't be
-	// reproduced elsewhere. It's error-prone, controversial, some even call it "a dirty hack!"
-	// All considered, this feature greatly simplifies the flow in identity - from the moment you
-	// generate a derived key, you can use it to sign any transaction offline, including authorize
-	// transactions. It also resolves issues in situations where the owner account has insufficient
-	// balance to submit an authorize transaction.
-	derivedKeyEntry := DerivedKeyEntry{
-		OwnerPublicKey:   *NewPublicKey(ownerPublicKey),
-		DerivedPublicKey: *NewPublicKey(derivedPublicKey),
-		ExpirationBlock:  txMeta.ExpirationBlock,
-		OperationType:    AuthorizeDerivedKeyOperationValid,
-		ExtraData:        extraData,
-		isDeleted:        false,
-	}
-	bav._setDerivedKeyMapping(&derivedKeyEntry)
-
-	// Call _connectBasicTransfer() to verify txn signature.
-	totalInput, totalOutput, utxoOpsForTxn, err := bav._connectBasicTransfer(
-		txn, txHash, blockHeight, verifySignatures)
-	if err != nil {
-		// Since we've failed, we revert the UtxoView mapping to what it was previously.
-		// We're doing this manually because we've set a temporary entry in UtxoView.
-		bav._deleteDerivedKeyMapping(&derivedKeyEntry)
-		bav._setDerivedKeyMapping(prevDerivedKeyEntry)
-		return 0, 0, nil, errors.Wrapf(err, "_connectAuthorizeDerivedKey: ")
-	}
-
-	// Force the input to be non-zero so that we can prevent replay attacks.
-	if totalInput == 0 {
-		// Since we've failed, we revert the UtxoView mapping to what it was previously.
-		// We're doing this manually because we've set a temporary entry in UtxoView.
-		bav._deleteDerivedKeyMapping(&derivedKeyEntry)
-		bav._setDerivedKeyMapping(prevDerivedKeyEntry)
-		return 0, 0, nil, RuleErrorAuthorizeDerivedKeyRequiresNonZeroInput
-	}
-
-	// Earlier we've set a temporary derived key entry that had OperationType set to Valid.
-	// So if the txn metadata had OperationType set to NotValid, we update the entry here.
-	bav._deleteDerivedKeyMapping(&derivedKeyEntry)
-	derivedKeyEntry.OperationType = txMeta.OperationType
-	bav._setDerivedKeyMapping(&derivedKeyEntry)
-
-	if verifySignatures {
-		// _connectBasicTransfer has already checked that the transaction is
-		// signed by the owner key or the derived key.
-	}
-
-	// Add an operation to the list at the end indicating we've authorized a derived key.
-	// Also add the prevDerivedKeyEntry for disconnecting.
-	utxoOpsForTxn = append(utxoOpsForTxn, &UtxoOperation{
-		Type:                OperationTypeAuthorizeDerivedKey,
-		PrevDerivedKeyEntry: prevDerivedKeyEntry,
-	})
-
-	return totalInput, totalOutput, utxoOpsForTxn, nil
-}
-
-=======
->>>>>>> c971166f
 func (bav *UtxoView) _disconnectUpdateProfile(
 	operationType OperationType, currentTxn *MsgDeSoTxn, txnHash *BlockHash,
 	utxoOpsForTxn []*UtxoOperation, blockHeight uint32) error {
