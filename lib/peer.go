--- conflicted
+++ resolved
@@ -9,11 +9,6 @@
 	"sync/atomic"
 	"time"
 
-<<<<<<< HEAD
-=======
-	"github.com/hashicorp/golang-lru/v2"
-
->>>>>>> 7f4df890
 	"github.com/btcsuite/btcd/wire"
 	"github.com/golang/glog"
 	"github.com/hashicorp/golang-lru/v2"
@@ -648,13 +643,9 @@
 	_cmgr *ConnectionManager, _srv *Server,
 	_syncType NodeSyncType,
 	peerDisconnectedChan chan *Peer) *Peer {
-<<<<<<< HEAD
-	knownInventory, _ := lru.New[InvVect, struct{}](maxKnownInventory)
-=======
 
 	knownInventoryCache, _ := lru.New[InvVect, struct{}](maxKnownInventory)
 
->>>>>>> 7f4df890
 	pp := Peer{
 		ID:                     _id,
 		cmgr:                   _cmgr,
@@ -667,11 +658,7 @@
 		outputQueueChan:        make(chan DeSoMessage),
 		peerDisconnectedChan:   peerDisconnectedChan,
 		quit:                   make(chan interface{}),
-<<<<<<< HEAD
-		knownInventory:         knownInventory,
-=======
 		knownInventory:         knownInventoryCache,
->>>>>>> 7f4df890
 		blocksToSend:           make(map[BlockHash]bool),
 		stallTimeoutSeconds:    _stallTimeoutSeconds,
 		minTxFeeRateNanosPerKB: _minFeeRateNanosPerKB,
