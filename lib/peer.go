package lib

import (
	"fmt"
<<<<<<< HEAD
	"github.com/decred/dcrd/lru"
=======
	"math"
>>>>>>> 6bd7f8c9
	"net"
	"sort"
	"sync"
	"sync/atomic"
	"time"

	"github.com/decred/dcrd/lru"

	"github.com/btcsuite/btcd/wire"
	"github.com/deso-protocol/go-deadlock"
	"github.com/golang/glog"
	"github.com/pkg/errors"
)

// peer.go defines an interface for connecting to and managing an DeSo
// peer. Each peer a node is connected to is represented by a Peer object,
// and the Peer object is how messages are sent and received to/from the
// peer. A good place to start is inHandler and outHandler in this file.

// ExpectedResponse is a struct used to enforce timeouts on peers. For example,
// if we send a GetBlocks message, we would expect a response within a given
// window and disconnect from the Peer if we don't get that response.
type ExpectedResponse struct {
	TimeExpected time.Time
	MessageType  MsgType
}

type DeSoMessageMeta struct {
	DeSoMessage DeSoMessage
	Inbound     bool
}

// Peer is an object that holds all of the state for a connection to another node.
// Any communication with other nodes happens via this object, which maintains a
// queue of messages to send to the other node.
type Peer struct {
	// These stats should be accessed atomically.
	bytesReceived uint64
	bytesSent     uint64
	totalMessages uint64
	lastRecv      int64
	lastSend      int64

	// Stats that should be accessed using the mutex below.
	StatsMtx       deadlock.RWMutex
	TimeOffsetSecs int64
	TimeConnected  time.Time
	ID             uint64
	// Ping-related fields.
	LastPingNonce  uint64
	LastPingTime   time.Time
	LastPingMicros int64

	// Connection info.
	cmgr                *ConnectionManager
	Conn                net.Conn
	isOutbound          bool
	isPersistent        bool
	stallTimeoutSeconds uint64
	Params              *DeSoParams
	MessageChan         chan *ServerMessage

	// A pointer to the Server
	srv *Server

	// Basic state.
	PeerInfoMtx            deadlock.Mutex
	serviceFlags           ServiceFlag
	latestHeight           uint64
	addrStr                string
	netAddr                *wire.NetAddress
	minTxFeeRateNanosPerKB uint64
	// Messages for which we are expecting a reply within a fixed
	// amount of time. This list is always sorted by ExpectedTime,
	// with the item having the earliest time at the front.
	expectedResponses []*ExpectedResponse

	// The addresses this peer is aware of.
	knownAddressesMapLock deadlock.RWMutex
	knownAddressesMap     map[string]bool

	// Output queue for messages that need to be sent to the peer.
	outputQueueChan      chan DeSoMessage
	peerDisconnectedChan chan *Peer

	// Set to zero until Disconnect has been called on the Peer. Used to make it
	// so that the logic in Disconnect will only be executed once.
	disconnected int32
	// Signals that the peer is now in the stopped state.
	quit chan interface{}

	// Each Peer is only allowed to have certain number of blocks being sent
	// to them at any gven time. We use
	// this value to enforce that constraint. The reason we need to do this is without
	// it one peer could theoretically clog our Server by issuing many GetBlocks
	// requests that ultimately don't get delivered. This way the number of blocks
	// being sent is limited to a multiple of the number of Peers we have.
	blocksToSendMtx deadlock.Mutex
	blocksToSend    map[BlockHash]bool

	// Inventory stuff.
	// The inventory that we know the peer already has.
	knownInventory lru.Cache

	// Whether the peer is ready to receive INV messages. For a peer that
	// still needs a mempool download, this is false.
	canReceiveInvMessagess bool

	// We process GetTransaction requests in a separate loop. This allows us
	// to ensure that the responses are ordered.
	mtxMessageQueue deadlock.RWMutex
	messageQueue    []*DeSoMessageMeta

	requestedBlocks map[BlockHash]bool

	// We will only allow peer fetch one snapshot chunk at a time so we will keep
	// track whether this peer has a get snapshot request in flight.
	snapshotChunkRequestInFlight bool

	// SyncType indicates whether blocksync should not be requested for this peer. If set to true
	// then we'll only hypersync from this peer.
	syncType NodeSyncType

	// startGroup ensures that all the Peer's go routines are started when we call Start().
	startGroup sync.WaitGroup
}

func (pp *Peer) GetId() uint64 {
	return pp.ID
}

func (pp *Peer) AddDeSoMessage(desoMessage DeSoMessage, inbound bool) {
	// Don't add any more messages if the peer is disconnected
	if pp.disconnected != 0 {
		glog.Errorf("AddDeSoMessage: Not enqueueing message %v because peer is disconnecting", desoMessage.GetMsgType())
		return
	}

	pp.mtxMessageQueue.Lock()
	defer pp.mtxMessageQueue.Unlock()

	pp.messageQueue = append(pp.messageQueue, &DeSoMessageMeta{
		DeSoMessage: desoMessage,
		Inbound:     inbound,
	})
}

func (pp *Peer) MaybeDequeueDeSoMessage() *DeSoMessageMeta {
	pp.mtxMessageQueue.Lock()
	defer pp.mtxMessageQueue.Unlock()

	// If we don't have any requests to process just return
	if len(pp.messageQueue) == 0 {
		return nil
	}
	// If we get here then we know we have messages to process.

	messageToReturn := pp.messageQueue[0]
	pp.messageQueue = pp.messageQueue[1:]

	return messageToReturn
}

// This call blocks on the Peer's queue.
func (pp *Peer) HandleGetTransactionsMsg(getTxnMsg *MsgDeSoGetTransactions) {
	// Get all the transactions we have from the mempool.
	glog.V(1).Infof("Peer._handleGetTransactions: Processing "+
		"MsgDeSoGetTransactions message with %v txns from peer %v",
		len(getTxnMsg.HashList), pp)

	mempoolTxs := []*MempoolTransaction{}

	// We fetch the requested txns from either the PoW mempool or the PoS mempool
	// whichever one is used for the consensus protocol at the current block height.
	for _, txHash := range getTxnMsg.HashList {
		mempoolTx := pp.srv.GetMempool().GetTransaction(txHash)
		// If the transaction isn't in the pool, just continue without adding
		// it. It is generally OK to respond with only a subset of the transactions
		// that were requested.
		if mempoolTx == nil {
			continue
		}

		mempoolTxs = append(mempoolTxs, mempoolTx)
	}

	// Sort the transactions in the order in which they were added to the mempool.
	// Doing this helps the Peer when they go to add the transactions by reducing
	// unconnectedTxns and transactions being rejected due to missing dependencies.
	sort.Slice(mempoolTxs, func(ii, jj int) bool {
		return mempoolTxs[ii].TimestampUnixMicro < mempoolTxs[jj].TimestampUnixMicro
	})

	// Create a list of the fetched transactions to a response.
	txnList := []*MsgDeSoTxn{}
	for _, mempoolTx := range mempoolTxs {
		txnList = append(txnList, mempoolTx.MsgDeSoTxn)
	}

	// At this point the txnList should have all of the transactions that
	// we had available from the request. It should also be below the limit
	// for number of transactions since the request itself was below the
	// limit. So push the bundle to the Peer.
	glog.V(2).Infof("Peer._handleGetTransactions: Sending txn bundle with size %v to peer %v",
		len(txnList), pp)

	// Now we must enqueue the transactions in a transaction bundle. The type of transaction
	// bundle we enqueue depends on the blockheight. If the next block is going to be a
	// balance model block, the transactions will include TxnFeeNanos, TxnNonce, and
	// TxnVersion. These fields are only supported by the TransactionBundleV2.
	nextBlockHeight := pp.srv.blockchain.blockTip().Height + 1
	if nextBlockHeight >= pp.srv.blockchain.params.ForkHeights.BalanceModelBlockHeight {
		res := &MsgDeSoTransactionBundleV2{}
		res.Transactions = txnList
		pp.QueueMessage(res)
	} else {
		res := &MsgDeSoTransactionBundle{}
		res.Transactions = txnList
		pp.QueueMessage(res)
	}
}

func (pp *Peer) HandleTransactionBundleMessage(msg *MsgDeSoTransactionBundle) {
	// TODO: I think making it so that we can't process more than one TransactionBundle at
	// a time would reduce transaction reorderings. Right now, if you get multiple bundles
	// from multiple peers they'll be processed all at once, potentially interleaving with
	// one another.

	glog.V(1).Infof("Received TransactionBundle "+
		"message of size %v from Peer %v", len(msg.Transactions), pp)

	pp._processTransactionsAndMaybeRemoveRequests(msg.Transactions)

	pp.srv.hasProcessedFirstTransactionBundle = true
}

func (pp *Peer) HandleTransactionBundleMessageV2(msg *MsgDeSoTransactionBundleV2) {
	// TODO: I think making it so that we can't process more than one TransactionBundle at
	// a time would reduce transaction reorderings. Right now, if you get multiple bundles
	// from multiple peers they'll be processed all at once, potentially interleaving with
	// one another.

	glog.V(2).Infof("Received TransactionBundleV2 "+
		"message of size %v from Peer %v", len(msg.Transactions), pp)

	pp._processTransactionsAndMaybeRemoveRequests(msg.Transactions)

	pp.srv.hasProcessedFirstTransactionBundle = true
}

func (pp *Peer) _processTransactionsAndMaybeRemoveRequests(transactions []*MsgDeSoTxn) {
	transactionsToRelay := pp.srv._processTransactions(pp, transactions)
	glog.V(2).Infof("Server._handleTransactionBundle: Accepted %v txns from Peer %v",
		len(transactionsToRelay), pp)

	_ = transactionsToRelay
	// Remove all the transactions we received from requestedTransactions now
	// that we've processed them. Don't remove them from inventoryBeingProcessed,
	// since that will guard against reprocessing transactions that had errors while
	// processing.
	pp.srv.dataLock.Lock()
	for _, txn := range transactions {
		txHash := txn.Hash()
		delete(pp.srv.requestedTransactionsMap, *txHash)
	}
	pp.srv.dataLock.Unlock()
}

func (pp *Peer) HelpHandleInv(msg *MsgDeSoInv) {
	// Get the requestedTransactions lock and release it at the end of the function.
	pp.srv.dataLock.Lock()
	defer pp.srv.dataLock.Unlock()

	// Iterate through the message. Gather the transactions and the
	// blocks we don't already have into separate inventory lists.
	glog.V(1).Infof("Server._handleInv: Processing INV message of size %v from peer %v", len(msg.InvList), pp)
	txHashList := []*BlockHash{}
	blockHashList := []*BlockHash{}

	for _, invVect := range msg.InvList {
		// No matter what, add the inv to the peer's known inventory.
		pp.knownInventory.Add(*invVect)

		// If this is a hash we are currently processing, no need to do anything.
		// This check serves to fill the gap between the time when we've decided
		// to ask for the data corresponding to an inv and when we actually receive
		// that data. Without this check, the following would happen:
		// - Receive inv from peer1
		// - Get data for inv from peer1
		// - Receive same inv from peer2
		// - Get same data for same inv from peer2 before we've received
		//   a response from peer1
		// Instead, because of this check, the following happens instead:
		// - Receive inv from peer1
		// - Get data for inv from peer1 *and* add it to inventoryBeingProcessed.
		// - Receive same inv from peer2
		// - Notice second inv is already in inventoryBeingProcessed so don't
		//   request data for it.
		if pp.srv.inventoryBeingProcessed.Contains(*invVect) {
			continue
		}

		// Extract a copy of the block hash to avoid the iterator changing the
		// value underneath us.
		currentHash := BlockHash{}
		copy(currentHash[:], invVect.Hash[:])

		if invVect.Type == InvTypeTx {
			// For transactions, check that the transaction isn't in the
			// mempool and that it isn't currently being requested.
			_, requestIsInFlight := pp.srv.requestedTransactionsMap[currentHash]
			if requestIsInFlight || pp.srv.mempool.IsTransactionInPool(&currentHash) {
				continue
			}

			txHashList = append(txHashList, &currentHash)
		} else if invVect.Type == InvTypeBlock {
			// For blocks, we check that the hash isn't known to us either in our
			// main header chain or in side chains.
			if pp.srv.blockchain.HasHeader(&currentHash) {
				continue
			}

			blockHashList = append(blockHashList, &currentHash)
		}

		// If we made it here, it means the inventory was added to one of the
		// lists so mark it as processed on the Server.
		pp.srv.inventoryBeingProcessed.Add(*invVect)
	}

	// If there were any transactions we don't yet have, request them using
	// a GetTransactions message.
	if len(txHashList) > 0 {
		// Add all the transactions we think we need to the list of transactions
		// requested (i.e. in-flight) since we're about to request them.
		for _, txHash := range txHashList {
			pp.srv.requestedTransactionsMap[*txHash] = &GetDataRequestInfo{
				PeerWhoSentInv: pp,
				TimeRequested:  time.Now(),
			}
		}

		pp.AddDeSoMessage(&MsgDeSoGetTransactions{
			HashList: txHashList,
		}, false /*inbound*/)
	} else {
		glog.V(1).Infof("Server._handleInv: Not sending GET_TRANSACTIONS because no new hashes")
	}

	// If the peer has sent us any block hashes that are new to us then send
	// a GetHeaders message to her to get back in sync with her. The flow
	// for this is generally:
	// - Receive an inv message from a peer for a block we don't have.
	// - Send them a GetHeaders message with our most up-to-date block locator.
	// - Receive back from them all the headers they're aware of that can be
	//   accepted into our chain.
	// - We will then request from them all of the block data for the new headers
	//   we have if they affect our main chain.
	// - When the blocks come in, we process them by adding them to the chain
	//   one-by-one.
	if len(blockHashList) > 0 {
		locator := pp.srv.blockchain.LatestHeaderLocator()
		pp.AddDeSoMessage(&MsgDeSoGetHeaders{
			StopHash:     &BlockHash{},
			BlockLocator: locator,
		}, false /*inbound*/)
	}
}

func (pp *Peer) HandleInv(msg *MsgDeSoInv) {
	// Ignore invs while we're still syncing and before we've requested
	// all mempool transactions from one of our peers to bootstrap.
	if pp.srv.blockchain.isSyncing() {
		glog.Infof("Server._handleInv: Ignoring INV while syncing from Peer %v", pp)
		return
	}

	// Expire any transactions that we've been waiting too long on.
	// Also remove them from inventoryProcessed in case another Peer wants to send
	// them to us in the future.
	pp.srv.ExpireRequests()

	pp.HelpHandleInv(msg)
}

func (pp *Peer) HandleGetBlocks(msg *MsgDeSoGetBlocks) {
	// Nothing to do if the request is empty.
	if len(msg.HashList) == 0 {
		glog.V(1).Infof("Server._handleGetBlocks: Received empty GetBlocks "+
			"request. No response needed for Peer %v", pp)
		return
	}

	// For each block the Peer has requested, fetch it and queue it to
	// be sent. It takes some time to fetch the blocks which is why we
	// do it in a goroutine. This might also block if the Peer's send
	// queue is full.
	//
	// Note that the requester should generally ask for the blocks in the
	// order they'd like to receive them as we will typically honor this
	// ordering.
	//
	// With HyperSync there is a potential that a node will request blocks that we haven't yet stored, although we're
	// fully synced. This can happen to archival nodes that haven't yet downloaded all historical blocks. If a GetBlock
	// is sent to a non-archival node for blocks that we don't have, then the peer is misbehaving and should be disconnected.
	for _, hashToSend := range msg.HashList {
		blockToSend := pp.srv.blockchain.GetBlock(hashToSend)
		if blockToSend == nil {
			// Don't ask us for blocks before verifying that we have them with a
			// GetHeaders request.
			glog.Errorf("Server._handleGetBlocks: Disconnecting peer %v because "+
				"she asked for a block with hash %v that we don't have", pp, msg.HashList[0])
			pp.Disconnect()
			return
		}
		pp.AddDeSoMessage(blockToSend, false)
	}
}

// HandleGetSnapshot gets called whenever we receive a GetSnapshot message from a peer. This means
// a peer is asking us to send him some data from our most recent snapshot. To respond to the peer we
// will retrieve the chunk from our main and ancestral records db and attach it to the response message.
// This function is handled within peer's inbound message loop because retrieving a chunk is costly.
func (pp *Peer) HandleGetSnapshot(msg *MsgDeSoGetSnapshot) {
	// Start a timer to measure how much time sending a snapshot takes.
	pp.srv.timer.Start("Send Snapshot")
	defer pp.srv.timer.End("Send Snapshot")
	defer pp.srv.timer.Print("Send Snapshot")

	// Make sure this peer can only request one snapshot chunk at a time.
	if pp.snapshotChunkRequestInFlight {
		glog.V(1).Infof("Peer.HandleGetSnapshot: Ignoring GetSnapshot from Peer %v"+
			"because he already requested a GetSnapshot", pp)
		pp.Disconnect()
		return
	}
	pp.snapshotChunkRequestInFlight = true
	defer func(pp *Peer) { pp.snapshotChunkRequestInFlight = false }(pp)

	// Ignore GetSnapshot requests and disconnect the peer if we're not a hypersync node.
	if pp.srv.snapshot == nil {
		glog.Errorf("Peer.HandleGetSnapshot: Ignoring GetSnapshot from Peer %v "+
			"and disconnecting because node doesn't support HyperSync", pp)
		pp.Disconnect()
		return
	}

	// Ignore GetSnapshot requests if we're still syncing. We will only serve snapshot chunk when our
	// blockchain state is fully current.
	if pp.srv.blockchain.isSyncing() {
		chainState := pp.srv.blockchain.chainState()
		glog.V(1).Infof("Peer.HandleGetSnapshot: Ignoring GetSnapshot from Peer %v"+
			"because node is syncing with ChainState (%v)", pp, chainState)
		pp.AddDeSoMessage(&MsgDeSoSnapshotData{
			SnapshotMetadata:  nil,
			SnapshotChunk:     nil,
			SnapshotChunkFull: false,
			Prefix:            msg.GetPrefix(),
		}, false)
		return
	}

	// Make sure that the start key and prefix provided in the message are valid.
	if len(msg.SnapshotStartKey) == 0 || len(msg.GetPrefix()) == 0 {
		glog.Errorf("Peer.HandleGetSnapshot: Ignoring GetSnapshot from Peer %v "+
			"because SnapshotStartKey or Prefix are empty", pp)
		pp.Disconnect()
		return
	}

	// FIXME: Any restrictions on how many snapshots a peer can request?

	// Get the snapshot chunk from the database. This operation can happen concurrently with updates
	// to the main DB or the ancestral records DB, and we don't want to slow down any of these updates.
	// Because of that, we will detect whenever concurrent access takes place with the concurrencyFault
	// variable. If concurrency is detected, we will re-queue the GetSnapshot message.
	var concurrencyFault bool
	var err error

	snapshotDataMsg := &MsgDeSoSnapshotData{
		Prefix:           msg.GetPrefix(),
		SnapshotMetadata: pp.srv.snapshot.CurrentEpochSnapshotMetadata,
	}
	if isStateKey(msg.GetPrefix()) {
		snapshotDataMsg.SnapshotChunk, snapshotDataMsg.SnapshotChunkFull, concurrencyFault, err =
			pp.srv.snapshot.GetSnapshotChunk(pp.srv.blockchain.db, msg.GetPrefix(), msg.SnapshotStartKey)
	} else {
		// If the received prefix is not a state key, then it is likely that the peer has newer code.
		// A peer would be requesting state data for the newly added state prefix, though this node
		// doesn't recognize the prefix yet. We respond to the peer with an empty snapshot chunk,
		// since we don't have any data for the prefix yet. Even if the peer was misbehaving and
		// intentionally requesting non-existing prefix data, it doesn't really matter.
		snapshotDataMsg.SnapshotChunk = []*DBEntry{EmptyDBEntry()}
		snapshotDataMsg.SnapshotChunkFull = false
	}
	if err != nil {
		glog.Errorf("Peer.HandleGetSnapshot: something went wrong during fetching "+
			"snapshot chunk for peer (%v), error (%v)", pp, err)
		return
	}
	// When concurrencyFault occurs, we will wait a bit and then enqueue the message again.
	if concurrencyFault {
		glog.Errorf("Peer.HandleGetSnapshot: concurrency fault occurred so we enqueue the msg again to peer (%v)", pp)
		go func() {
			time.Sleep(GetSnapshotTimeout)
			pp.AddDeSoMessage(msg, true)
		}()
		return
	}

	pp.AddDeSoMessage(snapshotDataMsg, false)

	glog.V(2).Infof("Server._handleGetSnapshot: Sending a SnapshotChunk message to peer (%v) "+
		"with SnapshotHeight (%v) and CurrentEpochChecksumBytes (%v) and Snapshotdata length (%v)", pp,
		pp.srv.snapshot.CurrentEpochSnapshotMetadata.SnapshotBlockHeight,
		snapshotDataMsg.SnapshotMetadata, len(snapshotDataMsg.SnapshotChunk))
}

func (pp *Peer) cleanupMessageProcessor() {
	pp.mtxMessageQueue.Lock()
	defer pp.mtxMessageQueue.Unlock()

	// We assume that no more elements will be added to the message queue once this function
	// is called.
	glog.Infof("StartDeSoMessageProcessor: Cleaning up message queue for peer: %v", pp)
	pp.messageQueue = nil
	// Set a few more things to nil just to make sure the garbage collector doesn't
	// get confused when freeing up this Peer's memory. This is to fix a bug where
	// inbound peers disconnecting was causing an OOM.
	pp.cmgr = nil
	pp.srv = nil
	pp.MessageChan = nil
	//pp.Conn = nil
}

func (pp *Peer) StartDeSoMessageProcessor() {
	pp.startGroup.Done()
	glog.Infof("StartDeSoMessageProcessor: Starting for peer %v", pp)
	for {
		if pp.disconnected != 0 {
			pp.cleanupMessageProcessor()
			glog.Infof("StartDeSoMessageProcessor: Stopping because peer disconnected: %v", pp)
			return
		}
		msgToProcess := pp.MaybeDequeueDeSoMessage()
		if msgToProcess == nil {
			time.Sleep(50 * time.Millisecond)
			continue
		}
		// If we get here we know we have a transaction to process.

		if msgToProcess.Inbound {
			switch msgToProcess.DeSoMessage.GetMsgType() {
			case MsgTypeGetTransactions:
				msg := msgToProcess.DeSoMessage.(*MsgDeSoGetTransactions)
				glog.V(1).Infof("StartDeSoMessageProcessor: RECEIVED message of type %v with "+
					"num hashes %v from peer %v", msgToProcess.DeSoMessage.GetMsgType(), len(msg.HashList), pp)
				pp.HandleGetTransactionsMsg(msg)
			case MsgTypeTransactionBundle:
				msg := msgToProcess.DeSoMessage.(*MsgDeSoTransactionBundle)
				glog.V(1).Infof("StartDeSoMessageProcessor: RECEIVED message of type %v with "+
					"num txns %v from peer %v", msgToProcess.DeSoMessage.GetMsgType(), len(msg.Transactions), pp)
				pp.HandleTransactionBundleMessage(msg)
			case MsgTypeTransactionBundleV2:
				glog.V(1).Infof("StartDeSoMessageProcessor: RECEIVED message of "+
					"type %v with num txns %v from peer %v", msgToProcess.DeSoMessage.GetMsgType(),
					len(msgToProcess.DeSoMessage.(*MsgDeSoTransactionBundleV2).Transactions), pp)
				pp.HandleTransactionBundleMessageV2(msgToProcess.DeSoMessage.(*MsgDeSoTransactionBundleV2))

			case MsgTypeInv:
				msg := msgToProcess.DeSoMessage.(*MsgDeSoInv)
				glog.V(1).Infof("StartDeSoMessageProcessor: RECEIVED message of type %v with "+
					"num invs %v from peer %v", msgToProcess.DeSoMessage.GetMsgType(), len(msg.InvList), pp)
				pp.HandleInv(msg)

			case MsgTypeGetBlocks:
				msg := msgToProcess.DeSoMessage.(*MsgDeSoGetBlocks)
				glog.V(1).Infof("StartDeSoMessageProcessor: RECEIVED message of type %v with "+
					"num hashes %v from peer %v", msgToProcess.DeSoMessage.GetMsgType(), len(msg.HashList), pp)
				pp.HandleGetBlocks(msg)

			case MsgTypeGetSnapshot:
				msg := msgToProcess.DeSoMessage.(*MsgDeSoGetSnapshot)
				glog.V(1).Infof("StartDeSoMessageProcessor: RECEIVED message of type %v with start key %v "+
					"and prefix %v from peer %v", msgToProcess.DeSoMessage.GetMsgType(), msg.SnapshotStartKey, msg.GetPrefix(), pp)

				pp.HandleGetSnapshot(msg)
			default:
				glog.Errorf("StartDeSoMessageProcessor: ERROR RECEIVED message of "+
					"type %v from peer %v", msgToProcess.DeSoMessage.GetMsgType(), pp)
			}
		} else {
			glog.V(1).Infof("StartDeSoMessageProcessor: SENDING message of "+
				"type %v to peer %v", msgToProcess.DeSoMessage.GetMsgType(), pp)
			pp.QueueMessage(msgToProcess.DeSoMessage)
		}
	}
}

// NewPeer creates a new Peer object.
func NewPeer(_id uint64, _conn net.Conn, _isOutbound bool, _netAddr *wire.NetAddress,
	_isPersistent bool, _stallTimeoutSeconds uint64,
	_minFeeRateNanosPerKB uint64,
	params *DeSoParams,
	messageChan chan *ServerMessage,
	_cmgr *ConnectionManager, _srv *Server,
	_syncType NodeSyncType,
	peerDisconnectedChan chan *Peer) *Peer {

	pp := Peer{
		ID:                     _id,
		cmgr:                   _cmgr,
		srv:                    _srv,
		Conn:                   _conn,
		addrStr:                _conn.RemoteAddr().String(),
		netAddr:                _netAddr,
		isOutbound:             _isOutbound,
		isPersistent:           _isPersistent,
		outputQueueChan:        make(chan DeSoMessage),
		peerDisconnectedChan:   peerDisconnectedChan,
		quit:                   make(chan interface{}),
		knownInventory:         lru.NewCache(maxKnownInventory),
		blocksToSend:           make(map[BlockHash]bool),
		stallTimeoutSeconds:    _stallTimeoutSeconds,
		minTxFeeRateNanosPerKB: _minFeeRateNanosPerKB,
		knownAddressesMap:      make(map[string]bool),
		Params:                 params,
		MessageChan:            messageChan,
		requestedBlocks:        make(map[BlockHash]bool),
		syncType:               _syncType,
	}

	// TODO: Before, we would give each Peer its own Logger object. Now we
	// have a much better way of debugging which is that we include a nonce
	// in all messages related to a Peer (i.e. PeerID=%d) that allows us to
	// pipe the output to a file and inspect it (and if we choose to filter on
	// a PeerID= then we can see exclusively that Peer's related messages).
	// Still, we're going to leave this logic here for a little while longer in
	// case a situation arises where commenting it in seems like it would be
	// useful.
	//
	// Each peer gets its own log directory. Name the directory with
	// IP:PORT_ID to ensure it's identifiable but also unique. The higher
	// the ID the more recently the peer connection was established.
	/*
		logDir := fmt.Sprintf("%s.%05d_%d.log", addrmgr.NetAddressKey(_netAddr), pp.ID, time.Now().UnixNano())
		resetLogDir := false
		pp.Logger = glog.NewLogger(logDir, resetLogDir)
		// Don't log peer information to stderr.
		pp.Logger.AlsoToStderr = false
	*/
	return &pp
}

// MinFeeRateNanosPerKB returns the minimum fee rate this peer requires in order to
// accept transactions into its mempool. We should generally not send a peer a
// transaction below this fee rate.
func (pp *Peer) MinFeeRateNanosPerKB() uint64 {
	pp.StatsMtx.RLock()
	defer pp.StatsMtx.RUnlock()

	return pp.minTxFeeRateNanosPerKB
}

// StartingBlockHeight is the height of the peer's blockchain tip.
func (pp *Peer) StartingBlockHeight() uint64 {
	pp.StatsMtx.RLock()
	defer pp.StatsMtx.RUnlock()
	return pp.latestHeight
}

// NumBlocksToSend is the number of blocks the Peer has requested from
// us that we have yet to send them.
func (pp *Peer) NumBlocksToSend() uint32 {
	pp.blocksToSendMtx.Lock()
	defer pp.blocksToSendMtx.Unlock()

	return uint32(len(pp.blocksToSend))
}

const (
	// maxKnownInventory is the maximum number of items to keep in the known
	// inventory cache.
	maxKnownInventory = 1000000

	// pingInterval is the interval of time to wait in between sending ping
	// messages.
	pingInterval = 2 * time.Minute

	// idleTimeout is the duration of inactivity before we time out a peer.
	idleTimeout = 5 * time.Minute
)

// HandlePingMsg is invoked when a peer receives a ping message. It replies with a pong
// message.
func (pp *Peer) HandlePingMsg(msg *MsgDeSoPing) {
	// Include nonce from ping so pong can be identified.
	glog.V(2).Infof("Peer.HandlePingMsg: Received ping from peer %v: %v", pp, msg)
	// Queue up a pong message.
	pp.QueueMessage(&MsgDeSoPong{Nonce: msg.Nonce})
}

// HandlePongMsg is invoked when a peer receives a pong message.  It
// updates the ping statistics.
func (pp *Peer) HandlePongMsg(msg *MsgDeSoPong) {
	// Arguably we could use a buffered channel here sending data
	// in a fifo manner whenever we send a ping, or a list keeping track of
	// the times of each ping. For now we just make a best effort and
	// only record stats if it was for the last ping sent. Any preceding
	// and overlapping pings will be ignored. It is unlikely to occur
	// without large usage of the ping call since we ping infrequently
	// enough that if they overlap we would have timed out the peer.
	glog.V(2).Infof("Peer.HandlePongMsg: Received pong from peer %v: %v", msg, pp)
	pp.StatsMtx.Lock()
	defer pp.StatsMtx.Unlock()
	if pp.LastPingNonce != 0 && msg.Nonce == pp.LastPingNonce {
		pp.LastPingMicros = time.Since(pp.LastPingTime).Nanoseconds()
		pp.LastPingMicros /= 1000 // convert to usec.
		pp.LastPingNonce = 0
		glog.V(2).Infof("Peer.HandlePongMsg: LastPingMicros(%d) from Peer %v", pp.LastPingMicros, pp)
	}
}

func (pp *Peer) PingHandler() {
	pp.startGroup.Done()
	glog.V(1).Infof("Peer.PingHandler: Starting ping handler for Peer %v", pp)
	pingTicker := time.NewTicker(pingInterval)
	defer pingTicker.Stop()

out:
	for {
		select {
		case <-pingTicker.C:
			glog.V(2).Infof("Peer.PingHandler: Initiating ping for Peer %v", pp)
			nonce, err := wire.RandomUint64()
			if err != nil {
				glog.Errorf("Not sending ping to Peer %v: %v", pp, err)
				continue
			}
			// Update the ping stats when we initiate a ping.
			//
			// TODO: Setting LastPingTime here means that we're technically measuring the time
			// between *queueing* the ping and when we receive a pong vs the time between when
			// a ping is actually sent and when the pong is received. To fix it we'd have to
			// detect a ping message in the outHandler and set the stats there instead.
			pp.StatsMtx.Lock()
			pp.LastPingNonce = nonce
			pp.LastPingTime = time.Now()
			pp.StatsMtx.Unlock()
			// Queue the ping message to be sent.
			pp.QueueMessage(&MsgDeSoPing{Nonce: nonce})

		case <-pp.quit:
			break out
		}
	}
}

func (pp *Peer) String() string {
	isDisconnected := ""
	if pp.disconnected != 0 {
		isDisconnected = ", DISCONNECTED"
	}
	return fmt.Sprintf("[ Remote Address: %v%s PeerID=%d ]", pp.addrStr, isDisconnected, pp.ID)
}

func (pp *Peer) Connected() bool {
	return atomic.LoadInt32(&pp.disconnected) == 0
}

func (pp *Peer) Address() string {
	return pp.addrStr
}

func (pp *Peer) NetAddress() *wire.NetAddress {
	return pp.netAddr
}

func (pp *Peer) IP() string {
	return pp.netAddr.IP.String()
}

func (pp *Peer) Port() uint16 {
	return pp.netAddr.Port
}

func (pp *Peer) IsOutbound() bool {
	return pp.isOutbound
}

func (pp *Peer) IsPersistent() bool {
	return pp.isPersistent
}

func (pp *Peer) QueueMessage(desoMessage DeSoMessage) {
	// If the peer is disconnected, don't queue anything.
	if !pp.Connected() {
		return
	}

	pp.outputQueueChan <- desoMessage
}

func (pp *Peer) _handleOutExpectedResponse(msg DeSoMessage) {
	pp.PeerInfoMtx.Lock()
	defer pp.PeerInfoMtx.Unlock()

	// If we're sending the peer a GetBlocks message, we expect to receive the
	// blocks at minimum within a few seconds of each other.
	stallTimeout := time.Duration(int64(pp.stallTimeoutSeconds) * int64(time.Second))
	switch msg.GetMsgType() {
	case MsgTypeGetBlocks:
		getBlocks := msg.(*MsgDeSoGetBlocks)
		// We have one block expected for each entry in the message.
		for ii := range getBlocks.HashList {
			pp._addExpectedResponse(&ExpectedResponse{
				TimeExpected: time.Now().Add(
					stallTimeout + time.Duration(int64(ii)*int64(stallTimeout))),
				MessageType: MsgTypeBlock,
			})
		}
	case MsgTypeGetHeaders:
		// If we're sending a GetHeaders message, the Peer should respond within
		// a few seconds with a HeaderBundle.
		pp._addExpectedResponse(&ExpectedResponse{
			TimeExpected: time.Now().Add(stallTimeout),
			MessageType:  MsgTypeHeaderBundle,
		})
	case MsgTypeGetSnapshot:
		// If we're sending a GetSnapshot message, the peer should respond within a few seconds with a SnapshotData.
		pp._addExpectedResponse(&ExpectedResponse{
			TimeExpected: time.Now().Add(stallTimeout),
			MessageType:  MsgTypeSnapshotData,
		})
	case MsgTypeGetTransactions:
		// If we're sending a GetTransactions message, the Peer should respond within
		// a few seconds with a TransactionBundle. Every GetTransactions message should
		// receive a TransactionBundle in response. The
		// Server handles situations in which we request certain hashes but only get
		// back a subset of them in the response (i.e. a case in which we received a
		// timely reply but the reply was incomplete).
		//
		// NOTE: at the BalanceModelBlockHeight, MsgTypeTransactionBundle is replaced by
		// the more capable MsgTypeTransactionBundleV2.
		// TODO: After fork, remove this recover block and always expect msg type MsgTypeTransactionBundleV2.
		defer func() {
			if r := recover(); r != nil {
				isSrvNil := pp.srv == nil
				isBlockchainNil := isSrvNil && pp.srv.blockchain == nil
				isBlockTipNil := !isSrvNil && !isBlockchainNil && pp.srv.blockchain.blockTip() == nil
				glog.Errorf(
					"Peer._handleOutExpectedResponse: Recovered from panic: %v.\nsrv is nil: %t\nsrv.Blockchain is nil: %t\n,srv.Blockchain.BlockTip is nil: %t", r, isSrvNil, isBlockchainNil, isBlockTipNil)
			}
		}()
		expectedMsgType := MsgTypeTransactionBundle
		if pp.srv.blockchain.blockTip().Height+1 >= pp.Params.ForkHeights.BalanceModelBlockHeight {
			expectedMsgType = MsgTypeTransactionBundleV2
		}
		pp._addExpectedResponse(&ExpectedResponse{
			TimeExpected: time.Now().Add(stallTimeout),
			MessageType:  expectedMsgType,
			// The Server handles situations in which the Peer doesn't send us all of
			// the hashes we were expecting using timeouts on requested hashes.
		})
	}
}

func (pp *Peer) _filterAddrMsg(addrMsg *MsgDeSoAddr) *MsgDeSoAddr {
	pp.knownAddressesMapLock.Lock()
	defer pp.knownAddressesMapLock.Unlock()

	filteredAddrMsg := &MsgDeSoAddr{}
	for _, addr := range addrMsg.AddrList {
		if _, hasAddr := pp.knownAddressesMap[addr.StringWithPort(false /*includePort*/)]; hasAddr {
			continue
		}

		// If we get here this is an address the peer hasn't seen before so
		// don't filter it out. Also add it to the known address map.
		filteredAddrMsg.AddrList = append(filteredAddrMsg.AddrList, addr)
		pp.knownAddressesMap[addr.StringWithPort(false /*includePort*/)] = true
	}

	return filteredAddrMsg
}

func (pp *Peer) _setKnownAddressesMap(key string, val bool) {
	pp.knownAddressesMapLock.Lock()
	defer pp.knownAddressesMapLock.Unlock()

	pp.knownAddressesMap[key] = val
}

func (pp *Peer) SetLatestBlockHeight(height uint64) {
	pp.StatsMtx.Lock()
	defer pp.StatsMtx.Unlock()

	pp.latestHeight = height
}

func (pp *Peer) SetServiceFlag(sf ServiceFlag) {
	pp.PeerInfoMtx.Lock()
	defer pp.PeerInfoMtx.Unlock()

	pp.serviceFlags = sf
}

func (pp *Peer) outHandler() {
	pp.startGroup.Done()
	glog.V(1).Infof("Peer.outHandler: Starting outHandler for Peer %v", pp)
	stallTicker := time.NewTicker(time.Second)
out:
	for {
		select {
		case msg := <-pp.outputQueueChan:
			// Wire up the responses we expect from the Peer depending on what
			// type of message it is.
			pp._handleOutExpectedResponse(msg)

			if msg.GetMsgType() == MsgTypeInv {
				invMsg := msg.(*MsgDeSoInv)

				if len(invMsg.InvList) == 0 {
					// Don't send anything if the inv list is empty after filtering.
					continue
				}

				// Add the new inventory to the peer's knownInventory.
				for _, invVect := range invMsg.InvList {
					pp.knownInventory.Add(*invVect)
				}
			}

			// If we're sending a block, remove it from our blocksToSend map to allow
			// the peer to request more blocks after receiving this one.
			if msg.GetMsgType() == MsgTypeBlock {
				pp.blocksToSendMtx.Lock()
				hash, _ := msg.(*MsgDeSoBlock).Hash()
				delete(pp.blocksToSend, *hash)
				pp.blocksToSendMtx.Unlock()
			}

			// Before we send an addr message to the peer, filter out the addresses
			// the peer is already aware of.
			if msg.GetMsgType() == MsgTypeAddr {
				msg = pp._filterAddrMsg(msg.(*MsgDeSoAddr))

				// Don't send anything if we managed to filter out all the addresses.
				if len(msg.(*MsgDeSoAddr).AddrList) == 0 {
					continue
				}
			}

			// If we have a problem sending a message to a peer then disconnect them.
			glog.V(3).Infof("Writing Message: (%v)", msg)
			if err := pp.WriteDeSoMessage(msg); err != nil {
				glog.Errorf("Peer.outHandler: Problem sending message to peer: %v: %v", pp, err)
				pp.Disconnect()
			}
		case <-stallTicker.C:
			// Every second take a look to see if there's something that the peer should
			// have responded to that they're delinquent on. If there is then error and
			// disconnect the Peer.
			if len(pp.expectedResponses) == 0 {
				// If there are no expected responses, nothing to do.
				continue
			}
			// The expected responses are sorted by when the corresponding requests were
			// made. As such, if the first entry is not past the deadline then nothing is.
			firstEntry := pp.expectedResponses[0]
			nowTime := time.Now()
			if nowTime.After(firstEntry.TimeExpected) {
				glog.Errorf("Peer.outHandler: Peer %v took too long to response to "+
					"reqest. Expected MsgType=%v at time %v but it is now time %v",
					pp, firstEntry.MessageType, firstEntry.TimeExpected, nowTime)
				pp.Disconnect()
			}

		case <-pp.quit:
			break out
		}
	}

	glog.V(1).Infof("Peer.outHandler: Quitting outHandler for Peer %v", pp)
}

func (pp *Peer) _maybeAddBlocksToSend(msg DeSoMessage) error {
	// If the input is not a GetBlocks message, don't do anything.
	if msg.GetMsgType() != MsgTypeGetBlocks {
		return nil
	}

	// At this point, we're sure this is a GetBlocks message. Acquire the
	// blocksToSend mutex and cast the message.
	pp.blocksToSendMtx.Lock()
	defer pp.blocksToSendMtx.Unlock()
	getBlocks := msg.(*MsgDeSoGetBlocks)

	// When blocks have been requested, add them to the list of blocks we're
	// in the process of sending to the Peer.
	for _, hash := range getBlocks.HashList {
		pp.blocksToSend[*hash] = true
	}

	// If the peer has exceeded the number of blocks she is allowed to request
	// then disconnect her.
	if len(pp.blocksToSend) > MaxBlocksInFlight {
		pp.Disconnect()
		return fmt.Errorf("_maybeAddBlocksToSend: Disconnecting peer %v because she requested %d "+
			"blocks, which is more than the %d blocks allowed "+
			"in flight", pp, len(pp.blocksToSend), MaxBlocksInFlight)
	}

	return nil
}

func (pp *Peer) _removeEarliestExpectedResponse(msgType MsgType) *ExpectedResponse {
	pp.PeerInfoMtx.Lock()
	defer pp.PeerInfoMtx.Unlock()

	// Just remove the first instance we find of the passed-in message
	// type and return.
	for ii, res := range pp.expectedResponses {
		if res.MessageType == msgType {
			// We found the first occurrence of the message type so remove
			// that message since we're no longer waiting on it.
			left := append([]*ExpectedResponse{}, pp.expectedResponses[:ii]...)
			pp.expectedResponses = append(left, pp.expectedResponses[ii+1:]...)

			// Return so we stop processing.
			return res
		}
	}

	return nil
}

func (pp *Peer) _addExpectedResponse(item *ExpectedResponse) {
	if len(pp.expectedResponses) == 0 {
		pp.expectedResponses = []*ExpectedResponse{item}
		return
	}

	// Usually the item will need to be added at the end so start
	// from there.
	index := len(pp.expectedResponses)
	for index > 0 &&
		pp.expectedResponses[index-1].TimeExpected.After(item.TimeExpected) {

		index--
	}

	left := append([]*ExpectedResponse{}, pp.expectedResponses[:index]...)
	right := pp.expectedResponses[index:]
	pp.expectedResponses = append(append(left, item), right...)
}

func (pp *Peer) _handleInExpectedResponse(rmsg DeSoMessage) error {
	// Let the Peer off the hook if the response is one we were waiting for.
	// Do this in a separate switch to keep things clean.
	msgType := rmsg.GetMsgType()
	if msgType == MsgTypeBlock ||
		msgType == MsgTypeHeaderBundle ||
		msgType == MsgTypeTransactionBundle ||
		msgType == MsgTypeTransactionBundleV2 ||
		msgType == MsgTypeSnapshotData {

		expectedResponse := pp._removeEarliestExpectedResponse(msgType)
		if expectedResponse == nil {
			// We should never get one of these types of messages unless we've previously
			// requested it so disconnect the Peer in this case.
			errRet := fmt.Errorf("_handleInExpectedResponse: Received unsolicited message "+
				"of type %v %v from peer %v -- disconnecting", msgType, rmsg, pp)
			glog.V(1).Infof(errRet.Error())
			// TODO: Removing this check so we can inject transactions into the node.
			//return errRet
		}

		// If we get here then we managed to dequeue a message we were
		// expecting, which is good.
	}

	return nil
}

// inHandler handles all incoming messages for the peer. It must be run as a
// goroutine.
func (pp *Peer) inHandler() {
	pp.startGroup.Done()
	glog.V(1).Infof("Peer.inHandler: Starting inHandler for Peer %v", pp)

	// The timer is stopped when a new message is received and reset after it
	// is processed.
	idleTimer := time.AfterFunc(idleTimeout, func() {
		glog.V(1).Infof("Peer.inHandler: Peer %v no answer for %v -- disconnecting", pp, idleTimeout)
		pp.Disconnect()
	})

out:
	for {
		// Read a message and stop the idle timer as soon as the read
		// is done. The timer is reset below for the next iteration if
		// needed.
		rmsg, err := pp.ReadDeSoMessage()
		idleTimer.Stop()
		if err != nil {
			glog.Errorf("Peer.inHandler: Can't read message from peer %v: %v", pp, err)

			break out
		}

		// Adjust what we expect our Peer to send us based on what we're now
		// receiving with this message.
		if err := pp._handleInExpectedResponse(rmsg); err != nil {
			break out
		}

		// If we get an addr message, add all of the addresses to the known addresses
		// for the peer.
		if rmsg.GetMsgType() == MsgTypeAddr {
			addrMsg := rmsg.(*MsgDeSoAddr)
			for _, addr := range addrMsg.AddrList {
				pp._setKnownAddressesMap(addr.StringWithPort(false /*includePort*/), true)
			}
		}

		// If we receive a control message from a Peer then that Peer is misbehaving
		// and we should disconnect. Control messages should never originate from Peers.
		if IsControlMessage(rmsg.GetMsgType()) {
			glog.Errorf("Peer.inHandler: Received control message of type %v from "+
				"Peer %v; this should never happen. Disconnecting the Peer", rmsg.GetMsgType(), pp)
			break out
		}

		// Potentially adjust blocksToSend to account for blocks the Peer is
		// currently requesting from us. Disconnect the Peer if she's requesting too many
		// blocks now.
		if err := pp._maybeAddBlocksToSend(rmsg); err != nil {
			glog.Errorf(err.Error())
			break out
		}

		// This switch actually processes the message. For most messages, we just
		// pass them onto the Server.
		switch msg := rmsg.(type) {
		case *MsgDeSoPing:
			// Respond to a ping with a pong.
			pp.HandlePingMsg(msg)

		case *MsgDeSoPong:
			// Measure the ping time when we receive a pong.
			pp.HandlePongMsg(msg)

		case *MsgDeSoDisconnectedPeer, *MsgDeSoQuit:

			// We should never receive control messages from a Peer. Disconnect if we do.
			glog.Errorf("Peer.inHandler: Received control message of type %v from "+
				"Peer %v which should never happen -- disconnecting", msg.GetMsgType(), pp)
			break out

		default:
			// All other messages just forward back to the Server to handle them.
			//glog.V(2).Infof("Peer.inHandler: Received message of type %v from %v", rmsg.GetMsgType(), pp)
			pp.MessageChan <- &ServerMessage{
				Peer: pp,
				Msg:  msg,
			}
		}

		// A message was received so reset the idle timer.
		idleTimer.Reset(idleTimeout)
	}

	// Ensure the idle timer is stopped to avoid leaking the resource.
	idleTimer.Stop()

	// Disconnect the Peer if it isn't already.
	pp.Disconnect()

	glog.V(1).Infof("Peer.inHandler: done for peer: %v", pp)
}

func (pp *Peer) Start() {
	glog.Infof("Peer.Start: Starting peer %v", pp)
	// The protocol has been negotiated successfully so start processing input
	// and output messages.
	pp.startGroup.Add(4)
	go pp.PingHandler()
	go pp.outHandler()
	go pp.inHandler()
	go pp.StartDeSoMessageProcessor()
	pp.startGroup.Wait()

	// Send our verack message now that the IO processing machinery has started.
}

func (pp *Peer) IsSyncCandidate() bool {
	isFullNode := (pp.serviceFlags & SFFullNodeDeprecated) != 0
	// TODO: This is a bit of a messy way to determine whether the node was run with --hypersync
	nodeSupportsHypersync := (pp.serviceFlags & SFHyperSync) != 0
	weRequireHypersync := (pp.syncType == NodeSyncTypeHyperSync ||
		pp.syncType == NodeSyncTypeHyperSyncArchival)
	if weRequireHypersync && !nodeSupportsHypersync {
		glog.Infof("IsSyncCandidate: Rejecting node as sync candidate "+
			"because weRequireHypersync=true but nodeSupportsHypersync=false "+
			"localAddr (%v), isFullNode (%v), "+
			"nodeSupportsHypersync (%v), --sync-type (%v), weRequireHypersync (%v), "+
			"is outbound (%v)",
			pp.Conn.LocalAddr().String(), isFullNode, nodeSupportsHypersync,
			pp.syncType,
			weRequireHypersync,
			pp.isOutbound)
		return false
	}

	weRequireArchival := IsNodeArchival(pp.syncType)
	nodeIsArchival := (pp.serviceFlags & SFArchivalNode) != 0
	if weRequireArchival && !nodeIsArchival {
		glog.Infof("IsSyncCandidate: Rejecting node as sync candidate "+
			"because weRequireArchival=true but nodeIsArchival=false "+
			"localAddr (%v), isFullNode (%v), "+
			"nodeIsArchival (%v), --sync-type (%v), weRequireArchival (%v), "+
			"is outbound (%v)",
			pp.Conn.LocalAddr().String(), isFullNode, nodeIsArchival,
			pp.syncType,
			weRequireArchival,
			pp.isOutbound)
		return false
	}

	return isFullNode && pp.isOutbound
}

func (pp *Peer) WriteDeSoMessage(msg DeSoMessage) error {
	payload, err := WriteMessage(pp.Conn, msg, pp.Params.NetworkType)
	if err != nil {
		return errors.Wrapf(err, "WriteDeSoMessage: ")
	}

	// Only track the payload sent in the statistics we track.
	atomic.AddUint64(&pp.bytesSent, uint64(len(payload)))
	atomic.StoreInt64(&pp.lastSend, time.Now().Unix())

	// Useful for debugging.
	// TODO: This may be too verbose
	messageSeq := atomic.AddUint64(&pp.totalMessages, 1)
	glog.V(3).Infof("SENDING( seq=%d ) message of type: %v to peer %v: %v",
		messageSeq, msg.GetMsgType(), pp, msg)

	return nil
}

func (pp *Peer) ReadDeSoMessage() (DeSoMessage, error) {
	msg, payload, err := ReadMessage(pp.Conn, pp.Params.NetworkType)
	if err != nil {
		err := errors.Wrapf(err, "ReadDeSoMessage: ")
		glog.Error(err)
		return nil, err
	}

	// Only track the payload received in the statistics we track.
	msgLen := uint64(len(payload))
	atomic.AddUint64(&pp.bytesReceived, msgLen)
	atomic.StoreInt64(&pp.lastRecv, time.Now().Unix())

	// Useful for debugging.
	messageSeq := atomic.AddUint64(&pp.totalMessages, 1)
	glog.V(3).Infof("RECEIVED( seq=%d ) message of type: %v from peer %v: %v",
		messageSeq, msg.GetMsgType(), pp, msg)

	return msg, nil
}

// Disconnect closes a peer's network connection.
func (pp *Peer) Disconnect() {
	// Only run the logic the first time Disconnect is called.
	glog.V(1).Infof(CLog(Yellow, "Peer.Disconnect: Starting"))
	if atomic.LoadInt32(&pp.disconnected) != 0 {
		glog.V(1).Infof("Peer.Disconnect: Disconnect call ignored since it was already called before for Peer %v", pp)
		return
	}
	atomic.AddInt32(&pp.disconnected, 1)

	glog.V(2).Infof("Peer.Disconnect: Running Disconnect for the first time for Peer %v", pp)

	// Close the connection object.
	pp.Conn.Close()

	// Signaling the quit channel allows all the other goroutines to stop running.
	close(pp.quit)

	// Add the Peer to donePeers so that the ConnectionManager and Server can do any
	// cleanup they need to do.
	pp.peerDisconnectedChan <- pp
}

func (pp *Peer) _logVersionSuccess() {
	inboundStr := "INBOUND"
	if pp.isOutbound {
		inboundStr = "OUTBOUND"
	}
	persistentStr := "PERSISTENT"
	if !pp.isPersistent {
		persistentStr = "NON-PERSISTENT"
	}
	logStr := fmt.Sprintf("SUCCESS version negotiation for (%s) (%s) peer (%v).", inboundStr, persistentStr, pp)
	glog.V(1).Info(logStr)
}

func (pp *Peer) _logAddPeer() {
	inboundStr := "INBOUND"
	if pp.isOutbound {
		inboundStr = "OUTBOUND"
	}
	persistentStr := "PERSISTENT"
	if !pp.isPersistent {
		persistentStr = "NON-PERSISTENT"
	}
	logStr := fmt.Sprintf("ADDING (%s) (%s) peer (%v)", inboundStr, persistentStr, pp)
	glog.V(1).Info(logStr)
}<|MERGE_RESOLUTION|>--- conflicted
+++ resolved
@@ -2,18 +2,12 @@
 
 import (
 	"fmt"
-<<<<<<< HEAD
 	"github.com/decred/dcrd/lru"
-=======
-	"math"
->>>>>>> 6bd7f8c9
 	"net"
 	"sort"
 	"sync"
 	"sync/atomic"
 	"time"
-
-	"github.com/decred/dcrd/lru"
 
 	"github.com/btcsuite/btcd/wire"
 	"github.com/deso-protocol/go-deadlock"
