package lib

import (
	"fmt"
	"github.com/sasha-s/go-deadlock"
	"net"
	"sort"
	"sync"
	"sync/atomic"
	"time"

<<<<<<< HEAD
	"github.com/hashicorp/golang-lru/v2"
=======
	"github.com/decred/dcrd/container/lru"
>>>>>>> ed2bbe7d

	"github.com/btcsuite/btcd/wire"
	"github.com/golang/glog"
	"github.com/pkg/errors"
)

// peer.go defines an interface for connecting to and managing an DeSo
// peer. Each peer a node is connected to is represented by a Peer object,
// and the Peer object is how messages are sent and received to/from the
// peer. A good place to start is inHandler and outHandler in this file.

// ExpectedResponse is a struct used to enforce timeouts on peers. For example,
// if we send a GetBlocks message, we would expect a response within a given
// window and disconnect from the Peer if we don't get that response.
type ExpectedResponse struct {
	TimeExpected time.Time
	MessageType  MsgType
}

type DeSoMessageMeta struct {
	DeSoMessage DeSoMessage
	Inbound     bool
}

// Peer is an object that holds all of the state for a connection to another node.
// Any communication with other nodes happens via this object, which maintains a
// queue of messages to send to the other node.
type Peer struct {
	// TODO: Remove this and merge it with the RemoteNode.HandshakeMetaData type
	NegotiatedProtocolVersion ProtocolVersionType

	// These stats should be accessed atomically.
	bytesReceived uint64
	bytesSent     uint64
	totalMessages uint64
	lastRecv      int64
	lastSend      int64

	// Stats that should be accessed using the mutex below.
	StatsMtx       deadlock.RWMutex
	TimeOffsetSecs int64
	TimeConnected  time.Time
	ID             uint64
	// Ping-related fields.
	LastPingNonce  uint64
	LastPingTime   time.Time
	LastPingMicros int64

	// Connection info.
	cmgr                *ConnectionManager
	Conn                net.Conn
	isOutbound          bool
	isPersistent        bool
	stallTimeoutSeconds uint64
	Params              *DeSoParams
	MessageChan         chan *ServerMessage

	// A pointer to the Server
	srv *Server

	// Basic state.
	PeerInfoMtx            deadlock.Mutex
	serviceFlags           ServiceFlag
	latestHeight           uint64
	addrStr                string
	netAddr                *wire.NetAddressV2
	minTxFeeRateNanosPerKB uint64
	// Messages for which we are expecting a reply within a fixed
	// amount of time. This list is always sorted by ExpectedTime,
	// with the item having the earliest time at the front.
	expectedResponses []*ExpectedResponse

	// The addresses this peer is aware of.
	knownAddressesMapLock deadlock.RWMutex
	knownAddressesMap     map[string]bool

	// Output queue for messages that need to be sent to the peer.
	outputQueueChan      chan DeSoMessage
	peerDisconnectedChan chan *Peer

	// Set to zero until Disconnect has been called on the Peer. Used to make it
	// so that the logic in Disconnect will only be executed once.
	disconnected int32
	// TODO: This should be an enum.
	// disconnectReason is the reason the peer was disconnected. It is set the first
	// time Disconnect is called on a peer.
	disconnectReason string
	// Signals that the peer is now in the stopped state.
	quit chan interface{}

	// Each Peer is only allowed to have certain number of blocks being sent
	// to them at any gven time. We use
	// this value to enforce that constraint. The reason we need to do this is without
	// it one peer could theoretically clog our Server by issuing many GetBlocks
	// requests that ultimately don't get delivered. This way the number of blocks
	// being sent is limited to a multiple of the number of Peers we have.
	blocksToSendMtx deadlock.Mutex
	blocksToSend    map[BlockHash]bool

	// Inventory stuff.
	// The inventory that we know the peer already has.
<<<<<<< HEAD
	knownInventory *lru.Cache[InvVect, struct{}]
=======
	knownInventory lru.Set[InvVect]
>>>>>>> ed2bbe7d

	// Whether the peer is ready to receive INV messages. For a peer that
	// still needs a mempool download, this is false.
	canReceiveInvMessages bool
	// Whether we have sent a MEMPOOL message to the peer to request INV messages.
	// This makes sure that we only ever send one MEMPOOL message to the peer.
	hasReceivedMempoolMessage bool

	// We process GetTransaction requests in a separate loop. This allows us
	// to ensure that the responses are ordered.
	mtxMessageQueue deadlock.RWMutex
	messageQueue    []*DeSoMessageMeta

	requestedBlocks map[BlockHash]bool

	// We will only allow peer fetch one snapshot chunk at a time so we will keep
	// track whether this peer has a get snapshot request in flight.
	snapshotChunkRequestInFlight bool

	// SyncType indicates whether blocksync should not be requested for this peer. If set to true
	// then we'll only hypersync from this peer.
	syncType NodeSyncType

	// startGroup ensures that all the Peer's go routines are started when we call Start().
	startGroup sync.WaitGroup
}

func (pp *Peer) GetId() uint64 {
	return pp.ID
}

func (pp *Peer) AddDeSoMessage(desoMessage DeSoMessage, inbound bool) {
	// Don't add any more messages if the peer is disconnected
	if pp.disconnected != 0 {
		glog.Errorf("AddDeSoMessage: Not enqueueing message %v because peer is disconnecting", desoMessage.GetMsgType())
		return
	}

	pp.mtxMessageQueue.Lock()
	defer pp.mtxMessageQueue.Unlock()

	pp.messageQueue = append(pp.messageQueue, &DeSoMessageMeta{
		DeSoMessage: desoMessage,
		Inbound:     inbound,
	})
}

func (pp *Peer) MaybeDequeueDeSoMessage() *DeSoMessageMeta {
	pp.mtxMessageQueue.Lock()
	defer pp.mtxMessageQueue.Unlock()

	// If we don't have any requests to process just return
	if len(pp.messageQueue) == 0 {
		return nil
	}
	// If we get here then we know we have messages to process.

	messageToReturn := pp.messageQueue[0]
	pp.messageQueue = pp.messageQueue[1:]

	return messageToReturn
}

// This call blocks on the Peer's queue.
func (pp *Peer) HandleGetTransactionsMsg(getTxnMsg *MsgDeSoGetTransactions) {
	// Get all the transactions we have from the mempool.
	glog.V(1).Infof("Peer._handleGetTransactions: Processing "+
		"MsgDeSoGetTransactions message with %v txns from peer %v",
		len(getTxnMsg.HashList), pp)

	mempoolTxs := []*MempoolTx{}

	// We fetch the requested txns from either the PoW mempool or the PoS mempool
	// whichever one is used for the consensus protocol at the current block height.
	for _, txHash := range getTxnMsg.HashList {
		mempoolTx := pp.srv.GetMempool().GetTransaction(txHash)
		// If the transaction isn't in the pool, or hasn't been validated, just continue without adding
		// it. It is generally OK to respond with only a subset of the transactions that were requested.
		if mempoolTx == nil || !mempoolTx.IsValidated() {
			continue
		}

		mempoolTxs = append(mempoolTxs, mempoolTx)
	}

	// Sort the transactions in the order in which they were added to the mempool.
	// Doing this helps the Peer when they go to add the transactions by reducing
	// unconnectedTxns and transactions being rejected due to missing dependencies.
	sort.Slice(mempoolTxs, func(ii, jj int) bool {
		return mempoolTxs[ii].GetTimestamp() < mempoolTxs[jj].GetTimestamp()
	})

	// Create a list of the fetched transactions to a response.
	txnList := []*MsgDeSoTxn{}
	for _, mempoolTx := range mempoolTxs {
		txnList = append(txnList, mempoolTx.Tx)
	}

	// At this point the txnList should have all of the transactions that
	// we had available from the request. It should also be below the limit
	// for number of transactions since the request itself was below the
	// limit. So push the bundle to the Peer.
	glog.V(2).Infof("Peer._handleGetTransactions: Sending txn bundle with size %v to peer %v",
		len(txnList), pp)

	// Now we must enqueue the transactions in a transaction bundle. The type of transaction
	// bundle we enqueue depends on the blockheight. If the next block is going to be a
	// balance model block, the transactions will include TxnFeeNanos, TxnNonce, and
	// TxnVersion. These fields are only supported by the TransactionBundleV2.
	nextBlockHeight := pp.srv.blockchain.blockTip().Height + 1
	if nextBlockHeight >= pp.srv.blockchain.params.ForkHeights.BalanceModelBlockHeight {
		res := &MsgDeSoTransactionBundleV2{}
		res.Transactions = txnList
		pp.QueueMessage(res)
	} else {
		res := &MsgDeSoTransactionBundle{}
		res.Transactions = txnList
		pp.QueueMessage(res)
	}
}

func (pp *Peer) HandleTransactionBundleMessage(msg *MsgDeSoTransactionBundle) {
	// TODO: I think making it so that we can't process more than one TransactionBundle at
	// a time would reduce transaction reorderings. Right now, if you get multiple bundles
	// from multiple peers they'll be processed all at once, potentially interleaving with
	// one another.

	glog.V(1).Infof("Received TransactionBundle "+
		"message of size %v from Peer %v", len(msg.Transactions), pp)

	pp._processTransactionsAndMaybeRemoveRequests(msg.Transactions)

	pp.srv.hasProcessedFirstTransactionBundle = true
}

func (pp *Peer) HandleTransactionBundleMessageV2(msg *MsgDeSoTransactionBundleV2) {
	// TODO: I think making it so that we can't process more than one TransactionBundle at
	// a time would reduce transaction reorderings. Right now, if you get multiple bundles
	// from multiple peers they'll be processed all at once, potentially interleaving with
	// one another.

	glog.V(2).Infof("Received TransactionBundleV2 "+
		"message of size %v from Peer %v", len(msg.Transactions), pp)

	pp._processTransactionsAndMaybeRemoveRequests(msg.Transactions)

	pp.srv.hasProcessedFirstTransactionBundle = true
}

func (pp *Peer) _processTransactionsAndMaybeRemoveRequests(transactions []*MsgDeSoTxn) {
	transactionsToRelay := pp.srv._processTransactions(pp, transactions)
	glog.V(2).Infof("Server._handleTransactionBundle: Accepted %v txns from Peer %v",
		len(transactionsToRelay), pp)

	_ = transactionsToRelay
	// Remove all the transactions we received from requestedTransactions now
	// that we've processed them. Don't remove them from inventoryBeingProcessed,
	// since that will guard against reprocessing transactions that had errors while
	// processing.
	pp.srv.dataLock.Lock()
	for _, txn := range transactions {
		txHash := txn.Hash()
		delete(pp.srv.requestedTransactionsMap, *txHash)
	}
	pp.srv.dataLock.Unlock()
}

func (pp *Peer) HelpHandleInv(msg *MsgDeSoInv) {
	// Get the requestedTransactions lock and release it at the end of the function.
	pp.srv.dataLock.Lock()
	defer pp.srv.dataLock.Unlock()

	// Iterate through the message. Gather the transactions and the
	// blocks we don't already have into separate inventory lists.
	glog.V(1).Infof("Server._handleInv: Processing INV message of size %v from peer %v", len(msg.InvList), pp)
	txHashList := []*BlockHash{}
	blockHashList := []*BlockHash{}

	for _, invVect := range msg.InvList {
		// No matter what, add the inv to the peer's known inventory.
<<<<<<< HEAD
		pp.knownInventory.Add(*invVect, struct{}{})
=======
		pp.knownInventory.Put(*invVect)
>>>>>>> ed2bbe7d

		// If this is a hash we are currently processing, no need to do anything.
		// This check serves to fill the gap between the time when we've decided
		// to ask for the data corresponding to an inv and when we actually receive
		// that data. Without this check, the following would happen:
		// - Receive inv from peer1
		// - Get data for inv from peer1
		// - Receive same inv from peer2
		// - Get same data for same inv from peer2 before we've received
		//   a response from peer1
		// Instead, because of this check, the following happens instead:
		// - Receive inv from peer1
		// - Get data for inv from peer1 *and* add it to inventoryBeingProcessed.
		// - Receive same inv from peer2
		// - Notice second inv is already in inventoryBeingProcessed so don't
		//   request data for it.
		if pp.srv.inventoryBeingProcessed.Contains(*invVect) {
			continue
		}

		// Extract a copy of the block hash to avoid the iterator changing the
		// value underneath us.
		currentHash := BlockHash{}
		copy(currentHash[:], invVect.Hash[:])

		if invVect.Type == InvTypeTx {
			// For transactions, check that the transaction isn't in the
			// mempool and that it isn't currently being requested.
			_, requestIsInFlight := pp.srv.requestedTransactionsMap[currentHash]
			if requestIsInFlight || pp.srv.GetMempool().IsTransactionInPool(&currentHash) {
				continue
			}

			txHashList = append(txHashList, &currentHash)
		} else if invVect.Type == InvTypeBlock {
			// For blocks, we check that the hash isn't known to us either in our
			// main header chain or in side chains.
			exists, err := pp.srv.blockchain.HasHeader(&currentHash)
			if exists {
				continue
			}
			if err != nil {
				glog.Errorf("Server._handleInv: Error checking if block exists: %v", err)
				continue
			}

			blockHashList = append(blockHashList, &currentHash)
		}

		// If we made it here, it means the inventory was added to one of the
		// lists so mark it as processed on the Server.
<<<<<<< HEAD
		pp.srv.inventoryBeingProcessed.Add(*invVect, struct{}{})
=======
		pp.srv.inventoryBeingProcessed.Put(*invVect)
>>>>>>> ed2bbe7d
	}

	// If there were any transactions we don't yet have, request them using
	// a GetTransactions message.
	if len(txHashList) > 0 {
		// Add all the transactions we think we need to the list of transactions
		// requested (i.e. in-flight) since we're about to request them.
		for _, txHash := range txHashList {
			pp.srv.requestedTransactionsMap[*txHash] = &GetDataRequestInfo{
				PeerWhoSentInv: pp,
				TimeRequested:  time.Now(),
			}
		}

		pp.AddDeSoMessage(&MsgDeSoGetTransactions{
			HashList: txHashList,
		}, false /*inbound*/)
	} else {
		glog.V(1).Infof("Server._handleInv: Not sending GET_TRANSACTIONS because no new hashes")
	}

	// If the peer has sent us any block hashes that are new to us then send
	// a GetHeaders message to her to get back in sync with her. The flow
	// for this is generally:
	// - Receive an inv message from a peer for a block we don't have.
	// - Send them a GetHeaders message with our most up-to-date block locator.
	// - Receive back from them all the headers they're aware of that can be
	//   accepted into our chain.
	// - We will then request from them all of the block data for the new headers
	//   we have if they affect our main chain.
	// - When the blocks come in, we process them by adding them to the chain
	//   one-by-one.
	if len(blockHashList) > 0 {
		locator := pp.srv.blockchain.LatestHeaderLocator()
		pp.AddDeSoMessage(&MsgDeSoGetHeaders{
			StopHash:     &BlockHash{},
			BlockLocator: locator,
		}, false /*inbound*/)
	}
}

func (pp *Peer) HandleInv(msg *MsgDeSoInv) {
	// Ignore invs while we're still syncing and before we've requested
	// all mempool transactions from one of our peers to bootstrap.
	if pp.srv.blockchain.isSyncing() {
		glog.Infof("Server._handleInv: Ignoring INV while syncing from Peer %v", pp)
		return
	}

	// Expire any transactions that we've been waiting too long on.
	// Also remove them from inventoryProcessed in case another Peer wants to send
	// them to us in the future.
	pp.srv.ExpireRequests()

	pp.HelpHandleInv(msg)
}

func (pp *Peer) HandleGetBlocks(msg *MsgDeSoGetBlocks) {
	// Nothing to do if the request is empty.
	if len(msg.HashList) == 0 {
		glog.V(1).Infof("Server._handleGetBlocks: Received empty GetBlocks "+
			"request. No response needed for Peer %v", pp)
		return
	}

	// Before Version2 we would send each block in a single message, which was quite
	// slow. Now when we receive a GetBlocks message we will send the blocks in large
	// batches, which is much faster.
	if pp.NegotiatedProtocolVersion == ProtocolVersion2 {
		allBlocks := MsgDeSoBlockBundle{}
		for _, hashToSend := range msg.HashList {
			blockToSend := pp.srv.blockchain.GetBlock(hashToSend)
			if blockToSend == nil {
				// Don't ask us for blocks before verifying that we have them with a
				// GetHeaders request.
				glog.Errorf("Server._handleGetBlocks: Disconnecting peer %v because "+
					"she asked for a block with hash %v that we don't have", pp, msg.HashList[0])
				pp.Disconnect("handleGetBlocks - requested block with hash we don't have. protocolV2")
				return
			}
			allBlocks.Blocks = append(allBlocks.Blocks, blockToSend)
		}
		allBlocks.TipHash = pp.srv.blockchain.blockTip().Hash
		allBlocks.TipHeight = uint64(pp.srv.blockchain.blockTip().Height)
		pp.AddDeSoMessage(&allBlocks, false)

	} else {
		// For each block the Peer has requested, fetch it and queue it to
		// be sent. It takes some time to fetch the blocks which is why we
		// do it in a goroutine. This might also block if the Peer's send
		// queue is full.
		//
		// Note that the requester should generally ask for the blocks in the
		// order they'd like to receive them as we will typically honor this
		// ordering.
		//
		// With HyperSync there is a potential that a node will request blocks that we haven't yet stored, although we're
		// fully synced. This can happen to archival nodes that haven't yet downloaded all historical blocks. If a GetBlock
		// is sent to a non-archival node for blocks that we don't have, then the peer is misbehaving and should be disconnected.
		for _, hashToSend := range msg.HashList {
			blockToSend := pp.srv.blockchain.GetBlock(hashToSend)
			if blockToSend == nil {
				// Don't ask us for blocks before verifying that we have them with a
				// GetHeaders request.
				glog.Errorf("Server._handleGetBlocks: Disconnecting peer %v because "+
					"she asked for a block with hash %v that we don't have", pp, msg.HashList[0])
				pp.Disconnect("handleGetBlocks - requested block with hash we don't have. protocol < v2")
				return
			}
			pp.AddDeSoMessage(blockToSend, false)
		}
	}
}

// HandleGetSnapshot gets called whenever we receive a GetSnapshot message from a peer. This means
// a peer is asking us to send him some data from our most recent snapshot. To respond to the peer we
// will retrieve the chunk from our main and ancestral records db and attach it to the response message.
// This function is handled within peer's inbound message loop because retrieving a chunk is costly.
func (pp *Peer) HandleGetSnapshot(msg *MsgDeSoGetSnapshot) {
	// Start a timer to measure how much time sending a snapshot takes.
	pp.srv.timer.Start("Send Snapshot")
	defer pp.srv.timer.End("Send Snapshot")
	defer pp.srv.timer.Print("Send Snapshot")

	// Make sure this peer can only request one snapshot chunk at a time.
	if pp.snapshotChunkRequestInFlight {
		glog.V(1).Infof("Peer.HandleGetSnapshot: Ignoring GetSnapshot from Peer %v"+
			"because he already requested a GetSnapshot", pp)
		pp.Disconnect("handleGetSnapshot - peer already requested a snapshot chunk")
		return
	}
	pp.snapshotChunkRequestInFlight = true
	defer func(pp *Peer) { pp.snapshotChunkRequestInFlight = false }(pp)

	// Ignore GetSnapshot requests and disconnect the peer if we're not a hypersync node.
	if pp.srv.snapshot == nil {
		glog.Errorf("Peer.HandleGetSnapshot: Ignoring GetSnapshot from Peer %v "+
			"and disconnecting because node doesn't support HyperSync", pp)
		pp.Disconnect("handleGetSnapshot - peer doesn't support HyperSync")
		return
	}

	// Ignore GetSnapshot requests if we're still syncing. We will only serve snapshot chunk when our
	// blockchain state is fully current.
	if pp.srv.blockchain.isSyncing() {
		chainState := pp.srv.blockchain.chainState()
		glog.V(1).Infof("Peer.HandleGetSnapshot: Ignoring GetSnapshot from Peer %v"+
			"because node is syncing with ChainState (%v)", pp, chainState)
		pp.AddDeSoMessage(&MsgDeSoSnapshotData{
			SnapshotMetadata:  nil,
			SnapshotChunk:     nil,
			SnapshotChunkFull: false,
			Prefix:            msg.GetPrefix(),
		}, false)
		return
	}

	// Make sure that the start key and prefix provided in the message are valid.
	if len(msg.SnapshotStartKey) == 0 || len(msg.GetPrefix()) == 0 {
		glog.Errorf("Peer.HandleGetSnapshot: Ignoring GetSnapshot from Peer %v "+
			"because SnapshotStartKey or Prefix are empty", pp)
		pp.Disconnect("handleGetSnapshot - empty SnapshotStartKey or Prefix")
		return
	}

	// FIXME: Any restrictions on how many snapshots a peer can request?

	// Get the snapshot chunk from the database. This operation can happen concurrently with updates
	// to the main DB or the ancestral records DB, and we don't want to slow down any of these updates.
	// Because of that, we will detect whenever concurrent access takes place with the concurrencyFault
	// variable. If concurrency is detected, we will re-queue the GetSnapshot message.

	// 05/09/2024: Leaving the above comment around for posterity. The concurrencyFault variable is no longer
	// used because we performant all snapshot operations in a synchronous manner that blocks until the operation
	// is completed, so badger is guaranteed to have the snapshot db prefix populated with the most
	// up-to-date data based on the most recently committed block. For more information and rationale on the change
	// to make the snapshot operations synchronous, read the long comment in snapshot.go.
	var err error

	snapshotDataMsg := &MsgDeSoSnapshotData{
		Prefix:           msg.GetPrefix(),
		SnapshotMetadata: pp.srv.snapshot.CurrentEpochSnapshotMetadata,
	}
	if isStateKey(msg.GetPrefix()) {
		snapshotDataMsg.SnapshotChunk, snapshotDataMsg.SnapshotChunkFull, err =
			pp.srv.snapshot.GetSnapshotChunk(msg.GetPrefix(), msg.SnapshotStartKey)
	} else {
		// If the received prefix is not a state key, then it is likely that the peer has newer code.
		// A peer would be requesting state data for the newly added state prefix, though this node
		// doesn't recognize the prefix yet. We respond to the peer with an empty snapshot chunk,
		// since we don't have any data for the prefix yet. Even if the peer was misbehaving and
		// intentionally requesting non-existing prefix data, it doesn't really matter.
		snapshotDataMsg.SnapshotChunk = []*DBEntry{EmptyDBEntry()}
		snapshotDataMsg.SnapshotChunkFull = false
	}
	if err != nil {
		glog.Errorf("Peer.HandleGetSnapshot: something went wrong during fetching "+
			"snapshot chunk for peer (%v), error (%v)", pp, err)
		return
	}

	pp.AddDeSoMessage(snapshotDataMsg, false)

	glog.V(2).Infof("Server._handleGetSnapshot: Sending a SnapshotChunk message to peer (%v) "+
		"with SnapshotHeight (%v) and CurrentEpochChecksumBytes (%v) and Snapshotdata length (%v)", pp,
		pp.srv.snapshot.CurrentEpochSnapshotMetadata.SnapshotBlockHeight,
		snapshotDataMsg.SnapshotMetadata, len(snapshotDataMsg.SnapshotChunk))
}

func (pp *Peer) cleanupMessageProcessor() {
	pp.mtxMessageQueue.Lock()
	defer pp.mtxMessageQueue.Unlock()

	// We assume that no more elements will be added to the message queue once this function
	// is called.
	glog.Infof("StartDeSoMessageProcessor: Cleaning up message queue for peer: %v", pp)
	pp.messageQueue = nil
	// Set a few more things to nil just to make sure the garbage collector doesn't
	// get confused when freeing up this Peer's memory. This is to fix a bug where
	// inbound peers disconnecting was causing an OOM.
	pp.cmgr = nil
	pp.srv = nil
	pp.MessageChan = nil
	//pp.Conn = nil
}

func (pp *Peer) StartDeSoMessageProcessor() {
	pp.startGroup.Done()
	glog.Infof("StartDeSoMessageProcessor: Starting for peer %v", pp)
	for {
		if pp.disconnected != 0 {
			pp.cleanupMessageProcessor()
			glog.Infof("StartDeSoMessageProcessor: Stopping because peer disconnected: %v", pp)
			return
		}
		msgToProcess := pp.MaybeDequeueDeSoMessage()
		if msgToProcess == nil {
			time.Sleep(50 * time.Millisecond)
			continue
		}
		// If we get here we know we have a transaction to process.

		if msgToProcess.Inbound {
			switch msgToProcess.DeSoMessage.GetMsgType() {
			case MsgTypeGetTransactions:
				msg := msgToProcess.DeSoMessage.(*MsgDeSoGetTransactions)
				glog.V(1).Infof("StartDeSoMessageProcessor: RECEIVED message of type %v with "+
					"num hashes %v from peer %v", msgToProcess.DeSoMessage.GetMsgType(), len(msg.HashList), pp)
				pp.HandleGetTransactionsMsg(msg)
			case MsgTypeTransactionBundle:
				msg := msgToProcess.DeSoMessage.(*MsgDeSoTransactionBundle)
				glog.V(1).Infof("StartDeSoMessageProcessor: RECEIVED message of type %v with "+
					"num txns %v from peer %v", msgToProcess.DeSoMessage.GetMsgType(), len(msg.Transactions), pp)
				pp.HandleTransactionBundleMessage(msg)
			case MsgTypeTransactionBundleV2:
				glog.V(1).Infof("StartDeSoMessageProcessor: RECEIVED message of "+
					"type %v with num txns %v from peer %v", msgToProcess.DeSoMessage.GetMsgType(),
					len(msgToProcess.DeSoMessage.(*MsgDeSoTransactionBundleV2).Transactions), pp)
				pp.HandleTransactionBundleMessageV2(msgToProcess.DeSoMessage.(*MsgDeSoTransactionBundleV2))

			case MsgTypeInv:
				msg := msgToProcess.DeSoMessage.(*MsgDeSoInv)
				glog.V(1).Infof("StartDeSoMessageProcessor: RECEIVED message of type %v with "+
					"num invs %v from peer %v", msgToProcess.DeSoMessage.GetMsgType(), len(msg.InvList), pp)
				pp.HandleInv(msg)

			case MsgTypeGetBlocks:
				msg := msgToProcess.DeSoMessage.(*MsgDeSoGetBlocks)
				glog.V(1).Infof("StartDeSoMessageProcessor: RECEIVED message of type %v with "+
					"num hashes %v from peer %v", msgToProcess.DeSoMessage.GetMsgType(), len(msg.HashList), pp)
				pp.HandleGetBlocks(msg)

			case MsgTypeGetSnapshot:
				msg := msgToProcess.DeSoMessage.(*MsgDeSoGetSnapshot)
				glog.V(1).Infof("StartDeSoMessageProcessor: RECEIVED message of type %v with start key %v "+
					"and prefix %v from peer %v", msgToProcess.DeSoMessage.GetMsgType(), msg.SnapshotStartKey, msg.GetPrefix(), pp)

				pp.HandleGetSnapshot(msg)
			default:
				glog.Errorf("StartDeSoMessageProcessor: ERROR RECEIVED message of "+
					"type %v from peer %v", msgToProcess.DeSoMessage.GetMsgType(), pp)
			}
		} else {
			glog.V(1).Infof("StartDeSoMessageProcessor: SENDING message of "+
				"type %v to peer %v", msgToProcess.DeSoMessage.GetMsgType(), pp)
			pp.QueueMessage(msgToProcess.DeSoMessage)
		}
	}
}

// NewPeer creates a new Peer object.
func NewPeer(_id uint64, _conn net.Conn, _isOutbound bool, _netAddr *wire.NetAddressV2,
	_isPersistent bool, _stallTimeoutSeconds uint64,
	_minFeeRateNanosPerKB uint64,
	params *DeSoParams,
	messageChan chan *ServerMessage,
	_cmgr *ConnectionManager, _srv *Server,
	_syncType NodeSyncType,
	peerDisconnectedChan chan *Peer) *Peer {
<<<<<<< HEAD
	knownInventory, _ := lru.New[InvVect, struct{}](maxKnownInventory)
=======

	// We set the deadlock timeout to 10 minutes.
	// We used to have a vendored version of the library, but it caused
	// issues when upgrading to go 1.23 and the forked version was not
	// kept up to date with the original library. We need to simply make
	// the only significant change we made in the forked version here.
	deadlock.Opts.DeadlockTimeout = 10 * time.Minute

>>>>>>> ed2bbe7d
	pp := Peer{
		ID:                     _id,
		cmgr:                   _cmgr,
		srv:                    _srv,
		Conn:                   _conn,
		addrStr:                _conn.RemoteAddr().String(),
		netAddr:                _netAddr,
		isOutbound:             _isOutbound,
		isPersistent:           _isPersistent,
		outputQueueChan:        make(chan DeSoMessage),
		peerDisconnectedChan:   peerDisconnectedChan,
		quit:                   make(chan interface{}),
<<<<<<< HEAD
		knownInventory:         knownInventory,
=======
		knownInventory:         *lru.NewSet[InvVect](maxKnownInventory),
>>>>>>> ed2bbe7d
		blocksToSend:           make(map[BlockHash]bool),
		stallTimeoutSeconds:    _stallTimeoutSeconds,
		minTxFeeRateNanosPerKB: _minFeeRateNanosPerKB,
		knownAddressesMap:      make(map[string]bool),
		Params:                 params,
		MessageChan:            messageChan,
		requestedBlocks:        make(map[BlockHash]bool),
		syncType:               _syncType,
	}

	// TODO: Before, we would give each Peer its own Logger object. Now we
	// have a much better way of debugging which is that we include a nonce
	// in all messages related to a Peer (i.e. PeerID=%d) that allows us to
	// pipe the output to a file and inspect it (and if we choose to filter on
	// a PeerID= then we can see exclusively that Peer's related messages).
	// Still, we're going to leave this logic here for a little while longer in
	// case a situation arises where commenting it in seems like it would be
	// useful.
	//
	// Each peer gets its own log directory. Name the directory with
	// IP:PORT_ID to ensure it's identifiable but also unique. The higher
	// the ID the more recently the peer connection was established.
	/*
		logDir := fmt.Sprintf("%s.%05d_%d.log", addrmgr.NetAddressKey(_netAddr), pp.ID, time.Now().UnixNano())
		resetLogDir := false
		pp.Logger = glog.NewLogger(logDir, resetLogDir)
		// Don't log peer information to stderr.
		pp.Logger.AlsoToStderr = false
	*/
	return &pp
}

// MinFeeRateNanosPerKB returns the minimum fee rate this peer requires in order to
// accept transactions into its mempool. We should generally not send a peer a
// transaction below this fee rate.
func (pp *Peer) MinFeeRateNanosPerKB() uint64 {
	pp.StatsMtx.RLock()
	defer pp.StatsMtx.RUnlock()

	return pp.minTxFeeRateNanosPerKB
}

// StartingBlockHeight is the height of the peer's blockchain tip.
func (pp *Peer) StartingBlockHeight() uint64 {
	pp.StatsMtx.RLock()
	defer pp.StatsMtx.RUnlock()
	return pp.latestHeight
}

// NumBlocksToSend is the number of blocks the Peer has requested from
// us that we have yet to send them.
func (pp *Peer) NumBlocksToSend() uint32 {
	pp.blocksToSendMtx.Lock()
	defer pp.blocksToSendMtx.Unlock()

	return uint32(len(pp.blocksToSend))
}

const (
	// maxKnownInventory is the maximum number of items to keep in the known
	// inventory cache.
	maxKnownInventory = 1000000

	// pingInterval is the interval of time to wait in between sending ping
	// messages.
	pingInterval = 2 * time.Minute

	// idleTimeout is the duration of inactivity before we time out a peer.
	idleTimeout = 5 * time.Minute
)

// HandlePingMsg is invoked when a peer receives a ping message. It replies with a pong
// message.
func (pp *Peer) HandlePingMsg(msg *MsgDeSoPing) {
	// Include nonce from ping so pong can be identified.
	glog.V(2).Infof("Peer.HandlePingMsg: Received ping from peer %v: %v", pp, msg)
	// Queue up a pong message.
	pp.QueueMessage(&MsgDeSoPong{Nonce: msg.Nonce})
}

// HandlePongMsg is invoked when a peer receives a pong message.  It
// updates the ping statistics.
func (pp *Peer) HandlePongMsg(msg *MsgDeSoPong) {
	// Arguably we could use a buffered channel here sending data
	// in a fifo manner whenever we send a ping, or a list keeping track of
	// the times of each ping. For now we just make a best effort and
	// only record stats if it was for the last ping sent. Any preceding
	// and overlapping pings will be ignored. It is unlikely to occur
	// without large usage of the ping call since we ping infrequently
	// enough that if they overlap we would have timed out the peer.
	glog.V(2).Infof("Peer.HandlePongMsg: Received pong from peer %v: %v", msg, pp)
	pp.StatsMtx.Lock()
	defer pp.StatsMtx.Unlock()
	if pp.LastPingNonce != 0 && msg.Nonce == pp.LastPingNonce {
		pp.LastPingMicros = time.Since(pp.LastPingTime).Nanoseconds()
		pp.LastPingMicros /= 1000 // convert to usec.
		pp.LastPingNonce = 0
		glog.V(2).Infof("Peer.HandlePongMsg: LastPingMicros(%d) from Peer %v", pp.LastPingMicros, pp)
	}
}

func (pp *Peer) PingHandler() {
	pp.startGroup.Done()
	glog.V(1).Infof("Peer.PingHandler: Starting ping handler for Peer %v", pp)
	pingTicker := time.NewTicker(pingInterval)
	defer pingTicker.Stop()

out:
	for {
		select {
		case <-pingTicker.C:
			glog.V(2).Infof("Peer.PingHandler: Initiating ping for Peer %v", pp)
			nonce, err := wire.RandomUint64()
			if err != nil {
				glog.Errorf("Not sending ping to Peer %v: %v", pp, err)
				continue
			}
			// Update the ping stats when we initiate a ping.
			//
			// TODO: Setting LastPingTime here means that we're technically measuring the time
			// between *queueing* the ping and when we receive a pong vs the time between when
			// a ping is actually sent and when the pong is received. To fix it we'd have to
			// detect a ping message in the outHandler and set the stats there instead.
			pp.StatsMtx.Lock()
			pp.LastPingNonce = nonce
			pp.LastPingTime = time.Now()
			pp.StatsMtx.Unlock()
			// Queue the ping message to be sent.
			pp.QueueMessage(&MsgDeSoPing{Nonce: nonce})

		case <-pp.quit:
			break out
		}
	}
}

func (pp *Peer) String() string {
	isDisconnected := ""
	if pp.disconnected != 0 {
		isDisconnected = fmt.Sprintf(", DISCONNECTED (%v)", pp.disconnectReason)
	}
	return fmt.Sprintf("[ Remote Address: %v%s PeerID=%d ]", pp.addrStr, isDisconnected, pp.ID)
}

func (pp *Peer) Connected() bool {
	return atomic.LoadInt32(&pp.disconnected) == 0
}

func (pp *Peer) Address() string {
	return pp.addrStr
}

func (pp *Peer) NetAddress() *wire.NetAddressV2 {
	return pp.netAddr
}

func (pp *Peer) IP() string {
	return pp.netAddr.ToLegacy().IP.String()
}

func (pp *Peer) Port() uint16 {
	return pp.netAddr.Port
}

func (pp *Peer) IsOutbound() bool {
	return pp.isOutbound
}

func (pp *Peer) IsPersistent() bool {
	return pp.isPersistent
}

func (pp *Peer) QueueMessage(desoMessage DeSoMessage) {
	// If the peer is disconnected, don't queue anything.
	if !pp.Connected() {
		return
	}

	pp.outputQueueChan <- desoMessage
}

func (pp *Peer) _handleOutExpectedResponse(msg DeSoMessage) {
	pp.PeerInfoMtx.Lock()
	defer pp.PeerInfoMtx.Unlock()

	// If we're sending the peer a GetBlocks message, we expect to receive the
	// blocks at minimum within a few seconds of each other.
	stallTimeout := time.Duration(int64(pp.stallTimeoutSeconds) * int64(time.Second))
	switch msg.GetMsgType() {
	case MsgTypeGetBlocks:
		getBlocks := msg.(*MsgDeSoGetBlocks)
		if pp.NegotiatedProtocolVersion >= ProtocolVersion2 {
			// TODO: What if the amount of blocks exceeds a single MsgTypeBlockBundle response.
			// Note there isn't really a way in the current code for us to request more
			// blocks in a single bundle that we should expect in a single response, so
			// we should be ok.
			pp._addExpectedResponse(&ExpectedResponse{
				TimeExpected: time.Now().Add(stallTimeout),
				MessageType:  MsgTypeBlockBundle,
			})
		} else {
			// We have one block expected for each entry in the message.
			for ii := range getBlocks.HashList {
				pp._addExpectedResponse(&ExpectedResponse{
					TimeExpected: time.Now().Add(
						stallTimeout + time.Duration(int64(ii)*int64(stallTimeout))),
					MessageType: MsgTypeBlock,
				})
			}
		}
	case MsgTypeGetHeaders:
		// If we're sending a GetHeaders message, the Peer should respond within
		// a few seconds with a HeaderBundle.
		pp._addExpectedResponse(&ExpectedResponse{
			TimeExpected: time.Now().Add(stallTimeout),
			MessageType:  MsgTypeHeaderBundle,
		})
	case MsgTypeGetSnapshot:
		// If we're sending a GetSnapshot message, the peer should respond within a few seconds with a SnapshotData.
		pp._addExpectedResponse(&ExpectedResponse{
			TimeExpected: time.Now().Add(stallTimeout),
			MessageType:  MsgTypeSnapshotData,
		})
	case MsgTypeGetTransactions:
		// If we're sending a GetTransactions message, the Peer should respond within
		// a few seconds with a TransactionBundle. Every GetTransactions message should
		// receive a TransactionBundle in response. The
		// Server handles situations in which we request certain hashes but only get
		// back a subset of them in the response (i.e. a case in which we received a
		// timely reply but the reply was incomplete).
		//
		// NOTE: at the BalanceModelBlockHeight, MsgTypeTransactionBundle is replaced by
		// the more capable MsgTypeTransactionBundleV2.
		// TODO: After fork, remove this recover block and always expect msg type MsgTypeTransactionBundleV2.
		defer func() {
			if r := recover(); r != nil {
				isSrvNil := pp.srv == nil
				isBlockchainNil := isSrvNil && pp.srv.blockchain == nil
				isBlockTipNil := !isSrvNil && !isBlockchainNil && pp.srv.blockchain.blockTip() == nil
				glog.Errorf(
					"Peer._handleOutExpectedResponse: Recovered from panic: %v.\nsrv is nil: %t\nsrv.Blockchain is nil: %t\n,srv.Blockchain.BlockTip is nil: %t", r, isSrvNil, isBlockchainNil, isBlockTipNil)
			}
		}()
		expectedMsgType := MsgTypeTransactionBundle
		if pp.srv.blockchain.blockTip().Height+1 >= pp.Params.ForkHeights.BalanceModelBlockHeight {
			expectedMsgType = MsgTypeTransactionBundleV2
		}
		pp._addExpectedResponse(&ExpectedResponse{
			TimeExpected: time.Now().Add(stallTimeout),
			MessageType:  expectedMsgType,
			// The Server handles situations in which the Peer doesn't send us all of
			// the hashes we were expecting using timeouts on requested hashes.
		})
	}
}

func (pp *Peer) _filterAddrMsg(addrMsg *MsgDeSoAddr) *MsgDeSoAddr {
	pp.knownAddressesMapLock.Lock()
	defer pp.knownAddressesMapLock.Unlock()

	filteredAddrMsg := &MsgDeSoAddr{}
	for _, addr := range addrMsg.AddrList {
		if _, hasAddr := pp.knownAddressesMap[addr.StringWithPort(false /*includePort*/)]; hasAddr {
			continue
		}

		// If we get here this is an address the peer hasn't seen before so
		// don't filter it out. Also add it to the known address map.
		filteredAddrMsg.AddrList = append(filteredAddrMsg.AddrList, addr)
		pp.knownAddressesMap[addr.StringWithPort(false /*includePort*/)] = true
	}

	return filteredAddrMsg
}

func (pp *Peer) _setKnownAddressesMap(key string, val bool) {
	pp.knownAddressesMapLock.Lock()
	defer pp.knownAddressesMapLock.Unlock()

	pp.knownAddressesMap[key] = val
}

func (pp *Peer) SetLatestBlockHeight(height uint64) {
	pp.StatsMtx.Lock()
	defer pp.StatsMtx.Unlock()

	pp.latestHeight = height
}

func (pp *Peer) SetServiceFlag(sf ServiceFlag) {
	pp.PeerInfoMtx.Lock()
	defer pp.PeerInfoMtx.Unlock()

	pp.serviceFlags = sf
}

func (pp *Peer) SetNegotiatedProtocolVersion(negotiatedProtocolVersion ProtocolVersionType) {
	pp.PeerInfoMtx.Lock()
	defer pp.PeerInfoMtx.Unlock()

	pp.NegotiatedProtocolVersion = negotiatedProtocolVersion
}

func (pp *Peer) outHandler() {
	pp.startGroup.Done()
	glog.V(1).Infof("Peer.outHandler: Starting outHandler for Peer %v", pp)
	stallTicker := time.NewTicker(time.Second)
out:
	for {
		select {
		case msg := <-pp.outputQueueChan:
			// Wire up the responses we expect from the Peer depending on what
			// type of message it is.
			pp._handleOutExpectedResponse(msg)

			if msg.GetMsgType() == MsgTypeInv {
				invMsg := msg.(*MsgDeSoInv)

				if len(invMsg.InvList) == 0 {
					// Don't send anything if the inv list is empty after filtering.
					continue
				}

				// Add the new inventory to the peer's knownInventory.
				for _, invVect := range invMsg.InvList {
<<<<<<< HEAD
					pp.knownInventory.Add(*invVect, struct{}{})
=======
					pp.knownInventory.Put(*invVect)
>>>>>>> ed2bbe7d
				}
			}

			// if we're sending a MEMPOOL message, then we
			if msg.GetMsgType() == MsgTypeMempool {
				pp.hasReceivedMempoolMessage = true
			}

			// If we're sending a block, remove it from our blocksToSend map to allow
			// the peer to request more blocks after receiving this one.
			if msg.GetMsgType() == MsgTypeBlock {
				pp.blocksToSendMtx.Lock()
				hash, _ := msg.(*MsgDeSoBlock).Hash()
				delete(pp.blocksToSend, *hash)
				pp.blocksToSendMtx.Unlock()
			}

			// If we're sending a block bundle, remove all the blocks from our blocksToSend
			// to allow the peer to request more blocks after receiving this bundle.
			if msg.GetMsgType() == MsgTypeBlockBundle {
				pp.blocksToSendMtx.Lock()
				for _, block := range msg.(*MsgDeSoBlockBundle).Blocks {
					hash, _ := block.Hash()
					delete(pp.blocksToSend, *hash)
				}
				pp.blocksToSendMtx.Unlock()
			}

			// Before we send an addr message to the peer, filter out the addresses
			// the peer is already aware of.
			if msg.GetMsgType() == MsgTypeAddr {
				msg = pp._filterAddrMsg(msg.(*MsgDeSoAddr))

				// Don't send anything if we managed to filter out all the addresses.
				if len(msg.(*MsgDeSoAddr).AddrList) == 0 {
					continue
				}
			}

			// If we have a problem sending a message to a peer then disconnect them.
			glog.V(3).Infof("Writing Message: (%v)", msg)
			if err := pp.WriteDeSoMessage(msg); err != nil {
				glog.Errorf("Peer.outHandler: Problem sending message to peer: %v: %v", pp, err)
				pp.Disconnect("outHandler - problem sending message to peer")
			}
		case <-stallTicker.C:
			// Every second take a look to see if there's something that the peer should
			// have responded to that they're delinquent on. If there is then error and
			// disconnect the Peer.
			if len(pp.expectedResponses) == 0 {
				// If there are no expected responses, nothing to do.
				continue
			}
			// The expected responses are sorted by when the corresponding requests were
			// made. As such, if the first entry is not past the deadline then nothing is.
			firstEntry := pp.expectedResponses[0]
			nowTime := time.Now()
			if nowTime.After(firstEntry.TimeExpected) {
				glog.Errorf("Peer.outHandler: Peer %v took too long to response to "+
					"reqest. Expected MsgType=%v at time %v but it is now time %v",
					pp, firstEntry.MessageType, firstEntry.TimeExpected, nowTime)
				pp.Disconnect(fmt.Sprintf(
					"outHandler - peer took too long to respond to request, expected MsgType=%v",
					firstEntry.MessageType))
			}

		case <-pp.quit:
			break out
		}
	}

	glog.V(1).Infof("Peer.outHandler: Quitting outHandler for Peer %v", pp)
}

func (pp *Peer) _maybeAddBlocksToSend(msg DeSoMessage) error {
	// If the input is not a GetBlocks message, don't do anything.
	if msg.GetMsgType() != MsgTypeGetBlocks {
		return nil
	}

	// At this point, we're sure this is a GetBlocks message. Acquire the
	// blocksToSend mutex and cast the message.
	pp.blocksToSendMtx.Lock()
	defer pp.blocksToSendMtx.Unlock()
	getBlocks := msg.(*MsgDeSoGetBlocks)

	// When blocks have been requested, add them to the list of blocks we're
	// in the process of sending to the Peer.
	for _, hash := range getBlocks.HashList {
		pp.blocksToSend[*hash] = true
	}

	// If the peer has exceeded the number of blocks she is allowed to request
	// then disconnect her.
	//
	// We can safely increase this without breaking backwards-compatibility because old
	// nodes will never send us more hashes than this.
	if len(pp.blocksToSend) > MaxBlocksInFlightPoS {
		pp.Disconnect("maybeAddBlocksToSend - too many blocks requested")
		return fmt.Errorf("_maybeAddBlocksToSend: Disconnecting peer %v because she requested %d "+
			"blocks, which is more than the %d blocks allowed "+
			"in flight", pp, len(pp.blocksToSend), MaxBlocksInFlightPoS)
	}

	return nil
}

func (pp *Peer) _removeEarliestExpectedResponse(msgType MsgType) *ExpectedResponse {
	pp.PeerInfoMtx.Lock()
	defer pp.PeerInfoMtx.Unlock()

	// Just remove the first instance we find of the passed-in message
	// type and return.
	for ii, res := range pp.expectedResponses {
		if res.MessageType == msgType {
			// We found the first occurrence of the message type so remove
			// that message since we're no longer waiting on it.
			left := append([]*ExpectedResponse{}, pp.expectedResponses[:ii]...)
			pp.expectedResponses = append(left, pp.expectedResponses[ii+1:]...)

			// Return so we stop processing.
			return res
		}
	}

	return nil
}

func (pp *Peer) _addExpectedResponse(item *ExpectedResponse) {
	if len(pp.expectedResponses) == 0 {
		pp.expectedResponses = []*ExpectedResponse{item}
		return
	}

	// Usually the item will need to be added at the end so start
	// from there.
	index := len(pp.expectedResponses)
	for index > 0 &&
		pp.expectedResponses[index-1].TimeExpected.After(item.TimeExpected) {

		index--
	}

	left := append([]*ExpectedResponse{}, pp.expectedResponses[:index]...)
	right := pp.expectedResponses[index:]
	pp.expectedResponses = append(append(left, item), right...)
}

func (pp *Peer) _handleInExpectedResponse(rmsg DeSoMessage) error {
	// Let the Peer off the hook if the response is one we were waiting for.
	// Do this in a separate switch to keep things clean.
	msgType := rmsg.GetMsgType()
	if msgType == MsgTypeBlock ||
		msgType == MsgTypeBlockBundle ||
		msgType == MsgTypeHeaderBundle ||
		msgType == MsgTypeTransactionBundle ||
		msgType == MsgTypeTransactionBundleV2 ||
		msgType == MsgTypeSnapshotData {

		expectedResponse := pp._removeEarliestExpectedResponse(msgType)
		if expectedResponse == nil {
			// We should never get one of these types of messages unless we've previously
			// requested it so disconnect the Peer in this case.
			errRet := fmt.Errorf("_handleInExpectedResponse: Received unsolicited message "+
				"of type %v %v from peer %v -- disconnecting", msgType, rmsg, pp)
			glog.V(1).Infof(errRet.Error())
			// TODO: Removing this check so we can inject transactions into the node.
			//return errRet
		}

		// If we get here then we managed to dequeue a message we were
		// expecting, which is good.
	}

	return nil
}

// inHandler handles all incoming messages for the peer. It must be run as a
// goroutine.
func (pp *Peer) inHandler() {
	pp.startGroup.Done()
	glog.V(1).Infof("Peer.inHandler: Starting inHandler for Peer %v", pp)

	// The timer is stopped when a new message is received and reset after it
	// is processed.
	idleTimer := time.AfterFunc(idleTimeout, func() {
		glog.V(1).Infof("Peer.inHandler: Peer %v no answer for %v -- disconnecting", pp, idleTimeout)
		pp.Disconnect("inHandler - no answer for idleTimeout")
	})

out:
	for {
		// Read a message and stop the idle timer as soon as the read
		// is done. The timer is reset below for the next iteration if
		// needed.
		rmsg, err := pp.ReadDeSoMessage()
		idleTimer.Stop()
		if err != nil {
			glog.Errorf("Peer.inHandler: Can't read message from peer %v: %v", pp, err)

			break out
		}

		// Adjust what we expect our Peer to send us based on what we're now
		// receiving with this message.
		if err := pp._handleInExpectedResponse(rmsg); err != nil {
			break out
		}

		// If we get an addr message, add all of the addresses to the known addresses
		// for the peer.
		if rmsg.GetMsgType() == MsgTypeAddr {
			addrMsg := rmsg.(*MsgDeSoAddr)
			for _, addr := range addrMsg.AddrList {
				pp._setKnownAddressesMap(addr.StringWithPort(false /*includePort*/), true)
			}
		}

		// If we receive a control message from a Peer then that Peer is misbehaving
		// and we should disconnect. Control messages should never originate from Peers.
		if IsControlMessage(rmsg.GetMsgType()) {
			glog.Errorf("Peer.inHandler: Received control message of type %v from "+
				"Peer %v; this should never happen. Disconnecting the Peer", rmsg.GetMsgType(), pp)
			break out
		}

		// Potentially adjust blocksToSend to account for blocks the Peer is
		// currently requesting from us. Disconnect the Peer if she's requesting too many
		// blocks now.
		if err := pp._maybeAddBlocksToSend(rmsg); err != nil {
			glog.Errorf(err.Error())
			break out
		}

		// This switch actually processes the message. For most messages, we just
		// pass them onto the Server.
		switch msg := rmsg.(type) {
		case *MsgDeSoPing:
			// Respond to a ping with a pong.
			pp.HandlePingMsg(msg)

		case *MsgDeSoPong:
			// Measure the ping time when we receive a pong.
			pp.HandlePongMsg(msg)

		case *MsgDeSoDisconnectedPeer, *MsgDeSoQuit:

			// We should never receive control messages from a Peer. Disconnect if we do.
			glog.Errorf("Peer.inHandler: Received control message of type %v from "+
				"Peer %v which should never happen -- disconnecting", msg.GetMsgType(), pp)
			break out

		default:
			// All other messages just forward back to the Server to handle them.
			//glog.V(2).Infof("Peer.inHandler: Received message of type %v from %v", rmsg.GetMsgType(), pp)
			pp.MessageChan <- &ServerMessage{
				Peer: pp,
				Msg:  msg,
			}
		}

		// A message was received so reset the idle timer.
		idleTimer.Reset(idleTimeout)
	}

	// Ensure the idle timer is stopped to avoid leaking the resource.
	idleTimer.Stop()

	// Disconnect the Peer if it isn't already.
	pp.Disconnect("inHandler - done processing messages")

	glog.V(1).Infof("Peer.inHandler: done for peer: %v", pp)
}

func (pp *Peer) Start() {
	glog.Infof("Peer.Start: Starting peer %v", pp)
	// The protocol has been negotiated successfully so start processing input
	// and output messages.
	pp.startGroup.Add(4)
	go pp.PingHandler()
	go pp.outHandler()
	go pp.inHandler()
	go pp.StartDeSoMessageProcessor()
	pp.startGroup.Wait()

	// Send our verack message now that the IO processing machinery has started.
}

func (pp *Peer) IsSyncCandidate() bool {
	isFullNode := (pp.serviceFlags & SFFullNodeDeprecated) != 0
	// TODO: This is a bit of a messy way to determine whether the node was run with --hypersync
	nodeSupportsHypersync := (pp.serviceFlags & SFHyperSync) != 0
	weRequireHypersync := (pp.syncType == NodeSyncTypeHyperSync ||
		pp.syncType == NodeSyncTypeHyperSyncArchival)
	if weRequireHypersync && !nodeSupportsHypersync {
		glog.Infof("IsSyncCandidate: Rejecting node as sync candidate "+
			"because weRequireHypersync=true but nodeSupportsHypersync=false "+
			"localAddr (%v), isFullNode (%v), "+
			"nodeSupportsHypersync (%v), --sync-type (%v), weRequireHypersync (%v), "+
			"is outbound (%v)",
			pp.Conn.LocalAddr().String(), isFullNode, nodeSupportsHypersync,
			pp.syncType,
			weRequireHypersync,
			pp.isOutbound)
		return false
	}

	weRequireArchival := IsNodeArchival(pp.syncType)
	nodeIsArchival := (pp.serviceFlags & SFArchivalNode) != 0
	if weRequireArchival && !nodeIsArchival {
		glog.Infof("IsSyncCandidate: Rejecting node as sync candidate "+
			"because weRequireArchival=true but nodeIsArchival=false "+
			"localAddr (%v), isFullNode (%v), "+
			"nodeIsArchival (%v), --sync-type (%v), weRequireArchival (%v), "+
			"is outbound (%v)",
			pp.Conn.LocalAddr().String(), isFullNode, nodeIsArchival,
			pp.syncType,
			weRequireArchival,
			pp.isOutbound)
		return false
	}

	return isFullNode && pp.isOutbound
}

func (pp *Peer) WriteDeSoMessage(msg DeSoMessage) error {
	payload, err := WriteMessage(pp.Conn, msg, pp.Params.NetworkType)
	if err != nil {
		return errors.Wrapf(err, "WriteDeSoMessage: ")
	}

	// Only track the payload sent in the statistics we track.
	atomic.AddUint64(&pp.bytesSent, uint64(len(payload)))
	atomic.StoreInt64(&pp.lastSend, time.Now().Unix())

	// Useful for debugging.
	// TODO: This may be too verbose
	messageSeq := atomic.AddUint64(&pp.totalMessages, 1)
	glog.V(3).Infof("SENDING( seq=%d ) message of type: %v to peer %v: %v",
		messageSeq, msg.GetMsgType(), pp, msg)

	return nil
}

func (pp *Peer) ReadDeSoMessage() (DeSoMessage, error) {
	msg, payload, err := ReadMessage(pp.Conn, pp.Params.NetworkType)
	if err != nil {
		err := errors.Wrapf(err, "ReadDeSoMessage: ")
		glog.Error(err)
		return nil, err
	}

	// Only track the payload received in the statistics we track.
	msgLen := uint64(len(payload))
	atomic.AddUint64(&pp.bytesReceived, msgLen)
	atomic.StoreInt64(&pp.lastRecv, time.Now().Unix())

	// Useful for debugging.
	messageSeq := atomic.AddUint64(&pp.totalMessages, 1)
	glog.V(3).Infof("RECEIVED( seq=%d ) message of type: %v from peer %v: %v",
		messageSeq, msg.GetMsgType(), pp, msg)

	return msg, nil
}

// TODO: Disconnect reason enum

// Disconnect closes a peer's network connection.
func (pp *Peer) Disconnect(reason string) {
	// Only run the logic the first time Disconnect is called.
	glog.V(0).Infof(CLog(Yellow, "Peer.Disconnect: Starting for Peer %v with reason: %v"), pp, reason)
	if atomic.LoadInt32(&pp.disconnected) != 0 {
		glog.V(1).Infof("Peer.Disconnect: Disconnect call ignored since it was already called before for Peer %v", pp)
		return
	}
	atomic.AddInt32(&pp.disconnected, 1)
	pp.disconnectReason = reason

	glog.V(2).Infof("Peer.Disconnect: Running Disconnect for the first time for Peer %v", pp)

	// Close the connection object.
	pp.Conn.Close()

	// Signaling the quit channel allows all the other goroutines to stop running.
	close(pp.quit)

	// Add the Peer to donePeers so that the ConnectionManager and Server can do any
	// cleanup they need to do.
	pp.peerDisconnectedChan <- pp
}

func (pp *Peer) _logVersionSuccess() {
	inboundStr := "INBOUND"
	if pp.isOutbound {
		inboundStr = "OUTBOUND"
	}
	persistentStr := "PERSISTENT"
	if !pp.isPersistent {
		persistentStr = "NON-PERSISTENT"
	}
	logStr := fmt.Sprintf("SUCCESS version negotiation for (%s) (%s) peer (%v).", inboundStr, persistentStr, pp)
	glog.V(1).Info(logStr)
}

func (pp *Peer) _logAddPeer() {
	inboundStr := "INBOUND"
	if pp.isOutbound {
		inboundStr = "OUTBOUND"
	}
	persistentStr := "PERSISTENT"
	if !pp.isPersistent {
		persistentStr = "NON-PERSISTENT"
	}
	logStr := fmt.Sprintf("ADDING (%s) (%s) peer (%v)", inboundStr, persistentStr, pp)
	glog.V(1).Info(logStr)
}<|MERGE_RESOLUTION|>--- conflicted
+++ resolved
@@ -9,14 +9,9 @@
 	"sync/atomic"
 	"time"
 
-<<<<<<< HEAD
-	"github.com/hashicorp/golang-lru/v2"
-=======
-	"github.com/decred/dcrd/container/lru"
->>>>>>> ed2bbe7d
-
 	"github.com/btcsuite/btcd/wire"
 	"github.com/golang/glog"
+	"github.com/hashicorp/golang-lru/v2"
 	"github.com/pkg/errors"
 )
 
@@ -115,11 +110,7 @@
 
 	// Inventory stuff.
 	// The inventory that we know the peer already has.
-<<<<<<< HEAD
 	knownInventory *lru.Cache[InvVect, struct{}]
-=======
-	knownInventory lru.Set[InvVect]
->>>>>>> ed2bbe7d
 
 	// Whether the peer is ready to receive INV messages. For a peer that
 	// still needs a mempool download, this is false.
@@ -300,11 +291,7 @@
 
 	for _, invVect := range msg.InvList {
 		// No matter what, add the inv to the peer's known inventory.
-<<<<<<< HEAD
 		pp.knownInventory.Add(*invVect, struct{}{})
-=======
-		pp.knownInventory.Put(*invVect)
->>>>>>> ed2bbe7d
 
 		// If this is a hash we are currently processing, no need to do anything.
 		// This check serves to fill the gap between the time when we've decided
@@ -356,11 +343,7 @@
 
 		// If we made it here, it means the inventory was added to one of the
 		// lists so mark it as processed on the Server.
-<<<<<<< HEAD
 		pp.srv.inventoryBeingProcessed.Add(*invVect, struct{}{})
-=======
-		pp.srv.inventoryBeingProcessed.Put(*invVect)
->>>>>>> ed2bbe7d
 	}
 
 	// If there were any transactions we don't yet have, request them using
@@ -660,10 +643,6 @@
 	_cmgr *ConnectionManager, _srv *Server,
 	_syncType NodeSyncType,
 	peerDisconnectedChan chan *Peer) *Peer {
-<<<<<<< HEAD
-	knownInventory, _ := lru.New[InvVect, struct{}](maxKnownInventory)
-=======
-
 	// We set the deadlock timeout to 10 minutes.
 	// We used to have a vendored version of the library, but it caused
 	// issues when upgrading to go 1.23 and the forked version was not
@@ -671,7 +650,7 @@
 	// the only significant change we made in the forked version here.
 	deadlock.Opts.DeadlockTimeout = 10 * time.Minute
 
->>>>>>> ed2bbe7d
+	knownInventory, _ := lru.New[InvVect, struct{}](maxKnownInventory)
 	pp := Peer{
 		ID:                     _id,
 		cmgr:                   _cmgr,
@@ -684,11 +663,7 @@
 		outputQueueChan:        make(chan DeSoMessage),
 		peerDisconnectedChan:   peerDisconnectedChan,
 		quit:                   make(chan interface{}),
-<<<<<<< HEAD
 		knownInventory:         knownInventory,
-=======
-		knownInventory:         *lru.NewSet[InvVect](maxKnownInventory),
->>>>>>> ed2bbe7d
 		blocksToSend:           make(map[BlockHash]bool),
 		stallTimeoutSeconds:    _stallTimeoutSeconds,
 		minTxFeeRateNanosPerKB: _minFeeRateNanosPerKB,
@@ -1014,11 +989,7 @@
 
 				// Add the new inventory to the peer's knownInventory.
 				for _, invVect := range invMsg.InvList {
-<<<<<<< HEAD
 					pp.knownInventory.Add(*invVect, struct{}{})
-=======
-					pp.knownInventory.Put(*invVect)
->>>>>>> ed2bbe7d
 				}
 			}
 
