--- conflicted
+++ resolved
@@ -8,11 +8,7 @@
 	"sync/atomic"
 	"time"
 
-<<<<<<< HEAD
-	"github.com/decred/dcrd/container/lru"
-=======
 	"github.com/hashicorp/golang-lru/v2"
->>>>>>> ea243f37
 
 	"github.com/btcsuite/btcd/wire"
 	"github.com/deso-protocol/go-deadlock"
@@ -115,11 +111,7 @@
 
 	// Inventory stuff.
 	// The inventory that we know the peer already has.
-<<<<<<< HEAD
-	knownInventory lru.Set[InvVect]
-=======
 	knownInventory *lru.Cache[InvVect, struct{}]
->>>>>>> ea243f37
 
 	// Whether the peer is ready to receive INV messages. For a peer that
 	// still needs a mempool download, this is false.
@@ -300,11 +292,7 @@
 
 	for _, invVect := range msg.InvList {
 		// No matter what, add the inv to the peer's known inventory.
-<<<<<<< HEAD
-		pp.knownInventory.Put(*invVect)
-=======
 		pp.knownInventory.Add(*invVect, struct{}{})
->>>>>>> ea243f37
 
 		// If this is a hash we are currently processing, no need to do anything.
 		// This check serves to fill the gap between the time when we've decided
@@ -356,11 +344,7 @@
 
 		// If we made it here, it means the inventory was added to one of the
 		// lists so mark it as processed on the Server.
-<<<<<<< HEAD
-		pp.srv.inventoryBeingProcessed.Put(*invVect)
-=======
 		pp.srv.inventoryBeingProcessed.Add(*invVect, struct{}{})
->>>>>>> ea243f37
 	}
 
 	// If there were any transactions we don't yet have, request them using
@@ -673,11 +657,7 @@
 		outputQueueChan:        make(chan DeSoMessage),
 		peerDisconnectedChan:   peerDisconnectedChan,
 		quit:                   make(chan interface{}),
-<<<<<<< HEAD
-		knownInventory:         *lru.NewSet[InvVect](maxKnownInventory),
-=======
 		knownInventory:         knownInventory,
->>>>>>> ea243f37
 		blocksToSend:           make(map[BlockHash]bool),
 		stallTimeoutSeconds:    _stallTimeoutSeconds,
 		minTxFeeRateNanosPerKB: _minFeeRateNanosPerKB,
@@ -1003,11 +983,7 @@
 
 				// Add the new inventory to the peer's knownInventory.
 				for _, invVect := range invMsg.InvList {
-<<<<<<< HEAD
-					pp.knownInventory.Put(*invVect)
-=======
 					pp.knownInventory.Add(*invVect, struct{}{})
->>>>>>> ea243f37
 				}
 			}
 
