package lib

import (
	"encoding/hex"
	"flag"
	"fmt"
	"github.com/go-pg/pg/v10"
	"log"
	"math/big"
	"os"
	"testing"
	"time"

	chainlib "github.com/btcsuite/btcd/blockchain"
	"github.com/btcsuite/btcd/btcec"
	"github.com/dgraph-io/badger/v3"
	"github.com/golang/glog"
	"github.com/stretchr/testify/assert"
	"github.com/stretchr/testify/require"
)

const (
	// go run transaction_util.go --manual_entropy_hex=0,1
	senderPkString      = "tBCKXFJEDSF7Thcc6BUBcB6kicE5qzmLbAtvFf9LfKSXN4LwFt36oX"
	senderPrivString    = "tbc31669t2YuZ2mi1VLtK6a17RXFPdsuBDcenPLc1eU1ZVRHF9Zv4"
	recipientPkString   = "tBCKXU8pf7nkn8M38sYJeAwiBP7HbSJWy9Zmn4sHNL6gA6ahkriymq"
	recipientPrivString = "tbc24UM432ikvtmyv4zus7HomtUYkxNg3B3HusSLghVxoQXKi9QjZ"

	moneyPkString   = "tBCKVUCQ9WxpVmNthS2PKfY1BCxG4GkWvXqDhQ4q3zLtiwKVUNMGYS"
	moneyPrivString = "tbc2yg6BS7we86H8WUF2xSAmnyJ1x63ZqXaiDkE2mostsxpfmCZiB"

	blockSignerSeed = "essence camp ghost remove document vault ladder swim pupil index apart ring"
	blockSignerPk   = "BC1YLiQ86kwXUy3nfK391xht7N72UmbFY6bGrUsds1A7QKZrs4jJsxo"
)

func TestProcessBlock(t *testing.T) {
	assert := assert.New(t)
	require := require.New(t)
	_ = assert
	_ = require

	//hexBytes, _ := hex.DecodeString("ffffffffffffffffffffffffffffffffffffffffffffffffffffffffffffffff")
	{
		hexBytes, err := hex.DecodeString("00000000e9a0b8435a2fc5e19952ceb3a2d5042fb87b6d5f180ea825f3a4cd65")
		assert.NoError(err)
		assert.Equal("000000000000000000000000000000000000000000000000000000011883b96c", fmt.Sprintf("%064x", *ExpectedWorkForBlockHash(CopyBytesIntoBlockHash(hexBytes))))

	}
	// Satoshi's genesis block hash.
	{
		hexBytes, err := hex.DecodeString("000000000019d6689c085ae165831e934ff763ae46a2a6c172b3f1b60a8ce26f")
		assert.NoError(err)
		assert.Equal("000000000000000000000000000000000000000000000000000009e8770a5c23", fmt.Sprintf("%064x", *ExpectedWorkForBlockHash(CopyBytesIntoBlockHash(hexBytes))))
	}
	// A more serious block.
	{

		hexBytes, err := hex.DecodeString("00000000000000000000c4c7bfde307b37ca6e4234d636cdea3e443df2926fff")
		assert.NoError(err)
		assert.Equal(
			"000000000000000000000000000000000000000000014d0aa0d2497b13fcd703",
			fmt.Sprintf("%064x", *ExpectedWorkForBlockHash(CopyBytesIntoBlockHash(hexBytes))))
	}
	// Some annoying edge cases.
	{
		hexBytes, err := hex.DecodeString("0000000000000000000000000000000000000000000000000000000000000000")
		assert.NoError(err)
		assert.Equal(
			"ffffffffffffffffffffffffffffffffffffffffffffffffffffffffffffffff",
			fmt.Sprintf("%064x", *ExpectedWorkForBlockHash(CopyBytesIntoBlockHash(hexBytes))))
	}
	{
		hexBytes, err := hex.DecodeString("ffffffffffffffffffffffffffffffffffffffffffffffffffffffffffffffff")
		assert.NoError(err)
		assert.Equal(
			"0000000000000000000000000000000000000000000000000000000000000000",
			fmt.Sprintf("%064x", *ExpectedWorkForBlockHash(CopyBytesIntoBlockHash(hexBytes))))
	}
	{
		hexBytes, err := hex.DecodeString("fffffffffffffffffffffffffffffffffffffffffffffffffffffffffffffffe")
		assert.NoError(err)
		assert.Equal(
			"0000000000000000000000000000000000000000000000000000000000000001",
			fmt.Sprintf("%064x", *ExpectedWorkForBlockHash(CopyBytesIntoBlockHash(hexBytes))))
	}
}

func _copyBlock(blk *MsgDeSoBlock) *MsgDeSoBlock {
	data, _ := blk.ToBytes(false)

	testBlock := NewMessage(MsgTypeBlock).(*MsgDeSoBlock)
	_ = testBlock.FromBytes(data)

	return testBlock
}

func getForkedChain(t *testing.T) (blockA1, blockA2, blockB1, blockB2,
	blockB3, blockB4, blockB5 *MsgDeSoBlock) {

	assert := assert.New(t)
	require := require.New(t)
	_, _ = assert, require

	var err error
	{
		chain1, params, _ := NewLowDifficultyBlockchain()
		mempool1, miner1 := NewTestMiner(t, chain1, params, true /*isSender*/)
		_ = mempool1

		// Mine two blocks to give the sender some DeSo.
		blockA1, err = miner1.MineAndProcessSingleBlock(0 /*threadIndex*/, mempool1)
		require.NoError(err)
		blockA2, err = miner1.MineAndProcessSingleBlock(0 /*threadIndex*/, mempool1)
		require.NoError(err)
	}
	{
		chain1, params, _ := NewLowDifficultyBlockchain()
		mempool1, miner1 := NewTestMiner(t, chain1, params, true /*isSender*/)
		_ = mempool1

		// Mine two blocks to give the sender some DeSo.
		blockB1, err = miner1.MineAndProcessSingleBlock(0 /*threadIndex*/, mempool1)
		require.NoError(err)
		blockB2, err = miner1.MineAndProcessSingleBlock(0 /*threadIndex*/, mempool1)
		require.NoError(err)
		blockB3, err = miner1.MineAndProcessSingleBlock(0 /*threadIndex*/, mempool1)
		require.NoError(err)
		blockB4, err = miner1.MineAndProcessSingleBlock(0 /*threadIndex*/, mempool1)
		require.NoError(err)
		blockB5, err = miner1.MineAndProcessSingleBlock(0 /*threadIndex*/, mempool1)
		require.NoError(err)
	}

	// The variables  are set above.
	return
}

func NewTestBlockchain() (*Blockchain, *DeSoParams, *badger.DB) {
	db, _ := GetTestBadgerDb()
	timesource := chainlib.NewMedianTime()

	// Set the number of txns per view regeneration to one while creating the txns
	ReadOnlyUtxoViewRegenerationIntervalTxns = 1

	// Set some special parameters for testing. If the blocks above are changed
	// these values should be updated to reflect the latest testnet values.
	paramsCopy := DeSoTestnetParams

<<<<<<< HEAD
	chain, err := NewBlockchain([]string{blockSignerPk}, 0, &paramsCopy,
		timesource, db, nil, nil, nil)
=======
	chain, err := NewBlockchain([]string{blockSignerPk}, 0, 0, &paramsCopy,
		timesource, db, nil, nil, nil, false)
>>>>>>> 99730616
	if err != nil {
		log.Fatal(err)
	}

	return chain, &paramsCopy, db
}

func NewLowDifficultyBlockchain() (
	*Blockchain, *DeSoParams, *badger.DB) {

	// Set the number of txns per view regeneration to one while creating the txns
	ReadOnlyUtxoViewRegenerationIntervalTxns = 1

	return NewLowDifficultyBlockchainWithParams(&DeSoTestnetParams)
}

func NewLowDifficultyBlockchainWithParams(params *DeSoParams) (
	*Blockchain, *DeSoParams, *badger.DB) {

	// Set the number of txns per view regeneration to one while creating the txns
	ReadOnlyUtxoViewRegenerationIntervalTxns = 1

	db, dbDir := GetTestBadgerDb()
	timesource := chainlib.NewMedianTime()
	var postgresDb *Postgres

	if len(os.Getenv("POSTGRES_URI")) > 0 {
		postgresDb = NewPostgres(pg.Connect(ParsePostgresURI(os.Getenv("POSTGRES_URI"))))
	}

	// Set some special parameters for testing. If the blocks above are changed
	// these values should be updated to reflect the latest testnet values.
	paramsCopy := *params
	paramsCopy.GenesisBlock = &MsgDeSoBlock{
		Header: &MsgDeSoHeader{
			Version:               0,
			PrevBlockHash:         mustDecodeHexBlockHash("0000000000000000000000000000000000000000000000000000000000000000"),
			TransactionMerkleRoot: mustDecodeHexBlockHash("097158f0d27e6d10565c4dc696c784652c3380e0ff8382d3599a4d18b782e965"),
			TstampSecs:            uint64(1560735050),
			Height:                uint64(0),
			Nonce:                 uint64(0),
			// No ExtraNonce is set in the genesis block
		},
		Txns: []*MsgDeSoTxn{
			{
				TxInputs:  []*DeSoInput{},
				TxOutputs: []*DeSoOutput{},
				TxnMeta: &BlockRewardMetadataa{
					ExtraData: []byte("They came here, to the new world. World 2.0, version 1776."),
				},
				// A signature is not required for BLOCK_REWARD transactions since they
				// don't spend anything.
			},
		},
	}
	paramsCopy.MinDifficultyTargetHex = "999999948931e5874cf66a74c0fda790dd8c7458243d400324511a4c71f54faa"
	paramsCopy.MinChainWorkHex = "0000000000000000000000000000000000000000000000000000000000000000"
	paramsCopy.MiningIterationsPerCycle = 500
	// Set maturity to 2 blocks so we can test spending on short chains. The
	// tests rely on the maturity equaling exactly two blocks (i.e. being
	// two times the time between blocks).
	paramsCopy.TimeBetweenBlocks = 2 * time.Second
	paramsCopy.BlockRewardMaturity = time.Second * 4
	paramsCopy.TimeBetweenDifficultyRetargets = 100 * time.Second
	paramsCopy.MaxDifficultyRetargetFactor = 2
	paramsCopy.SeedBalances = []*DeSoOutput{
		{
			PublicKey:   MustBase58CheckDecode(moneyPkString),
			AmountNanos: uint64(2000000 * NanosPerUnit),
		},
	}

	// Temporarily modify the seed balances to make a specific public
	// key have some DeSo
<<<<<<< HEAD
	chain, err := NewBlockchain([]string{blockSignerPk}, 0,
		&paramsCopy, timesource, db, nil, nil, nil)
=======
	snap, err, _ := NewSnapshot(db, dbDir, SnapshotBlockHeightPeriod, false, false, &paramsCopy, false)
	chain, err := NewBlockchain([]string{blockSignerPk}, 0, 0,
		&paramsCopy, timesource, db, postgresDb, nil, snap, false)
>>>>>>> 99730616
	if err != nil {
		log.Fatal(err)
	}

	return chain, &paramsCopy, db
}

func NewTestMiner(t *testing.T, chain *Blockchain, params *DeSoParams, isSender bool) (*DeSoMempool, *DeSoMiner) {
	assert := assert.New(t)
	require := require.New(t)
	_ = assert
	_ = require

	mempool := NewDeSoMempool(
		chain, 0, /* rateLimitFeeRateNanosPerKB */
		0 /* minFeeRateNanosPerKB */, "", true,
		"" /*dataDir*/, "")
	minerPubKeys := []string{}
	if isSender {
		minerPubKeys = append(minerPubKeys, senderPkString)
	} else {
		minerPubKeys = append(minerPubKeys, recipientPkString)
	}

	blockProducer, err := NewDeSoBlockProducer(
		0, 1,
		blockSignerSeed,
		mempool, chain,
		params, chain.postgres)
	require.NoError(err)

	newMiner, err := NewDeSoMiner(minerPubKeys, 1 /*numThreads*/, blockProducer, params)
	require.NoError(err)
	return mempool, newMiner
}

func _getBalance(t *testing.T, chain *Blockchain, mempool *DeSoMempool, pkStr string) uint64 {
	pkBytes, _, err := Base58CheckDecode(pkStr)
	require.NoError(t, err)

	utxoEntriesFound, err := chain.GetSpendableUtxosForPublicKey(pkBytes, mempool, nil)
	require.NoError(t, err)

	balanceForUserNanos := uint64(0)
	for _, utxoEntry := range utxoEntriesFound {
		balanceForUserNanos += utxoEntry.AmountNanos
	}

	utxoView, err := NewUtxoView(chain.db, chain.params, chain.postgres, chain.snapshot)
	require.NoError(t, err)
	if mempool != nil {
		utxoView, err = mempool.GetAugmentedUniversalView()
		require.NoError(t, err)
	}

	balanceNanos, err := utxoView.GetSpendableDeSoBalanceNanosForPublicKey(
		pkBytes, chain.headerTip().Height)
	require.NoError(t, err)

	// DO NOT REMOVE: This is used to test the similarity of UTXOs vs. the pubkey balance index.
	require.Equal(t, balanceForUserNanos, balanceNanos)

	return balanceForUserNanos
}

func _getCreatorCoinInfo(t *testing.T, chain *Blockchain, params *DeSoParams, pkStr string,
) (_desoLocked uint64, _coinsInCirculation uint64) {
	pkBytes, _, err := Base58CheckDecode(pkStr)
	require.NoError(t, err)

	utxoView, _ := NewUtxoView(chain.db, params, nil, chain.snapshot)

	// Profile fields
	creatorProfile := utxoView.GetProfileEntryForPublicKey(pkBytes)
	if creatorProfile == nil {
		return 0, 0
	}

	// Note that it's OK to cast creator coin to uint64 because we check for
	// overflow everywhere.
	return creatorProfile.CreatorCoinEntry.DeSoLockedNanos, creatorProfile.CreatorCoinEntry.CoinsInCirculationNanos.Uint64()
}

func _getBalanceWithView(t *testing.T, utxoView *UtxoView, pkStr string) uint64 {
	pkBytes, _, err := Base58CheckDecode(pkStr)
	require.NoError(t, err)

	utxoEntriesFound, err := utxoView.GetUnspentUtxoEntrysForPublicKey(pkBytes)
	require.NoError(t, err)

	totalBalanceNanos := uint64(0)
	for _, utxoEntry := range utxoEntriesFound {
		totalBalanceNanos += utxoEntry.AmountNanos
	}

	return totalBalanceNanos
}

func TestBasicTransferReorg(t *testing.T) {
	assert := assert.New(t)
	require := require.New(t)
	_ = assert
	_ = require

	chain1, params, _ := NewLowDifficultyBlockchain()
	{
		mempool1, miner1 := NewTestMiner(t, chain1, params, true /*isSender*/)

		// Mine two blocks to give the sender some DeSo.
		_, err := miner1.MineAndProcessSingleBlock(0 /*threadIndex*/, mempool1)
		require.NoError(err)
		_, err = miner1.MineAndProcessSingleBlock(0 /*threadIndex*/, mempool1)
		require.NoError(err)

		// Have the sender send some DeSo to the recipient and have the
		// recipient send some back. Mine both of these transactions into
		// a block.
		{
			txn := _assembleBasicTransferTxnFullySigned(t, chain1, 17, 0,
				senderPkString, recipientPkString, senderPrivString, mempool1)
			_, err := mempool1.ProcessTransaction(txn, false /*allowUnconnectedTxn*/, false /*rateLimit*/, 0 /*peerID*/, true /*verifySignatures*/)
			require.NoError(err)
		}
		{
			txn := _assembleBasicTransferTxnFullySigned(t, chain1, 4, 0,
				recipientPkString, senderPkString, recipientPrivString, mempool1)
			_, err := mempool1.ProcessTransaction(txn, false /*allowUnconnectedTxn*/, false /*rateLimit*/, 0 /*peerID*/, true /*verifySignatures*/)
			require.NoError(err)
		}
		block, err := miner1.MineAndProcessSingleBlock(0 /*threadIndex*/, mempool1)
		require.NoError(err)
		// block reward adds one txn.
		require.Equal(3, len(block.Txns))
		require.Equal(uint64(13), _getBalance(t, chain1, mempool1, recipientPkString))

		// Have the sender send a bit more DeSo over and mine that into a
		// block.
		{
			txn := _assembleBasicTransferTxnFullySigned(t, chain1, 2, 0,
				senderPkString, recipientPkString, senderPrivString, mempool1)
			_, err := mempool1.ProcessTransaction(txn, false /*allowUnconnectedTxn*/, false /*rateLimit*/, 0 /*peerID*/, true /*verifySignatures*/)
			require.NoError(err)
		}
		block, err = miner1.MineAndProcessSingleBlock(0 /*threadIndex*/, mempool1)
		require.NoError(err)
		// block reward adds one txn.
		require.Equal(2, len(block.Txns))
		require.Equal(uint64(15), _getBalance(t, chain1, mempool1, recipientPkString))

		// A transaction signed by the wrong private key should be rejected.
		{
			txn := _assembleBasicTransferTxnFullySigned(t, chain1, 2, 0,
				senderPkString, recipientPkString, recipientPrivString, mempool1)
			_, err := mempool1.ProcessTransaction(txn, false /*allowUnconnectedTxn*/, false /*rateLimit*/, 0 /*peerID*/, true /*verifySignatures*/)
			require.Error(err)
			require.Contains(err.Error(), RuleErrorInvalidTransactionSignature)
		}

		// Have the recipient send some DeSo back and mine that into a block.
		{
			txn := _assembleBasicTransferTxnFullySigned(t, chain1, 8, 0,
				recipientPkString, senderPkString, recipientPrivString, mempool1)
			_, err := mempool1.ProcessTransaction(txn, false /*allowUnconnectedTxn*/, false /*rateLimit*/, 0 /*peerID*/, true /*verifySignatures*/)
			require.NoError(err)
		}
		block, err = miner1.MineAndProcessSingleBlock(0 /*threadIndex*/, mempool1)
		require.NoError(err)
		// block reward adds one txn.
		require.Equal(2, len(block.Txns))

		// Recipient should have exactly 7 DeSo after all this.
		require.Equal(uint64(7), _getBalance(t, chain1, mempool1, recipientPkString))
	}

	// Create a second test chain so we can mine a fork.
	// Mine enough blocks to create a fork. Throw in a transaction
	// from the sender to the recipient right before the third block
	// just to make things interesting.
	chain2, _, _ := NewLowDifficultyBlockchain()
	forkBlocks := []*MsgDeSoBlock{}
	{
		mempool2, miner2 := NewTestMiner(t, chain2, params, true /*isSender*/)

		// Mine two blocks to give the sender some DeSo.
		block, err := miner2.MineAndProcessSingleBlock(0 /*threadIndex*/, mempool2)
		require.NoError(err)
		forkBlocks = append(forkBlocks, block)
		block, err = miner2.MineAndProcessSingleBlock(0 /*threadIndex*/, mempool2)
		require.NoError(err)
		forkBlocks = append(forkBlocks, block)

		// Have the sender send some DeSo to the recipient and have the
		// recipient send some back. Mine both of these transactions into
		// a block.
		{
			txn := _assembleBasicTransferTxnFullySigned(t, chain2, 7, 0,
				senderPkString, recipientPkString, senderPrivString, mempool2)
			_, err := mempool2.ProcessTransaction(txn, false /*allowUnconnectedTxn*/, false /*rateLimit*/, 0 /*peerID*/, true /*verifySignatures*/)
			require.NoError(err)
		}
		{
			txn := _assembleBasicTransferTxnFullySigned(t, chain2, 2, 0,
				recipientPkString, senderPkString, recipientPrivString, mempool2)
			_, err := mempool2.ProcessTransaction(txn, false /*allowUnconnectedTxn*/, false /*rateLimit*/, 0 /*peerID*/, true /*verifySignatures*/)
			require.NoError(err)
		}
		block, err = miner2.MineAndProcessSingleBlock(0 /*threadIndex*/, mempool2)
		require.NoError(err)
		forkBlocks = append(forkBlocks, block)
		// block reward adds one txn.
		require.Equal(3, len(block.Txns))
		require.Equal(uint64(5), _getBalance(t, chain2, mempool2, recipientPkString))

		// Mine several more blocks so we can make the fork dominant.
		block, err = miner2.MineAndProcessSingleBlock(0 /*threadIndex*/, mempool2)
		require.NoError(err)
		forkBlocks = append(forkBlocks, block)
		block, err = miner2.MineAndProcessSingleBlock(0 /*threadIndex*/, mempool2)
		require.NoError(err)
		forkBlocks = append(forkBlocks, block)
		block, err = miner2.MineAndProcessSingleBlock(0 /*threadIndex*/, mempool2)
		require.NoError(err)
		forkBlocks = append(forkBlocks, block)
		block, err = miner2.MineAndProcessSingleBlock(0 /*threadIndex*/, mempool2)
		require.NoError(err)
		forkBlocks = append(forkBlocks, block)
		block, err = miner2.MineAndProcessSingleBlock(0 /*threadIndex*/, mempool2)
		require.NoError(err)
		forkBlocks = append(forkBlocks, block)
	}

	// Process all of the fork blocks on the original chain to make it
	// experience a reorg.
	for _, forkBlock := range forkBlocks {
		_, _, err := chain1.ProcessBlock(forkBlock, true /*verifySignatures*/)
		require.NoError(err)
	}

	// Require that the tip of the first chain is now the same as the last
	// fork block.
	lastForkBlockHash, _ := forkBlocks[len(forkBlocks)-1].Hash()
	require.Equal(*lastForkBlockHash, *chain1.blockTip().Hash)

	// After the reorg, all of the transactions should have been undone
	// expcept the single spend from the sender to the recipient that
	/// occurred in the fork. As such the fork chain's balance should now
	// reflect the updated balance.
	require.Equal(uint64(5), _getBalance(t, chain1, nil, recipientPkString))
}

func TestProcessBlockConnectBlocks(t *testing.T) {
	assert := assert.New(t)
	require := require.New(t)
	_, _ = assert, require

	var blockA1 *MsgDeSoBlock
	{
		chain1, params, _ := NewLowDifficultyBlockchain()
		mempool1, miner1 := NewTestMiner(t, chain1, params, true /*isSender*/)
		_ = mempool1

		// Mine two blocks to give the sender some DeSo.
		var err error
		blockA1, err = miner1.MineAndProcessSingleBlock(0 /*threadIndex*/, mempool1)
		require.NoError(err)
	}

	chain, _, _ := NewLowDifficultyBlockchain()
	_shouldConnectBlock(blockA1, t, chain)
}

func _shouldConnectBlock(blk *MsgDeSoBlock, t *testing.T, chain *Blockchain) {
	require := require.New(t)

	blockHash, _ := blk.Hash()

	verifySignatures := true
	isMainChain, isOrphan, err := chain.ProcessBlock(blk, verifySignatures)
	require.NoError(err)
	require.Falsef(isOrphan, "Block %v should not be an orphan", blockHash)
	require.Truef(isMainChain, "Block %v should be on the main chain", blockHash)

	// The header tip and the block tip should now be equal to this block.
	require.Equal(*blockHash, *chain.headerTip().Hash)
	require.Equal(*blockHash, *chain.blockTip().Hash)
}

func TestSeedBalancesTest(t *testing.T) {
	assert, require := assert.New(t), require.New(t)
	_, _ = assert, require

	chain, params, db := NewTestBlockchain()
	for _, seedBalance := range params.SeedBalances {
		require.Equal(int64(482), int64(GetUtxoNumEntries(db, chain.snapshot)))
		foundUtxos, err := chain.GetSpendableUtxosForPublicKey(seedBalance.PublicKey, nil, nil)
		require.NoError(err)
		require.Equal(int64(1), int64(len(foundUtxos)))
		require.Equal(int64(seedBalance.AmountNanos), int64(foundUtxos[0].AmountNanos))
	}
}

func init() {
	// Set up logging.
	flag.Set("alsologtostderr", "true")
	glog.CopyStandardLogTo("INFO")
}

func TestProcessHeaderskReorgBlocks(t *testing.T) {
	assert := assert.New(t)
	require := require.New(t)
	_, _ = assert, require

	blockA1, blockA2, blockB1, blockB2, blockB3, _, _ := getForkedChain(t)

	chain, _, db := NewLowDifficultyBlockchain()

	{
		// These should connect without issue.
		fmt.Println("Connecting header A1")
		// We should start with one UTXO since there's a founder reward.
		require.Equal(uint64(1), GetUtxoNumEntries(db, chain.snapshot))
		headerHash, err := blockA1.Header.Hash()
		require.NoError(err)
		isMainChain, isOrphan, err := chain.ProcessHeader(blockA1.Header, headerHash)
		require.NoError(err)
		require.True(isMainChain)
		require.False(isOrphan)
		// Make sure the tip lines up.
		currentHash, err := blockA1.Hash()
		require.NoError(err)
		require.Equal(*currentHash, *(chain.headerTip().Hash))
	}
	{
		// These should connect without issue.
		fmt.Println("Connecting header A2")
		// We should start with one UTXO since there's a founder reward.
		require.Equal(uint64(1), GetUtxoNumEntries(db, chain.snapshot))
		headerHash, err := blockA2.Header.Hash()
		require.NoError(err)
		isMainChain, isOrphan, err := chain.ProcessHeader(blockA2.Header, headerHash)
		require.NoError(err)
		require.True(isMainChain)
		require.False(isOrphan)
		// Make sure the tip lines up.
		currentHash, err := blockA2.Hash()
		require.NoError(err)
		require.Equal(*currentHash, *(chain.headerTip().Hash))
	}
	{
		// These should connect without issue.
		fmt.Println("Connecting header B1")
		// We should start with one UTXO since there's a founder reward.
		require.Equal(uint64(1), GetUtxoNumEntries(db, chain.snapshot))
		headerHash, err := blockB1.Header.Hash()
		require.NoError(err)
		isMainChain, isOrphan, err := chain.ProcessHeader(blockB1.Header, headerHash)
		require.NoError(err)
		// Should not be main chain yet
		require.False(isMainChain)
		require.False(isOrphan)
		// Make sure the tip lines up.
		currentHash, err := blockA2.Hash()
		require.NoError(err)
		require.Equal(*currentHash, *(chain.headerTip().Hash))
	}
	{
		// These should connect without issue.
		fmt.Println("Connecting header B2")
		// We should start with one UTXO since there's a founder reward.
		require.Equal(uint64(1), GetUtxoNumEntries(db, chain.snapshot))
		headerHash, err := blockB2.Header.Hash()
		require.NoError(err)
		isMainChain, isOrphan, err := chain.ProcessHeader(blockB2.Header, headerHash)
		require.NoError(err)
		// Should not be main chain yet
		require.False(isMainChain)
		require.False(isOrphan)
		// Make sure the tip lines up.
		currentHash, err := blockA2.Hash()
		require.NoError(err)
		require.Equal(*currentHash, *(chain.headerTip().Hash))
	}
	{
		// These should connect without issue.
		fmt.Println("Connecting header B3")
		// We should start with one UTXO since there's a founder reward.
		require.Equal(uint64(1), GetUtxoNumEntries(db, chain.snapshot))
		headerHash, err := blockB3.Header.Hash()
		require.NoError(err)
		isMainChain, isOrphan, err := chain.ProcessHeader(blockB3.Header, headerHash)
		require.NoError(err)
		// Should not be main chain yet
		require.True(isMainChain)
		require.False(isOrphan)
		// Make sure the tip lines up.
		currentHash, err := blockB3.Hash()
		require.NoError(err)
		require.Equal(*currentHash, *(chain.headerTip().Hash))
	}
}

func TestProcessBlockReorgBlocks(t *testing.T) {
	assert := assert.New(t)
	require := require.New(t)
	_, _ = assert, require

	blockA1, blockA2, blockB1, blockB2, blockB3, _, _ := getForkedChain(t)

	chain, _, db := NewLowDifficultyBlockchain()

	{
		// These should connect without issue.
		fmt.Println("Connecting block a1")
		// We should start with one UTXO since there's a founder reward.
		require.Equal(uint64(1), GetUtxoNumEntries(db, chain.snapshot))
		_shouldConnectBlock(blockA1, t, chain)

		// Make sure the tip lines up.
		currentHash, err := blockA1.Hash()
		require.NoError(err)
		require.Equal(*currentHash, *(chain.headerTip().Hash))
		require.Equal(*currentHash, *(chain.blockTip().Hash))
	}

	{
		fmt.Println("Connecting block a2")
		require.Equal(uint64(2), GetUtxoNumEntries(db, chain.snapshot))
		_shouldConnectBlock(blockA2, t, chain)

		// Make sure the tip lines up.
		currentHash, err := blockA2.Hash()
		require.NoError(err)
		require.Equal(*currentHash, *(chain.headerTip().Hash))
		require.Equal(*currentHash, *(chain.blockTip().Hash))
	}

	verifySignatures := true
	{
		// These should not be on the main chain.
		// Block b1
		fmt.Println("Connecting block b1")
		require.Equal(uint64(3), GetUtxoNumEntries(db, chain.snapshot))
		isMainChain, isOrphan, err := chain.ProcessBlock(blockB1, verifySignatures)
		require.NoError(err)
		require.Falsef(isOrphan, "Block b1 should not be an orphan")
		require.Falsef(isMainChain, "Block b1 should not be on the main chain")

		// Make sure the tip lines up.
		currentHash, err := blockA2.Hash()
		require.NoError(err)
		require.Equal(*currentHash, *(chain.headerTip().Hash))
		require.Equal(*currentHash, *(chain.blockTip().Hash))
	}

	{
		// Block b2
		fmt.Println("Connecting block b2")
		require.Equal(uint64(3), GetUtxoNumEntries(db, chain.snapshot))
		isMainChain, isOrphan, err := chain.ProcessBlock(blockB2, verifySignatures)
		require.NoError(err)
		require.Falsef(isOrphan, "Block b2 should not be an orphan")
		require.Falsef(isMainChain, "Block b2 should not be on the main chain")

		// Make sure the tip lines up.
		currentHash, err := blockA2.Hash()
		require.NoError(err)
		require.Equal(*currentHash, *(chain.headerTip().Hash))
		require.Equal(*currentHash, *(chain.blockTip().Hash))
	}

	{
		// This should cause the fork to take over, changing the main chain.
		fmt.Println("Connecting block b3")
		require.Equal(uint64(3), GetUtxoNumEntries(db, chain.snapshot))
		_shouldConnectBlock(blockB3, t, chain)
		fmt.Println("b3 is connected")
		require.Equal(uint64(4), GetUtxoNumEntries(db, chain.snapshot))

		// Make sure the tip lines up.
		currentHash, err := blockB3.Hash()
		require.NoError(err)
		require.Equal(*currentHash, *(chain.headerTip().Hash))
		require.Equal(*currentHash, *(chain.blockTip().Hash))
	}
}

func _assembleBasicTransferTxnNoInputs(t *testing.T, amountNanos uint64) *MsgDeSoTxn {
	require := require.New(t)

	// manual_entropy_hex=0
	senderPkBytes, _, err := Base58CheckDecode(senderPkString)
	require.NoError(err)

	// manual_entropy_hex=1
	recipientPkBytes, _, err := Base58CheckDecode(recipientPkString)
	require.NoError(err)

	// Assemble the transaction so that inputs can be found and fees can
	// be computed.
	txnOutputs := []*DeSoOutput{}
	txnOutputs = append(txnOutputs, &DeSoOutput{
		PublicKey:   recipientPkBytes,
		AmountNanos: amountNanos,
	})
	txn := &MsgDeSoTxn{
		// The inputs will be set below.
		TxInputs:  []*DeSoInput{},
		TxOutputs: txnOutputs,
		PublicKey: senderPkBytes,
		TxnMeta:   &BasicTransferMetadata{},
		// We wait to compute the signature until we've added all the
		// inputs and change.
	}

	return txn
}

func _signTxn(t *testing.T, txn *MsgDeSoTxn, privKeyStrArg string) {
	require := require.New(t)

	privKeyBytes, _, err := Base58CheckDecode(privKeyStrArg)
	require.NoError(err)
	privKey, _ := btcec.PrivKeyFromBytes(btcec.S256(), privKeyBytes)
	txnSignature, err := txn.Sign(privKey)
	require.NoError(err)
	txn.Signature = txnSignature
}

// Signs the transaction with a derived key. Transaction ExtraData contains the derived
// public key, so that _verifySignature() knows transaction wasn't signed by the owner.
func _signTxnWithDerivedKey(t *testing.T, txn *MsgDeSoTxn, privKeyStrArg string) {
	require := require.New(t)

	privKeyBytes, _, err := Base58CheckDecode(privKeyStrArg)
	require.NoError(err)
	privateKey, publicKey := btcec.PrivKeyFromBytes(btcec.S256(), privKeyBytes)
	if txn.ExtraData == nil {
		txn.ExtraData = make(map[string][]byte)
	}
	txn.ExtraData[DerivedPublicKey] = publicKey.SerializeCompressed()
	txnSignature, err := txn.Sign(privateKey)
	require.NoError(err)

	txn.Signature = txnSignature
}

func _assembleBasicTransferTxnFullySigned(t *testing.T, chain *Blockchain,
	amountNanos uint64, feeRateNanosPerKB uint64, senderPkStrArg string,
	recipientPkStrArg string, privKeyStrArg string,
	mempool *DeSoMempool) *MsgDeSoTxn {

	require := require.New(t)

	// go run transaction_util.go --operation_type=generate_keys --manual_entropy_hex=0
	senderPkBytes, _, err := Base58CheckDecode(senderPkStrArg)
	require.NoError(err)

	// go run transaction_util.go --operation_type=generate_keys --manual_entropy_hex=1
	recipientPkBytes, _, err := Base58CheckDecode(recipientPkStrArg)
	require.NoError(err)

	// Assemble the transaction so that inputs can be found and fees can
	// be computed.
	txnOutputs := []*DeSoOutput{}
	txnOutputs = append(txnOutputs, &DeSoOutput{
		PublicKey:   recipientPkBytes,
		AmountNanos: amountNanos,
	})
	txn := &MsgDeSoTxn{
		// The inputs will be set below.
		TxInputs:  []*DeSoInput{},
		TxOutputs: txnOutputs,
		PublicKey: senderPkBytes,
		TxnMeta:   &BasicTransferMetadata{},
		// We wait to compute the signature until we've added all the
		// inputs and change.
	}

	totalInputAdded, spendAmount, totalChangeAdded, fee, err :=
		chain.AddInputsAndChangeToTransaction(txn, feeRateNanosPerKB, mempool)
	require.NoError(err)
	require.Equal(totalInputAdded, spendAmount+totalChangeAdded+fee)

	_signTxn(t, txn, privKeyStrArg)

	return txn
}

func TestAddInputsAndChangeToTransaction(t *testing.T) {
	assert := assert.New(t)
	require := require.New(t)
	_ = assert
	_ = require

	chain, _, db := NewLowDifficultyBlockchain()
	_ = db

	_, _, blockB1, blockB2, blockB3, _, _ := getForkedChain(t)

	// Spending nothing should be OK. It shouldn't add anything to the transaction.
	{
		txn := _assembleBasicTransferTxnNoInputs(t, 0)
		feeRateNanosPerKB := uint64(0)

		totalInputAdded, spendAmount, totalChangeAdded, fee, err :=
			chain.AddInputsAndChangeToTransaction(txn, feeRateNanosPerKB, nil)
		require.NoError(err)
		require.Equal(0, len(txn.TxInputs))
		require.Equal(1, len(txn.TxOutputs))
		require.Equal(totalInputAdded, uint64(0))
		require.Equal(spendAmount, uint64(0))
		require.Equal(totalChangeAdded, uint64(0))
		require.Equal(fee, uint64(0))
	}

	// Spending a nonzero amount should fail before we have mined a block
	// reward for ourselves.
	{
		txn := _assembleBasicTransferTxnNoInputs(t, 1)
		feeRateNanosPerKB := uint64(0)

		_, _, _, _, err :=
			chain.AddInputsAndChangeToTransaction(txn, feeRateNanosPerKB, nil)
		require.Error(err)
	}

	// Nonzero/high fee should also cause an error if we have no money.
	{
		txn := _assembleBasicTransferTxnNoInputs(t, 0)
		feeRateNanosPerKB := uint64(1000)

		_, _, _, _, err :=
			chain.AddInputsAndChangeToTransaction(txn, feeRateNanosPerKB, nil)
		require.Error(err)
	}

	// Save the block reward in the first block to use it for testing.
	firstBlockReward := CalcBlockRewardNanos(1)

	// Connect a block. The sender address should have mined some DeSo but
	// it should be unspendable until the block after this one. See
	// BlockRewardMaturity.
	_shouldConnectBlock(blockB1, t, chain)

	// Verify that spending a nonzero amount fails after the first block.
	{
		txn := _assembleBasicTransferTxnNoInputs(t, 1)
		feeRateNanosPerKB := uint64(0)

		_, _, _, _, err :=
			chain.AddInputsAndChangeToTransaction(txn, feeRateNanosPerKB, nil)
		require.Error(err)
	}

	_shouldConnectBlock(blockB2, t, chain)

	// Verify that spending a nonzero amount passes after the second block
	// since at this point it is presumed the transaction will be mined
	// into the third block at which point the block reward shouild be
	// mature.

	// Verify a moderate spend with a moderate feerate works.
	{
		testSpend := firstBlockReward / 2
		txn := _assembleBasicTransferTxnNoInputs(t, testSpend)
		feeRateNanosPerKB := uint64(testSpend)

		totalInputAdded, spendAmount, totalChangeAdded, fee, err :=
			chain.AddInputsAndChangeToTransaction(txn, feeRateNanosPerKB, nil)
		require.NoError(err)
		require.Equal(1, len(txn.TxInputs))
		require.Equal(2, len(txn.TxOutputs))
		require.Equal(spendAmount, uint64(testSpend))
		require.Greater(fee, uint64(0))
		require.Equal(uint64(firstBlockReward), totalInputAdded)
		require.Equal(totalInputAdded, spendAmount+totalChangeAdded+fee)
	}

	// Verify spending more than a block reward fails.
	{
		testSpend := firstBlockReward + 1
		txn := _assembleBasicTransferTxnNoInputs(t, testSpend)
		feeRateNanosPerKB := uint64(0)

		_, _, _, _, err :=
			chain.AddInputsAndChangeToTransaction(txn, feeRateNanosPerKB, nil)
		require.Error(err)
	}

	_shouldConnectBlock(blockB3, t, chain)

	// Verify spending more than the first block reward passes after the
	// next block.
	{
		testSpend := firstBlockReward + 1
		txn := _assembleBasicTransferTxnNoInputs(t, testSpend)
		feeRateNanosPerKB := uint64(0)

		_, _, _, _, err :=
			chain.AddInputsAndChangeToTransaction(txn, feeRateNanosPerKB, nil)
		require.NoError(err)
	}
}

func TestValidateBasicTransfer(t *testing.T) {
	assert := assert.New(t)
	require := require.New(t)
	_ = assert
	_ = require

	chain, _, db := NewLowDifficultyBlockchain()
	_ = db

	_, _, blockB1, blockB2, _, _, _ := getForkedChain(t)

	// Save the block reward in the first block to use it for testing.
	firstBlockReward := CalcBlockRewardNanos(1)

	// Connect a block. The sender address should have mined some DeSo but
	// it should be unspendable until the block after this one. See
	// BlockRewardMaturity.
	_shouldConnectBlock(blockB1, t, chain)
	_shouldConnectBlock(blockB2, t, chain)

	// Verify that a transaction spending a nonzero amount passes validation
	// after the second block due to the block reward having matured.
	{
		spendAmount := firstBlockReward / 2
		feeRateNanosPerKB := firstBlockReward
		txn := _assembleBasicTransferTxnFullySigned(t, chain, spendAmount, feeRateNanosPerKB,
			senderPkString, recipientPkString, senderPrivString, nil)
		err := chain.ValidateTransaction(txn, chain.blockTip().Height+1,
			true /*verifySignatures*/, nil)
		require.NoError(err)
	}

	// Verify that a transaction spending more than its input is shot down.
	{
		spendAmount := firstBlockReward / 2
		feeRateNanosPerKB := firstBlockReward
		txn := _assembleBasicTransferTxnFullySigned(t, chain, spendAmount, feeRateNanosPerKB,
			senderPkString, recipientPkString, senderPrivString, nil)
		{
			senderPkBytes, _, err := Base58CheckDecode(senderPkString)
			require.NoError(err)
			txn.TxOutputs = append(txn.TxOutputs, &DeSoOutput{
				PublicKey: senderPkBytes,
				// Guaranteed to be more than we're allowed to spend.
				AmountNanos: firstBlockReward,
			})
			// Re-sign the transaction.
			_signTxn(t, txn, senderPrivString)
		}

		err := chain.ValidateTransaction(txn, chain.blockTip().Height+1, true, nil)
		require.Error(err)
		require.Contains(err.Error(), RuleErrorTxnOutputExceedsInput)
	}

	// Verify that a transaction spending an immature block reward is shot down.
	{
		spendAmount := firstBlockReward
		feeRateNanosPerKB := uint64(0)
		txn := _assembleBasicTransferTxnFullySigned(t, chain, spendAmount, feeRateNanosPerKB,
			senderPkString, recipientPkString, senderPrivString, nil)
		// Try and spend the block reward from block B2, which should not have matured
		// yet.
		b2RewardHash := blockB2.Txns[0].Hash()
		require.NotNil(b2RewardHash)
		txn.TxInputs = append(txn.TxInputs, &DeSoInput{
			TxID:  *b2RewardHash,
			Index: 0,
		})
		// Re-sign the transaction.
		_signTxn(t, txn, senderPrivString)
		err := chain.ValidateTransaction(txn, chain.blockTip().Height+1, true, nil)
		require.Error(err)
		require.Contains(err.Error(), RuleErrorInputSpendsImmatureBlockReward)
	}
}

func TestComputeMerkle(t *testing.T) {
	//assert := assert.New(t)
	//require := require.New(t)
	//_ = assert
	//_ = require

	//blk := _copyBlock(expectedBlock)
	//merkleRoot1, _, err := ComputeMerkleRoot(blk.Txns)
	//require.NoError(err)

	//blk.Header.Nonce[0] = 0x00
	//merkleRoot2, _, err := ComputeMerkleRoot(blk.Txns)
	//require.NoError(err)
	//assert.Equal(merkleRoot1, merkleRoot2)

	//oldSigVal := blk.Txns[1].Signature[5]
	//blk.Txns[1].Signature[5] = 0x00
	//merkleRoot3, _, err := ComputeMerkleRoot(blk.Txns)
	//require.NoError(err)
	//assert.NotEqual(merkleRoot1, merkleRoot3)

	//blk.Txns[1].Signature[5] = oldSigVal
	//merkleRoot4, _, err := ComputeMerkleRoot(blk.Txns)
	//require.NoError(err)
	//assert.Equal(merkleRoot1, merkleRoot4)
}

func TestCalcNextDifficultyTargetHalvingDoublingHitLimit(t *testing.T) {
	assert := assert.New(t)
	require := require.New(t)
	_ = assert
	_ = require

	fakeParams := &DeSoParams{
		MinDifficultyTargetHex:         hex.EncodeToString(BigintToHash(big.NewInt(100000))[:]),
		TimeBetweenDifficultyRetargets: 6 * time.Second,
		TimeBetweenBlocks:              2 * time.Second,
		MaxDifficultyRetargetFactor:    2,
	}

	nodes := []*BlockNode{}
	diffsAsInts := []int64{}
	for ii := 0; ii < 13; ii++ {
		var lastNode *BlockNode
		if ii > 0 {
			lastNode = nodes[ii-1]
		}
		nextDiff, err := CalcNextDifficultyTarget(lastNode, HeaderVersion0, fakeParams)
		require.NoErrorf(err, "Block index: %d", ii)
		nodes = append(nodes, NewBlockNode(
			lastNode,
			nil,
			uint32(ii),
			nextDiff,
			nil,
			&MsgDeSoHeader{
				// Blocks generating every 1 second, which is 2x too fast.
				TstampSecs: uint64(ii),
			},
			StatusNone,
		))

		diffsAsInts = append(diffsAsInts, HashToBigint(nextDiff).Int64())
	}

	assert.Equal([]int64{
		100000,
		100000,
		100000,
		100000,
		100000,
		100000,
		100000,
		50000,
		50000,
		50000,
		25000,
		25000,
		25000,
	}, diffsAsInts)

	diffsAsInts = []int64{}
	for ii := 13; ii < 30; ii++ {
		lastNode := nodes[ii-1]
		nextDiff, err := CalcNextDifficultyTarget(lastNode, HeaderVersion0, fakeParams)
		require.NoErrorf(err, "Block index: %d", ii)
		nodes = append(nodes, NewBlockNode(
			lastNode,
			nil,
			uint32(ii),
			nextDiff,
			nil,
			&MsgDeSoHeader{
				// Blocks generating every 4 second, which is 2x too slow.
				TstampSecs: uint64(ii * 4),
			},
			StatusNone,
		))

		diffsAsInts = append(diffsAsInts, HashToBigint(nextDiff).Int64())
	}

	assert.Equal([]int64{
		12500,
		12500,
		12500,
		25000,
		25000,
		25000,
		50000,
		50000,
		50000,
		100000,
		100000,
		100000,
		100000,
		100000,
		100000,
		100000,
		100000,
	}, diffsAsInts)
}

func TestCalcNextDifficultyTargetHittingLimitsSlow(t *testing.T) {
	assert := assert.New(t)
	require := require.New(t)
	_ = assert
	_ = require

	fakeParams := &DeSoParams{
		MinDifficultyTargetHex:         hex.EncodeToString(BigintToHash(big.NewInt(100000))[:]),
		TimeBetweenDifficultyRetargets: 6 * time.Second,
		TimeBetweenBlocks:              2 * time.Second,
		MaxDifficultyRetargetFactor:    2,
	}

	nodes := []*BlockNode{}
	diffsAsInts := []int64{}
	for ii := 0; ii < 13; ii++ {
		var lastNode *BlockNode
		if ii > 0 {
			lastNode = nodes[ii-1]
		}
		nextDiff, err := CalcNextDifficultyTarget(lastNode, HeaderVersion0, fakeParams)
		require.NoErrorf(err, "Block index: %d", ii)
		nodes = append(nodes, NewBlockNode(
			lastNode,
			nil,
			uint32(ii),
			nextDiff,
			nil,
			&MsgDeSoHeader{
				// Blocks generating every 1 second, which is 2x too fast.
				TstampSecs: uint64(ii),
			},
			StatusNone,
		))

		diffsAsInts = append(diffsAsInts, HashToBigint(nextDiff).Int64())
	}

	assert.Equal([]int64{
		100000,
		100000,
		100000,
		100000,
		100000,
		100000,
		100000,
		50000,
		50000,
		50000,
		25000,
		25000,
		25000,
	}, diffsAsInts)

	diffsAsInts = []int64{}
	for ii := 13; ii < 30; ii++ {
		lastNode := nodes[ii-1]
		nextDiff, err := CalcNextDifficultyTarget(lastNode, HeaderVersion0, fakeParams)
		require.NoErrorf(err, "Block index: %d", ii)
		nodes = append(nodes, NewBlockNode(
			lastNode,
			nil,
			uint32(ii),
			nextDiff,
			nil,
			&MsgDeSoHeader{
				// Blocks generating every 8 second, which is >2x too slow.
				TstampSecs: uint64(ii * 4),
			},
			StatusNone,
		))

		diffsAsInts = append(diffsAsInts, HashToBigint(nextDiff).Int64())
	}

	assert.Equal([]int64{
		12500,
		12500,
		12500,
		25000,
		25000,
		25000,
		50000,
		50000,
		50000,
		100000,
		100000,
		100000,
		100000,
		100000,
		100000,
		100000,
		100000,
	}, diffsAsInts)
}

func TestCalcNextDifficultyTargetHittingLimitsFast(t *testing.T) {
	assert := assert.New(t)
	require := require.New(t)
	_ = assert
	_ = require

	fakeParams := &DeSoParams{
		MinDifficultyTargetHex:         hex.EncodeToString(BigintToHash(big.NewInt(100000))[:]),
		TimeBetweenDifficultyRetargets: 6 * time.Second,
		TimeBetweenBlocks:              2 * time.Second,
		MaxDifficultyRetargetFactor:    2,
	}

	nodes := []*BlockNode{}
	diffsAsInts := []int64{}
	for ii := 0; ii < 13; ii++ {
		var lastNode *BlockNode
		if ii > 0 {
			lastNode = nodes[ii-1]
		}
		nextDiff, err := CalcNextDifficultyTarget(lastNode, HeaderVersion0, fakeParams)
		require.NoErrorf(err, "Block index: %d", ii)
		nodes = append(nodes, NewBlockNode(
			lastNode,
			nil,
			uint32(ii),
			nextDiff,
			nil,
			&MsgDeSoHeader{
				// Blocks generating all at once.
				TstampSecs: uint64(0),
			},
			StatusNone,
		))

		diffsAsInts = append(diffsAsInts, HashToBigint(nextDiff).Int64())
	}

	assert.Equal([]int64{
		100000,
		100000,
		100000,
		100000,
		100000,
		100000,
		100000,
		50000,
		50000,
		50000,
		25000,
		25000,
		25000,
	}, diffsAsInts)
}

func TestCalcNextDifficultyTargetJustRight(t *testing.T) {
	assert := assert.New(t)
	require := require.New(t)
	_ = assert
	_ = require

	fakeParams := &DeSoParams{
		MinDifficultyTargetHex:         hex.EncodeToString(BigintToHash(big.NewInt(100000))[:]),
		TimeBetweenDifficultyRetargets: 6 * time.Second,
		TimeBetweenBlocks:              2 * time.Second,
		MaxDifficultyRetargetFactor:    3,
	}

	nodes := []*BlockNode{}
	diffsAsInts := []int64{}
	for ii := 0; ii < 13; ii++ {
		var lastNode *BlockNode
		if ii > 0 {
			lastNode = nodes[ii-1]
		}
		nextDiff, err := CalcNextDifficultyTarget(lastNode, HeaderVersion0, fakeParams)
		require.NoErrorf(err, "Block index: %d", ii)
		nodes = append(nodes, NewBlockNode(
			lastNode,
			nil,
			uint32(ii),
			nextDiff,
			nil,
			&MsgDeSoHeader{
				// Blocks generating every 2 second, which is under the limit.
				TstampSecs: uint64(ii * 2),
			},
			StatusNone,
		))

		diffsAsInts = append(diffsAsInts, HashToBigint(nextDiff).Int64())
	}

	assert.Equal([]int64{
		100000,
		100000,
		100000,
		100000,
		100000,
		100000,
		100000,
		100000,
		100000,
		100000,
		100000,
		100000,
		100000,
	}, diffsAsInts)
}

func TestCalcNextDifficultyTargetSlightlyOff(t *testing.T) {
	assert := assert.New(t)
	require := require.New(t)
	_ = assert
	_ = require

	fakeParams := &DeSoParams{
		MinDifficultyTargetHex:         hex.EncodeToString(BigintToHash(big.NewInt(100000))[:]),
		TimeBetweenDifficultyRetargets: 6 * time.Second,
		TimeBetweenBlocks:              2 * time.Second,
		MaxDifficultyRetargetFactor:    2,
	}

	nodes := []*BlockNode{}
	diffsAsInts := []int64{}
	for ii := 0; ii < 13; ii++ {
		var lastNode *BlockNode
		if ii > 0 {
			lastNode = nodes[ii-1]
		}
		nextDiff, err := CalcNextDifficultyTarget(lastNode, HeaderVersion0, fakeParams)
		require.NoErrorf(err, "Block index: %d", ii)
		nodes = append(nodes, NewBlockNode(
			lastNode,
			nil,
			uint32(ii),
			nextDiff,
			nil,
			&MsgDeSoHeader{
				// Blocks generating every 1 second, which is 2x too fast.
				TstampSecs: uint64(ii),
			},
			StatusNone,
		))

		diffsAsInts = append(diffsAsInts, HashToBigint(nextDiff).Int64())
	}

	assert.Equal([]int64{
		100000,
		100000,
		100000,
		100000,
		100000,
		100000,
		100000,
		50000,
		50000,
		50000,
		25000,
		25000,
		25000,
	}, diffsAsInts)

	diffsAsInts = []int64{}
	for ii := 13; ii < 34; ii++ {
		lastNode := nodes[ii-1]
		nextDiff, err := CalcNextDifficultyTarget(lastNode, HeaderVersion0, fakeParams)
		require.NoErrorf(err, "Block index: %d", ii)
		nodes = append(nodes, NewBlockNode(
			lastNode,
			nil,
			uint32(ii),
			nextDiff,
			nil,
			&MsgDeSoHeader{
				// Blocks generating every 3 seconds, which is slow but under the limit.
				TstampSecs: uint64(float32(ii) * 3),
			},
			StatusNone,
		))

		diffsAsInts = append(diffsAsInts, HashToBigint(nextDiff).Int64())
	}

	assert.Equal([]int64{
		12500,
		12500,
		12500,
		25000,
		25000,
		25000,
		37500,
		37500,
		37500,
		56250,
		56250,
		56250,
		84375,
		84375,
		84375,
		100000,
		100000,
		100000,
		100000,
		100000,
		100000,
	}, diffsAsInts)
}

func _testMerkleRoot(t *testing.T, shouldFail bool, blk *MsgDeSoBlock) {
	assert := assert.New(t)
	require := require.New(t)
	_, _ = assert, require

	computedMerkle, _, err := ComputeMerkleRoot(blk.Txns)
	require.NoError(err)
	if shouldFail {
		require.NotEqual(blk.Header.TransactionMerkleRoot, computedMerkle)
	} else {
		require.Equal(blk.Header.TransactionMerkleRoot, computedMerkle)
	}
}

func TestBadMerkleRoot(t *testing.T) {
	assert := assert.New(t)
	require := require.New(t)
	_, _ = assert, require

	// Grab some block hex by running miner.go at v=2 and use test_scratch.go
	// to perturb the merkle root to mess it up.
	blockA1, _, _, _, _, _, _ := getForkedChain(t)
	_testMerkleRoot(t, false /*shouldFail*/, blockA1)
	blockA1.Header.TransactionMerkleRoot = &BlockHash{}
	_testMerkleRoot(t, true /*shouldFail*/, blockA1)
}

func TestBadBlockSignature(t *testing.T) {
	assert := assert.New(t)
	require := require.New(t)
	_, _ = assert, require

	chain, params, db := NewLowDifficultyBlockchainWithParams(&DeSoTestnetParams)

	// Change the trusted public keys expected by the blockchain.
	chain.trustedBlockProducerPublicKeys = make(map[PkMapKey]bool)
	senderPkBytes, _, err := Base58CheckDecode(senderPkString)
	require.NoError(err)
	chain.trustedBlockProducerPublicKeys[MakePkMapKey(senderPkBytes)] = true

	// The "blockSignerPk" does not match "senderPk" so processing the block will fail.
	mempool, miner := NewTestMiner(t, chain, params, true /*isSender*/)
	finalBlock1, err := miner.MineAndProcessSingleBlock(0 /*threadIndex*/, mempool)
	require.Error(err)
	require.Contains(err.Error(), RuleErrorBlockProducerPublicKeyNotInWhitelist)

	// Since MineAndProcesssSingleBlock returns a valid block above, we can play with its
	// signature and re-process the block to see what happens.
	blockProducerInfoCopy := &BlockProducerInfo{Signature: &btcec.Signature{}}
	blockProducerInfoCopy.PublicKey = append([]byte{}, finalBlock1.BlockProducerInfo.PublicKey...)
	*blockProducerInfoCopy.Signature = *finalBlock1.BlockProducerInfo.Signature

	// A bad signature with the right public key should fail.
	finalBlock1.BlockProducerInfo.PublicKey = senderPkBytes
	_, _, err = chain.ProcessBlock(finalBlock1, true)
	require.Error(err)
	require.Contains(err.Error(), RuleErrorInvalidBlockProducerSIgnature)

	// A signature that's outright missing should fail
	blockSignerPkBytes, _, err := Base58CheckDecode(blockSignerPk)
	require.NoError(err)
	finalBlock1.BlockProducerInfo.PublicKey = blockSignerPkBytes
	finalBlock1.BlockProducerInfo.Signature = nil
	_, _, err = chain.ProcessBlock(finalBlock1, true)
	require.Error(err)
	require.Contains(err.Error(), RuleErrorMissingBlockProducerSignature)

	// If all the BlockProducerInfo is missing, things should fail
	finalBlock1.BlockProducerInfo = nil
	_, _, err = chain.ProcessBlock(finalBlock1, true)
	require.Error(err)
	require.Contains(err.Error(), RuleErrorMissingBlockProducerSignature)

	// Now let's add blockSignerPK to the map of trusted keys and confirm that the block processes.
	chain.trustedBlockProducerPublicKeys[MakePkMapKey(blockSignerPkBytes)] = true
	finalBlock1.BlockProducerInfo = blockProducerInfoCopy
	_, _, err = chain.ProcessBlock(finalBlock1, true)
	require.NoError(err)

	_, _ = finalBlock1, db
}

func TestForbiddenBlockSignaturePubKey(t *testing.T) {
	assert := assert.New(t)
	require := require.New(t)
	_, _ = assert, require

	chain, params, _ := NewLowDifficultyBlockchainWithParams(&DeSoTestnetParams)
	mempool, miner := NewTestMiner(t, chain, params, true /*isSender*/)

	// Make the senderPk a paramUpdater for this test
	senderPkBytes, _, err := Base58CheckDecode(senderPkString)
	params.ParamUpdaterPublicKeys[MakePkMapKey(senderPkBytes)] = true

	// Mine a few blocks to give the senderPkString some money.
	_, err = miner.MineAndProcessSingleBlock(0 /*threadIndex*/, mempool)
	require.NoError(err)
	_, err = miner.MineAndProcessSingleBlock(0 /*threadIndex*/, mempool)
	require.NoError(err)
	_, err = miner.MineAndProcessSingleBlock(0 /*threadIndex*/, mempool)
	require.NoError(err)
	_, err = miner.MineAndProcessSingleBlock(0 /*threadIndex*/, mempool)
	require.NoError(err)

	// Ban the block signer public key.
	blockSignerPkBytes, _, err := Base58CheckDecode(blockSignerPk)
	require.NoError(err)
	txn, _, _, _, err := chain.CreateUpdateGlobalParamsTxn(
		senderPkBytes, -1, -1, -1, -1, -1, blockSignerPkBytes, 100 /*feeRateNanosPerKB*/, nil, []*DeSoOutput{})
	require.NoError(err)

	// Mine a few blocks to give the senderPkString some money.
	_, err = miner.MineAndProcessSingleBlock(0 /*threadIndex*/, mempool)
	require.NoError(err)

	// Sign the transaction now that its inputs are set up.
	_signTxn(t, txn, senderPrivString)

	// Process the signed transaction.
	txDescsAdded, err := mempool.processTransaction(
		txn, true /*allowOrphan*/, true /*rateLimit*/, 0, /*peerID*/
		true /*verifySignatures*/)
	require.NoError(err)
	require.Equal(1, len(txDescsAdded))

	// Make sure that the forbidden pub key made it into the mempool properly.
	_, entryExists := mempool.universalUtxoView.ForbiddenPubKeyToForbiddenPubKeyEntry[MakePkMapKey(blockSignerPkBytes)]
	require.True(entryExists)

	// Mine the transaction.
	forbiddenPubKeyBlock, err := miner.MineAndProcessSingleBlock(0 /*threadIndex*/, mempool)
	require.NoError(err)
	require.Equal(2, len(forbiddenPubKeyBlock.Txns))

	// Now mining a block should fail now that the block signer pub key is forbidden.
	_, err = miner.MineAndProcessSingleBlock(0 /*threadIndex*/, mempool)
	require.Error(err)
	require.Contains(err.Error(), RuleErrorForbiddenBlockProducerPublicKey)
}<|MERGE_RESOLUTION|>--- conflicted
+++ resolved
@@ -146,13 +146,8 @@
 	// these values should be updated to reflect the latest testnet values.
 	paramsCopy := DeSoTestnetParams
 
-<<<<<<< HEAD
-	chain, err := NewBlockchain([]string{blockSignerPk}, 0, &paramsCopy,
-		timesource, db, nil, nil, nil)
-=======
 	chain, err := NewBlockchain([]string{blockSignerPk}, 0, 0, &paramsCopy,
 		timesource, db, nil, nil, nil, false)
->>>>>>> 99730616
 	if err != nil {
 		log.Fatal(err)
 	}
@@ -227,14 +222,9 @@
 
 	// Temporarily modify the seed balances to make a specific public
 	// key have some DeSo
-<<<<<<< HEAD
-	chain, err := NewBlockchain([]string{blockSignerPk}, 0,
-		&paramsCopy, timesource, db, nil, nil, nil)
-=======
 	snap, err, _ := NewSnapshot(db, dbDir, SnapshotBlockHeightPeriod, false, false, &paramsCopy, false)
 	chain, err := NewBlockchain([]string{blockSignerPk}, 0, 0,
 		&paramsCopy, timesource, db, postgresDb, nil, snap, false)
->>>>>>> 99730616
 	if err != nil {
 		log.Fatal(err)
 	}
