--- conflicted
+++ resolved
@@ -157,10 +157,7 @@
 	t.Cleanup(func() {
 		CleanUpBadger(db)
 	})
-<<<<<<< HEAD
-
-=======
->>>>>>> 7defd8f6
+
 	return chain, &paramsCopy, db
 }
 
@@ -177,7 +174,6 @@
 	}
 }
 
-<<<<<<< HEAD
 func AppendToMemLog(t *testing.T, prefix string) {
 	//var mem runtime.MemStats
 	//runtime.ReadMemStats(&mem)
@@ -190,21 +186,13 @@
 	//}
 }
 
-=======
->>>>>>> 7defd8f6
 func NewLowDifficultyBlockchain(t *testing.T) (
 	*Blockchain, *DeSoParams, *badger.DB) {
 
 	// Set the number of txns per view regeneration to one while creating the txns
 	ReadOnlyUtxoViewRegenerationIntervalTxns = 1
 
-<<<<<<< HEAD
-	bc, params, db := NewLowDifficultyBlockchainWithParams(t, &DeSoTestnetParams)
-
-	return bc, params, db
-=======
 	return NewLowDifficultyBlockchainWithParams(t, &DeSoTestnetParams)
->>>>>>> 7defd8f6
 }
 
 func NewLowDifficultyBlockchainWithParams(t *testing.T, params *DeSoParams) (
@@ -262,19 +250,13 @@
 	}
 
 	t.Cleanup(func() {
-<<<<<<< HEAD
 		AppendToMemLog(t, "CLEANUP_START")
-=======
->>>>>>> 7defd8f6
 		if snap != nil {
 			snap.Stop()
 			CleanUpBadger(snap.SnapshotDb)
 		}
 		CleanUpBadger(db)
-<<<<<<< HEAD
 		AppendToMemLog(t, "CLEANUP_END")
-=======
->>>>>>> 7defd8f6
 	})
 
 	return chain, &testParams, embpg
@@ -353,10 +335,7 @@
 
 	newMiner, err := NewDeSoMiner(minerPubKeys, 1 /*numThreads*/, blockProducer, params)
 	require.NoError(err)
-<<<<<<< HEAD
-
-=======
->>>>>>> 7defd8f6
+
 	t.Cleanup(func() {
 		newMiner.Stop()
 		blockProducer.Stop()
