--- conflicted
+++ resolved
@@ -1938,17 +1938,9 @@
 	return blockViewAndUtxoOps.UtxoView, nil
 }
 
-<<<<<<< HEAD
 func (bc *Blockchain) getCachedBlockViewAndUtxoOps(blockHash BlockHash) (*BlockViewAndUtxoOps, bool) {
 	viewAndUtxoOpsAtHash, exists := bc.blockViewCache.Get(blockHash)
 	return viewAndUtxoOpsAtHash, exists
-=======
-func (bc *Blockchain) getCachedBlockViewAndUtxoOps(blockHash BlockHash) (*BlockViewAndUtxoOps, error, bool) {
-	if viewAndUtxoOpsAtHash, exists := bc.blockViewCache.Get(blockHash); exists {
-		return viewAndUtxoOpsAtHash, nil, true
-	}
-	return nil, nil, false
->>>>>>> ed2bbe7d
 }
 
 // getUtxoViewAndUtxoOpsAtBlockHash builds a UtxoView to the block provided and returns a BlockViewAndUtxoOps
