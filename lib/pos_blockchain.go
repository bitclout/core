package lib

import (
	"fmt"
	"math"
	"time"

	"github.com/google/uuid"

	"github.com/deso-protocol/core/collections"
	"github.com/deso-protocol/core/consensus"
	"github.com/dgraph-io/badger/v4"
	"github.com/golang/glog"
	"github.com/pkg/errors"
)

// processHeaderPoS validates and stores an incoming block header to build
// the PoS version of the header chain. It requires callers to call it with
// headers in order of increasing block height. If called with an orphan header,
// it still gracefully handles it by returning early and not storing the header
// in the block index.
//
// The PoS header chain uses a simplified version of the Fast-HotStuff consensus
// rules. It's used during syncing to build a chain of block headers with the
// minimum set of validations needed to build a template of what the full PoS
// blockchain will look like.
//
// The PoS header chain uses block integrity checks to perform block validations,
// and to connect blocks based on their PrevBlockHash. It does not run the commit
// rule. It does not fully validate QCs or block proposers, or perform any validations
// that require on-chain state.
//
// processHeaderPoS algorithm:
//  1. Exit early if the header has already been indexed in the block index.
//  2. Do nothing if the header is an orphan.
//  3. Validate the header and verify that its parent is also valid.
//  4. Add the block header to the block index with status
//     StatusHeaderValidated or StatusHeaderValidateFailed.
//  5. Exit early if the's view is less than the current header chain's tip.
//  6. Reorg the best header chain if the header's view is higher than the current tip.
func (bc *Blockchain) processHeaderPoS(header *MsgDeSoHeader, headerHash *BlockHash, verifySignatures bool) (
	_isMainChain bool, _isOrphan bool, _err error,
) {
	if !bc.params.IsPoSBlockHeight(header.Height) {
		return false, false, errors.Errorf(
			"processHeaderPoS: Header height %d is less than the ProofOfStake2ConsensusCutoverBlockHeight %d",
			header.Height, bc.params.GetFirstPoSBlockHeight(),
		)
	}

	// If the incoming header is already part of the best header chain, then we can exit early.
	// The header is not part of a fork, and is already an ancestor of the current header chain tip.
	// Here we explicitly check the bestHeaderChain.ChainMap to make sure the in-memory struct is properly
	// updated. This is necessary because the block index may have been updated with the header but the
	// bestHeaderChain.ChainMap may not have been updated yet.
	// TODO: make sure this is ok or do we need to explicitly check the block index's cache?
	_, isInBestHeaderChain, err := bc.GetBlockFromBestChainByHash(headerHash, true)
	if err != nil {
		return false, false, errors.Wrapf(err, "processHeaderPoS: Problem getting block from best chain by hash: ")
	}
	if isInBestHeaderChain {
		return true, false, nil
	}

	// If the incoming header is part of a reorg that uncommits the committed tip from the best chain,
	// then we exit early. Such headers are invalid and should not be synced.
	committedBlockchainTip, _ := bc.GetCommittedTip()
	if committedBlockchainTip != nil && committedBlockchainTip.Header.Height >= header.Height {
		return false, false, errors.New("processHeaderPoS: Header conflicts with committed tip")
	}

	// Validate the header and index it in the block index.
	blockNode, isOrphan, err := bc.validateAndIndexHeaderPoS(header, headerHash, verifySignatures)
	if err != nil {
		return false, false, errors.Wrapf(err, "processHeaderPoS: Problem validating and indexing header: ")
	}

	// Don't worry about healing orphan children when we're syncing.
	if !bc.isSyncing() {
		// Now that we know we have a valid header, we check the block index for it any orphan children for it
		// and heal the parent pointers for all of them.
		bc.healPointersForOrphanChildren(blockNode)
	}

	// Exit early if the header is an orphan.
	if isOrphan {
		return false, true, nil
	}

	// Exit early if the header's view is less than the current header chain's tip. The header is not
	// the new tip for the best header chain.
	currentTip := bc.headerTip()
	if header.ProposedInView <= currentTip.Header.ProposedInView {
		return false, false, nil
	}

	bc.blockIndex.setHeaderTip(blockNode)

	// The header is not an orphan and has a higher view than the current tip. We reorg the header chain
	// and apply the incoming header as the new tip.
	//_, blocksToDetach, blocksToAttach := bc.GetReorgBlocks(currentTip, blockNode)
	//bc.bestHeaderChain.Chain, bc.bestHeaderChain.ChainMap = updateBestChainInMemory(
	//	bc.bestHeaderChain.Chain,
	//	bc.bestHeaderChain.ChainMap,
	//	blocksToDetach,
	//	blocksToAttach,
	//)

	// Success. The header is at the tip of the best header chain.
	return true, false, nil
}

// healPointersForOrphanChildren fixes an inconsistency in the block index that may have
// occurred as a result of a node restart. In cases where we have an orphan node that we store in the
// DB, then on restart, that node's parent will not be in the block index. When processing the parent
// later on, we not only need to store the parent in the block index but also need to update the
// pointer from the orphan block's BlockNode to the parent. We do that dynamically here as we
// process headers.
func (bc *Blockchain) healPointersForOrphanChildren(blockNode *BlockNode) {
	// Fetch all potential children of this blockNode from the block index.
	blockNodesAtNextHeight := bc.blockIndex.GetBlockNodesByHeight(blockNode.Header.Height + 1)
	exists := len(blockNodesAtNextHeight) > 0
	if !exists {
		// No children of this blockNode exist in the block index. Exit early.
		return
	}

	// Iterate through all block nodes at the next block height and update their parent pointers.
	for _, blockNodeAtNextHeight := range blockNodesAtNextHeight {
		// Check if it's a child of the parent block node.
		if !blockNodeAtNextHeight.Header.PrevBlockHash.IsEqual(blockNode.Hash) {
			continue
		}

		// Check if it has its parent pointer set. If it does, then we exit early.
		if blockNodeAtNextHeight.Parent != nil {
			continue
		}

		// If the parent block node is not set, then we set it to the parent block node.
		blockNodeAtNextHeight.Parent = blockNode
	}
}

func (bc *Blockchain) validateAndIndexHeaderPoS(header *MsgDeSoHeader, headerHash *BlockHash, verifySignatures bool) (
	_headerBlockNode *BlockNode, _isOrphan bool, _err error,
) {
	// Look up the header in the block index to check if it has already been validated and indexed.
	blockNode, blockNodeExists := bc.blockIndex.GetBlockNodeByHashAndHeight(headerHash, header.Height)
	// ------------------------------------ Base Cases ----------------------------------- //

	// The header is already validated. Exit early.
	if blockNodeExists && blockNode.IsHeaderValidated() {
		return blockNode, false, nil
	}

	// The header has already failed validations. Exit early.
	if blockNodeExists && blockNode.IsHeaderValidateFailed() {
		return nil, false, errors.New("validateAndIndexHeaderPoS: Header already failed validation")
	}

	// The header has an invalid PrevBlockHash field. Exit early.
	if header.PrevBlockHash == nil {
		return nil, false, errors.New("validateAndIndexHeaderPoS: PrevBlockHash is nil")
	}

	// The header is an orphan. No need to store it in the block index. Exit early.
	// TODO: validate that height - 1 > 0
	parentBlockNode, parentBlockNodeExists := bc.blockIndex.GetBlockNodeByHashAndHeight(header.PrevBlockHash, header.Height-1)
	if !parentBlockNodeExists {
		return nil, true, nil
	}

	// Sanity-check that the parent block is an ancestor of the current block.
	if blockNodeExists && (parentBlockNode.Height+1 != blockNode.Height) {
		return nil, false, errors.New("validateAndIndexHeaderPoS: Parent header has " +
			"greater or equal height compared to the current header.")
	}

	// ---------------------------------- Recursive Case ---------------------------------- //

	// Recursively call validateAndIndexHeaderPoS on the header's ancestors. It's possible for
	// headers to be added to the block index out of order by processBlockPoS. In those cases,
	// it's possible for ancestors of this header to exist in the block index but not have their
	// header validation statuses set yet. We set them here recursively.
	//
	// This is safe and efficient as long as validateAndIndexHeaderPoS is only called on non-orphan
	// headers. This guarantees that the recursive case for each header can only be hit once.
	parentBlockNode, isParentAnOrphan, err := bc.validateAndIndexHeaderPoS(
		parentBlockNode.Header, header.PrevBlockHash, verifySignatures)
	if err != nil {
		return nil, false, err
	}

	// Gracefully handle the case where the parent is still an orphan. This should never happen.
	if isParentAnOrphan {
		return nil, true, nil
	}
	// Verify that the parent has not previously failed validation. If it has, then the incoming header
	// is also not valid.
	if parentBlockNode.IsHeaderValidateFailed() {
		return nil, false, bc.storeValidateFailedHeaderInBlockIndexWithWrapperError(
			header, headerHash, errors.New("validateAndIndexHeaderPoS: Parent header failed validations"),
		)
	}

	// Verify that the header is properly formed.
	if err := bc.isValidBlockHeaderPoS(header); err != nil {
		return nil, false, bc.storeValidateFailedHeaderInBlockIndexWithWrapperError(
			header, headerHash, errors.New("validateAndIndexHeaderPoS: Header failed validations"),
		)
	}

	if verifySignatures {
		// Validate the header's random seed signature.
		isValidRandomSeedSignature, err := bc.hasValidProposerRandomSeedSignaturePoS(header)
		if err != nil {
			return nil, false, errors.Wrap(err, "validateAndIndexHeaderPoS: Problem validating random seed signature")
		}
		if !isValidRandomSeedSignature {
			return nil, false, bc.storeValidateFailedHeaderInBlockIndexWithWrapperError(
				header, headerHash, errors.New("validateAndIndexHeaderPoS: Header has invalid random seed signature"),
			)
		}
	}

	// Store it as HeaderValidated now that it has passed all validations.
	blockNode, err = bc.storeValidatedHeaderInBlockIndex(header, headerHash)
	if err != nil {
		return nil, false, errors.Wrapf(err, "validateAndIndexHeaderPoS: Problem adding header to block index: ")
	}

	// Happy path. The header is not an orphan and is valid.
	return blockNode, false, nil
}

// ProcessBlockPoS simply acquires the chain lock and calls processBlockPoS.
func (bc *Blockchain) ProcessBlockPoS(block *MsgDeSoBlock, currentView uint64, verifySignatures bool) (
	_success bool,
	_isOrphan bool,
	_missingBlockHashes []*BlockHash,
	_err error,
) {
	// Grab the chain lock
	bc.ChainLock.Lock()
	defer bc.ChainLock.Unlock()

	// Perform a simple nil-check. If the block is nil then we return an error. Nothing we can do here.
	if block == nil {
		return false, false, nil, fmt.Errorf("ProcessBlockPoS: Block is nil")
	}

	return bc.processBlockPoS(block, currentView, verifySignatures)
}

// processBlockPoS runs the Fast-HotStuff block connect and commit rule as follows:
//  1. Determine if we're missing the parent block of this block.
//     If so, return the hash of the missing block and add this block to the orphans list.
//  2. Validate the incoming block, its header, its block height, the leader, and its QCs (vote or timeout)
//  3. Store the block in the block index and save to DB.
//  4. Process the block's header. This may reorg the header chain and apply the block as the new header chain tip.
//  5. Try to apply the incoming block as the tip (performing reorgs as necessary). If it can't be applied, exit here.
//  6. Run the commit rule - If applicable, flushes the incoming block's grandparent to the DB
//  7. Notify listeners via the EventManager of which blocks have been removed and added.
func (bc *Blockchain) processBlockPoS(block *MsgDeSoBlock, currentView uint64, verifySignatures bool) (
	_success bool,
	_isOrphan bool,
	_missingBlockHashes []*BlockHash,
	_err error,
) {
	// If the incoming block's height is under the PoS cutover fork height, then we can't process it. Exit early.
	if !bc.params.IsPoSBlockHeight(block.Header.Height) {
		return false, false, nil, errors.Errorf(
			"processHeaderPoS: Header height %d is less than the ProofOfStake2ConsensusCutoverBlockHeight %d",
			block.Header.Height, bc.params.GetFirstPoSBlockHeight(),
		)
	}

	// If we can't hash the block, we can never store in the block index and we should throw it out immediately.
	blockHash, err := block.Hash()
	if err != nil {
		return false, false, nil, errors.Wrapf(err, "processBlockPoS: Problem hashing block")
	}

	// In hypersync archival mode, we may receive blocks that have already been processed and committed during state
	// synchronization. However, we may want to store these blocks in the db for archival purposes. We check if the
	// block we're dealing with is an archival block. If it is, we store it and return early.
	if success, err := bc.checkAndStoreArchivalBlock(block, blockHash); err != nil {
		return false, false, nil, errors.Wrap(err, "processBlockPoS: Problem checking and storing archival block")
	} else if success {
		return true, false, nil, nil
	}

	// Get all the blocks between the current block and the committed tip. If the block
	// is an orphan, then we store it after performing basic validations.
	// If the block extends from any committed block other than the committed tip,
	// then we throw it away.
	lineageFromCommittedTip, missingBlockHashes, err := bc.getStoredLineageFromCommittedTip(block.Header)
	if errors.Is(err, RuleErrorDoesNotExtendCommittedTip) ||
		errors.Is(err, RuleErrorParentBlockHasViewGreaterOrEqualToChildBlock) ||
		errors.Is(err, RuleErrorParentBlockHeightNotSequentialWithChildBlockHeight) ||
		errors.Is(err, RuleErrorAncestorBlockValidationFailed) {
		// In this case, the block extends a committed block that is NOT the tip
		// block. We will never accept this block. To prevent spam, we do not
		// store this block as validate failed. We just throw it away.
		return false, false, nil, errors.Wrap(err, "processBlockPoS: ")
	}
	if errors.Is(err, RuleErrorMissingAncestorBlock) {
		// In this case, the block is an orphan that does not extend from any blocks
		// on our best chain. Try to process the orphan by running basic validations.
		// If it passes basic integrity checks, we'll store it with the hope that we
		// will eventually get a parent that connects to our best chain.
		return false, true, missingBlockHashes, bc.processOrphanBlockPoS(block)
	}

	if err != nil {
		return false, false, nil, errors.Wrap(err,
			"processBlockPoS: Unexpected problem getting lineage from committed tip: ")
	}

	// We expect the utxoView for the parent block to be valid because we check that all ancestor blocks have
	// been validated.
	parentUtxoViewAndUtxoOps, err := bc.getUtxoViewAndUtxoOpsAtBlockHash(*block.Header.PrevBlockHash, block.Header.Height-1)
	if err != nil {
		// This should never happen. If the parent is validated and extends from the tip, then we should
		// be able to build a UtxoView for it. This failure can only happen due to transient or badger issues.
		// We return that validation didn't fail and the error.
		return false, false, nil, errors.Wrap(err, "validateLeaderAndQC: Problem getting UtxoView")
	}
	parentUtxoView := parentUtxoViewAndUtxoOps.UtxoView
	// First, we perform a validation of the leader and the QC to prevent spam.
	// If the block fails this check, we throw it away.
	passedSpamPreventionCheck, err := bc.validateLeaderAndQC(block, blockHash, parentUtxoView, verifySignatures)
	if err != nil {
		// If we hit an error, we can't store it since we're not sure if it passed the spam prevention check.
		return false, false, nil, errors.Wrap(err, "processBlockPoS: Problem validating leader and QC")
	}
	if !passedSpamPreventionCheck {
		// If the block fails the spam prevention check, we throw it away.
		return false, false, nil, errors.Wrapf(RuleErrorFailedSpamPreventionsCheck, "processBlockPoS: Block failed spam prevention check: ")
	}

	// Validate the block and store it in the block index. The block is guaranteed to not be an orphan.
	blockNode, err := bc.validateAndIndexBlockPoS(block, blockHash, parentUtxoView, verifySignatures)
	if err != nil {
		return false, false, nil, errors.Wrap(err,
			"processBlockPoS: Problem validating block: ")
	}
	if !blockNode.IsValidated() {
		return false, false, nil, errors.New(
			"processBlockPoS: Block not validated after performing all validations.")
	}

	// At this point, we know that the block has passed all validations. The block may or may
	// not be connected to the chain, but it has been accepted because it is known to be valid.
	// We trigger a block accepted event to notify listeners.
	if bc.eventManager != nil {
		bc.eventManager.blockAccepted(&BlockEvent{Block: block})
	}

	// 4. Process the block's header and update the header chain. We call processHeaderPoS
	// here after verifying that the block is not an orphan and has passed all validations,
	// but directly before applying the block as the new tip. Any failure when validating the
	// header and applying it to the header chain will result in the two chains being out of
	// sync. The header chain is less critical and mutations to it are reversible. So we attempt
	// to mutate it first before attempting to mutate the block chain.
	if _, _, err = bc.processHeaderPoS(block.Header, blockHash, verifySignatures); err != nil {
		return false, false, nil, errors.Wrap(err, "processBlockPoS: Problem processing header")
	}

	// 5. Try to apply the incoming block as the new tip. This function will
	// first perform any required reorgs and then determine if the incoming block
	// extends the chain tip. If it does, it will apply the block to the best chain
	// and appliedNewTip will be true and we can continue to running the commit rule.
	appliedNewTip, connectedBlockHashes, disconnectedBlockHashes, err := bc.tryApplyNewTip(
		blockNode, currentView, lineageFromCommittedTip,
	)
	if err != nil {
		return false, false, nil, errors.Wrap(err, "processBlockPoS: Problem applying new tip: ")
	}

	// 6. Commit grandparent if possible. Only need to do this if we applied a new tip.
	if appliedNewTip {
		if err = bc.runCommitRuleOnBestChain(verifySignatures); err != nil {
			return false, false, nil, errors.Wrap(err,
				"processBlockPoS: error running commit rule: ")
		}
	}

	// 7. Notify listeners via the EventManager of which blocks have been removed and added.
	for ii := len(disconnectedBlockHashes) - 1; ii >= 0; ii-- {
		disconnectedBlock := bc.GetBlock(&disconnectedBlockHashes[ii])
		if disconnectedBlock == nil {
			glog.Errorf("processBlockPoS: Problem getting disconnected block %v", disconnectedBlockHashes[ii])
			continue
		}
		if bc.eventManager != nil {
			bc.eventManager.blockDisconnected(&BlockEvent{Block: disconnectedBlock})
		}
	}
	for ii := 0; ii < len(connectedBlockHashes); ii++ {
		connectedBlock := bc.GetBlock(&connectedBlockHashes[ii])
		if connectedBlock == nil {
			glog.Errorf("processBlockPoS: Problem getting connected block %v", connectedBlockHashes[ii])
			continue
		}
		if bc.eventManager != nil {
			bc.eventManager.blockConnected(&BlockEvent{Block: connectedBlock})
		}
	}

	// Now that we've processed this block, we check for any blocks that were previously
	// stored as orphans, which are children of this block. We can process them now.
	blockNodesAtNextHeight := bc.blockIndex.GetBlockNodesByHeight(uint64(blockNode.Height) + 1)
	for _, blockNodeAtNextHeight := range blockNodesAtNextHeight {
		if blockNodeAtNextHeight.Header.PrevBlockHash.IsEqual(blockNode.Hash) &&
			blockNodeAtNextHeight.IsStored() &&
			!blockNodeAtNextHeight.IsValidated() &&
			!blockNodeAtNextHeight.IsValidateFailed() {
			var orphanBlock *MsgDeSoBlock
			orphanBlock, err = GetBlock(blockNodeAtNextHeight.Hash, bc.db, bc.snapshot)
			if err != nil {
				glog.Errorf("processBlockPoS: Problem getting orphan block %v", blockNodeAtNextHeight.Hash)
				continue
			}
			var appliedNewTipOrphan bool
			if appliedNewTipOrphan, _, _, err = bc.processBlockPoS(
				orphanBlock, currentView, verifySignatures); err != nil {
				glog.Errorf("processBlockPoS: Problem validating orphan block %v", blockNodeAtNextHeight.Hash)
				continue
			}
			if appliedNewTipOrphan {
				appliedNewTip = true
			}
		}
	}

	// Returns whether a new tip was applied, whether the block is an orphan, and any missing blocks, and an error.
	return appliedNewTip, false, nil, nil
}

// processOrphanBlockPoS validates that an orphan block is properly formed. If
// an orphan block is properly formed, we will save it as Stored in the block index.
// As a spam-prevention measure, we will not store a block if it fails the QC or leader check
// and simply throw it away. If it fails the other integrity checks, we'll store it
// as validate failed.
func (bc *Blockchain) processOrphanBlockPoS(block *MsgDeSoBlock) error {
	// Construct a UtxoView, so we can perform the QC and leader checks.
	utxoView := bc.GetCommittedTipView()

	epochEntry, err := utxoView.GetCurrentEpochEntry()
	if err != nil {
		// We can't validate the QC without getting the current epoch entry.
		return errors.Wrap(err, "processOrphanBlockPoS: Problem getting current epoch entry")
	}

	// If the block is in a previous or future epoch, we need to compute the
	// proper validator set for the block. We do this by computing the prev/next
	// epoch entry and then fetching the validator set at the snapshot of the
	// epoch number of the prev/next epoch entry.
	if !epochEntry.ContainsBlockHeight(block.Header.Height) {
		// Get the epoch entry based on the block height. The logic is the same
		// regardless of whether the block is in a previous or future epoch.
		// Note that the InitialView cannot be properly computed.
		usePrevEpoch := block.Header.Height < epochEntry.InitialBlockHeight
		// If it's in a previous epoch, we compute the prev epoch entry.
		if usePrevEpoch {
			epochEntry, err = utxoView.simulatePrevEpochEntry(epochEntry.EpochNumber,
				epochEntry.InitialBlockHeight)
			if err != nil {
				return errors.Wrap(err, "processOrphanBlockPoS: Problem computing prev epoch entry")
			}
		} else {
			// Okay now we know that this block must be in a future epoch. We do our best to compute
			// the next epoch entry and check if it is in that epoch. If it's in a future epoch, we just throw it away.
			// We supply 0 for the view and 0 for the block timestamp as we don't know what those values should be, and
			// we will ignore these values.
			epochEntry, err = utxoView.simulateNextEpochEntry(epochEntry.EpochNumber, epochEntry.FinalBlockHeight)
			if err != nil {
				return errors.Wrap(err, "processOrphanBlockPoS: Problem computing next epoch entry")
			}
		}
		if !epochEntry.ContainsBlockHeight(block.Header.Height) {
			// We will throw away this block as we know it's not in either
			// the next or the previous epoch.
			errSuffix := "future"
			if usePrevEpoch {
				errSuffix = "past"
			}
			return fmt.Errorf("processOrphanBlockPoS: Block height %d is too far in the %v",
				block.Header.Height, errSuffix)
		}
	}

	var epochEntrySnapshotAtEpochNumber uint64
	epochEntrySnapshotAtEpochNumber, err = utxoView.ComputeSnapshotEpochNumberForEpoch(epochEntry.EpochNumber)
	if err != nil {
		return errors.Wrapf(err,
			"processOrphanBlockPoS: Problem getting snapshot at epoch number for poch entry at epoch #%d",
			epochEntry.EpochNumber)
	}
	// Okay now that we've gotten the SnapshotAtEpochNumber for the prev/next epoch, we can make sure that the
	// proposer of the block is within the set of potential block proposers for the prev/next epoch based on
	// the VotingPublicKey.
	// First, we get the snapshot validator entry based on the BLS public key in the header.
	snapshotBLSPublicKeyPKIDEntry, err := utxoView.GetSnapshotValidatorBLSPublicKeyPKIDPairEntry(
		block.Header.ProposerVotingPublicKey, epochEntrySnapshotAtEpochNumber)
	if err != nil {
		return errors.Wrapf(err,
			"processOrphanBlockPoS: Problem getting snapshot validator entry for block proposer %v",
			block.Header.ProposerVotingPublicKey)
	}
	// If no snapshot BLSPublicKeyPKIDEntry exists, we'll never accept this block as
	// its block proposer is not in the validator set as we did not snapshot its BLS Public key.
	// This is a spam prevention measure, so we just throw away the block.
	if snapshotBLSPublicKeyPKIDEntry == nil {
		return nil
	}
	// Fetch the snapshot leader PKIDs
	snapshotLeaderPKIDs, err := utxoView.GetSnapshotLeaderScheduleAtEpochNumber(epochEntrySnapshotAtEpochNumber)
	if err != nil {
		return errors.Wrapf(err,
			"processOrphanBlockPoS: Problem getting snapshot leader schedule at snapshot at epoch number %d",
			epochEntrySnapshotAtEpochNumber)
	}
	// Get the PKID for the block proposer from the snapshot validator entry.
	blockProposerPKID := snapshotBLSPublicKeyPKIDEntry.PKID
	// TODO: Replace w/ collections.Any for simplicity. There is an issue with this version
	// of Go's compiler that is preventing us from using collections.Any here.
	// We can now check if the block proposer is in the set of snapshot leader PKIDs.
	blockProposerSeen := false
	for _, snapshotLeaderPKID := range snapshotLeaderPKIDs {
		if snapshotLeaderPKID.Eq(blockProposerPKID) {
			blockProposerSeen = true
			break
		}
	}
	if !blockProposerSeen {
		// We'll never accept this block as its block proposer is not in the set of
		// potential leaders. As a spam-prevention measure, we simply return nil and throw it away.
		return nil
	}
	validatorsByStake, err := utxoView.GetAllSnapshotValidatorSetEntriesByStakeAtEpochNumber(
		epochEntrySnapshotAtEpochNumber)
	if err != nil {
		return errors.Wrapf(err,
			"processOrphanBlockPoS: Problem getting validator set at snapshot at epoch number %d",
			epochEntrySnapshotAtEpochNumber)
	}

	// Okay now we have the validator set ordered by stake, we can validate the QC.
	if err = bc.isValidPoSQuorumCertificate(block, validatorsByStake); err != nil {
		// If we hit an error, we know that the QC is invalid, and we'll never accept this block,
		// As a spam-prevention measure, we just throw away this block and don't store it.
		return nil
	}

	blockHash, err := block.Header.Hash()
	if err != nil {
		return errors.Wrap(err, "processOrphanBlockPoS: Problem hashing block")
	}

	// All blocks should pass the basic integrity validations, which ensure the block
	// is not malformed. If the block is malformed, we should store it as ValidateFailed.
	if err = bc.isProperlyFormedBlockPoS(block); err != nil {
		if _, innerErr := bc.storeValidateFailedBlockInBlockIndex(block, blockHash); innerErr != nil {
			return errors.Wrapf(innerErr,
				"processOrphanBlockPoS: Problem adding validate failed block to block index: %v", err)
		}
		return nil
	}
	// Add to blockIndexByHash with status STORED only as we are not sure if it's valid yet.
	_, err = bc.storeBlockInBlockIndex(block, blockHash)
	return errors.Wrap(err, "processBlockPoS: Problem adding block to block index: ")
}

// checkAndStoreArchivalBlock is a helper function that takes in a block and checks if it's an archival block.
// If it is, it stores the block in the db and returns true. If it's not, it returns false, or false and an error.
func (bc *Blockchain) checkAndStoreArchivalBlock(block *MsgDeSoBlock, blockHash *BlockHash) (_success bool, _err error) {
	blockNode, exists := bc.blockIndex.GetBlockNodeByHashAndHeight(blockHash, block.Header.Height)
	// If the blockNode doesn't exist, or the block is not committed, or it's already stored, then we're not dealing
	// with an archival block. Archival blocks must have an existing blockNode, be committed, and not be stored.
	if !exists || !blockNode.IsCommitted() || blockNode.IsStored() {
		return false, nil
	}

	// If we get to this point, we're dealing with an archival block, so we'll attempt to store it.
	// This means, this block node is already marked as COMMITTED and VALIDATED, and we just need to store it.
	if _, err := bc.storeBlockInBlockIndex(block, blockHash); err != nil {
		return false, errors.Wrap(err, "checkAndStoreArchivalBlock: Problem storing block in block index")
	}
	return true, nil
}

// storeValidateFailedBlockWithWrappedError is a helper function that takes in a block and an error and
// stores the block in the block index with status VALIDATE_FAILED. It returns the resulting BlockNode.
func (bc *Blockchain) storeValidateFailedBlockWithWrappedError(block *MsgDeSoBlock, hash *BlockHash, outerErr error) (
	*BlockNode, error) {
	blockNode, innerErr := bc.storeValidateFailedBlockInBlockIndex(block, hash)
	if innerErr != nil {
		return nil, errors.Wrapf(innerErr,
			"storeValidateFailedBlockWithWrappedError: Problem adding validate failed block to block index: %v",
			outerErr)
	}
	return blockNode, nil
}

func (bc *Blockchain) validateLeaderAndQC(
	block *MsgDeSoBlock,
	blockHash *BlockHash,
	parentUtxoView *UtxoView,
	verifySignatures bool,
) (_passedSpamPreventionCheck bool, _err error) {
	currentEpochEntry, err := parentUtxoView.GetCurrentEpochEntry()
	if err != nil {
		return false, errors.Wrap(err,
			"validateLeaderAndQC: Problem getting current epoch entry")
	}
	// If after constructing a UtxoView based on the parent block, we find that the current block's height
	// isn't in the current epoch, then block's stated height is wrong. The block is guaranteed to be invalid.
	if !currentEpochEntry.ContainsBlockHeight(block.Header.Height) {
		return false, nil
	}

	if verifySignatures {
		snapshotAtEpochNumber, err := parentUtxoView.ComputeSnapshotEpochNumberForEpoch(currentEpochEntry.EpochNumber)
		if err != nil {
			return false, errors.Wrapf(err,
				"validateLeaderAndQC: Problem getting snapshot epoch number for epoch #%d",
				currentEpochEntry.EpochNumber)
		}
		isValidPartialSig, err := parentUtxoView.hasValidProposerPartialSignaturePoS(block, blockHash, snapshotAtEpochNumber)
		if err != nil {
			return false, errors.Wrap(err,
				"validateLeaderAndQC: Problem validating proposer partial sig")
		}
		if !isValidPartialSig {
			return false, nil
		}
		// 2. Validate QC
		validatorsByStake, err := parentUtxoView.GetAllSnapshotValidatorSetEntriesByStake()
		if err != nil {
			// This should never happen. If the parent is validated and extends from the tip, then we should
			// be able to fetch the validator set at its block height for it. This failure can only happen due
			// to transient badger issues. We return false for failed spam prevention check and the error.
			return false, errors.Wrap(err, "validateLeaderAndQC: Problem getting validator set")
		}

		// Validate the block's QC. If it's invalid, we return true for failed spam prevention check.
		if err = bc.isValidPoSQuorumCertificate(block, validatorsByStake); err != nil {
			return false, nil
		}
	}

	isBlockProposerValid, err := parentUtxoView.hasValidBlockProposerPoS(block)
	if err != nil {
		return false, errors.Wrapf(err,
			"validateAndIndexBlockPoS: Problem validating block proposer")
	}
	// If the block proposer is invalid, we return true for failed spam prevention check.
	if !isBlockProposerValid {
		return false, nil
	}
	return true, nil
}

// validateAndIndexBlockPoS performs all validation checks, except the QC and leader check to prevent spam,
// for a given block and adds it to the block index with the appropriate status. It assumes that the block
// passed in has passed the spam prevention check.
//  1. If the block is already VALIDATE_FAILED, we return the BlockNode as-is without perform further validations and
//     throw an error.
//  2. If the block is already VALIDATED, we return the BlockNode as-is without performing further validations and no
//     error.
//  3. We check if its parent is VALIDATE_FAILED, if so we add the block to the block index with status VALIDATE_FAILED
//     and throw an error.
//  4. If its parent is NOT VALIDATED and NOT VALIDATE_FAILED, we recursively call this function on its parent.
//  5. If after calling this function on its parent, the parent is VALIDATE_FAILED, we add the block to the block index
//     with status VALIDATE_FAILED and throw an error.
//  6. If after calling this function on its parent, the parent is VALIDATED, we perform all other validations on the
//     block.
//
// The recursive function's invariant is described as follows:
//   - Base case: If block is VALIDATED or VALIDATE_FAILED, return the BlockNode as-is. If the block is STORED and
//     has a timestamp too far in the future, we also return the BlockNode as-is.
//   - Recursive case: If the block is not VALIDATED or VALIDATE_FAILED in the blockIndexByHash, we will perform all
//     validations and add the block to the block index with the appropriate status (VALIDATED OR VALIDATE_FAILED) and
//     return the new BlockNode.
//   - Error case: Something goes wrong that doesn't result in the block being marked VALIDATE or VALIDATE_FAILED. In
//     this case, we will add the block to the block index with status STORED and return the BlockNode.
func (bc *Blockchain) validateAndIndexBlockPoS(
	block *MsgDeSoBlock,
	blockHash *BlockHash,
	parentUtxoView *UtxoView,
	verifySignatures bool,
) (*BlockNode, error) {

	// Base case - Check if the block is validated or validate failed. If so, we can return early.
	// TODO: validate height doesn't overflow uint32
	blockNode, exists := bc.blockIndex.GetBlockNodeByHashAndHeight(blockHash, block.Header.Height)
	if exists && (blockNode.IsValidateFailed() || blockNode.IsValidated()) {
		return blockNode, nil
	}

	// Base case - Check if the block has already been stored and fails the timestamp drift check.
	// If it fails the check, then we leave it as stored and return early.
	if exists && blockNode.IsStored() {
		// If the block is too far in the future, we leave it as STORED and return early.
		failsTimestampDriftCheck, err := bc.isBlockTimestampTooFarInFuturePoS(block.Header)
		if err != nil {
			return blockNode, errors.Wrap(err, "validateAndIndexBlockPoS: Problem checking block timestamp")
		}
		if failsTimestampDriftCheck {
			return blockNode, nil
		}
	}

	// Run the validation for the parent and update the block index with the parent's status. We first
	// check if the parent has a cached status. If so, we use the cached status. Otherwise, we run
	// the full validation algorithm on it, then index it and use the result.
	parentBlockNode, err := bc.validatePreviouslyIndexedBlockPoS(block.Header.PrevBlockHash, block.Header.Height-1, verifySignatures)
	if err != nil {
		return blockNode, errors.Wrapf(err, "validateAndIndexBlockPoS: Problem validating previously indexed block: ")
	}

	// Here's where it gets a little tricky. If the parent has a status of ValidateFailed, then we know we store
	// this block as ValidateFailed. If the parent is not ValidateFailed, we ONLY store the block and move on.
	// We don't want to store it as ValidateFailed because we don't know if it's actually invalid.
	if parentBlockNode.IsValidateFailed() {
		return bc.storeValidateFailedBlockWithWrappedError(block, blockHash, errors.New("parent block is ValidateFailed"))
	}

	// If the parent block still has a Stored status, it means that we weren't able to validate it
	// despite trying. The current block will also be stored as a Stored block.
	if !parentBlockNode.IsValidated() {
		return bc.storeBlockInBlockIndex(block, blockHash)
	}

	// Validate the block's random seed signature
	if verifySignatures {
		isValidRandomSeedSignature, err := bc.hasValidProposerRandomSeedSignaturePoS(block.Header)
		if err != nil {
			var innerErr error
			blockNode, innerErr = bc.storeBlockInBlockIndex(block, blockHash)
			if innerErr != nil {
				return nil, errors.Wrapf(innerErr, "validateAndIndexBlockPoS: Problem adding block to block index: %v", err)
			}
			return blockNode, errors.Wrap(err, "validateAndIndexBlockPoS: Problem validating random seed signature")
		}
		if !isValidRandomSeedSignature {
			return bc.storeValidateFailedBlockWithWrappedError(block, blockHash, errors.New("invalid random seed signature"))
		}
	}

	// Make sure the block isn't too big.
	serializedBlock, err := block.ToBytes(false)
	if err != nil {
		return bc.storeValidateFailedBlockWithWrappedError(
			block, blockHash, errors.Wrap(err, "validateAndIndexBlockPoS: Problem serializing block"))
	}
	if uint64(len(serializedBlock)) > parentUtxoView.GetCurrentGlobalParamsEntry().MaxBlockSizeBytesPoS {
		return bc.storeValidateFailedBlockWithWrappedError(block, blockHash, RuleErrorBlockTooBig)
	}

	// Check if the block is properly formed and passes all basic validations.
	if err = bc.isValidBlockPoS(block); err != nil {
		return bc.storeValidateFailedBlockWithWrappedError(block, blockHash, err)
	}

	// Connect this block to the parent block's UtxoView.
	txHashes := collections.Transform(block.Txns, func(txn *MsgDeSoTxn) *BlockHash {
		return txn.Hash()
	})

	// If we fail to connect the block, then it means the block is invalid. We should store it as ValidateFailed.
	if _, err = parentUtxoView.ConnectBlock(block, txHashes, verifySignatures, nil, block.Header.Height); err != nil {
		// If it doesn't connect, we want to mark it as ValidateFailed.
		return bc.storeValidateFailedBlockWithWrappedError(block, blockHash, err)
	}

	// If the block is too far in the future, we leave it as STORED and return early.
	failsTimestampDriftCheck, err := bc.isBlockTimestampTooFarInFuturePoS(block.Header)
	if err != nil {
		return blockNode, errors.Wrap(err, "validateAndIndexBlockPoS: Problem checking block timestamp")
	}
	if failsTimestampDriftCheck {
		return bc.storeBlockInBlockIndex(block, blockHash)
	}

	// We can now add this block to the block index since we have performed all basic validations.
	blockNode, err = bc.storeValidatedBlockInBlockIndex(block, blockHash)
	if err != nil {
		return blockNode, errors.Wrap(err, "validateAndIndexBlockPoS: Problem adding block to block index: ")
	}
	return blockNode, nil
}

// validatePreviouslyIndexedBlockPoS is a helper function that takes in a block hash for a previously
// cached block, and runs the validateAndIndexBlockPoS algorithm on it. It returns the resulting BlockNode.
func (bc *Blockchain) validatePreviouslyIndexedBlockPoS(
	blockHash *BlockHash,
	blockHeight uint64,
	verifySignatures bool,
) (*BlockNode, error) {
	// Check if the block is already in the block index. If so, we check its current status first.
	blockNode, exists := bc.blockIndex.GetBlockNodeByHashAndHeight(blockHash, blockHeight)
	if !exists {
		// We should never really hit this if the block has already been cached in the block index first.
		// We check here anyway to be safe.
		return nil, errors.New(
			"validatePreviouslyIndexedBlockPoS: Block not found in block index. This should never happen.")
	}

	// If the block has already been validated or had validation failed, then we can return early.
	if blockNode.IsValidateFailed() || blockNode.IsValidated() {
		return blockNode, nil
	}

	// At this point we know that we have the block node in the index, but it hasn't gone through full
	// validations yet. We fetch the block from the DB and run the full validation algorithm on it.
	block, err := GetBlock(blockHash, bc.db, bc.snapshot)
	if err != nil {
		// If we can't fetch the block from the DB, we should return an error. This should never happen
		// provided the block was cached in the block index and stored in the DB first.
		return nil, errors.Wrapf(err, "validatePreviouslyIndexedBlockPoS: Problem fetching block from DB")
	}
	// Build utxoView for the block's parent.
	parentUtxoViewAndUtxoOps, err := bc.getUtxoViewAndUtxoOpsAtBlockHash(*block.Header.PrevBlockHash, block.Header.Height-1)
	if err != nil {
		// This should never happen. If the parent is validated and extends from the tip, then we should
		// be able to build a UtxoView for it. This failure can only happen due to transient or badger issues.
		return nil, errors.Wrap(err, "validatePreviouslyIndexedBlockPoS: Problem getting UtxoView")
	}

	parentUtxoView := parentUtxoViewAndUtxoOps.UtxoView
	// If the block isn't validated or validate failed, we need to run the anti-spam checks on it.
	passedSpamPreventionCheck, err := bc.validateLeaderAndQC(block, blockHash, parentUtxoView, verifySignatures)
	if err != nil {
		// If we hit an error, that means there was an intermittent issue when trying to
		// validate the QC or the leader.
		return nil, errors.Wrap(err, "validatePreviouslyIndexedBlockPoS: Problem validating leader and QC")
	}
	if !passedSpamPreventionCheck {
		// If the QC or Leader check failed, we'll never accept this block, but we've already stored it,
		// so we need to mark it as ValidateFailed.
		blockNode, err = bc.storeValidateFailedBlockInBlockIndex(block, blockHash)
		if err != nil {
			return nil, errors.Wrap(err,
				"validatePreviouslyIndexedBlockPoS: Problem adding validate failed block to block index")
		}
		return blockNode, nil
	}

	// We run the full validation algorithm on the block.
	return bc.validateAndIndexBlockPoS(block, blockHash, parentUtxoView, verifySignatures)
}

// isValidBlockPoS performs all basic block integrity checks. Any error
// resulting from this function implies that the block is invalid.
func (bc *Blockchain) isValidBlockPoS(block *MsgDeSoBlock) error {
	// Surface Level validation of the block
	if err := bc.isProperlyFormedBlockPoS(block); err != nil {
		return err
	}
	if err := bc.isBlockTimestampValidRelativeToParentPoS(block.Header); err != nil {
		return err
	}
	// Validate block height
	if err := bc.hasValidBlockHeightPoS(block.Header); err != nil {
		return err
	}
	// Validate view
	if err := bc.hasValidBlockViewPoS(block.Header); err != nil {
		return err
	}
	return nil
}

// isValidBlockHeaderPoS performs all basic block header integrity checks. Any
// error resulting from this function implies that the block header is invalid.
func (bc *Blockchain) isValidBlockHeaderPoS(header *MsgDeSoHeader) error {
	// Surface Level validation of the block header
	if err := bc.isProperlyFormedBlockHeaderPoS(header); err != nil {
		return err
	}
	if err := bc.isBlockTimestampValidRelativeToParentPoS(header); err != nil {
		return err
	}
	// Validate block height
	if err := bc.hasValidBlockHeightPoS(header); err != nil {
		return err
	}
	// Validate view
	if err := bc.hasValidBlockViewPoS(header); err != nil {
		return err
	}
	return nil
}

// isBlockTimestampValidRelativeToParentPoS validates that the block's timestamp is
// greater than its parent's timestamp.
func (bc *Blockchain) isBlockTimestampValidRelativeToParentPoS(header *MsgDeSoHeader) error {
	// Validate that the timestamp is not less than its parent.
	parentBlockNode, exists := bc.blockIndex.GetBlockNodeByHashAndHeight(header.PrevBlockHash, header.Height-1)
	if !exists {
		// Note: this should never happen as we only call this function after
		// we've validated that all ancestors exist in the block index.
		return RuleErrorMissingParentBlock
	}
	if header.TstampNanoSecs < parentBlockNode.Header.TstampNanoSecs {
		return RuleErrorPoSBlockTstampNanoSecsTooOld
	}
	return nil
}

// isBlockTimestampTooFarInFuturePoS validates that the block's timestamp is not too far in the future based
// on the configured block timestamp drift.
//
// We use the snapshotted global params to validate that the block's timestamp isn't too far ahead in the
// future. We use the snapshotted global params specifically so that the drift timestamp check behaves
// consistently even for orphan blocks that are 1 epoch in the future..
func (bc *Blockchain) isBlockTimestampTooFarInFuturePoS(header *MsgDeSoHeader) (bool, error) {
	// If the block's timestamp is lower than the current time, then there's no reason to check for
	// timestamp drift. The check is guaranteed to pass.
	currentTstampNanoSecs := time.Now().UnixNano()
	if header.TstampNanoSecs <= currentTstampNanoSecs {
		return false, nil
	}

	// We use GetCommittedTipView here, which generates a UtxoView at the current committed tip. We can use the view
	// to fetch the snapshot global params for the previous epoch, current epoch, and next epoch. As long as
	// the block's height is within 3600 blocks of the committed tip, this will always work. In practice,
	// the incoming block never be more than 3600 blocks behind or ahead of the tip, while also failing the
	// above header.TstampNanoSecs <= currentTstampNanoSecs check.
	utxoView := bc.GetCommittedTipView()

	simulatedEpochEntryForBlock, err := utxoView.SimulateAdjacentEpochEntryForBlockHeight(header.Height)
	if err != nil {
		return false, errors.Wrapf(err, "isBlockTimestampTooFarInFuturePoS: Problem simulating epoch entry")
	}

	snapshotEpochNumber, err := utxoView.ComputeSnapshotEpochNumberForEpoch(simulatedEpochEntryForBlock.EpochNumber)
	if err != nil {
		return false, errors.Wrapf(err, "isBlockTimestampTooFarInFuturePoS: Problem getting snapshot epoch number for epoch #%d",
			simulatedEpochEntryForBlock.EpochNumber)
	}

	snapshotGlobalParams, err := utxoView.GetSnapshotGlobalParamsEntryByEpochNumber(snapshotEpochNumber)
	if err != nil {
		return false, errors.Wrapf(err, "isBlockTimestampTooFarInFuturePoS: Problem getting snapshot global params")
	}

	return header.TstampNanoSecs > time.Now().UnixNano()+snapshotGlobalParams.BlockTimestampDriftNanoSecs, nil
}

// isProperlyFormedBlockPoS validates the block at a surface level and makes
// sure that all fields are populated in a valid manner. It does not verify
// signatures nor validate the blockchain state resulting from the block.
func (bc *Blockchain) isProperlyFormedBlockPoS(block *MsgDeSoBlock) error {
	// First, make sure we have a non-nil block
	if block == nil {
		return RuleErrorNilBlock
	}

	// Make sure the header is properly formed by itself
	if err := bc.isProperlyFormedBlockHeaderPoS(block.Header); err != nil {
		return err
	}

	// If the header is properly formed, we can check the rest of the block.

	// All blocks must have at least one txn
	if len(block.Txns) == 0 {
		return RuleErrorBlockWithNoTxns
	}

	// Make sure that the first txn in each block is a block reward txn.
	if block.Txns[0].TxnMeta.GetTxnType() != TxnTypeBlockReward {
		return RuleErrorBlockDoesNotStartWithRewardTxn
	}

	// We always need to check the merkle root.
	if block.Header.TransactionMerkleRoot == nil {
		return RuleErrorNilMerkleRoot
	}
	computedMerkleRoot, _, err := ComputeMerkleRoot(block.Txns)
	if err != nil {
		return errors.Wrapf(err, "isProperlyFormedBlockPoS: Problem computing merkle root")
	}
	if !block.Header.TransactionMerkleRoot.IsEqual(computedMerkleRoot) {
		return RuleErrorInvalidMerkleRoot
	}

	return nil
}

// isProperlyFormedBlockHeaderPoS validates the block header based on the header's
// contents alone, and makes sure that all fields are populated in a valid manner.
// It does not verify signatures in the header, nor cross-validate the block with
// past blocks in the block index.
func (bc *Blockchain) isProperlyFormedBlockHeaderPoS(header *MsgDeSoHeader) error {
	// First make sure we have a non-nil header
	if header == nil {
		return RuleErrorNilBlockHeader
	}

	// Make sure we have a prevBlockHash
	if header.PrevBlockHash == nil {
		return RuleErrorNilPrevBlockHash
	}

	// Header validation
	if header.Version != HeaderVersion2 {
		return RuleErrorInvalidPoSBlockHeaderVersion
	}

	// Require header to have either vote or timeout QC
	isTimeoutQCEmpty := header.ValidatorsTimeoutAggregateQC.isEmpty()
	isVoteQCEmpty := header.ValidatorsVoteQC.isEmpty()
	if isTimeoutQCEmpty && isVoteQCEmpty {
		return RuleErrorNoTimeoutOrVoteQC
	}

	if !isTimeoutQCEmpty && !isVoteQCEmpty {
		return RuleErrorBothTimeoutAndVoteQC
	}

	if header.ProposerVotingPublicKey.IsEmpty() {
		return RuleErrorInvalidProposerVotingPublicKey
	}

	if header.ProposerRandomSeedSignature.IsEmpty() {
		return RuleErrorInvalidProposerRandomSeedSignature
	}

	if header.TransactionMerkleRoot == nil {
		return RuleErrorNilMerkleRoot
	}

	// If a block has a vote QC, then the Header's proposed in view must be exactly one
	// greater than the QC's proposed in view.
	if !isVoteQCEmpty && header.ProposedInView != header.ValidatorsVoteQC.ProposedInView+1 {
		return RuleErrorPoSVoteBlockViewNotOneGreaterThanValidatorsVoteQCView
	}

	// If a block has a timeout QC, then the Header's proposed in view be must exactly one
	// greater than the QC's timed out view.
	if !isTimeoutQCEmpty && header.ProposedInView != header.ValidatorsTimeoutAggregateQC.TimedOutView+1 {
		return RuleErrorPoSTimeoutBlockViewNotOneGreaterThanValidatorsTimeoutQCView
	}

	return nil
}

// hasValidBlockHeightPoS validates the block height for a given block header. First,
// it checks that we've passed the PoS cutover fork height. Then it checks
// that this block height is exactly one greater than its parent's block height.
func (bc *Blockchain) hasValidBlockHeightPoS(header *MsgDeSoHeader) error {
	blockHeight := header.Height
	if !bc.params.IsPoSBlockHeight(blockHeight) {
		return RuleErrorPoSBlockBeforeCutoverHeight
	}
	// Validate that the block height is exactly one greater than its parent.
	parentBlockNode, exists := bc.blockIndex.GetBlockNodeByHashAndHeight(header.PrevBlockHash, header.Height-1)
	if !exists {
		// Note: this should never happen as we only call this function after
		// we've validated that all ancestors exist in the block index.
		return RuleErrorMissingParentBlock
	}
	if header.Height != parentBlockNode.Header.Height+1 {
		return RuleErrorInvalidPoSBlockHeight
	}
	return nil
}

// hasValidBlockViewPoS validates the view for a given block header
func (bc *Blockchain) hasValidBlockViewPoS(header *MsgDeSoHeader) error {
	// Validate that the view is greater than the latest uncommitted block.
	parentBlockNode, exists := bc.blockIndex.GetBlockNodeByHashAndHeight(header.PrevBlockHash, header.Height-1)
	if !exists {
		// Note: this should never happen as we only call this function after
		// we've validated that all ancestors exist in the block index.
		return RuleErrorMissingParentBlock
	}
	// If the parent block was a PoW block, we can't validate this block's view
	// in comparison.
	if !blockNodeProofOfStakeCutoverMigrationTriggered(parentBlockNode.Height) {
		return nil
	}
	// If our current block has a vote QC, then we need to validate that the
	// view is exactly one greater than the latest uncommitted block.
	if header.ValidatorsTimeoutAggregateQC.isEmpty() {
		if header.ProposedInView != parentBlockNode.Header.ProposedInView+1 {
			return RuleErrorPoSVoteBlockViewNotOneGreaterThanParent
		}
	} else {
		// If our current block has a timeout QC, then we need to validate that the
		// view is strictly greater than the latest uncommitted block's view.
		if header.ProposedInView <= parentBlockNode.Header.ProposedInView {
			return RuleErrorPoSTimeoutBlockViewNotGreaterThanParent
		}
	}
	return nil
}

func (bc *Blockchain) hasValidProposerRandomSeedSignaturePoS(header *MsgDeSoHeader) (bool, error) {
	// Validate that the leader proposed a valid random seed signature.
	parentBlock, exists := bc.blockIndex.GetBlockNodeByHashAndHeight(header.PrevBlockHash, header.Height-1)
	if !exists {
		// Note: this should never happen as we only call this function after
		// we've validated that all ancestors exist in the block index.
		return false, RuleErrorMissingParentBlock
	}

	prevRandomSeedHash, err := HashRandomSeedSignature(parentBlock.Header.ProposerRandomSeedSignature)
	if err != nil {
		return false, errors.Wrapf(err,
			"hasValidProposerRandomSeedSignaturePoS: Problem converting prev random seed hash to RandomSeedHash")
	}
	isVerified, err := verifySignatureOnRandomSeedHash(
		header.ProposerVotingPublicKey, header.ProposerRandomSeedSignature, prevRandomSeedHash)
	if err != nil {
		return false, errors.Wrapf(err,
			"hasValidProposerRandomSeedSignaturePoS: Problem verifying proposer random seed signature")
	}
	return isVerified, nil
}

func (bav *UtxoView) hasValidProposerPartialSignaturePoS(
	block *MsgDeSoBlock,
	blockHash *BlockHash,
	snapshotAtEpochNumber uint64,
) (bool, error) {
	// If we aren't provided a hash, we can just compute it on the fly.
	// It's more efficient for us not to recompute the hash though, so we only do it if we have to.
	if blockHash == nil {
		var err error
		blockHash, err = block.Hash()
		if err != nil {
			return false, errors.Wrapf(err, "hasValidProposerPartialSignaturePoS: Problem hashing block")
		}
	}
	votingPublicKey := block.Header.ProposerVotingPublicKey
	proposerPartialSig := block.Header.ProposerVotePartialSignature
	// If the proposer partial sig is nil, we can't validate it. That's an error.
	if proposerPartialSig.IsEmpty() {
		return false, nil
	}
	// Get the snapshot validator entry for the proposer.
	snapshotBlockProposerValidatorEntry, err := bav.GetSnapshotValidatorEntryByBLSPublicKey(
		votingPublicKey, snapshotAtEpochNumber)
	if err != nil {
		return false, errors.Wrapf(err, "hasValidProposerPartialSignaturePoS: Problem getting snapshot validator entry")
	}

	// If the snapshot validator entry is nil or deleted, we didn't snapshot
	// the validator at this epoch, so we will never accept this block.
	if snapshotBlockProposerValidatorEntry == nil || snapshotBlockProposerValidatorEntry.isDeleted {
		return false, nil
	}
	// If the voting public key from the block's header doesn't match the
	// snapshotted voting public key, we will never accept this block.
	if !snapshotBlockProposerValidatorEntry.VotingPublicKey.Eq(votingPublicKey) {
		return false, nil
	}
	// Now that we have the snapshot validator entry and validated that the
	// voting public key from this block's header matches the snapshotted
	// voting public key, we can validate the partial sig.
	votePayload := consensus.GetVoteSignaturePayload(block.Header.ProposedInView, blockHash)
	isVerified, err := votingPublicKey.Verify(proposerPartialSig, votePayload[:])
	if err != nil {
		return false, errors.Wrapf(err, "hasValidProposerPartialSignaturePoS: Problem verifying partial sig")
	}
	return isVerified, nil
}

// hasValidBlockProposerPoS validates that the proposer is the expected proposer for the
// block height + view number pair. It returns a bool indicating whether
// we confirmed that the leader is valid. If we receive an error, we are unsure
// if the leader is invalid or not, so we return false.
func (bav *UtxoView) hasValidBlockProposerPoS(block *MsgDeSoBlock) (_isValidBlockProposer bool, _err error) {
	currentEpochEntry, err := bav.GetCurrentEpochEntry()
	if err != nil {
		return false, errors.Wrapf(err, "hasValidBlockProposerPoS: Problem getting current epoch entry")
	}
	leaders, err := bav.GetCurrentSnapshotLeaderSchedule()
	if err != nil {
		return false, errors.Wrapf(err, "hasValidBlockProposerPoS: Problem getting leader schedule")
	}
	if len(leaders) == 0 {
		return false, errors.Wrapf(err, "hasValidBlockProposerPoS: No leaders found in leader schedule")
	}
	if block.Header.Height < currentEpochEntry.InitialBlockHeight {
		return false, nil
	}
	if block.Header.ProposedInView < currentEpochEntry.InitialView {
		return false, nil
	}
	heightDiff := block.Header.Height - currentEpochEntry.InitialBlockHeight
	viewDiff := block.Header.ProposedInView - currentEpochEntry.InitialView
	if viewDiff < heightDiff {
		return false, nil
	}

	// We compute the current index in the leader schedule as follows:
	// - [currentEpoch.InitialLeaderIndexOffset + (block.View - currentEpoch.InitialView) - (block.Height - currentEpoch.InitialHeight)] % len(leaders)
	// - The pseudo-random offset for the leader schedule is currentEpoch.InitialLeaderIndexOffset.
	// - The number of views that have elapsed since the start of the epoch is block.View - currentEpoch.InitialView.
	// - The number of blocks that have been added to the chain since the start of the epoch is block.Height - currentEpoch.InitialHeight.
	// - The difference between the above two numbers is the number of timeouts that have occurred in this epoch.
	//
	// For each timeout, we skip one leader in the in the schedule. If we have more timeouts than leaders in
	// the schedule, we start from the top of the schedule again, which is why we take the modulo of the length
	// of the leader schedule.
	//
	// A quick example:
	// - Say we have 3 leaders in the schedule
	// - The initial leader index offset is 3
	// - The epoch started at height 10 and view 11
	// - The current block is at height 15 and view 17
	// - Then the number of timeouts that have occurred is 3 + (17 - 11) - (15 - 10) = 4.
	// - The leader index is 4 % 3 = 1.
	// - This means this block should be proposed by the 2nd leader in the schedule, which is at index 1.
	leaderIdxUint64 := (currentEpochEntry.InitialLeaderIndexOffset + viewDiff - heightDiff) % uint64(len(leaders))
	if leaderIdxUint64 > math.MaxUint16 {
		return false, nil
	}
	leaderIdx := uint16(leaderIdxUint64)
	leaderEntry, err := bav.GetSnapshotLeaderScheduleValidator(leaderIdx)
	if err != nil {
		return false, errors.Wrapf(err, "hasValidBlockProposerPoS: Problem getting leader schedule validator")
	}
	snapshotAtEpochNumber, err := bav.ComputeSnapshotEpochNumberForEpoch(currentEpochEntry.EpochNumber)
	if err != nil {
		return false, errors.Wrapf(err,
			"hasValidBlockProposerPoS: Problem getting snapshot epoch number for epoch #%d",
			currentEpochEntry.EpochNumber)
	}
	leaderEntryFromVotingPublicKey, err := bav.GetSnapshotValidatorEntryByBLSPublicKey(
		block.Header.ProposerVotingPublicKey,
		snapshotAtEpochNumber)
	if err != nil {
		return false, errors.Wrapf(err, "hasValidBlockProposerPoS: Problem getting leader validator entry")
	}
	// If no leader is found from the voting public key, we'll never accept this block.
	if leaderEntryFromVotingPublicKey == nil {
		return false, nil
	}

	// Dump some debug info on the current block's proposer and the current view's leader.
	glog.V(2).Infof(
		"hasValidBlockProposerPoS: Printing block proposer debug info: "+
			"\n  Epoch Num: %d, Block View: %d, Block Height: %d, Epoch Initial View: %d, Epoch Initial Block Height: %d, Epoch Initial Leader Index Offset: %d"+
			"\n  Leader Idx: %d, Num Leaders: %d"+
			"\n  Expected Leader PKID: %v, Expected Leader Voting PK: %v"+
			"\n  Expected Leader PKID from BLS Key Lookup: %v, Expected Leader Voting PK from BLS Key Lookup: %v"+
			"\n  Block Proposer Voting PK: %v",
		currentEpochEntry.EpochNumber,
		block.Header.ProposedInView,
		block.Header.Height,
		currentEpochEntry.InitialView,
		currentEpochEntry.InitialBlockHeight,
		currentEpochEntry.InitialLeaderIndexOffset,
		leaderIdx,
		len(leaders),
		PkToString(leaderEntry.ValidatorPKID.ToBytes(), bav.Params),
		leaderEntry.VotingPublicKey.ToAbbreviatedString(),
		PkToString(leaderEntryFromVotingPublicKey.ValidatorPKID.ToBytes(), bav.Params),
		leaderEntryFromVotingPublicKey.VotingPublicKey.ToAbbreviatedString(),
		block.Header.ProposerVotingPublicKey.ToAbbreviatedString(),
	)

	if !leaderEntry.VotingPublicKey.Eq(block.Header.ProposerVotingPublicKey) ||
		!leaderEntry.ValidatorPKID.Eq(leaderEntryFromVotingPublicKey.ValidatorPKID) {
		return false, nil
	}
	return true, nil
}

// isValidPoSQuorumCertificate validates that the QC of this block is valid, meaning a super majority
// of the validator set has voted (or timed out). It special cases the first block after the PoS cutover
// by overriding the validator set used to validate the high QC in the first block after the PoS cutover.
func (bc *Blockchain) isValidPoSQuorumCertificate(block *MsgDeSoBlock, validatorSet []*ValidatorEntry) error {
	highQCValidators := toConsensusValidators(validatorSet)
	aggregateQCValidators := highQCValidators

	voteQC := block.Header.ValidatorsVoteQC
	timeoutAggregateQC := block.Header.ValidatorsTimeoutAggregateQC

	// If the block is the first block after the PoS cutover and has a timeout aggregate QC, then the
	// highQC must be a synthetic QC. We need to override the validator set used to validate the high QC.
	if block.Header.Height == bc.params.GetFirstPoSBlockHeight() && !timeoutAggregateQC.isEmpty() {
		genesisQC, err := bc.GetProofOfStakeGenesisQuorumCertificate()
		if err != nil {
			return errors.Wrapf(err, "isValidPoSQuorumCertificate: Problem getting PoS genesis QC")
		}

		// Only override the validator set if the high QC is the genesis QC. Otherwise, we should use the
		// true validator set at the current epoch.
		if consensus.IsEqualQC(genesisQC, timeoutAggregateQC.GetHighQC()) {
			posCutoverValidator, err := BuildProofOfStakeCutoverValidator()
			if err != nil {
				return errors.Wrapf(err, "isValidPoSQuorumCertificate: Problem building PoS cutover validator")
			}
			highQCValidators = []consensus.Validator{posCutoverValidator}
		}
	}

	// Validate the timeout aggregate QC.
	if !timeoutAggregateQC.isEmpty() {
		if !consensus.IsValidSuperMajorityAggregateQuorumCertificate(timeoutAggregateQC, aggregateQCValidators, highQCValidators) {
			return RuleErrorInvalidTimeoutQC
		}
		return nil
	}

	// Validate the vote QC.
	if !consensus.IsValidSuperMajorityQuorumCertificate(voteQC, highQCValidators) {
		return RuleErrorInvalidVoteQC
	}

	return nil
}

// getStoredLineageFromCommittedTip returns the ancestors of the block provided up to, but not
// including the committed tip. The first block in the returned slice is the first uncommitted
// ancestor. if a valid lineage is returned, it means that we have all of the blocks in the
// lineage stored and that we are able to build the state of the chain up to the parent of the
// given header.
func (bc *Blockchain) getStoredLineageFromCommittedTip(header *MsgDeSoHeader) (
	_lineageFromCommittedTip []*BlockNode,
	_missingBlockHashes []*BlockHash,
	_err error,
) {
	highestCommittedBlock, exists := bc.GetCommittedTip()
	if !exists || highestCommittedBlock == nil {
		return nil, nil, errors.New("getStoredLineageFromCommittedTip: No committed blocks found")
	}
	currentHash := header.PrevBlockHash.NewBlockHash()
	currentHeight := header.Height - 1
	ancestors := []*BlockNode{}
	prevHeight := header.Height
	prevView := header.GetView()
	for {
		// TODO: is currentHeight correct here?
		currentBlock, exists := bc.blockIndex.GetBlockNodeByHashAndHeight(currentHash, currentHeight)
		if !exists {
			return nil, []*BlockHash{currentHash}, RuleErrorMissingAncestorBlock
		}
		if currentBlock.Hash.IsEqual(highestCommittedBlock.Hash) {
			break
		}
		if currentBlock.IsCommitted() {
			return nil, nil, RuleErrorDoesNotExtendCommittedTip
		}
		if currentBlock.IsValidateFailed() {
			return nil, nil, RuleErrorAncestorBlockValidationFailed
		}
		if uint64(currentBlock.Header.Height)+1 != prevHeight {
			return nil, nil, RuleErrorParentBlockHeightNotSequentialWithChildBlockHeight
		}
		if currentBlock.Header.GetView() >= prevView {
			return nil, nil, RuleErrorParentBlockHasViewGreaterOrEqualToChildBlock
		}

		// If the current block is not marked as ValidateFailed but is also not Stored, it
		// means we have never seen the block before. We have it in the block index because
		// we previously saw its header. We need to request the block again from a peer and
		// consider it to be missing.
		if !currentBlock.IsStored() {
			return nil, []*BlockHash{currentHash}, RuleErrorMissingAncestorBlock
		}

		ancestors = append(ancestors, currentBlock)
		currentHash = currentBlock.Header.PrevBlockHash
		prevHeight = currentBlock.Header.Height
		prevView = currentBlock.Header.GetView()
	}
	return collections.Reverse(ancestors), nil, nil
}

// getOrCreateBlockNodeFromBlockIndex returns the block node from the block index if it exists.
// Otherwise, it creates a new block node and adds it to the blockIndexByHash and blockIndexByHeight.
func (bc *Blockchain) getOrCreateBlockNodeFromBlockIndex(block *MsgDeSoBlock, hash *BlockHash) (*BlockNode, error) {
	// If we aren't provided a hash, we can just compute it on the fly.
	// It's more efficient for us not to recompute the hash though, so we only do it if we have to.
	if hash == nil {
		var err error
		hash, err = block.Hash()
		if err != nil {
			return nil, errors.Wrapf(err, "storeBlockInBlockIndex: Problem hashing block")
		}
	}
	blockNode, _ := bc.blockIndex.GetBlockNodeByHashAndHeight(hash, block.Header.Height)
	prevBlockNode, _ := bc.blockIndex.GetBlockNodeByHashAndHeight(block.Header.PrevBlockHash, block.Header.Height-1)
	if blockNode != nil {
		// If the block node already exists, we should set its parent if it doesn't have one already.
		if blockNode.Parent == nil {
			blockNode.Parent = prevBlockNode
		}
		return blockNode, nil
	}
	newBlockNode := NewBlockNode(prevBlockNode, hash, uint32(block.Header.Height), nil, nil, block.Header, StatusNone)
	bc.addNewBlockNodeToBlockIndex(newBlockNode)
	return newBlockNode, nil
}

// storeBlockInBlockIndex upserts the blocks into the in-memory block index & badger and updates its status to
// StatusBlockStored. It also writes the block to the block index in badger
func (bc *Blockchain) storeValidatedHeaderInBlockIndex(header *MsgDeSoHeader, hash *BlockHash) (*BlockNode, error) {
	blockNode, err := bc.getOrCreateBlockNodeFromBlockIndex(&MsgDeSoBlock{Header: header}, hash)
	if err != nil {
		return nil, errors.Wrapf(err, "storeValidatedHeaderInBlockIndex: Problem getting or creating block node")
	}
	// If the block is validated, then this is a no-op.
	if blockNode.IsHeaderValidated() {
		return blockNode, nil
	}
	// We should throw an error if the BlockNode has failed header validation
	if blockNode.IsHeaderValidateFailed() {
		return nil, errors.New(
			"storeValidatedHeaderInBlockIndex: can't set block node to header validated after it's already been set to validate failed",
		)
	}
	blockNode.Status |= StatusHeaderValidated
	return blockNode, nil
}

func (bc *Blockchain) storeValidateFailedHeaderInBlockIndexWithWrapperError(header *MsgDeSoHeader, hash *BlockHash, wrapperError error) error {
	if _, innerErr := bc.storeValidateFailedHeaderInBlockIndex(header, hash); innerErr != nil {
		return errors.Wrapf(innerErr, "%v", wrapperError)
	}
	return wrapperError
}

// storeValidateFailedHeaderInBlockIndex stores the header in the block index only and sets its status to
// StatusHeaderValidateFailed. It does not write the header to the DB.
func (bc *Blockchain) storeValidateFailedHeaderInBlockIndex(header *MsgDeSoHeader, hash *BlockHash) (*BlockNode, error) {
	blockNode, err := bc.getOrCreateBlockNodeFromBlockIndex(&MsgDeSoBlock{Header: header}, hash)
	if err != nil {
		return nil, errors.Wrapf(err, "storeValidateFailedHeaderInBlockIndex: Problem getting or creating block node")
	}
	// If the block has the header validate failed status, then this is a no-op.
	if blockNode.IsHeaderValidateFailed() {
		return blockNode, nil
	}
	// We should throw an error if the BlockNode has already been validated.
	if blockNode.IsHeaderValidated() {
		return nil, errors.New(
			"storeValidatedHeaderInBlockIndex: can't set block node to header validate failed after it's already been set to validated",
		)
	}
	blockNode.Status |= StatusHeaderValidateFailed
	return blockNode, nil
}

// storeBlockInBlockIndex upserts the blocks into the in-memory block index & badger and updates its status to
// StatusBlockStored. It also writes the block to the block index in badger
// by calling upsertBlockAndBlockNodeToDB.
func (bc *Blockchain) storeBlockInBlockIndex(block *MsgDeSoBlock, hash *BlockHash) (*BlockNode, error) {
	blockNode, err := bc.getOrCreateBlockNodeFromBlockIndex(block, hash)
	if err != nil {
		return nil, errors.Wrapf(err, "storeBlockInBlockIndex: Problem getting or creating block node")
	}
	// If the block is stored, then this is a no-op.
	if blockNode.IsStored() {
		return blockNode, nil
	}
	blockNode.Status |= StatusBlockStored
	// If the DB update fails, then we should return an error.
	if err = bc.upsertBlockAndBlockNodeToDB(block, blockNode, true); err != nil {
		return nil, errors.Wrapf(err, "storeBlockInBlockIndex: Problem upserting block and block node to DB")
	}
	return blockNode, nil
}

// storeValidatedBlockInBlockIndex upserts the blocks into the in-memory block index & badger and updates its
// status to StatusBlockValidated. If it does not have the status StatusBlockStored already, we add that as we
// will store the block in the DB after updating its status.  It also writes the block to the block index in
// badger by calling upsertBlockAndBlockNodeToDB.
func (bc *Blockchain) storeValidatedBlockInBlockIndex(block *MsgDeSoBlock, hash *BlockHash) (*BlockNode, error) {
	blockNode, err := bc.getOrCreateBlockNodeFromBlockIndex(block, hash)
	if err != nil {
		return nil, errors.Wrapf(err, "storeValidatedBlockInBlockIndex: Problem getting or creating block node")
	}
	// If the block is validated, then this is a no-op.
	if blockNode.IsValidated() {
		return blockNode, nil
	}
	blockNode.Status |= StatusBlockValidated
	// If the BlockNode is not already stored, we should set its status to stored.
	if !blockNode.IsStored() {
		blockNode.Status |= StatusBlockStored
	}
	// If the BlockNode is not already processed, we should set its status to processed.
	// This ensures that bc.IsFullyStored will return true for this block.
	if !blockNode.IsProcessed() {
		blockNode.Status |= StatusBlockProcessed
	}
	// If the DB update fails, then we should return an error.
	if err = bc.upsertBlockAndBlockNodeToDB(block, blockNode, true); err != nil {
		return nil, errors.Wrapf(err, "storeValidatedBlockInBlockIndex: Problem upserting block and block node to DB")
	}
	return blockNode, nil
}

// storeValidateFailedBlockInBlockIndex upserts the blocks into the in-memory block index & badger and updates its
// status to StatusBlockValidateFailed. If it does not have the status StatusBlockStored already, we add that as we
// will store the block in the DB after updating its status.  It also writes the block to the block index in badger
// by calling upsertBlockAndBlockNodeToDB.
func (bc *Blockchain) storeValidateFailedBlockInBlockIndex(block *MsgDeSoBlock, hash *BlockHash) (*BlockNode, error) {
	blockNode, err := bc.getOrCreateBlockNodeFromBlockIndex(block, hash)
	if err != nil {
		return nil, errors.Wrapf(err, "storeValidateFailedBlockInBlockIndex: Problem getting or creating block node")
	}
	// If the block has had validation failed, then this is a no-op.
	if blockNode.IsValidateFailed() {
		return blockNode, nil
	}
	// We should throw an error if the BlockNode is already Validated
	if blockNode.IsValidated() {
		return nil, errors.New(
			"storeValidateFailedBlockInBlockIndex: can't set BlockNode to validate failed after it's already validated")
	}
	blockNode.Status |= StatusBlockValidateFailed
	// If the BlockNode is not already stored, we should set it to stored.
	if !blockNode.IsStored() {
		blockNode.Status |= StatusBlockStored
	}
	// If the DB update fails, then we should return an error.
	if err = bc.upsertBlockAndBlockNodeToDB(block, blockNode, false); err != nil {
		return nil, errors.Wrapf(err,
			"storeValidateFailedBlockInBlockIndex: Problem upserting block and block node to DB")
	}
	return blockNode, nil
}

// upsertBlockAndBlockNodeToDB writes the BlockNode to the blockIndexByHash in badger and writes the full block
// to the db under the <blockHash> -> <serialized block> index.
func (bc *Blockchain) upsertBlockAndBlockNodeToDB(block *MsgDeSoBlock, blockNode *BlockNode, storeFullBlock bool,
) error {
	// Store the block in badger
	err := bc.db.Update(func(txn *badger.Txn) error {
		if storeFullBlock {
			if innerErr := PutBlockHashToBlockWithTxn(txn, bc.snapshot, block, bc.eventManager); innerErr != nil {
				return errors.Wrapf(innerErr, "upsertBlockAndBlockNodeToDB: Problem calling PutBlockHashToBlockWithTxn")
			}
		}

		// TODO: if storeFullBlock = false, then we should probably remove the block from the DB? This can
		// happen if we had a block stored in the DB but then determined that it would have failed validation.
		// We would need to evict the block from the DB in that case.

		// Store the new block's node in our node index in the db under the
		//   <height uin32, blockHash BlockHash> -> <node info>
		// index.
		if innerErr := bc.upsertBlockNodeToDBWithTxn(txn, blockNode); innerErr != nil {
			return errors.Wrapf(innerErr, "upsertBlockAndBlockNodeToDB: ")
		}

		// Notice we don't call PutBestHash or PutUtxoOperationsForBlockWithTxn because we're not
		// affecting those right now.

		return nil
	})
	if err != nil {
		return errors.Wrapf(err, "upsertBlockAndBlockNodeToDB: Problem putting block in db: ")
	}
	return nil
}

// upsertBlockNodeToDB is a simpler wrapper that calls upsertBlockNodeToDBWithTxn with a new transaction.
func (bc *Blockchain) upsertBlockNodeToDB(blockNode *BlockNode) error {
	return bc.db.Update(func(txn *badger.Txn) error {
		return bc.upsertBlockNodeToDBWithTxn(txn, blockNode)
	})
}

// upsertBlockNodeToDBWithTxn writes the BlockNode to the blockIndexByHash in badger.
func (bc *Blockchain) upsertBlockNodeToDBWithTxn(txn *badger.Txn, blockNode *BlockNode) error {
	// Store the new block's node in our node index in the db under the
	//   <height uin32, blockHash BlockHash> -> <node info>
	// index.
	err := PutHeightHashToNodeInfoWithTxn(txn, bc.snapshot, blockNode, false /*bitcoinNodes*/, bc.eventManager)
	if err != nil {
		return errors.Wrapf(err,
			"upsertBlockNodeToDBWithTxn: Problem calling PutHeightHashToNodeInfo before validation")
	}

	return nil
}

// tryApplyNewTip attempts to apply the new tip to the best chain. It will do the following:
//  1. Check if we should perform a reorg. If so, it will handle the reorg. If reorging causes an error,
//     return false and error.
//  2. Check if the incoming block extends the chain tip after reorg. If not, return false and nil
//  3. If the incoming block extends the chain tip, we can apply it by calling addBlockToBestChain. Return true and nil.
func (bc *Blockchain) tryApplyNewTip(blockNode *BlockNode, currentView uint64, lineageFromCommittedTip []*BlockNode) (
	_appliedNewTip bool,
	_connectedBlockHashes []BlockHash,
	_disconnectedBlocksHashes []BlockHash,
	_err error,
) {

	// Check if the incoming block extends the chain tip. If so, we don't need to reorg
	// and can just add this block to the best chain.
	chainTip := bc.BlockTip()
	if chainTip.Hash.IsEqual(blockNode.Header.PrevBlockHash) {
		bc.addTipBlockToBestChain(blockNode)
		return true, []BlockHash{*blockNode.Hash}, nil, nil
	}
	// Check if we should perform a reorg here.
	// If we shouldn't reorg AND the incoming block doesn't extend the chain tip, we know that
	// the incoming block will not get applied as the new tip.
	if !bc.shouldReorg(blockNode, currentView) {
		return false, nil, nil, nil
	}

	// We need to track the hashes of the blocks that we connected and disconnected during the reorg.
	connectedBlockHashes := []BlockHash{}
	disconnectedBlockHashes := []BlockHash{}

	// We need to perform a reorg here. For simplicity, we remove all uncommitted blocks and then re-add them.
	for !bc.blockTip().IsCommitted() {
		disconnectedBlockNode := bc.removeTipBlockFromBestChain()
		disconnectedBlockHashes = append(disconnectedBlockHashes, *disconnectedBlockNode.Hash)
	}
	// Add the ancestors of the new tip to the best chain.
	for _, ancestor := range lineageFromCommittedTip {
		bc.addTipBlockToBestChain(ancestor)
		connectedBlockHashes = append(connectedBlockHashes, *ancestor.Hash)
	}
	// Add the new tip to the best chain.
	bc.addTipBlockToBestChain(blockNode)
	connectedBlockHashes = append(connectedBlockHashes, *blockNode.Hash)

	// We need to dedupe the added and removed block hashes because we may have removed a
	// block and added it back during the reorg.
	uniqueConnectedBlockHashes, uniqueDisconnectedBlockHashes := collections.RemoveDuplicates(
		connectedBlockHashes,
		disconnectedBlockHashes,
	)
	return true, uniqueConnectedBlockHashes, uniqueDisconnectedBlockHashes, nil
}

// shouldReorg determines if we should reorg to the block provided. We should reorg if
// this block is proposed in a view greater than or equal to the currentView. Other
// functions have validated that this block is not extending from a committed block
// that is not the latest committed block, so there is no need to validate that here.
func (bc *Blockchain) shouldReorg(blockNode *BlockNode, currentView uint64) bool {
	chainTip := bc.BlockTip()
	// If this block extends from the chain tip, there's no need to reorg.
	if chainTip.Hash.IsEqual(blockNode.Header.PrevBlockHash) {
		return false
	}
	// If the block is proposed in a view less than the current view, there's no need to reorg.
	return blockNode.Header.ProposedInView >= currentView
}

// addTipBlockToBestChain adds the block as the new tip of the best chain.
func (bc *Blockchain) addTipBlockToBestChain(blockNode *BlockNode) {
	bc.blockIndex.setTip(blockNode)
}

// removeTipBlockFromBestChain removes the current tip from the best chain. It
// naively removes the tip regardless of the tip's status (committed or not).
// This function is a general purpose helper function that bundles mutations to
// the bestChain slice and bestChainMap map.
func (bc *Blockchain) removeTipBlockFromBestChain() *BlockNode {
	// Remove the last block from the best chain.
	lastBlock := bc.blockIndex.GetTip()
	// Uhhh what happens if we don't have the parent set up!?
	bc.blockIndex.setTip(lastBlock.GetParent(bc.blockIndex))
	return lastBlock
}

// runCommitRuleOnBestChain commits the grandparent of the block if possible.
// Specifically, this updates the CommittedBlockStatus of its grandparent
// and flushes the view after connecting the grandparent block to the DB.
func (bc *Blockchain) runCommitRuleOnBestChain(verifySignatures bool) error {
	currentBlock := bc.BlockTip()
	// If we can commit the grandparent, commit it.
	// Otherwise, we can't commit it and return nil.
	blockNodeToCommit, canCommit := bc.canCommitGrandparent(currentBlock)
	if !canCommit {
		return nil
	}
	// Find all uncommitted ancestors of block to commit
	committedTip, exists := bc.GetCommittedTip()
	if !exists {
		// This is an edge case we'll never hit in practice since all the PoW blocks
		// are committed.
		return errors.New("runCommitRuleOnBestChain: No committed blocks found")
	}
	uncommittedAncestors := []*BlockNode{}
	currentNode := &BlockNode{}
	*currentNode = *blockNodeToCommit
	for currentNode.Height > committedTip.Height {
		uncommittedAncestors = append(uncommittedAncestors, currentNode)
		currentNode = currentNode.GetParent(bc.blockIndex)
	}
	uncommittedAncestors = collections.Reverse(uncommittedAncestors)
	for ii := 0; ii < len(uncommittedAncestors); ii++ {
		if err := bc.commitBlockPoS(uncommittedAncestors[ii].Hash, uint64(uncommittedAncestors[ii].Height), verifySignatures); err != nil {
			return errors.Wrapf(err,
				"runCommitRuleOnBestChain: Problem committing block %v", uncommittedAncestors[ii].Hash.String())
		}
	}
	return nil
}

// canCommitGrandparent determines if the grandparent of the current block can be committed.
// The grandparent can be committed if there exists a direct parent-child relationship
// between the grandparent and parent of the new block, meaning the grandparent and parent
// are proposed in consecutive views, and the "parent" is an ancestor of the incoming block
// (not necessarily consecutive views). Additionally, the grandparent must not already be committed.
func (bc *Blockchain) canCommitGrandparent(currentBlock *BlockNode) (
	_grandparentBlockNode *BlockNode,
	_canCommit bool,
) {
	// TODO: Is it sufficient that the current block's header points to the parent
	// or does it need to have something to do with the QC?
	parent, exists := bc.blockIndex.GetBlockNodeByHashAndHeight(currentBlock.Header.PrevBlockHash, uint64(currentBlock.Height-1))
	if !exists {
		glog.Errorf("canCommitGrandparent: Parent block %v not found in best chain map", currentBlock.Header.PrevBlockHash.String())
		return nil, false
	}
	grandParent, exists := bc.blockIndex.GetBlockNodeByHashAndHeight(parent.Header.PrevBlockHash, uint64(parent.Height-1))
	if !exists {
		glog.Errorf("canCommitGrandparent: Grandparent block %v not found in best chain map", parent.Header.PrevBlockHash.String())
		return nil, false
	}
	if grandParent.IsCommitted() {
		return nil, false
	}
	if grandParent.Header.ProposedInView+1 == parent.Header.ProposedInView {
		// Then we can run the commit rule up to the grandparent!
		return grandParent, true
	}
	return nil, false
}

// commitBlockPoS commits the block with the given hash. Specifically, this updates the
// BlockStatus to include StatusBlockCommitted and flushes the view after connecting the block
// to the DB and updates relevant badger indexes with info about the block.
func (bc *Blockchain) commitBlockPoS(blockHash *BlockHash, blockHeight uint64, verifySignatures bool) error {
	// block must be in the best chain. we grab the block node from there.
	blockNode, exists := bc.blockIndex.GetBlockNodeByHashAndHeight(blockHash, blockHeight)
	if !exists {
		return errors.Errorf("commitBlockPoS: Block %v not found in best chain map", blockHash.String())
	}
	// TODO: Do we want other validation in here?
	if blockNode.IsCommitted() {
		// Can't commit a block that's already committed.
		return errors.Errorf("commitBlockPoS: Block %v is already committed", blockHash.String())
	}
	// Connect a view up to block we are committing.
	utxoViewAndUtxoOps, err := bc.getUtxoViewAndUtxoOpsAtBlockHash(*blockHash, uint64(blockNode.Height))
	if err != nil {
		return errors.Wrapf(err, "commitBlockPoS: Problem initializing UtxoView: ")
	}
	utxoView := utxoViewAndUtxoOps.UtxoView
	utxoOps := utxoViewAndUtxoOps.UtxoOps
	block := utxoViewAndUtxoOps.Block
	// Put the block in the db
	// Note: we're skipping postgres.
	blockNode.Status |= StatusBlockCommitted
	err = bc.db.Update(func(txn *badger.Txn) error {
		if bc.snapshot != nil {
			bc.snapshot.PrepareAncestralRecordsFlush()
			glog.V(2).Infof("commitBlockPoS: Preparing snapshot flush")
		}

		// We generally expect DBSetWithTxn to handle emitting state syncer operations
		// for all KVs. However, blocks are a special case as we insert them into the
		// DB to store them before they're committed. State syncer may delete blocks
		// based on the BlockNode status, so we explicitly emit a state syncer operation
		// for the full block even though we are not inserting it into the DB here.
		if bc.eventManager != nil {
			blockBytes, err := block.ToBytes(false)
			if err != nil {
				glog.Errorf("commitBlockPoS: Problem serializing block %v: %v", blockHash, err)
			} else {
				bc.eventManager.stateSyncerOperation(&StateSyncerOperationEvent{
					StateChangeEntry: &StateChangeEntry{
						OperationType: DbOperationTypeUpsert,
						KeyBytes:      BlockHashToBlockKey(blockHash),
						EncoderBytes:  blockBytes,
						IsReverted:    false,
					},
					FlushId:      uuid.Nil,
					IsMempoolTxn: false,
				})
			}
		}

		// Store the new block's node in our node index in the db under the
		//   <height uin32, blockHash BlockHash> -> <node info>
		// index.
		if innerErr := PutHeightHashToNodeInfoWithTxn(
			txn, bc.snapshot, blockNode, false /*bitcoinNodes*/, bc.eventManager); innerErr != nil {
			return errors.Wrapf(innerErr, "commitBlockPoS: Problem calling PutHeightHashToNodeInfo before validation")
		}

		// Set the best node hash to this one. Note the header chain should already
		// be fully aware of this block so we shouldn't update it here.
		if innerErr := PutBestHashWithTxn(
			txn, bc.snapshot, blockNode.Hash, ChainTypeDeSoBlock, bc.eventManager); innerErr != nil {
			return errors.Wrapf(innerErr, "commitBlockPoS: Problem calling PutBestHash after validation")
		}
		// Write the utxo operations for this block to the db, so we can have the
		// ability to roll it back in the future.
		if innerErr := PutUtxoOperationsForBlockWithTxn(
			txn, bc.snapshot, uint64(blockNode.Height), blockNode.Hash, utxoOps, bc.eventManager,
		); innerErr != nil {
			return errors.Wrapf(innerErr, "commitBlockPoS: Problem writing utxo operations to db on simple add to tip")
		}
		if innerErr := utxoView.FlushToDBWithoutAncestralRecordsFlushWithTxn(
			txn, uint64(blockNode.Height)); innerErr != nil {
			return errors.Wrapf(innerErr, "commitBlockPoS: Problem flushing UtxoView to db")
		}
		// We can exit early if we're not using a snapshot.
		if bc.snapshot == nil {
			return nil
		}
		if innerErr := bc.snapshot.FlushAncestralRecordsWithTxn(txn); innerErr != nil {
			return errors.Wrapf(innerErr, "commitBlockPoS: Problem flushing ancestral records")
		}
		return nil
	})
	if err != nil {
		return errors.Wrapf(err, "commitBlockPoS: Problem putting block in db: ")
	}

	if bc.snapshot != nil {
		bc.snapshot.FinishProcessBlock(blockNode)
	}
	if bc.eventManager != nil {
		bc.eventManager.blockCommitted(&BlockEvent{
			Block:    block,
			UtxoView: utxoView,
			UtxoOps:  utxoOps,
		})
		// TODO: check w/ Z if this is right....
		// Signal the state syncer that we've flushed to the DB so state syncer
		// will pick up the latest changes after committing this block.
		if !bc.eventManager.isMempoolManager {
			bc.eventManager.stateSyncerFlushed(&StateSyncerFlushedEvent{
				FlushId:   uuid.Nil,
				Succeeded: true,
			})
		}
	}
	currentEpochNumber, err := utxoView.GetCurrentEpochNumber()
	if err != nil {
		return errors.Wrapf(err, "commitBlockPoS: Problem getting current epoch number")
	}
	snapshotEpochNumber, err := utxoView.GetCurrentSnapshotEpochNumber()
	if err != nil {
		return errors.Wrapf(err, "commitBlockPoS: Problem getting current snapshot epoch number")
	}
	bc.snapshotCache.LoadCacheAtSnapshotAtEpochNumber(
		snapshotEpochNumber, currentEpochNumber, bc.db, bc.snapshot, bc.params)
	// TODO: What else do we need to do in here?
	return nil
}

// GetUncommittedBlocks is a helper that the state syncer uses to fetch all uncommitted
// block nodes, so it can flush them just like we would with mempool transactions. It returns
// all uncommitted block nodes from the specified tip to the last uncommitted block.
func (bc *Blockchain) GetUncommittedBlocks(tipHash *BlockHash) ([]*BlockNode, error) {
	if tipHash == nil {
		tipHash = bc.BlockTip().Hash
	}
	bc.ChainLock.RLock()
	defer bc.ChainLock.RUnlock()
	tipBlock, exists, err := bc.blockIndex.GetBlockNodeByHashOnly(tipHash)
	if err != nil {
		return nil, errors.Wrapf(err, "GetUncommittedBlocks: Problem getting block %v", tipHash.String())
	}
	if !exists {
		return nil, errors.Errorf("GetUncommittedBlocks: Block %v not found in best chain map", tipHash.String())
	}
	// If the tip block is committed, we can't get uncommitted blocks from it so we return an empty slice.
	if tipBlock.IsCommitted() {
		return []*BlockNode{}, nil
	}
	var uncommittedBlockNodes []*BlockNode
	currentBlock := tipBlock
	for !currentBlock.IsCommitted() {
		uncommittedBlockNodes = append(uncommittedBlockNodes, currentBlock)
		currentParentHash := currentBlock.Header.PrevBlockHash
		if currentParentHash == nil {
			return nil, errors.Errorf("GetUncommittedBlocks: Block %v has nil PrevBlockHash", currentBlock.Hash)
		}
		currentBlock, _ = bc.blockIndex.GetBlockNodeByHashAndHeight(currentParentHash, currentBlock.Header.Height-1)
		if currentBlock == nil {
			return nil, errors.Errorf("GetUncommittedBlocks: Block %v not found in block index", currentParentHash)
		}
	}
	return collections.Reverse(uncommittedBlockNodes), nil
}

// GetCommittedTipView builds a UtxoView to the committed tip.
func (bc *Blockchain) GetCommittedTipView() *UtxoView {
	return NewUtxoViewWithSnapshotCache(bc.db, bc.params, bc.postgres, bc.snapshot, nil, bc.snapshotCache)
}

// BlockViewAndUtxoOps is a struct that contains a UtxoView and the UtxoOperations
// and a block that were used to build the UtxoView. This struct is only
// used for Blockchain's blockViewCache, which is used to speed up repeated access
// to a utxo view at an uncommitted block. Simply having a utxo view was insufficient
// for all performance enhancements as the utxo operations are needed when committing
// a block and the block is needed for the state syncer.
type BlockViewAndUtxoOps struct {
	UtxoView *UtxoView
	UtxoOps  [][]*UtxoOperation
	Block    *MsgDeSoBlock
}

func (viewAndUtxoOps *BlockViewAndUtxoOps) Copy() *BlockViewAndUtxoOps {
	copiedView := viewAndUtxoOps.UtxoView.CopyUtxoView()
	return &BlockViewAndUtxoOps{
		UtxoView: copiedView,
		UtxoOps:  viewAndUtxoOps.UtxoOps,
		Block:    viewAndUtxoOps.Block,
	}
}

// GetUncommittedTipView builds a UtxoView to the uncommitted tip.
func (bc *Blockchain) GetUncommittedTipView() (*UtxoView, error) {
	// Connect the uncommitted blocks to the tip so that we can validate subsequent blocks
	blockTip := bc.BlockTip()
	blockViewAndUtxoOps, err := bc.getUtxoViewAndUtxoOpsAtBlockHash(*blockTip.Hash, uint64(blockTip.Height))
	if err != nil {
		return nil, errors.Wrapf(err, "GetUncommittedTipView: Problem getting UtxoView at block hash")
	}
	return blockViewAndUtxoOps.UtxoView, nil
}

<<<<<<< HEAD
func (bc *Blockchain) getCachedBlockViewAndUtxoOps(blockHash BlockHash) (*BlockViewAndUtxoOps, error, bool) {
	if viewAndUtxoOpsAtHash, exists := bc.blockViewCache.Get(blockHash); exists {
		return viewAndUtxoOpsAtHash, nil, true
	}
	return nil, nil, false
=======
func (bc *Blockchain) getCachedBlockViewAndUtxoOps(blockHash BlockHash) (*BlockViewAndUtxoOps, bool) {
	viewAndUtxoOpsAtHash, exists := bc.blockViewCache.Get(blockHash)
	return viewAndUtxoOpsAtHash, exists
>>>>>>> ea243f37
}

// getUtxoViewAndUtxoOpsAtBlockHash builds a UtxoView to the block provided and returns a BlockViewAndUtxoOps
// struct containing UtxoView, the UtxoOperations that resulted from connecting the block, and the full
// block (MsgDeSoBlock) for convenience that came from connecting the block. It does this by identifying
// all uncommitted ancestors of this block. Then it checks the block view cache to see if we have already
// computed this view. If not, connecting the uncommitted ancestor blocks and saving to the cache. The
// returned UtxoOps and FullBlock should NOT be modified.
func (bc *Blockchain) getUtxoViewAndUtxoOpsAtBlockHash(blockHash BlockHash, blockHeight uint64) (
	*BlockViewAndUtxoOps, error) {
	// Always fetch the lineage from the committed tip to the block provided first to
	// ensure that a valid UtxoView is returned.
	uncommittedAncestors := []*BlockNode{}
	currentBlock, _ := bc.blockIndex.GetBlockNodeByHashAndHeight(&blockHash, blockHeight)
	if currentBlock == nil {
		return nil, errors.Errorf("getUtxoViewAndUtxoOpsAtBlockHash: Block %v not found in block index", blockHash)
	}

	highestCommittedBlock, exists := bc.GetCommittedTip()
	glog.Infof("Highest committed block: %v", highestCommittedBlock)
	if !exists || highestCommittedBlock == nil {
		return nil, errors.Errorf("getUtxoViewAndUtxoOpsAtBlockHash: No committed blocks found")
	}
	// If the provided block is committed, we need to make sure it's the committed tip.
	// Otherwise, we return an error.
	if currentBlock.IsCommitted() {
		if !highestCommittedBlock.Hash.IsEqual(&blockHash) {
			return nil, errors.Errorf(
				"getUtxoViewAndUtxoOpsAtBlockHash: Block %v is committed but not the committed tip", blockHash)
		}
	}
	for !currentBlock.IsCommitted() {
		uncommittedAncestors = append(uncommittedAncestors, currentBlock)
		currentParentHash := currentBlock.Header.PrevBlockHash
		if currentParentHash == nil {
			return nil, errors.Errorf("getUtxoViewAndUtxoOpsAtBlockHash: Block %v has nil PrevBlockHash", currentBlock.Hash)
		}
		currentBlock, _ = bc.blockIndex.GetBlockNodeByHashAndHeight(currentParentHash, currentBlock.Header.Height-1)
		if currentBlock == nil {
			return nil, errors.Errorf("getUtxoViewAndUtxoOpsAtBlockHash: Block %v not found in block index", currentParentHash)
		}
		if currentBlock.IsCommitted() && !currentBlock.Hash.IsEqual(highestCommittedBlock.Hash) {
			return nil, errors.Errorf(
				"getUtxoViewAndUtxoOpsAtBlockHash: extends from a committed block that isn't the committed tip")
		}
	}
	viewAndUtxoOpsAtHash, exists := bc.getCachedBlockViewAndUtxoOps(blockHash)
	if exists {
		viewAndUtxoOpsCopy := viewAndUtxoOpsAtHash.Copy()
		return viewAndUtxoOpsCopy, nil
	}
	// Connect the uncommitted blocks to the tip so that we can validate subsequent blocks
	utxoView := NewUtxoViewWithSnapshotCache(bc.db, bc.params, bc.postgres, bc.snapshot, bc.eventManager,
		bc.snapshotCache)
	// TODO: there's another performance enhancement we can make here. If we have a view in the
	// cache for one of the ancestors, we can skip fetching the block and connecting it by taking
	// a copy of it and replacing the existing view.
	var utxoOps [][]*UtxoOperation
	var fullBlock *MsgDeSoBlock
	for ii := len(uncommittedAncestors) - 1; ii >= 0; ii-- {
		glog.Infof("Connecting block %v", uncommittedAncestors[ii])
		var err error
		// We need to get these blocks from badger
		fullBlock, err = GetBlock(uncommittedAncestors[ii].Hash, bc.db, bc.snapshot)
		if err != nil {
			return nil, errors.Wrapf(err,
				"GetUncommittedTipView: Error fetching Block %v not found in block index",
				uncommittedAncestors[ii].Hash.String())
		}
		txnHashes := collections.Transform(fullBlock.Txns, func(txn *MsgDeSoTxn) *BlockHash {
			return txn.Hash()
		})
		utxoOps, err = utxoView.ConnectBlock(fullBlock, txnHashes, false, nil, fullBlock.Header.Height)
		if err != nil {
			hash, _ := fullBlock.Hash()
			return nil, errors.Wrapf(err, "GetUncommittedTipView: Problem connecting block hash %v", hash.String())
		}
	}
	// Update the TipHash saved on the UtxoView to the blockHash provided.
	utxoView.TipHash = &blockHash
	// Save a copy of the UtxoView to the cache.
	copiedView := utxoView.CopyUtxoView()
	bc.blockViewCache.Put(blockHash, &BlockViewAndUtxoOps{
		UtxoView: copiedView,
		UtxoOps:  utxoOps,
		Block:    fullBlock,
	})
	return &BlockViewAndUtxoOps{
		UtxoView: utxoView,
		UtxoOps:  utxoOps,
		Block:    fullBlock,
	}, nil
}

// GetCommittedTip returns the highest committed block and its index in the best chain.
func (bc *Blockchain) GetCommittedTip() (*BlockNode, bool) {
	// iterate backwards from the tip node
	currentNode := bc.blockIndex.GetTip()
	for currentNode != nil {
		if currentNode.IsCommitted() {
			return currentNode, true
		}
		currentNode = currentNode.GetParent(bc.blockIndex)
	}
	return nil, false
}

// GetSafeBlocks returns all headers of blocks from which the chain can safely extend.
// A safe block is defined as a block that has been validated and all of its
// ancestors have been validated and extending from this block would not
// change any committed blocks. This means we return the committed tip and
// all blocks from the committed tip that have been validated.
//
// This function is not thread-safe. The caller needs to hold the chain lock before
// calling this function.
func (bc *Blockchain) GetSafeBlocks() ([]*MsgDeSoHeader, error) {
	safeBlocks, err := bc.getSafeBlockNodes()
	if err != nil {
		return nil, errors.Wrapf(err, "GetSafeBlocks: Problem getting safe block nodes")
	}
	headers := []*MsgDeSoHeader{}
	for _, blockNode := range safeBlocks {
		headers = append(headers, blockNode.Header)
	}
	return headers, nil
}

func (bc *Blockchain) getSafeBlockNodes() ([]*BlockNode, error) {
	// First get committed tip.
	committedTip, exists := bc.GetCommittedTip()
	if !exists || committedTip == nil {
		return []*BlockNode{}, nil
	}
	// Now get all blocks from the committed tip to the best chain tip.
	safeBlocks := []*BlockNode{committedTip}
	maxHeightWithSafeBlocks := bc.getMaxSequentialBlockHeightAfter(uint64(committedTip.Height))
	for ii := uint64(committedTip.Height + 1); ii < maxHeightWithSafeBlocks+1; ii++ {
		// If we don't have any blocks at this height, we know that any blocks at a later height are not safe blocks.
		if !bc.hasBlockNodesIndexedAtHeight(ii) {
			break
		}
		hasSeenValidatedBlockAtThisHeight := false
		blockNodes := bc.getAllBlockNodesIndexedAtHeight(ii)
		for _, blockNode := range blockNodes {
			// TODO: Are there other conditions we should consider?
			if blockNode.IsValidated() {
				hasSeenValidatedBlockAtThisHeight = true
				safeBlocks = append(safeBlocks, blockNode)
			}
		}
		// If we didn't see any validated blocks at this height, we know
		// that no blocks at a later height can be validated and thus
		// cannot be safe blocks.
		if !hasSeenValidatedBlockAtThisHeight {
			break
		}
	}
	return safeBlocks, nil
}

// getMaxSequentialBlockHeightAfter returns the max sequential block height after the starting height.
// If the blockIndexByHeight does not have any blocks at a certain height, we know that any blocks
// at a later height are not valid.
func (bc *Blockchain) getMaxSequentialBlockHeightAfter(startingHeight uint64) uint64 {
	hasBlocksAtCurrentHeight := true
	maxSequentialHeightWithBlocks := startingHeight
	for currentHeight := startingHeight; hasBlocksAtCurrentHeight; currentHeight++ {
		maxSequentialHeightWithBlocks = currentHeight
		hasBlocksAtCurrentHeight = bc.hasBlockNodesIndexedAtHeight(currentHeight)
	}
	return maxSequentialHeightWithBlocks
}

func (bc *Blockchain) GetProofOfStakeGenesisQuorumCertificate() (*QuorumCertificate, error) {
	finalPoWBlock, err := bc.GetFinalCommittedPoWBlock()
	if err != nil {
		return nil, err
	}

	aggregatedSignature, signersList, err := BuildQuorumCertificateAsProofOfStakeCutoverValidator(finalPoWBlock.Header.Height, finalPoWBlock.Hash)
	if err != nil {
		return nil, err
	}

	qc := &QuorumCertificate{
		BlockHash:      finalPoWBlock.Hash,
		ProposedInView: finalPoWBlock.Header.GetView(),
		ValidatorsVoteAggregatedSignature: &AggregatedBLSSignature{
			Signature:   aggregatedSignature,
			SignersList: signersList,
		},
	}

	return qc, nil
}

func (bc *Blockchain) GetFinalCommittedPoWBlock() (*BlockNode, error) {
	// Fetch the block node for the cutover block
	blockNodes := bc.blockIndex.GetBlockNodesByHeight(bc.params.GetFinalPoWBlockHeight())
	if len(blockNodes) == 0 {
		return nil, errors.Errorf("Error fetching cutover block nodes before height %d", bc.params.GetFinalPoWBlockHeight())
	}

	// Fetch the block node with the committed status
	for _, blockNode := range blockNodes {
		if blockNode.IsCommitted() {
			return blockNode, nil
		}
	}

	return nil, errors.Errorf("Error fetching committed cutover block node with height %d", bc.params.GetFinalPoWBlockHeight())
}

const (
	RuleErrorNilBlock                                           RuleError = "RuleErrorNilBlock"
	RuleErrorNilBlockHeader                                     RuleError = "RuleErrorNilBlockHeader"
	RuleErrorNilPrevBlockHash                                   RuleError = "RuleErrorNilPrevBlockHash"
	RuleErrorPoSBlockTstampNanoSecsTooOld                       RuleError = "RuleErrorPoSBlockTstampNanoSecsTooOld"
	RuleErrorPoSBlockTstampNanoSecsInFuture                     RuleError = "RuleErrorPoSBlockTstampNanoSecsInFuture"
	RuleErrorInvalidPoSBlockHeaderVersion                       RuleError = "RuleErrorInvalidPoSBlockHeaderVersion"
	RuleErrorNoTimeoutOrVoteQC                                  RuleError = "RuleErrorNoTimeoutOrVoteQC"
	RuleErrorBothTimeoutAndVoteQC                               RuleError = "RuleErrorBothTimeoutAndVoteQC"
	RuleErrorBlockWithNoTxns                                    RuleError = "RuleErrorBlockWithNoTxns"
	RuleErrorBlockDoesNotStartWithRewardTxn                     RuleError = "RuleErrorBlockDoesNotStartWithRewardTxn"
	RuleErrorMissingParentBlock                                 RuleError = "RuleErrorMissingParentBlock"
	RuleErrorMissingAncestorBlock                               RuleError = "RuleErrorMissingAncestorBlock"
	RuleErrorDoesNotExtendCommittedTip                          RuleError = "RuleErrorDoesNotExtendCommittedTip"
	RuleErrorAncestorBlockValidationFailed                      RuleError = "RuleErrorAncestorBlockValidationFailed"
	RuleErrorParentBlockHasViewGreaterOrEqualToChildBlock       RuleError = "RuleErrorParentBlockHasViewGreaterOrEqualToChildBlock"
	RuleErrorParentBlockHeightNotSequentialWithChildBlockHeight RuleError = "RuleErrorParentBlockHeightNotSequentialWithChildBlockHeight"
	RuleErrorFailedSpamPreventionsCheck                         RuleError = "RuleErrorFailedSpamPreventionsCheck"

	RuleErrorNilMerkleRoot                      RuleError = "RuleErrorNilMerkleRoot"
	RuleErrorInvalidMerkleRoot                  RuleError = "RuleErrorInvalidMerkleRoot"
	RuleErrorInvalidProposerVotingPublicKey     RuleError = "RuleErrorInvalidProposerVotingPublicKey"
	RuleErrorInvalidProposerRandomSeedSignature RuleError = "RuleErrorInvalidProposerRandomSeedSignature"

	RuleErrorInvalidPoSBlockHeight       RuleError = "RuleErrorInvalidPoSBlockHeight"
	RuleErrorPoSBlockBeforeCutoverHeight RuleError = "RuleErrorPoSBlockBeforeCutoverHeight"

	RuleErrorPoSVoteBlockViewNotOneGreaterThanParent                     RuleError = "RuleErrorPoSVoteBlockViewNotOneGreaterThanParent"
	RuleErrorPoSVoteBlockViewNotOneGreaterThanValidatorsVoteQCView       RuleError = "RuleErrorPoSVoteBlockViewNotOneGreaterThanValidatorsVoteQCView"
	RuleErrorPoSTimeoutBlockViewNotGreaterThanParent                     RuleError = "RuleErrorPoSTimeoutBlockViewNotGreaterThanParent"
	RuleErrorPoSTimeoutBlockViewNotOneGreaterThanValidatorsTimeoutQCView RuleError = "RuleErrorPoSTimeoutBlockViewNotOneGreaterThanValidatorsTimeoutQCView"

	RuleErrorInvalidVoteQC    RuleError = "RuleErrorInvalidVoteQC"
	RuleErrorInvalidTimeoutQC RuleError = "RuleErrorInvalidTimeoutQC"
)<|MERGE_RESOLUTION|>--- conflicted
+++ resolved
@@ -1937,17 +1937,9 @@
 	return blockViewAndUtxoOps.UtxoView, nil
 }
 
-<<<<<<< HEAD
-func (bc *Blockchain) getCachedBlockViewAndUtxoOps(blockHash BlockHash) (*BlockViewAndUtxoOps, error, bool) {
-	if viewAndUtxoOpsAtHash, exists := bc.blockViewCache.Get(blockHash); exists {
-		return viewAndUtxoOpsAtHash, nil, true
-	}
-	return nil, nil, false
-=======
 func (bc *Blockchain) getCachedBlockViewAndUtxoOps(blockHash BlockHash) (*BlockViewAndUtxoOps, bool) {
 	viewAndUtxoOpsAtHash, exists := bc.blockViewCache.Get(blockHash)
 	return viewAndUtxoOpsAtHash, exists
->>>>>>> ea243f37
 }
 
 // getUtxoViewAndUtxoOpsAtBlockHash builds a UtxoView to the block provided and returns a BlockViewAndUtxoOps
@@ -2030,7 +2022,7 @@
 	utxoView.TipHash = &blockHash
 	// Save a copy of the UtxoView to the cache.
 	copiedView := utxoView.CopyUtxoView()
-	bc.blockViewCache.Put(blockHash, &BlockViewAndUtxoOps{
+	bc.blockViewCache.Add(blockHash, &BlockViewAndUtxoOps{
 		UtxoView: copiedView,
 		UtxoOps:  utxoOps,
 		Block:    fullBlock,
