package lib

import (
	"fmt"
	"math"
	"time"

	"github.com/google/uuid"

	"github.com/deso-protocol/core/collections"
	"github.com/deso-protocol/core/consensus"
	"github.com/dgraph-io/badger/v4"
	"github.com/golang/glog"
	"github.com/pkg/errors"
)

// processHeaderPoS validates and stores an incoming block header to build
// the PoS version of the header chain. It requires callers to call it with
// headers in order of increasing block height. If called with an orphan header,
// it still gracefully handles it by returning early and not storing the header
// in the block index.
//
// The PoS header chain uses a simplified version of the Fast-HotStuff consensus
// rules. It's used during syncing to build a chain of block headers with the
// minimum set of validations needed to build a template of what the full PoS
// blockchain will look like.
//
// The PoS header chain uses block integrity checks to perform block validations,
// and to connect blocks based on their PrevBlockHash. It does not run the commit
// rule. It does not fully validate QCs or block proposers, or perform any validations
// that require on-chain state.
//
// processHeaderPoS algorithm:
//  1. Exit early if the header has already been indexed in the block index.
//  2. Do nothing if the header is an orphan.
//  3. Validate the header and verify that its parent is also valid.
//  4. Add the block header to the block index with status
//     StatusHeaderValidated or StatusHeaderValidateFailed.
//  5. Exit early if the's view is less than the current header chain's tip.
//  6. Reorg the best header chain if the header's view is higher than the current tip.
func (bc *Blockchain) processHeaderPoS(header *MsgDeSoHeader, headerHash *BlockHash, verifySignatures bool) (
	_isMainChain bool, _isOrphan bool, _err error,
) {
	if !bc.params.IsPoSBlockHeight(header.Height) {
		return false, false, errors.Errorf(
			"processHeaderPoS: Header height %d is less than the ProofOfStake2ConsensusCutoverBlockHeight %d",
			header.Height, bc.params.GetFirstPoSBlockHeight(),
		)
	}

	// If the incoming header is already part of the best header chain, then we can exit early.
	// The header is not part of a fork, and is already an ancestor of the current header chain tip.
	// Here we explicitly check the bestHeaderChain.ChainMap to make sure the in-memory struct is properly
	// updated. This is necessary because the block index may have been updated with the header but the
	// bestHeaderChain.ChainMap may not have been updated yet.
	// TODO: make sure this is ok or do we need to explicitly check the block index's cache?
	_, isInBestHeaderChain, err := bc.GetBlockFromBestChainByHash(headerHash, true)
	if err != nil {
		return false, false, errors.Wrapf(err, "processHeaderPoS: Problem getting block from best chain by hash: ")
	}
	if isInBestHeaderChain {
		return true, false, nil
	}

	// If the incoming header is part of a reorg that uncommits the committed tip from the best chain,
	// then we exit early. Such headers are invalid and should not be synced.
	committedBlockchainTip, _ := bc.GetCommittedTip()
	if committedBlockchainTip != nil && committedBlockchainTip.Header.Height >= header.Height {
		return false, false, errors.New("processHeaderPoS: Header conflicts with committed tip")
	}

	// Validate the header and index it in the block index.
	blockNode, isOrphan, err := bc.validateAndIndexHeaderPoS(header, headerHash, verifySignatures)
	if err != nil {
		return false, false, errors.Wrapf(err, "processHeaderPoS: Problem validating and indexing header: ")
	}

	// Don't worry about healing orphan children when we're syncing.
	//if !bc.isSyncing() {
	//	// Now that we know we have a valid header, we check the block index for it any orphan children for it
	//	// and heal the parent pointers for all of them.
	//	bc.healPointersForOrphanChildren(blockNode)
	//}

	// Exit early if the header is an orphan.
	if isOrphan {
		return false, true, nil
	}

	// Exit early if the header's view is less than the current header chain's tip. The header is not
	// the new tip for the best header chain.
	currentTip := bc.headerTip()
	if header.ProposedInView <= currentTip.Header.ProposedInView {
		return false, false, nil
	}

	bc.blockIndex.setHeaderTip(blockNode)

	// The header is not an orphan and has a higher view than the current tip. We reorg the header chain
	// and apply the incoming header as the new tip.
	//_, blocksToDetach, blocksToAttach := bc.GetReorgBlocks(currentTip, blockNode)
	//bc.bestHeaderChain.Chain, bc.bestHeaderChain.ChainMap = updateBestChainInMemory(
	//	bc.bestHeaderChain.Chain,
	//	bc.bestHeaderChain.ChainMap,
	//	blocksToDetach,
	//	blocksToAttach,
	//)

	// Success. The header is at the tip of the best header chain.
	return true, false, nil
}

// healPointersForOrphanChildren fixes an inconsistency in the block index that may have
// occurred as a result of a node restart. In cases where we have an orphan node that we store in the
// DB, then on restart, that node's parent will not be in the block index. When processing the parent
// later on, we not only need to store the parent in the block index but also need to update the
// pointer from the orphan block's BlockNode to the parent. We do that dynamically here as we
// process headers.
//func (bc *Blockchain) healPointersForOrphanChildren(blockNode *BlockNode) {
//	// Fetch all potential children of this blockNode from the block index.
//	blockNodesAtNextHeight := bc.blockIndex.GetBlockNodesByHeight(blockNode.Header.Height + 1)
//	exists := len(blockNodesAtNextHeight) > 0
//	if !exists {
//		// No children of this blockNode exist in the block index. Exit early.
//		return
//	}
//
//	// Iterate through all block nodes at the next block height and update their parent pointers.
//	for _, blockNodeAtNextHeight := range blockNodesAtNextHeight {
//		// Check if it's a child of the parent block node.
//		if !blockNodeAtNextHeight.Header.PrevBlockHash.IsEqual(blockNode.Hash) {
//			continue
//		}
//
//		// Check if it has its parent pointer set. If it does, then we exit early.
//		if blockNodeAtNextHeight.Parent != nil {
//			continue
//		}
//
//		// If the parent block node is not set, then we set it to the parent block node.
//		blockNodeAtNextHeight.Parent = blockNode
//	}
//}

func (bc *Blockchain) validateAndIndexHeaderPoS(header *MsgDeSoHeader, headerHash *BlockHash, verifySignatures bool) (
	_headerBlockNode *BlockNode, _isOrphan bool, _err error,
) {
	// Look up the header in the block index to check if it has already been validated and indexed.
	blockNode, blockNodeExists := bc.blockIndex.GetBlockNodeByHashAndHeight(headerHash, header.Height)
	// ------------------------------------ Base Cases ----------------------------------- //

	// The header is already validated. Exit early.
	if blockNodeExists && blockNode.IsHeaderValidated() {
		return blockNode, false, nil
	}

	// The header has already failed validations. Exit early.
	if blockNodeExists && blockNode.IsHeaderValidateFailed() {
		return nil, false, errors.New("validateAndIndexHeaderPoS: Header already failed validation")
	}

	// The header has an invalid PrevBlockHash field. Exit early.
	if header.PrevBlockHash == nil {
		return nil, false, errors.New("validateAndIndexHeaderPoS: PrevBlockHash is nil")
	}

	// The header is an orphan. No need to store it in the block index. Exit early.
	// TODO: validate that height - 1 > 0
	parentBlockNode, parentBlockNodeExists := bc.blockIndex.GetBlockNodeByHashAndHeight(header.PrevBlockHash, header.Height-1)
	if !parentBlockNodeExists {
		return nil, true, nil
	}

	// Sanity-check that the parent block is an ancestor of the current block.
	if blockNodeExists && (parentBlockNode.Height+1 != blockNode.Height) {
		return nil, false, errors.New("validateAndIndexHeaderPoS: Parent header has " +
			"greater or equal height compared to the current header.")
	}

	// ---------------------------------- Recursive Case ---------------------------------- //

	// Recursively call validateAndIndexHeaderPoS on the header's ancestors. It's possible for
	// headers to be added to the block index out of order by processBlockPoS. In those cases,
	// it's possible for ancestors of this header to exist in the block index but not have their
	// header validation statuses set yet. We set them here recursively.
	//
	// This is safe and efficient as long as validateAndIndexHeaderPoS is only called on non-orphan
	// headers. This guarantees that the recursive case for each header can only be hit once.
	parentBlockNode, isParentAnOrphan, err := bc.validateAndIndexHeaderPoS(
		parentBlockNode.Header, header.PrevBlockHash, verifySignatures)
	if err != nil {
		return nil, false, err
	}

	// Gracefully handle the case where the parent is still an orphan. This should never happen.
	if isParentAnOrphan {
		return nil, true, nil
	}
	// Verify that the parent has not previously failed validation. If it has, then the incoming header
	// is also not valid.
	if parentBlockNode.IsHeaderValidateFailed() {
		return nil, false, bc.storeValidateFailedHeaderInBlockIndexWithWrapperError(
			header, headerHash, errors.New("validateAndIndexHeaderPoS: Parent header failed validations"),
		)
	}

	// Verify that the header is properly formed.
	if err := bc.isValidBlockHeaderPoS(header); err != nil {
		return nil, false, bc.storeValidateFailedHeaderInBlockIndexWithWrapperError(
			header, headerHash, errors.New("validateAndIndexHeaderPoS: Header failed validations"),
		)
	}

	if verifySignatures {
		// Validate the header's random seed signature.
		isValidRandomSeedSignature, err := bc.hasValidProposerRandomSeedSignaturePoS(header)
		if err != nil {
			return nil, false, errors.Wrap(err, "validateAndIndexHeaderPoS: Problem validating random seed signature")
		}
		if !isValidRandomSeedSignature {
			return nil, false, bc.storeValidateFailedHeaderInBlockIndexWithWrapperError(
				header, headerHash, errors.New("validateAndIndexHeaderPoS: Header has invalid random seed signature"),
			)
		}
	}

	// Store it as HeaderValidated now that it has passed all validations.
	blockNode, err = bc.storeValidatedHeaderInBlockIndex(header, headerHash)
	if err != nil {
		return nil, false, errors.Wrapf(err, "validateAndIndexHeaderPoS: Problem adding header to block index: ")
	}

	// Happy path. The header is not an orphan and is valid.
	return blockNode, false, nil
}

// ProcessBlockPoS simply acquires the chain lock and calls processBlockPoS.
func (bc *Blockchain) ProcessBlockPoS(block *MsgDeSoBlock, currentView uint64, verifySignatures bool) (
	_success bool,
	_isOrphan bool,
	_missingBlockHashes []*BlockHash,
	_err error,
) {
	// Grab the chain lock
	bc.ChainLock.Lock()
	defer bc.ChainLock.Unlock()

	// Perform a simple nil-check. If the block is nil then we return an error. Nothing we can do here.
	if block == nil {
		return false, false, nil, fmt.Errorf("ProcessBlockPoS: Block is nil")
	}

	return bc.processBlockPoS(block, currentView, verifySignatures)
}

// processBlockPoS runs the Fast-HotStuff block connect and commit rule as follows:
//  1. Determine if we're missing the parent block of this block.
//     If so, return the hash of the missing block and add this block to the orphans list.
//  2. Validate the incoming block, its header, its block height, the leader, and its QCs (vote or timeout)
//  3. Store the block in the block index and save to DB.
//  4. Process the block's header. This may reorg the header chain and apply the block as the new header chain tip.
//  5. Try to apply the incoming block as the tip (performing reorgs as necessary). If it can't be applied, exit here.
//  6. Run the commit rule - If applicable, flushes the incoming block's grandparent to the DB
//  7. Notify listeners via the EventManager of which blocks have been removed and added.
func (bc *Blockchain) processBlockPoS(block *MsgDeSoBlock, currentView uint64, verifySignatures bool) (
	_success bool,
	_isOrphan bool,
	_missingBlockHashes []*BlockHash,
	_err error,
) {
	// If the incoming block's height is under the PoS cutover fork height, then we can't process it. Exit early.
	if !bc.params.IsPoSBlockHeight(block.Header.Height) {
		return false, false, nil, errors.Errorf(
			"processHeaderPoS: Header height %d is less than the ProofOfStake2ConsensusCutoverBlockHeight %d",
			block.Header.Height, bc.params.GetFirstPoSBlockHeight(),
		)
	}

	// If we can't hash the block, we can never store in the block index and we should throw it out immediately.
	blockHash, err := block.Hash()
	if err != nil {
		return false, false, nil, errors.Wrapf(err, "processBlockPoS: Problem hashing block")
	}

	// In hypersync archival mode, we may receive blocks that have already been processed and committed during state
	// synchronization. However, we may want to store these blocks in the db for archival purposes. We check if the
	// block we're dealing with is an archival block. If it is, we store it and return early.
	if success, err := bc.checkAndStoreArchivalBlock(block, blockHash); err != nil {
		return false, false, nil, errors.Wrap(err, "processBlockPoS: Problem checking and storing archival block")
	} else if success {
		return true, false, nil, nil
	}

	// Get all the blocks between the current block and the committed tip. If the block
	// is an orphan, then we store it after performing basic validations.
	// If the block extends from any committed block other than the committed tip,
	// then we throw it away.
	lineageFromCommittedTip, missingBlockHashes, err := bc.getStoredLineageFromCommittedTip(block.Header)
	if errors.Is(err, RuleErrorDoesNotExtendCommittedTip) ||
		errors.Is(err, RuleErrorParentBlockHasViewGreaterOrEqualToChildBlock) ||
		errors.Is(err, RuleErrorParentBlockHeightNotSequentialWithChildBlockHeight) ||
		errors.Is(err, RuleErrorAncestorBlockValidationFailed) {
		// In this case, the block extends a committed block that is NOT the tip
		// block. We will never accept this block. To prevent spam, we do not
		// store this block as validate failed. We just throw it away.
		return false, false, nil, errors.Wrap(err, "processBlockPoS: ")
	}
	if errors.Is(err, RuleErrorMissingAncestorBlock) {
		// In this case, the block is an orphan that does not extend from any blocks
		// on our best chain. Try to process the orphan by running basic validations.
		// If it passes basic integrity checks, we'll store it with the hope that we
		// will eventually get a parent that connects to our best chain.
		return false, true, missingBlockHashes, bc.processOrphanBlockPoS(block)
	}

	if err != nil {
		return false, false, nil, errors.Wrap(err,
			"processBlockPoS: Unexpected problem getting lineage from committed tip: ")
	}

	// We expect the utxoView for the parent block to be valid because we check that all ancestor blocks have
	// been validated.
	parentUtxoViewAndUtxoOps, err := bc.getUtxoViewAndUtxoOpsAtBlockHash(*block.Header.PrevBlockHash, block.Header.Height-1)
	if err != nil {
		// This should never happen. If the parent is validated and extends from the tip, then we should
		// be able to build a UtxoView for it. This failure can only happen due to transient or badger issues.
		// We return that validation didn't fail and the error.
		return false, false, nil, errors.Wrap(err, "validateLeaderAndQC: Problem getting UtxoView")
	}
	parentUtxoView := parentUtxoViewAndUtxoOps.UtxoView
	// First, we perform a validation of the leader and the QC to prevent spam.
	// If the block fails this check, we throw it away.
	passedSpamPreventionCheck, err := bc.validateLeaderAndQC(block, blockHash, parentUtxoView, verifySignatures)
	if err != nil {
		// If we hit an error, we can't store it since we're not sure if it passed the spam prevention check.
		return false, false, nil, errors.Wrap(err, "processBlockPoS: Problem validating leader and QC")
	}
	if !passedSpamPreventionCheck {
		// If the block fails the spam prevention check, we throw it away.
		return false, false, nil, errors.Wrapf(RuleErrorFailedSpamPreventionsCheck, "processBlockPoS: Block failed spam prevention check: ")
	}

	// Validate the block and store it in the block index. The block is guaranteed to not be an orphan.
	blockNode, err := bc.validateAndIndexBlockPoS(block, blockHash, parentUtxoView, verifySignatures)
	if err != nil {
		return false, false, nil, errors.Wrap(err,
			"processBlockPoS: Problem validating block: ")
	}
	if !blockNode.IsValidated() {
		return false, false, nil, errors.New(
			"processBlockPoS: Block not validated after performing all validations.")
	}

	// At this point, we know that the block has passed all validations. The block may or may
	// not be connected to the chain, but it has been accepted because it is known to be valid.
	// We trigger a block accepted event to notify listeners.
	if bc.eventManager != nil {
		bc.eventManager.blockAccepted(&BlockEvent{Block: block})
	}

	// 4. Process the block's header and update the header chain. We call processHeaderPoS
	// here after verifying that the block is not an orphan and has passed all validations,
	// but directly before applying the block as the new tip. Any failure when validating the
	// header and applying it to the header chain will result in the two chains being out of
	// sync. The header chain is less critical and mutations to it are reversible. So we attempt
	// to mutate it first before attempting to mutate the block chain.
	if _, _, err = bc.processHeaderPoS(block.Header, blockHash, verifySignatures); err != nil {
		return false, false, nil, errors.Wrap(err, "processBlockPoS: Problem processing header")
	}

	// 5. Try to apply the incoming block as the new tip. This function will
	// first perform any required reorgs and then determine if the incoming block
	// extends the chain tip. If it does, it will apply the block to the best chain
	// and appliedNewTip will be true and we can continue to running the commit rule.
	appliedNewTip, connectedBlockHashes, disconnectedBlockHashes, err := bc.tryApplyNewTip(
		blockNode, currentView, lineageFromCommittedTip,
	)
	if err != nil {
		return false, false, nil, errors.Wrap(err, "processBlockPoS: Problem applying new tip: ")
	}

	// 6. Commit grandparent if possible. Only need to do this if we applied a new tip.
	if appliedNewTip {
		if err = bc.runCommitRuleOnBestChain(verifySignatures); err != nil {
			return false, false, nil, errors.Wrap(err,
				"processBlockPoS: error running commit rule: ")
		}
	}

	// 7. Notify listeners via the EventManager of which blocks have been removed and added.
	for ii := len(disconnectedBlockHashes) - 1; ii >= 0; ii-- {
		disconnectedBlock := bc.GetBlock(&disconnectedBlockHashes[ii])
		if disconnectedBlock == nil {
			glog.Errorf("processBlockPoS: Problem getting disconnected block %v", disconnectedBlockHashes[ii])
			continue
		}
		if bc.eventManager != nil {
			bc.eventManager.blockDisconnected(&BlockEvent{Block: disconnectedBlock})
		}
	}
	for ii := 0; ii < len(connectedBlockHashes); ii++ {
		connectedBlock := bc.GetBlock(&connectedBlockHashes[ii])
		if connectedBlock == nil {
			glog.Errorf("processBlockPoS: Problem getting connected block %v", connectedBlockHashes[ii])
			continue
		}
		if bc.eventManager != nil {
			bc.eventManager.blockConnected(&BlockEvent{Block: connectedBlock})
		}
	}

	// Now that we've processed this block, we check for any blocks that were previously
	// stored as orphans, which are children of this block. We can process them now.
	blockNodesAtNextHeight := bc.blockIndex.GetBlockNodesByHeight(uint64(blockNode.Height) + 1)
	for _, blockNodeAtNextHeight := range blockNodesAtNextHeight {
		if blockNodeAtNextHeight.Header.PrevBlockHash.IsEqual(blockNode.Hash) &&
			blockNodeAtNextHeight.IsStored() &&
			!blockNodeAtNextHeight.IsValidated() &&
			!blockNodeAtNextHeight.IsValidateFailed() {
			var orphanBlock *MsgDeSoBlock
			orphanBlock, err = GetBlock(blockNodeAtNextHeight.Hash, bc.db, bc.snapshot)
			if err != nil {
				glog.Errorf("processBlockPoS: Problem getting orphan block %v", blockNodeAtNextHeight.Hash)
				continue
			}
			var appliedNewTipOrphan bool
			if appliedNewTipOrphan, _, _, err = bc.processBlockPoS(
				orphanBlock, currentView, verifySignatures); err != nil {
				glog.Errorf("processBlockPoS: Problem validating orphan block %v", blockNodeAtNextHeight.Hash)
				continue
			}
			if appliedNewTipOrphan {
				appliedNewTip = true
			}
		}
	}

	// Returns whether a new tip was applied, whether the block is an orphan, and any missing blocks, and an error.
	return appliedNewTip, false, nil, nil
}

// processOrphanBlockPoS validates that an orphan block is properly formed. If
// an orphan block is properly formed, we will save it as Stored in the block index.
// As a spam-prevention measure, we will not store a block if it fails the QC or leader check
// and simply throw it away. If it fails the other integrity checks, we'll store it
// as validate failed.
func (bc *Blockchain) processOrphanBlockPoS(block *MsgDeSoBlock) error {
	// Construct a UtxoView, so we can perform the QC and leader checks.
	utxoView := bc.GetCommittedTipView()

	epochEntry, err := utxoView.GetCurrentEpochEntry()
	if err != nil {
		// We can't validate the QC without getting the current epoch entry.
		return errors.Wrap(err, "processOrphanBlockPoS: Problem getting current epoch entry")
	}

	// If the block is in a previous or future epoch, we need to compute the
	// proper validator set for the block. We do this by computing the prev/next
	// epoch entry and then fetching the validator set at the snapshot of the
	// epoch number of the prev/next epoch entry.
	if !epochEntry.ContainsBlockHeight(block.Header.Height) {
		// Get the epoch entry based on the block height. The logic is the same
		// regardless of whether the block is in a previous or future epoch.
		// Note that the InitialView cannot be properly computed.
		usePrevEpoch := block.Header.Height < epochEntry.InitialBlockHeight
		// If it's in a previous epoch, we compute the prev epoch entry.
		if usePrevEpoch {
			epochEntry, err = utxoView.simulatePrevEpochEntry(epochEntry.EpochNumber,
				epochEntry.InitialBlockHeight)
			if err != nil {
				return errors.Wrap(err, "processOrphanBlockPoS: Problem computing prev epoch entry")
			}
		} else {
			// Okay now we know that this block must be in a future epoch. We do our best to compute
			// the next epoch entry and check if it is in that epoch. If it's in a future epoch, we just throw it away.
			// We supply 0 for the view and 0 for the block timestamp as we don't know what those values should be, and
			// we will ignore these values.
			epochEntry, err = utxoView.simulateNextEpochEntry(epochEntry.EpochNumber, epochEntry.FinalBlockHeight)
			if err != nil {
				return errors.Wrap(err, "processOrphanBlockPoS: Problem computing next epoch entry")
			}
		}
		if !epochEntry.ContainsBlockHeight(block.Header.Height) {
			// We will throw away this block as we know it's not in either
			// the next or the previous epoch.
			errSuffix := "future"
			if usePrevEpoch {
				errSuffix = "past"
			}
			return fmt.Errorf("processOrphanBlockPoS: Block height %d is too far in the %v",
				block.Header.Height, errSuffix)
		}
	}

	var epochEntrySnapshotAtEpochNumber uint64
	epochEntrySnapshotAtEpochNumber, err = utxoView.ComputeSnapshotEpochNumberForEpoch(epochEntry.EpochNumber)
	if err != nil {
		return errors.Wrapf(err,
			"processOrphanBlockPoS: Problem getting snapshot at epoch number for poch entry at epoch #%d",
			epochEntry.EpochNumber)
	}
	// Okay now that we've gotten the SnapshotAtEpochNumber for the prev/next epoch, we can make sure that the
	// proposer of the block is within the set of potential block proposers for the prev/next epoch based on
	// the VotingPublicKey.
	// First, we get the snapshot validator entry based on the BLS public key in the header.
	snapshotBLSPublicKeyPKIDEntry, err := utxoView.GetSnapshotValidatorBLSPublicKeyPKIDPairEntry(
		block.Header.ProposerVotingPublicKey, epochEntrySnapshotAtEpochNumber)
	if err != nil {
		return errors.Wrapf(err,
			"processOrphanBlockPoS: Problem getting snapshot validator entry for block proposer %v",
			block.Header.ProposerVotingPublicKey)
	}
	// If no snapshot BLSPublicKeyPKIDEntry exists, we'll never accept this block as
	// its block proposer is not in the validator set as we did not snapshot its BLS Public key.
	// This is a spam prevention measure, so we just throw away the block.
	if snapshotBLSPublicKeyPKIDEntry == nil {
		return nil
	}
	// Fetch the snapshot leader PKIDs
	snapshotLeaderPKIDs, err := utxoView.GetSnapshotLeaderScheduleAtEpochNumber(epochEntrySnapshotAtEpochNumber)
	if err != nil {
		return errors.Wrapf(err,
			"processOrphanBlockPoS: Problem getting snapshot leader schedule at snapshot at epoch number %d",
			epochEntrySnapshotAtEpochNumber)
	}
	// Get the PKID for the block proposer from the snapshot validator entry.
	blockProposerPKID := snapshotBLSPublicKeyPKIDEntry.PKID
	// TODO: Replace w/ collections.Any for simplicity. There is an issue with this version
	// of Go's compiler that is preventing us from using collections.Any here.
	// We can now check if the block proposer is in the set of snapshot leader PKIDs.
	blockProposerSeen := false
	for _, snapshotLeaderPKID := range snapshotLeaderPKIDs {
		if snapshotLeaderPKID.Eq(blockProposerPKID) {
			blockProposerSeen = true
			break
		}
	}
	if !blockProposerSeen {
		// We'll never accept this block as its block proposer is not in the set of
		// potential leaders. As a spam-prevention measure, we simply return nil and throw it away.
		return nil
	}
	validatorsByStake, err := utxoView.GetAllSnapshotValidatorSetEntriesByStakeAtEpochNumber(
		epochEntrySnapshotAtEpochNumber)
	if err != nil {
		return errors.Wrapf(err,
			"processOrphanBlockPoS: Problem getting validator set at snapshot at epoch number %d",
			epochEntrySnapshotAtEpochNumber)
	}

	// Okay now we have the validator set ordered by stake, we can validate the QC.
	if err = bc.isValidPoSQuorumCertificate(block, validatorsByStake); err != nil {
		// If we hit an error, we know that the QC is invalid, and we'll never accept this block,
		// As a spam-prevention measure, we just throw away this block and don't store it.
		return nil
	}

	blockHash, err := block.Header.Hash()
	if err != nil {
		return errors.Wrap(err, "processOrphanBlockPoS: Problem hashing block")
	}

	// All blocks should pass the basic integrity validations, which ensure the block
	// is not malformed. If the block is malformed, we should store it as ValidateFailed.
	if err = bc.isProperlyFormedBlockPoS(block); err != nil {
		if _, innerErr := bc.storeValidateFailedBlockInBlockIndex(block, blockHash); innerErr != nil {
			return errors.Wrapf(innerErr,
				"processOrphanBlockPoS: Problem adding validate failed block to block index: %v", err)
		}
		return nil
	}
	// Add to blockIndexByHash with status STORED only as we are not sure if it's valid yet.
	_, err = bc.storeBlockInBlockIndex(block, blockHash)
	return errors.Wrap(err, "processBlockPoS: Problem adding block to block index: ")
}

// checkAndStoreArchivalBlock is a helper function that takes in a block and checks if it's an archival block.
// If it is, it stores the block in the db and returns true. If it's not, it returns false, or false and an error.
func (bc *Blockchain) checkAndStoreArchivalBlock(block *MsgDeSoBlock, blockHash *BlockHash) (_success bool, _err error) {
	blockNode, exists := bc.blockIndex.GetBlockNodeByHashAndHeight(blockHash, block.Header.Height)
	// If the blockNode doesn't exist, or the block is not committed, or it's already stored, then we're not dealing
	// with an archival block. Archival blocks must have an existing blockNode, be committed, and not be stored.
	if !exists || !blockNode.IsCommitted() || blockNode.IsStored() {
		return false, nil
	}

	// If we get to this point, we're dealing with an archival block, so we'll attempt to store it.
	// This means, this block node is already marked as COMMITTED and VALIDATED, and we just need to store it.
	if _, err := bc.storeBlockInBlockIndex(block, blockHash); err != nil {
		return false, errors.Wrap(err, "checkAndStoreArchivalBlock: Problem storing block in block index")
	}
	return true, nil
}

// storeValidateFailedBlockWithWrappedError is a helper function that takes in a block and an error and
// stores the block in the block index with status VALIDATE_FAILED. It returns the resulting BlockNode.
func (bc *Blockchain) storeValidateFailedBlockWithWrappedError(block *MsgDeSoBlock, hash *BlockHash, outerErr error) (
	*BlockNode, error) {
	blockNode, innerErr := bc.storeValidateFailedBlockInBlockIndex(block, hash)
	if innerErr != nil {
		return nil, errors.Wrapf(innerErr,
			"storeValidateFailedBlockWithWrappedError: Problem adding validate failed block to block index: %v",
			outerErr)
	}
	return blockNode, nil
}

func (bc *Blockchain) validateLeaderAndQC(
	block *MsgDeSoBlock,
	blockHash *BlockHash,
	parentUtxoView *UtxoView,
	verifySignatures bool,
) (_passedSpamPreventionCheck bool, _err error) {
	currentEpochEntry, err := parentUtxoView.GetCurrentEpochEntry()
	if err != nil {
		return false, errors.Wrap(err,
			"validateLeaderAndQC: Problem getting current epoch entry")
	}
	// If after constructing a UtxoView based on the parent block, we find that the current block's height
	// isn't in the current epoch, then block's stated height is wrong. The block is guaranteed to be invalid.
	if !currentEpochEntry.ContainsBlockHeight(block.Header.Height) {
		return false, nil
	}

	if verifySignatures {
		snapshotAtEpochNumber, err := parentUtxoView.ComputeSnapshotEpochNumberForEpoch(currentEpochEntry.EpochNumber)
		if err != nil {
			return false, errors.Wrapf(err,
				"validateLeaderAndQC: Problem getting snapshot epoch number for epoch #%d",
				currentEpochEntry.EpochNumber)
		}
		isValidPartialSig, err := parentUtxoView.hasValidProposerPartialSignaturePoS(block, blockHash, snapshotAtEpochNumber)
		if err != nil {
			return false, errors.Wrap(err,
				"validateLeaderAndQC: Problem validating proposer partial sig")
		}
		if !isValidPartialSig {
			return false, nil
		}
		// 2. Validate QC
		validatorsByStake, err := parentUtxoView.GetAllSnapshotValidatorSetEntriesByStake()
		if err != nil {
			// This should never happen. If the parent is validated and extends from the tip, then we should
			// be able to fetch the validator set at its block height for it. This failure can only happen due
			// to transient badger issues. We return false for failed spam prevention check and the error.
			return false, errors.Wrap(err, "validateLeaderAndQC: Problem getting validator set")
		}

		// Validate the block's QC. If it's invalid, we return true for failed spam prevention check.
		if err = bc.isValidPoSQuorumCertificate(block, validatorsByStake); err != nil {
			return false, nil
		}
	}

	isBlockProposerValid, err := parentUtxoView.hasValidBlockProposerPoS(block)
	if err != nil {
		return false, errors.Wrapf(err,
			"validateAndIndexBlockPoS: Problem validating block proposer")
	}
	// If the block proposer is invalid, we return true for failed spam prevention check.
	if !isBlockProposerValid {
		return false, nil
	}
	return true, nil
}

// validateAndIndexBlockPoS performs all validation checks, except the QC and leader check to prevent spam,
// for a given block and adds it to the block index with the appropriate status. It assumes that the block
// passed in has passed the spam prevention check.
//  1. If the block is already VALIDATE_FAILED, we return the BlockNode as-is without perform further validations and
//     throw an error.
//  2. If the block is already VALIDATED, we return the BlockNode as-is without performing further validations and no
//     error.
//  3. We check if its parent is VALIDATE_FAILED, if so we add the block to the block index with status VALIDATE_FAILED
//     and throw an error.
//  4. If its parent is NOT VALIDATED and NOT VALIDATE_FAILED, we recursively call this function on its parent.
//  5. If after calling this function on its parent, the parent is VALIDATE_FAILED, we add the block to the block index
//     with status VALIDATE_FAILED and throw an error.
//  6. If after calling this function on its parent, the parent is VALIDATED, we perform all other validations on the
//     block.
//
// The recursive function's invariant is described as follows:
//   - Base case: If block is VALIDATED or VALIDATE_FAILED, return the BlockNode as-is. If the block is STORED and
//     has a timestamp too far in the future, we also return the BlockNode as-is.
//   - Recursive case: If the block is not VALIDATED or VALIDATE_FAILED in the blockIndexByHash, we will perform all
//     validations and add the block to the block index with the appropriate status (VALIDATED OR VALIDATE_FAILED) and
//     return the new BlockNode.
//   - Error case: Something goes wrong that doesn't result in the block being marked VALIDATE or VALIDATE_FAILED. In
//     this case, we will add the block to the block index with status STORED and return the BlockNode.
func (bc *Blockchain) validateAndIndexBlockPoS(
	block *MsgDeSoBlock,
	blockHash *BlockHash,
	parentUtxoView *UtxoView,
	verifySignatures bool,
) (*BlockNode, error) {

	// Base case - Check if the block is validated or validate failed. If so, we can return early.
	// TODO: validate height doesn't overflow uint32
	blockNode, exists := bc.blockIndex.GetBlockNodeByHashAndHeight(blockHash, block.Header.Height)
	if exists && (blockNode.IsValidateFailed() || blockNode.IsValidated()) {
		return blockNode, nil
	}

	// Base case - Check if the block has already been stored and fails the timestamp drift check.
	// If it fails the check, then we leave it as stored and return early.
	if exists && blockNode.IsStored() {
		// If the block is too far in the future, we leave it as STORED and return early.
		failsTimestampDriftCheck, err := bc.isBlockTimestampTooFarInFuturePoS(block.Header)
		if err != nil {
			return blockNode, errors.Wrap(err, "validateAndIndexBlockPoS: Problem checking block timestamp")
		}
		if failsTimestampDriftCheck {
			return blockNode, nil
		}
	}

	// Run the validation for the parent and update the block index with the parent's status. We first
	// check if the parent has a cached status. If so, we use the cached status. Otherwise, we run
	// the full validation algorithm on it, then index it and use the result.
	parentBlockNode, err := bc.validatePreviouslyIndexedBlockPoS(block.Header.PrevBlockHash, block.Header.Height-1, verifySignatures)
	if err != nil {
		return blockNode, errors.Wrapf(err, "validateAndIndexBlockPoS: Problem validating previously indexed block: ")
	}

	// Here's where it gets a little tricky. If the parent has a status of ValidateFailed, then we know we store
	// this block as ValidateFailed. If the parent is not ValidateFailed, we ONLY store the block and move on.
	// We don't want to store it as ValidateFailed because we don't know if it's actually invalid.
	if parentBlockNode.IsValidateFailed() {
		return bc.storeValidateFailedBlockWithWrappedError(block, blockHash, errors.New("parent block is ValidateFailed"))
	}

	// If the parent block still has a Stored status, it means that we weren't able to validate it
	// despite trying. The current block will also be stored as a Stored block.
	if !parentBlockNode.IsValidated() {
		return bc.storeBlockInBlockIndex(block, blockHash)
	}

	// Validate the block's random seed signature
	if verifySignatures {
		isValidRandomSeedSignature, err := bc.hasValidProposerRandomSeedSignaturePoS(block.Header)
		if err != nil {
			var innerErr error
			blockNode, innerErr = bc.storeBlockInBlockIndex(block, blockHash)
			if innerErr != nil {
				return nil, errors.Wrapf(innerErr, "validateAndIndexBlockPoS: Problem adding block to block index: %v", err)
			}
			return blockNode, errors.Wrap(err, "validateAndIndexBlockPoS: Problem validating random seed signature")
		}
		if !isValidRandomSeedSignature {
			return bc.storeValidateFailedBlockWithWrappedError(block, blockHash, errors.New("invalid random seed signature"))
		}
	}

	// Make sure the block isn't too big.
	serializedBlock, err := block.ToBytes(false)
	if err != nil {
		return bc.storeValidateFailedBlockWithWrappedError(
			block, blockHash, errors.Wrap(err, "validateAndIndexBlockPoS: Problem serializing block"))
	}
	if uint64(len(serializedBlock)) > parentUtxoView.GetCurrentGlobalParamsEntry().MaxBlockSizeBytesPoS {
		return bc.storeValidateFailedBlockWithWrappedError(block, blockHash, RuleErrorBlockTooBig)
	}

	// Check if the block is properly formed and passes all basic validations.
	if err = bc.isValidBlockPoS(block); err != nil {
		return bc.storeValidateFailedBlockWithWrappedError(block, blockHash, err)
	}

	// Connect this block to the parent block's UtxoView.
	txHashes := collections.Transform(block.Txns, func(txn *MsgDeSoTxn) *BlockHash {
		return txn.Hash()
	})

	// If we fail to connect the block, then it means the block is invalid. We should store it as ValidateFailed.
	if _, err = parentUtxoView.ConnectBlock(block, txHashes, verifySignatures, nil, block.Header.Height); err != nil {
		// If it doesn't connect, we want to mark it as ValidateFailed.
		return bc.storeValidateFailedBlockWithWrappedError(block, blockHash, err)
	}

	// If the block is too far in the future, we leave it as STORED and return early.
	failsTimestampDriftCheck, err := bc.isBlockTimestampTooFarInFuturePoS(block.Header)
	if err != nil {
		return blockNode, errors.Wrap(err, "validateAndIndexBlockPoS: Problem checking block timestamp")
	}
	if failsTimestampDriftCheck {
		return bc.storeBlockInBlockIndex(block, blockHash)
	}

	// We can now add this block to the block index since we have performed all basic validations.
	blockNode, err = bc.storeValidatedBlockInBlockIndex(block, blockHash)
	if err != nil {
		return blockNode, errors.Wrap(err, "validateAndIndexBlockPoS: Problem adding block to block index: ")
	}
	return blockNode, nil
}

// validatePreviouslyIndexedBlockPoS is a helper function that takes in a block hash for a previously
// cached block, and runs the validateAndIndexBlockPoS algorithm on it. It returns the resulting BlockNode.
func (bc *Blockchain) validatePreviouslyIndexedBlockPoS(
	blockHash *BlockHash,
	blockHeight uint64,
	verifySignatures bool,
) (*BlockNode, error) {
	// Check if the block is already in the block index. If so, we check its current status first.
	blockNode, exists := bc.blockIndex.GetBlockNodeByHashAndHeight(blockHash, blockHeight)
	if !exists {
		// We should never really hit this if the block has already been cached in the block index first.
		// We check here anyway to be safe.
		return nil, errors.New(
			"validatePreviouslyIndexedBlockPoS: Block not found in block index. This should never happen.")
	}

	// If the block has already been validated or had validation failed, then we can return early.
	if blockNode.IsValidateFailed() || blockNode.IsValidated() {
		return blockNode, nil
	}

	// At this point we know that we have the block node in the index, but it hasn't gone through full
	// validations yet. We fetch the block from the DB and run the full validation algorithm on it.
	block, err := GetBlock(blockHash, bc.db, bc.snapshot)
	if err != nil {
		// If we can't fetch the block from the DB, we should return an error. This should never happen
		// provided the block was cached in the block index and stored in the DB first.
		return nil, errors.Wrapf(err, "validatePreviouslyIndexedBlockPoS: Problem fetching block from DB")
	}
	// Build utxoView for the block's parent.
	parentUtxoViewAndUtxoOps, err := bc.getUtxoViewAndUtxoOpsAtBlockHash(*block.Header.PrevBlockHash, block.Header.Height-1)
	if err != nil {
		// This should never happen. If the parent is validated and extends from the tip, then we should
		// be able to build a UtxoView for it. This failure can only happen due to transient or badger issues.
		return nil, errors.Wrap(err, "validatePreviouslyIndexedBlockPoS: Problem getting UtxoView")
	}

	parentUtxoView := parentUtxoViewAndUtxoOps.UtxoView
	// If the block isn't validated or validate failed, we need to run the anti-spam checks on it.
	passedSpamPreventionCheck, err := bc.validateLeaderAndQC(block, blockHash, parentUtxoView, verifySignatures)
	if err != nil {
		// If we hit an error, that means there was an intermittent issue when trying to
		// validate the QC or the leader.
		return nil, errors.Wrap(err, "validatePreviouslyIndexedBlockPoS: Problem validating leader and QC")
	}
	if !passedSpamPreventionCheck {
		// If the QC or Leader check failed, we'll never accept this block, but we've already stored it,
		// so we need to mark it as ValidateFailed.
		blockNode, err = bc.storeValidateFailedBlockInBlockIndex(block, blockHash)
		if err != nil {
			return nil, errors.Wrap(err,
				"validatePreviouslyIndexedBlockPoS: Problem adding validate failed block to block index")
		}
		return blockNode, nil
	}

	// We run the full validation algorithm on the block.
	return bc.validateAndIndexBlockPoS(block, blockHash, parentUtxoView, verifySignatures)
}

// isValidBlockPoS performs all basic block integrity checks. Any error
// resulting from this function implies that the block is invalid.
func (bc *Blockchain) isValidBlockPoS(block *MsgDeSoBlock) error {
	// Surface Level validation of the block
	if err := bc.isProperlyFormedBlockPoS(block); err != nil {
		return err
	}
	if err := bc.isBlockTimestampValidRelativeToParentPoS(block.Header); err != nil {
		return err
	}
	// Validate block height
	if err := bc.hasValidBlockHeightPoS(block.Header); err != nil {
		return err
	}
	// Validate view
	if err := bc.hasValidBlockViewPoS(block.Header); err != nil {
		return err
	}
	return nil
}

// isValidBlockHeaderPoS performs all basic block header integrity checks. Any
// error resulting from this function implies that the block header is invalid.
func (bc *Blockchain) isValidBlockHeaderPoS(header *MsgDeSoHeader) error {
	// Surface Level validation of the block header
	if err := bc.isProperlyFormedBlockHeaderPoS(header); err != nil {
		return err
	}
	if err := bc.isBlockTimestampValidRelativeToParentPoS(header); err != nil {
		return err
	}
	// Validate block height
	if err := bc.hasValidBlockHeightPoS(header); err != nil {
		return err
	}
	// Validate view
	if err := bc.hasValidBlockViewPoS(header); err != nil {
		return err
	}
	return nil
}

// isBlockTimestampValidRelativeToParentPoS validates that the block's timestamp is
// greater than its parent's timestamp.
func (bc *Blockchain) isBlockTimestampValidRelativeToParentPoS(header *MsgDeSoHeader) error {
	// Validate that the timestamp is not less than its parent.
	parentBlockNode, exists := bc.blockIndex.GetBlockNodeByHashAndHeight(header.PrevBlockHash, header.Height-1)
	if !exists {
		// Note: this should never happen as we only call this function after
		// we've validated that all ancestors exist in the block index.
		return RuleErrorMissingParentBlock
	}
	if header.TstampNanoSecs < parentBlockNode.Header.TstampNanoSecs {
		return RuleErrorPoSBlockTstampNanoSecsTooOld
	}
	return nil
}

// isBlockTimestampTooFarInFuturePoS validates that the block's timestamp is not too far in the future based
// on the configured block timestamp drift.
//
// We use the snapshotted global params to validate that the block's timestamp isn't too far ahead in the
// future. We use the snapshotted global params specifically so that the drift timestamp check behaves
// consistently even for orphan blocks that are 1 epoch in the future..
func (bc *Blockchain) isBlockTimestampTooFarInFuturePoS(header *MsgDeSoHeader) (bool, error) {
	// If the block's timestamp is lower than the current time, then there's no reason to check for
	// timestamp drift. The check is guaranteed to pass.
	currentTstampNanoSecs := time.Now().UnixNano()
	if header.TstampNanoSecs <= currentTstampNanoSecs {
		return false, nil
	}

	// We use GetCommittedTipView here, which generates a UtxoView at the current committed tip. We can use the view
	// to fetch the snapshot global params for the previous epoch, current epoch, and next epoch. As long as
	// the block's height is within 3600 blocks of the committed tip, this will always work. In practice,
	// the incoming block never be more than 3600 blocks behind or ahead of the tip, while also failing the
	// above header.TstampNanoSecs <= currentTstampNanoSecs check.
	utxoView := bc.GetCommittedTipView()

	simulatedEpochEntryForBlock, err := utxoView.SimulateAdjacentEpochEntryForBlockHeight(header.Height)
	if err != nil {
		return false, errors.Wrapf(err, "isBlockTimestampTooFarInFuturePoS: Problem simulating epoch entry")
	}

	snapshotEpochNumber, err := utxoView.ComputeSnapshotEpochNumberForEpoch(simulatedEpochEntryForBlock.EpochNumber)
	if err != nil {
		return false, errors.Wrapf(err, "isBlockTimestampTooFarInFuturePoS: Problem getting snapshot epoch number for epoch #%d",
			simulatedEpochEntryForBlock.EpochNumber)
	}

	snapshotGlobalParams, err := utxoView.GetSnapshotGlobalParamsEntryByEpochNumber(snapshotEpochNumber)
	if err != nil {
		return false, errors.Wrapf(err, "isBlockTimestampTooFarInFuturePoS: Problem getting snapshot global params")
	}

	return header.TstampNanoSecs > time.Now().UnixNano()+snapshotGlobalParams.BlockTimestampDriftNanoSecs, nil
}

// isProperlyFormedBlockPoS validates the block at a surface level and makes
// sure that all fields are populated in a valid manner. It does not verify
// signatures nor validate the blockchain state resulting from the block.
func (bc *Blockchain) isProperlyFormedBlockPoS(block *MsgDeSoBlock) error {
	// First, make sure we have a non-nil block
	if block == nil {
		return RuleErrorNilBlock
	}

	// Make sure the header is properly formed by itself
	if err := bc.isProperlyFormedBlockHeaderPoS(block.Header); err != nil {
		return err
	}

	// If the header is properly formed, we can check the rest of the block.

	// All blocks must have at least one txn
	if len(block.Txns) == 0 {
		return RuleErrorBlockWithNoTxns
	}

	// Make sure that the first txn in each block is a block reward txn.
	if block.Txns[0].TxnMeta.GetTxnType() != TxnTypeBlockReward {
		return RuleErrorBlockDoesNotStartWithRewardTxn
	}

	// We always need to check the merkle root.
	if block.Header.TransactionMerkleRoot == nil {
		return RuleErrorNilMerkleRoot
	}
	computedMerkleRoot, _, err := ComputeMerkleRoot(block.Txns)
	if err != nil {
		return errors.Wrapf(err, "isProperlyFormedBlockPoS: Problem computing merkle root")
	}
	if !block.Header.TransactionMerkleRoot.IsEqual(computedMerkleRoot) {
		return RuleErrorInvalidMerkleRoot
	}

	return nil
}

// isProperlyFormedBlockHeaderPoS validates the block header based on the header's
// contents alone, and makes sure that all fields are populated in a valid manner.
// It does not verify signatures in the header, nor cross-validate the block with
// past blocks in the block index.
func (bc *Blockchain) isProperlyFormedBlockHeaderPoS(header *MsgDeSoHeader) error {
	// First make sure we have a non-nil header
	if header == nil {
		return RuleErrorNilBlockHeader
	}

	// Make sure we have a prevBlockHash
	if header.PrevBlockHash == nil {
		return RuleErrorNilPrevBlockHash
	}

	// Header validation
	if header.Version != HeaderVersion2 {
		return RuleErrorInvalidPoSBlockHeaderVersion
	}

	// Require header to have either vote or timeout QC
	isTimeoutQCEmpty := header.ValidatorsTimeoutAggregateQC.isEmpty()
	isVoteQCEmpty := header.ValidatorsVoteQC.isEmpty()
	if isTimeoutQCEmpty && isVoteQCEmpty {
		return RuleErrorNoTimeoutOrVoteQC
	}

	if !isTimeoutQCEmpty && !isVoteQCEmpty {
		return RuleErrorBothTimeoutAndVoteQC
	}

	if header.ProposerVotingPublicKey.IsEmpty() {
		return RuleErrorInvalidProposerVotingPublicKey
	}

	if header.ProposerRandomSeedSignature.IsEmpty() {
		return RuleErrorInvalidProposerRandomSeedSignature
	}

	if header.TransactionMerkleRoot == nil {
		return RuleErrorNilMerkleRoot
	}

	// If a block has a vote QC, then the Header's proposed in view must be exactly one
	// greater than the QC's proposed in view.
	if !isVoteQCEmpty && header.ProposedInView != header.ValidatorsVoteQC.ProposedInView+1 {
		return RuleErrorPoSVoteBlockViewNotOneGreaterThanValidatorsVoteQCView
	}

	// If a block has a timeout QC, then the Header's proposed in view be must exactly one
	// greater than the QC's timed out view.
	if !isTimeoutQCEmpty && header.ProposedInView != header.ValidatorsTimeoutAggregateQC.TimedOutView+1 {
		return RuleErrorPoSTimeoutBlockViewNotOneGreaterThanValidatorsTimeoutQCView
	}

	return nil
}

// hasValidBlockHeightPoS validates the block height for a given block header. First,
// it checks that we've passed the PoS cutover fork height. Then it checks
// that this block height is exactly one greater than its parent's block height.
func (bc *Blockchain) hasValidBlockHeightPoS(header *MsgDeSoHeader) error {
	blockHeight := header.Height
	if !bc.params.IsPoSBlockHeight(blockHeight) {
		return RuleErrorPoSBlockBeforeCutoverHeight
	}
	// Validate that the block height is exactly one greater than its parent.
	parentBlockNode, exists := bc.blockIndex.GetBlockNodeByHashAndHeight(header.PrevBlockHash, header.Height-1)
	if !exists {
		// Note: this should never happen as we only call this function after
		// we've validated that all ancestors exist in the block index.
		return RuleErrorMissingParentBlock
	}
	if header.Height != parentBlockNode.Header.Height+1 {
		return RuleErrorInvalidPoSBlockHeight
	}
	return nil
}

// hasValidBlockViewPoS validates the view for a given block header
func (bc *Blockchain) hasValidBlockViewPoS(header *MsgDeSoHeader) error {
	// Validate that the view is greater than the latest uncommitted block.
	parentBlockNode, exists := bc.blockIndex.GetBlockNodeByHashAndHeight(header.PrevBlockHash, header.Height-1)
	if !exists {
		// Note: this should never happen as we only call this function after
		// we've validated that all ancestors exist in the block index.
		return RuleErrorMissingParentBlock
	}
	// If the parent block was a PoW block, we can't validate this block's view
	// in comparison.
	if !blockNodeProofOfStakeCutoverMigrationTriggered(parentBlockNode.Height) {
		return nil
	}
	// If our current block has a vote QC, then we need to validate that the
	// view is exactly one greater than the latest uncommitted block.
	if header.ValidatorsTimeoutAggregateQC.isEmpty() {
		if header.ProposedInView != parentBlockNode.Header.ProposedInView+1 {
			return RuleErrorPoSVoteBlockViewNotOneGreaterThanParent
		}
	} else {
		// If our current block has a timeout QC, then we need to validate that the
		// view is strictly greater than the latest uncommitted block's view.
		if header.ProposedInView <= parentBlockNode.Header.ProposedInView {
			return RuleErrorPoSTimeoutBlockViewNotGreaterThanParent
		}
	}
	return nil
}

func (bc *Blockchain) hasValidProposerRandomSeedSignaturePoS(header *MsgDeSoHeader) (bool, error) {
	// Validate that the leader proposed a valid random seed signature.
	parentBlock, exists := bc.blockIndex.GetBlockNodeByHashAndHeight(header.PrevBlockHash, header.Height-1)
	if !exists {
		// Note: this should never happen as we only call this function after
		// we've validated that all ancestors exist in the block index.
		return false, RuleErrorMissingParentBlock
	}

	prevRandomSeedHash, err := HashRandomSeedSignature(parentBlock.Header.ProposerRandomSeedSignature)
	if err != nil {
		return false, errors.Wrapf(err,
			"hasValidProposerRandomSeedSignaturePoS: Problem converting prev random seed hash to RandomSeedHash")
	}
	isVerified, err := verifySignatureOnRandomSeedHash(
		header.ProposerVotingPublicKey, header.ProposerRandomSeedSignature, prevRandomSeedHash)
	if err != nil {
		return false, errors.Wrapf(err,
			"hasValidProposerRandomSeedSignaturePoS: Problem verifying proposer random seed signature")
	}
	return isVerified, nil
}

func (bav *UtxoView) hasValidProposerPartialSignaturePoS(
	block *MsgDeSoBlock,
	blockHash *BlockHash,
	snapshotAtEpochNumber uint64,
) (bool, error) {
	// If we aren't provided a hash, we can just compute it on the fly.
	// It's more efficient for us not to recompute the hash though, so we only do it if we have to.
	if blockHash == nil {
		var err error
		blockHash, err = block.Hash()
		if err != nil {
			return false, errors.Wrapf(err, "hasValidProposerPartialSignaturePoS: Problem hashing block")
		}
	}
	votingPublicKey := block.Header.ProposerVotingPublicKey
	proposerPartialSig := block.Header.ProposerVotePartialSignature
	// If the proposer partial sig is nil, we can't validate it. That's an error.
	if proposerPartialSig.IsEmpty() {
		return false, nil
	}
	// Get the snapshot validator entry for the proposer.
	snapshotBlockProposerValidatorEntry, err := bav.GetSnapshotValidatorEntryByBLSPublicKey(
		votingPublicKey, snapshotAtEpochNumber)
	if err != nil {
		return false, errors.Wrapf(err, "hasValidProposerPartialSignaturePoS: Problem getting snapshot validator entry")
	}

	// If the snapshot validator entry is nil or deleted, we didn't snapshot
	// the validator at this epoch, so we will never accept this block.
	if snapshotBlockProposerValidatorEntry == nil || snapshotBlockProposerValidatorEntry.isDeleted {
		return false, nil
	}
	// If the voting public key from the block's header doesn't match the
	// snapshotted voting public key, we will never accept this block.
	if !snapshotBlockProposerValidatorEntry.VotingPublicKey.Eq(votingPublicKey) {
		return false, nil
	}
	// Now that we have the snapshot validator entry and validated that the
	// voting public key from this block's header matches the snapshotted
	// voting public key, we can validate the partial sig.
	votePayload := consensus.GetVoteSignaturePayload(block.Header.ProposedInView, blockHash)
	isVerified, err := votingPublicKey.Verify(proposerPartialSig, votePayload[:])
	if err != nil {
		return false, errors.Wrapf(err, "hasValidProposerPartialSignaturePoS: Problem verifying partial sig")
	}
	return isVerified, nil
}

// hasValidBlockProposerPoS validates that the proposer is the expected proposer for the
// block height + view number pair. It returns a bool indicating whether
// we confirmed that the leader is valid. If we receive an error, we are unsure
// if the leader is invalid or not, so we return false.
func (bav *UtxoView) hasValidBlockProposerPoS(block *MsgDeSoBlock) (_isValidBlockProposer bool, _err error) {
	currentEpochEntry, err := bav.GetCurrentEpochEntry()
	if err != nil {
		return false, errors.Wrapf(err, "hasValidBlockProposerPoS: Problem getting current epoch entry")
	}
	leaders, err := bav.GetCurrentSnapshotLeaderSchedule()
	if err != nil {
		return false, errors.Wrapf(err, "hasValidBlockProposerPoS: Problem getting leader schedule")
	}
	if len(leaders) == 0 {
		return false, errors.Wrapf(err, "hasValidBlockProposerPoS: No leaders found in leader schedule")
	}
	if block.Header.Height < currentEpochEntry.InitialBlockHeight {
		return false, nil
	}
	if block.Header.ProposedInView < currentEpochEntry.InitialView {
		return false, nil
	}
	heightDiff := block.Header.Height - currentEpochEntry.InitialBlockHeight
	viewDiff := block.Header.ProposedInView - currentEpochEntry.InitialView
	if viewDiff < heightDiff {
		return false, nil
	}

	// We compute the current index in the leader schedule as follows:
	// - [currentEpoch.InitialLeaderIndexOffset + (block.View - currentEpoch.InitialView) - (block.Height - currentEpoch.InitialHeight)] % len(leaders)
	// - The pseudo-random offset for the leader schedule is currentEpoch.InitialLeaderIndexOffset.
	// - The number of views that have elapsed since the start of the epoch is block.View - currentEpoch.InitialView.
	// - The number of blocks that have been added to the chain since the start of the epoch is block.Height - currentEpoch.InitialHeight.
	// - The difference between the above two numbers is the number of timeouts that have occurred in this epoch.
	//
	// For each timeout, we skip one leader in the in the schedule. If we have more timeouts than leaders in
	// the schedule, we start from the top of the schedule again, which is why we take the modulo of the length
	// of the leader schedule.
	//
	// A quick example:
	// - Say we have 3 leaders in the schedule
	// - The initial leader index offset is 3
	// - The epoch started at height 10 and view 11
	// - The current block is at height 15 and view 17
	// - Then the number of timeouts that have occurred is 3 + (17 - 11) - (15 - 10) = 4.
	// - The leader index is 4 % 3 = 1.
	// - This means this block should be proposed by the 2nd leader in the schedule, which is at index 1.
	leaderIdxUint64 := (currentEpochEntry.InitialLeaderIndexOffset + viewDiff - heightDiff) % uint64(len(leaders))
	if leaderIdxUint64 > math.MaxUint16 {
		return false, nil
	}
	leaderIdx := uint16(leaderIdxUint64)
	leaderEntry, err := bav.GetSnapshotLeaderScheduleValidator(leaderIdx)
	if err != nil {
		return false, errors.Wrapf(err, "hasValidBlockProposerPoS: Problem getting leader schedule validator")
	}
	snapshotAtEpochNumber, err := bav.ComputeSnapshotEpochNumberForEpoch(currentEpochEntry.EpochNumber)
	if err != nil {
		return false, errors.Wrapf(err,
			"hasValidBlockProposerPoS: Problem getting snapshot epoch number for epoch #%d",
			currentEpochEntry.EpochNumber)
	}
	leaderEntryFromVotingPublicKey, err := bav.GetSnapshotValidatorEntryByBLSPublicKey(
		block.Header.ProposerVotingPublicKey,
		snapshotAtEpochNumber)
	if err != nil {
		return false, errors.Wrapf(err, "hasValidBlockProposerPoS: Problem getting leader validator entry")
	}
	// If no leader is found from the voting public key, we'll never accept this block.
	if leaderEntryFromVotingPublicKey == nil {
		return false, nil
	}

	// Dump some debug info on the current block's proposer and the current view's leader.
	glog.V(2).Infof(
		"hasValidBlockProposerPoS: Printing block proposer debug info: "+
			"\n  Epoch Num: %d, Block View: %d, Block Height: %d, Epoch Initial View: %d, Epoch Initial Block Height: %d, Epoch Initial Leader Index Offset: %d"+
			"\n  Leader Idx: %d, Num Leaders: %d"+
			"\n  Expected Leader PKID: %v, Expected Leader Voting PK: %v"+
			"\n  Expected Leader PKID from BLS Key Lookup: %v, Expected Leader Voting PK from BLS Key Lookup: %v"+
			"\n  Block Proposer Voting PK: %v",
		currentEpochEntry.EpochNumber,
		block.Header.ProposedInView,
		block.Header.Height,
		currentEpochEntry.InitialView,
		currentEpochEntry.InitialBlockHeight,
		currentEpochEntry.InitialLeaderIndexOffset,
		leaderIdx,
		len(leaders),
		PkToString(leaderEntry.ValidatorPKID.ToBytes(), bav.Params),
		leaderEntry.VotingPublicKey.ToAbbreviatedString(),
		PkToString(leaderEntryFromVotingPublicKey.ValidatorPKID.ToBytes(), bav.Params),
		leaderEntryFromVotingPublicKey.VotingPublicKey.ToAbbreviatedString(),
		block.Header.ProposerVotingPublicKey.ToAbbreviatedString(),
	)

	if !leaderEntry.VotingPublicKey.Eq(block.Header.ProposerVotingPublicKey) ||
		!leaderEntry.ValidatorPKID.Eq(leaderEntryFromVotingPublicKey.ValidatorPKID) {
		return false, nil
	}
	return true, nil
}

// isValidPoSQuorumCertificate validates that the QC of this block is valid, meaning a super majority
// of the validator set has voted (or timed out). It special cases the first block after the PoS cutover
// by overriding the validator set used to validate the high QC in the first block after the PoS cutover.
func (bc *Blockchain) isValidPoSQuorumCertificate(block *MsgDeSoBlock, validatorSet []*ValidatorEntry) error {
	highQCValidators := toConsensusValidators(validatorSet)
	aggregateQCValidators := highQCValidators

	voteQC := block.Header.ValidatorsVoteQC
	timeoutAggregateQC := block.Header.ValidatorsTimeoutAggregateQC

	// If the block is the first block after the PoS cutover and has a timeout aggregate QC, then the
	// highQC must be a synthetic QC. We need to override the validator set used to validate the high QC.
	if block.Header.Height == bc.params.GetFirstPoSBlockHeight() && !timeoutAggregateQC.isEmpty() {
		genesisQC, err := bc.GetProofOfStakeGenesisQuorumCertificate()
		if err != nil {
			return errors.Wrapf(err, "isValidPoSQuorumCertificate: Problem getting PoS genesis QC")
		}

		// Only override the validator set if the high QC is the genesis QC. Otherwise, we should use the
		// true validator set at the current epoch.
		if consensus.IsEqualQC(genesisQC, timeoutAggregateQC.GetHighQC()) {
			posCutoverValidator, err := BuildProofOfStakeCutoverValidator()
			if err != nil {
				return errors.Wrapf(err, "isValidPoSQuorumCertificate: Problem building PoS cutover validator")
			}
			highQCValidators = []consensus.Validator{posCutoverValidator}
		}
	}

	// Validate the timeout aggregate QC.
	if !timeoutAggregateQC.isEmpty() {
		if !consensus.IsValidSuperMajorityAggregateQuorumCertificate(timeoutAggregateQC, aggregateQCValidators, highQCValidators) {
			return RuleErrorInvalidTimeoutQC
		}
		return nil
	}

	// Validate the vote QC.
	if !consensus.IsValidSuperMajorityQuorumCertificate(voteQC, highQCValidators) {
		return RuleErrorInvalidVoteQC
	}

	return nil
}

// getStoredLineageFromCommittedTip returns the ancestors of the block provided up to, but not
// including the committed tip. The first block in the returned slice is the first uncommitted
// ancestor. if a valid lineage is returned, it means that we have all of the blocks in the
// lineage stored and that we are able to build the state of the chain up to the parent of the
// given header.
func (bc *Blockchain) getStoredLineageFromCommittedTip(header *MsgDeSoHeader) (
	_lineageFromCommittedTip []*BlockNode,
	_missingBlockHashes []*BlockHash,
	_err error,
) {
	highestCommittedBlock, exists := bc.GetCommittedTip()
	if !exists || highestCommittedBlock == nil {
		return nil, nil, errors.New("getStoredLineageFromCommittedTip: No committed blocks found")
	}
	currentHash := header.PrevBlockHash.NewBlockHash()
	currentHeight := header.Height - 1
	ancestors := []*BlockNode{}
	prevHeight := header.Height
	prevView := header.GetView()
	for {
		// TODO: is currentHeight correct here?
		currentBlock, exists := bc.blockIndex.GetBlockNodeByHashAndHeight(currentHash, currentHeight)
		if !exists {
			return nil, []*BlockHash{currentHash}, RuleErrorMissingAncestorBlock
		}
		if currentBlock.Hash.IsEqual(highestCommittedBlock.Hash) {
			break
		}
		if currentBlock.IsCommitted() {
			return nil, nil, RuleErrorDoesNotExtendCommittedTip
		}
		if currentBlock.IsValidateFailed() {
			return nil, nil, RuleErrorAncestorBlockValidationFailed
		}
		if uint64(currentBlock.Header.Height)+1 != prevHeight {
			return nil, nil, RuleErrorParentBlockHeightNotSequentialWithChildBlockHeight
		}
		if currentBlock.Header.GetView() >= prevView {
			return nil, nil, RuleErrorParentBlockHasViewGreaterOrEqualToChildBlock
		}

		// If the current block is not marked as ValidateFailed but is also not Stored, it
		// means we have never seen the block before. We have it in the block index because
		// we previously saw its header. We need to request the block again from a peer and
		// consider it to be missing.
		if !currentBlock.IsStored() {
			return nil, []*BlockHash{currentHash}, RuleErrorMissingAncestorBlock
		}

		ancestors = append(ancestors, currentBlock)
		currentHash = currentBlock.Header.PrevBlockHash
		prevHeight = currentBlock.Header.Height
		prevView = currentBlock.Header.GetView()
	}
	return collections.Reverse(ancestors), nil, nil
}

// getOrCreateBlockNodeFromBlockIndex returns the block node from the block index if it exists.
// Otherwise, it creates a new block node and adds it to the blockIndexByHash and blockIndexByHeight.
func (bc *Blockchain) getOrCreateBlockNodeFromBlockIndex(block *MsgDeSoBlock, hash *BlockHash) (*BlockNode, error) {
	// If we aren't provided a hash, we can just compute it on the fly.
	// It's more efficient for us not to recompute the hash though, so we only do it if we have to.
	if hash == nil {
		var err error
		hash, err = block.Hash()
		if err != nil {
			return nil, errors.Wrapf(err, "storeBlockInBlockIndex: Problem hashing block")
		}
	}
	blockNode, _ := bc.blockIndex.GetBlockNodeByHashAndHeight(hash, block.Header.Height)
	if blockNode != nil {
		// If the block node already exists, we should set its parent if it doesn't have one already.
		if blockNode.Parent == nil {
			prevBlockNode, _ := bc.blockIndex.GetBlockNodeByHashAndHeight(block.Header.PrevBlockHash, block.Header.Height-1)
			blockNode.Parent = prevBlockNode
		}
		return blockNode, nil
	}
	prevBlockNode, _ := bc.blockIndex.GetBlockNodeByHashAndHeight(block.Header.PrevBlockHash, block.Header.Height-1)
	newBlockNode := NewBlockNode(prevBlockNode, hash, uint32(block.Header.Height), nil, nil, block.Header, StatusNone)
	bc.addNewBlockNodeToBlockIndex(newBlockNode)
	return newBlockNode, nil
}

// storeBlockInBlockIndex upserts the blocks into the in-memory block index & badger and updates its status to
// StatusBlockStored. It also writes the block to the block index in badger
func (bc *Blockchain) storeValidatedHeaderInBlockIndex(header *MsgDeSoHeader, hash *BlockHash) (*BlockNode, error) {
	blockNode, err := bc.getOrCreateBlockNodeFromBlockIndex(&MsgDeSoBlock{Header: header}, hash)
	if err != nil {
		return nil, errors.Wrapf(err, "storeValidatedHeaderInBlockIndex: Problem getting or creating block node")
	}
	// If the block is validated, then this is a no-op.
	if blockNode.IsHeaderValidated() {
		return blockNode, nil
	}
	// We should throw an error if the BlockNode has failed header validation
	if blockNode.IsHeaderValidateFailed() {
		return nil, errors.New(
			"storeValidatedHeaderInBlockIndex: can't set block node to header validated after it's already been set to validate failed",
		)
	}
	blockNode.Status |= StatusHeaderValidated
	return blockNode, nil
}

func (bc *Blockchain) storeValidateFailedHeaderInBlockIndexWithWrapperError(header *MsgDeSoHeader, hash *BlockHash, wrapperError error) error {
	if _, innerErr := bc.storeValidateFailedHeaderInBlockIndex(header, hash); innerErr != nil {
		return errors.Wrapf(innerErr, "%v", wrapperError)
	}
	return wrapperError
}

// storeValidateFailedHeaderInBlockIndex stores the header in the block index only and sets its status to
// StatusHeaderValidateFailed. It does not write the header to the DB.
func (bc *Blockchain) storeValidateFailedHeaderInBlockIndex(header *MsgDeSoHeader, hash *BlockHash) (*BlockNode, error) {
	blockNode, err := bc.getOrCreateBlockNodeFromBlockIndex(&MsgDeSoBlock{Header: header}, hash)
	if err != nil {
		return nil, errors.Wrapf(err, "storeValidateFailedHeaderInBlockIndex: Problem getting or creating block node")
	}
	// If the block has the header validate failed status, then this is a no-op.
	if blockNode.IsHeaderValidateFailed() {
		return blockNode, nil
	}
	// We should throw an error if the BlockNode has already been validated.
	if blockNode.IsHeaderValidated() {
		return nil, errors.New(
			"storeValidatedHeaderInBlockIndex: can't set block node to header validate failed after it's already been set to validated",
		)
	}
	blockNode.Status |= StatusHeaderValidateFailed
	return blockNode, nil
}

// storeBlockInBlockIndex upserts the blocks into the in-memory block index & badger and updates its status to
// StatusBlockStored. It also writes the block to the block index in badger
// by calling upsertBlockAndBlockNodeToDB.
func (bc *Blockchain) storeBlockInBlockIndex(block *MsgDeSoBlock, hash *BlockHash) (*BlockNode, error) {
	blockNode, err := bc.getOrCreateBlockNodeFromBlockIndex(block, hash)
	if err != nil {
		return nil, errors.Wrapf(err, "storeBlockInBlockIndex: Problem getting or creating block node")
	}
	// If the block is stored, then this is a no-op.
	if blockNode.IsStored() {
		return blockNode, nil
	}
	blockNode.Status |= StatusBlockStored
	// If the DB update fails, then we should return an error.
	if err = bc.upsertBlockAndBlockNodeToDB(block, blockNode, true); err != nil {
		return nil, errors.Wrapf(err, "storeBlockInBlockIndex: Problem upserting block and block node to DB")
	}
	return blockNode, nil
}

// storeValidatedBlockInBlockIndex upserts the blocks into the in-memory block index & badger and updates its
// status to StatusBlockValidated. If it does not have the status StatusBlockStored already, we add that as we
// will store the block in the DB after updating its status.  It also writes the block to the block index in
// badger by calling upsertBlockAndBlockNodeToDB.
func (bc *Blockchain) storeValidatedBlockInBlockIndex(block *MsgDeSoBlock, hash *BlockHash) (*BlockNode, error) {
	blockNode, err := bc.getOrCreateBlockNodeFromBlockIndex(block, hash)
	if err != nil {
		return nil, errors.Wrapf(err, "storeValidatedBlockInBlockIndex: Problem getting or creating block node")
	}
	// If the block is validated, then this is a no-op.
	if blockNode.IsValidated() {
		return blockNode, nil
	}
	blockNode.Status |= StatusBlockValidated
	// If the BlockNode is not already stored, we should set its status to stored.
	if !blockNode.IsStored() {
		blockNode.Status |= StatusBlockStored
	}
	// If the BlockNode is not already processed, we should set its status to processed.
	// This ensures that bc.IsFullyStored will return true for this block.
	if !blockNode.IsProcessed() {
		blockNode.Status |= StatusBlockProcessed
	}
	// If the DB update fails, then we should return an error.
	if err = bc.upsertBlockAndBlockNodeToDB(block, blockNode, true); err != nil {
		return nil, errors.Wrapf(err, "storeValidatedBlockInBlockIndex: Problem upserting block and block node to DB")
	}
	return blockNode, nil
}

// storeValidateFailedBlockInBlockIndex upserts the blocks into the in-memory block index & badger and updates its
// status to StatusBlockValidateFailed. If it does not have the status StatusBlockStored already, we add that as we
// will store the block in the DB after updating its status.  It also writes the block to the block index in badger
// by calling upsertBlockAndBlockNodeToDB.
func (bc *Blockchain) storeValidateFailedBlockInBlockIndex(block *MsgDeSoBlock, hash *BlockHash) (*BlockNode, error) {
	blockNode, err := bc.getOrCreateBlockNodeFromBlockIndex(block, hash)
	if err != nil {
		return nil, errors.Wrapf(err, "storeValidateFailedBlockInBlockIndex: Problem getting or creating block node")
	}
	// If the block has had validation failed, then this is a no-op.
	if blockNode.IsValidateFailed() {
		return blockNode, nil
	}
	// We should throw an error if the BlockNode is already Validated
	if blockNode.IsValidated() {
		return nil, errors.New(
			"storeValidateFailedBlockInBlockIndex: can't set BlockNode to validate failed after it's already validated")
	}
	blockNode.Status |= StatusBlockValidateFailed
	// If the BlockNode is not already stored, we should set it to stored.
	if !blockNode.IsStored() {
		blockNode.Status |= StatusBlockStored
	}
	// If the DB update fails, then we should return an error.
	if err = bc.upsertBlockAndBlockNodeToDB(block, blockNode, false); err != nil {
		return nil, errors.Wrapf(err,
			"storeValidateFailedBlockInBlockIndex: Problem upserting block and block node to DB")
	}
	return blockNode, nil
}

// upsertBlockAndBlockNodeToDB writes the BlockNode to the blockIndexByHash in badger and writes the full block
// to the db under the <blockHash> -> <serialized block> index.
func (bc *Blockchain) upsertBlockAndBlockNodeToDB(block *MsgDeSoBlock, blockNode *BlockNode, storeFullBlock bool,
) error {
	// Store the block in badger
	err := bc.db.Update(func(txn *badger.Txn) error {
		if storeFullBlock {
			if innerErr := PutBlockHashToBlockWithTxn(txn, bc.snapshot, block, bc.eventManager); innerErr != nil {
				return errors.Wrapf(innerErr, "upsertBlockAndBlockNodeToDB: Problem calling PutBlockHashToBlockWithTxn")
			}
		}

		// TODO: if storeFullBlock = false, then we should probably remove the block from the DB? This can
		// happen if we had a block stored in the DB but then determined that it would have failed validation.
		// We would need to evict the block from the DB in that case.

		// Store the new block's node in our node index in the db under the
		//   <height uin32, blockHash BlockHash> -> <node info>
		// index.
		if innerErr := bc.upsertBlockNodeToDBWithTxn(txn, blockNode); innerErr != nil {
			return errors.Wrapf(innerErr, "upsertBlockAndBlockNodeToDB: ")
		}

		// Notice we don't call PutBestHash or PutUtxoOperationsForBlockWithTxn because we're not
		// affecting those right now.

		return nil
	})
	if err != nil {
		return errors.Wrapf(err, "upsertBlockAndBlockNodeToDB: Problem putting block in db: ")
	}
	return nil
}

// upsertBlockNodeToDB is a simpler wrapper that calls upsertBlockNodeToDBWithTxn with a new transaction.
func (bc *Blockchain) upsertBlockNodeToDB(blockNode *BlockNode) error {
	return bc.db.Update(func(txn *badger.Txn) error {
		return bc.upsertBlockNodeToDBWithTxn(txn, blockNode)
	})
}

// upsertBlockNodeToDBWithTxn writes the BlockNode to the blockIndexByHash in badger.
func (bc *Blockchain) upsertBlockNodeToDBWithTxn(txn *badger.Txn, blockNode *BlockNode) error {
	// Store the new block's node in our node index in the db under the
	//   <height uin32, blockHash BlockHash> -> <node info>
	// index.
	err := PutHeightHashToNodeInfoWithTxn(txn, bc.snapshot, blockNode, false /*bitcoinNodes*/, bc.eventManager)
	if err != nil {
		return errors.Wrapf(err,
			"upsertBlockNodeToDBWithTxn: Problem calling PutHeightHashToNodeInfo before validation")
	}

	return nil
}

// tryApplyNewTip attempts to apply the new tip to the best chain. It will do the following:
//  1. Check if we should perform a reorg. If so, it will handle the reorg. If reorging causes an error,
//     return false and error.
//  2. Check if the incoming block extends the chain tip after reorg. If not, return false and nil
//  3. If the incoming block extends the chain tip, we can apply it by calling addBlockToBestChain. Return true and nil.
func (bc *Blockchain) tryApplyNewTip(blockNode *BlockNode, currentView uint64, lineageFromCommittedTip []*BlockNode) (
	_appliedNewTip bool,
	_connectedBlockHashes []BlockHash,
	_disconnectedBlocksHashes []BlockHash,
	_err error,
) {

	// Check if the incoming block extends the chain tip. If so, we don't need to reorg
	// and can just add this block to the best chain.
	chainTip := bc.BlockTip()
	if chainTip.Hash.IsEqual(blockNode.Header.PrevBlockHash) {
		bc.addTipBlockToBestChain(blockNode)
		return true, []BlockHash{*blockNode.Hash}, nil, nil
	}
	// Check if we should perform a reorg here.
	// If we shouldn't reorg AND the incoming block doesn't extend the chain tip, we know that
	// the incoming block will not get applied as the new tip.
	if !bc.shouldReorg(blockNode, currentView) {
		return false, nil, nil, nil
	}

	// We need to track the hashes of the blocks that we connected and disconnected during the reorg.
	connectedBlockHashes := []BlockHash{}
	disconnectedBlockHashes := []BlockHash{}

	// We need to perform a reorg here. For simplicity, we remove all uncommitted blocks and then re-add them.
	for !bc.blockTip().IsCommitted() {
		disconnectedBlockNode := bc.removeTipBlockFromBestChain()
		disconnectedBlockHashes = append(disconnectedBlockHashes, *disconnectedBlockNode.Hash)
	}
	// Add the ancestors of the new tip to the best chain.
	for _, ancestor := range lineageFromCommittedTip {
		bc.addTipBlockToBestChain(ancestor)
		connectedBlockHashes = append(connectedBlockHashes, *ancestor.Hash)
	}
	// Add the new tip to the best chain.
	bc.addTipBlockToBestChain(blockNode)
	connectedBlockHashes = append(connectedBlockHashes, *blockNode.Hash)

	// We need to dedupe the added and removed block hashes because we may have removed a
	// block and added it back during the reorg.
	uniqueConnectedBlockHashes, uniqueDisconnectedBlockHashes := collections.RemoveDuplicates(
		connectedBlockHashes,
		disconnectedBlockHashes,
	)
	return true, uniqueConnectedBlockHashes, uniqueDisconnectedBlockHashes, nil
}

// shouldReorg determines if we should reorg to the block provided. We should reorg if
// this block is proposed in a view greater than or equal to the currentView. Other
// functions have validated that this block is not extending from a committed block
// that is not the latest committed block, so there is no need to validate that here.
func (bc *Blockchain) shouldReorg(blockNode *BlockNode, currentView uint64) bool {
	chainTip := bc.BlockTip()
	// If this block extends from the chain tip, there's no need to reorg.
	if chainTip.Hash.IsEqual(blockNode.Header.PrevBlockHash) {
		return false
	}
	// If the block is proposed in a view less than the current view, there's no need to reorg.
	return blockNode.Header.ProposedInView >= currentView
}

// addTipBlockToBestChain adds the block as the new tip of the best chain.
func (bc *Blockchain) addTipBlockToBestChain(blockNode *BlockNode) {
	bc.blockIndex.setTip(blockNode)
}

// removeTipBlockFromBestChain removes the current tip from the best chain. It
// naively removes the tip regardless of the tip's status (committed or not).
// This function is a general purpose helper function that bundles mutations to
// the bestChain slice and bestChainMap map.
func (bc *Blockchain) removeTipBlockFromBestChain() *BlockNode {
	// Remove the last block from the best chain.
	lastBlock := bc.blockIndex.GetTip()
	// Uhhh what happens if we don't have the parent set up!?
	bc.blockIndex.setTip(lastBlock.GetParent(bc.blockIndex))
	return lastBlock
}

// runCommitRuleOnBestChain commits the grandparent of the block if possible.
// Specifically, this updates the CommittedBlockStatus of its grandparent
// and flushes the view after connecting the grandparent block to the DB.
func (bc *Blockchain) runCommitRuleOnBestChain(verifySignatures bool) error {
	currentBlock := bc.BlockTip()
	// If we can commit the grandparent, commit it.
	// Otherwise, we can't commit it and return nil.
	blockNodeToCommit, canCommit := bc.canCommitGrandparent(currentBlock)
	if !canCommit {
		return nil
	}
	// Find all uncommitted ancestors of block to commit
	committedTip, exists := bc.GetCommittedTip()
	if !exists {
		// This is an edge case we'll never hit in practice since all the PoW blocks
		// are committed.
		return errors.New("runCommitRuleOnBestChain: No committed blocks found")
	}
	uncommittedAncestors := []*BlockNode{}
	currentNode := &BlockNode{}
	*currentNode = *blockNodeToCommit
	for currentNode.Height > committedTip.Height {
		uncommittedAncestors = append(uncommittedAncestors, currentNode)
		currentNode = currentNode.GetParent(bc.blockIndex)
	}
	uncommittedAncestors = collections.Reverse(uncommittedAncestors)
	for ii := 0; ii < len(uncommittedAncestors); ii++ {
		if err := bc.commitBlockPoS(uncommittedAncestors[ii].Hash, uint64(uncommittedAncestors[ii].Height), verifySignatures); err != nil {
			return errors.Wrapf(err,
				"runCommitRuleOnBestChain: Problem committing block %v", uncommittedAncestors[ii].Hash.String())
		}
	}
	return nil
}

// canCommitGrandparent determines if the grandparent of the current block can be committed.
// The grandparent can be committed if there exists a direct parent-child relationship
// between the grandparent and parent of the new block, meaning the grandparent and parent
// are proposed in consecutive views, and the "parent" is an ancestor of the incoming block
// (not necessarily consecutive views). Additionally, the grandparent must not already be committed.
func (bc *Blockchain) canCommitGrandparent(currentBlock *BlockNode) (
	_grandparentBlockNode *BlockNode,
	_canCommit bool,
) {
	// TODO: Is it sufficient that the current block's header points to the parent
	// or does it need to have something to do with the QC?
	parent, exists := bc.blockIndex.GetBlockNodeByHashAndHeight(currentBlock.Header.PrevBlockHash, uint64(currentBlock.Height-1))
	if !exists {
		glog.Errorf("canCommitGrandparent: Parent block %v not found in best chain map", currentBlock.Header.PrevBlockHash.String())
		return nil, false
	}
	grandParent, exists := bc.blockIndex.GetBlockNodeByHashAndHeight(parent.Header.PrevBlockHash, uint64(parent.Height-1))
	if !exists {
		glog.Errorf("canCommitGrandparent: Grandparent block %v not found in best chain map", parent.Header.PrevBlockHash.String())
		return nil, false
	}
	if grandParent.IsCommitted() {
		return nil, false
	}
	if grandParent.Header.ProposedInView+1 == parent.Header.ProposedInView {
		// Then we can run the commit rule up to the grandparent!
		return grandParent, true
	}
	return nil, false
}

// commitBlockPoS commits the block with the given hash. Specifically, this updates the
// BlockStatus to include StatusBlockCommitted and flushes the view after connecting the block
// to the DB and updates relevant badger indexes with info about the block.
func (bc *Blockchain) commitBlockPoS(blockHash *BlockHash, blockHeight uint64, verifySignatures bool) error {
	// block must be in the best chain. we grab the block node from there.
	blockNode, exists := bc.blockIndex.GetBlockNodeByHashAndHeight(blockHash, blockHeight)
	if !exists {
		return errors.Errorf("commitBlockPoS: Block %v not found in best chain map", blockHash.String())
	}
	// TODO: Do we want other validation in here?
	if blockNode.IsCommitted() {
		// Can't commit a block that's already committed.
		return errors.Errorf("commitBlockPoS: Block %v is already committed", blockHash.String())
	}
	// Connect a view up to block we are committing.
	utxoViewAndUtxoOps, err := bc.getUtxoViewAndUtxoOpsAtBlockHash(*blockHash, uint64(blockNode.Height))
	if err != nil {
		return errors.Wrapf(err, "commitBlockPoS: Problem initializing UtxoView: ")
	}
	utxoView := utxoViewAndUtxoOps.UtxoView
	utxoOps := utxoViewAndUtxoOps.UtxoOps
	block := utxoViewAndUtxoOps.Block
	// Put the block in the db
	// Note: we're skipping postgres.
	blockNode.Status |= StatusBlockCommitted
	err = bc.db.Update(func(txn *badger.Txn) error {
		if bc.snapshot != nil {
			bc.snapshot.PrepareAncestralRecordsFlush()
			glog.V(2).Infof("commitBlockPoS: Preparing snapshot flush")
		}

		// We generally expect DBSetWithTxn to handle emitting state syncer operations
		// for all KVs. However, blocks are a special case as we insert them into the
		// DB to store them before they're committed. State syncer may delete blocks
		// based on the BlockNode status, so we explicitly emit a state syncer operation
		// for the full block even though we are not inserting it into the DB here.
		if bc.eventManager != nil {
			blockBytes, err := block.ToBytes(false)
			if err != nil {
				glog.Errorf("commitBlockPoS: Problem serializing block %v: %v", blockHash, err)
			} else {
				bc.eventManager.stateSyncerOperation(&StateSyncerOperationEvent{
					StateChangeEntry: &StateChangeEntry{
						OperationType: DbOperationTypeUpsert,
						KeyBytes:      BlockHashToBlockKey(blockHash),
						EncoderBytes:  blockBytes,
						IsReverted:    false,
					},
					FlushId:      uuid.Nil,
					IsMempoolTxn: false,
				})
			}
		}

		// Store the new block's node in our node index in the db under the
		//   <height uin32, blockHash BlockHash> -> <node info>
		// index.
		if innerErr := PutHeightHashToNodeInfoWithTxn(
			txn, bc.snapshot, blockNode, false /*bitcoinNodes*/, bc.eventManager); innerErr != nil {
			return errors.Wrapf(innerErr, "commitBlockPoS: Problem calling PutHeightHashToNodeInfo before validation")
		}

		// Set the best node hash to this one. Note the header chain should already
		// be fully aware of this block so we shouldn't update it here.
		if innerErr := PutBestHashWithTxn(
			txn, bc.snapshot, blockNode.Hash, ChainTypeDeSoBlock, bc.eventManager); innerErr != nil {
			return errors.Wrapf(innerErr, "commitBlockPoS: Problem calling PutBestHash after validation")
		}
		// Write the utxo operations for this block to the db, so we can have the
		// ability to roll it back in the future.
		if innerErr := PutUtxoOperationsForBlockWithTxn(
			txn, bc.snapshot, uint64(blockNode.Height), blockNode.Hash, utxoOps, bc.eventManager,
		); innerErr != nil {
			return errors.Wrapf(innerErr, "commitBlockPoS: Problem writing utxo operations to db on simple add to tip")
		}
		if innerErr := utxoView.FlushToDBWithoutAncestralRecordsFlushWithTxn(
			txn, uint64(blockNode.Height)); innerErr != nil {
			return errors.Wrapf(innerErr, "commitBlockPoS: Problem flushing UtxoView to db")
		}
		// We can exit early if we're not using a snapshot.
		if bc.snapshot == nil {
			return nil
		}
		if innerErr := bc.snapshot.FlushAncestralRecordsWithTxn(txn); innerErr != nil {
			return errors.Wrapf(innerErr, "commitBlockPoS: Problem flushing ancestral records")
		}
		return nil
	})
	if err != nil {
		return errors.Wrapf(err, "commitBlockPoS: Problem putting block in db: ")
	}

	if bc.snapshot != nil {
		bc.snapshot.FinishProcessBlock(blockNode)
	}
	if bc.eventManager != nil {
		bc.eventManager.blockCommitted(&BlockEvent{
			Block:    block,
			UtxoView: utxoView,
			UtxoOps:  utxoOps,
		})
		// TODO: check w/ Z if this is right....
		// Signal the state syncer that we've flushed to the DB so state syncer
		// will pick up the latest changes after committing this block.
		if !bc.eventManager.isMempoolManager {
			bc.eventManager.stateSyncerFlushed(&StateSyncerFlushedEvent{
				FlushId:   uuid.Nil,
				Succeeded: true,
			})
		}
	}
	currentEpochNumber, err := utxoView.GetCurrentEpochNumber()
	if err != nil {
		return errors.Wrapf(err, "commitBlockPoS: Problem getting current epoch number")
	}
	snapshotEpochNumber, err := utxoView.GetCurrentSnapshotEpochNumber()
	if err != nil {
		return errors.Wrapf(err, "commitBlockPoS: Problem getting current snapshot epoch number")
	}
	bc.snapshotCache.LoadCacheAtSnapshotAtEpochNumber(
		snapshotEpochNumber, currentEpochNumber, bc.db, bc.snapshot, bc.params)
	// TODO: What else do we need to do in here?
	return nil
}

// GetUncommittedBlocks is a helper that the state syncer uses to fetch all uncommitted
// block nodes, so it can flush them just like we would with mempool transactions. It returns
// all uncommitted block nodes from the specified tip to the last uncommitted block.
func (bc *Blockchain) GetUncommittedBlocks(tipHash *BlockHash) ([]*BlockNode, error) {
	if tipHash == nil {
		tipHash = bc.BlockTip().Hash
	}
	bc.ChainLock.RLock()
	defer bc.ChainLock.RUnlock()
	tipBlock, exists, err := bc.blockIndex.GetBlockNodeByHashOnly(tipHash)
	if err != nil {
		return nil, errors.Wrapf(err, "GetUncommittedBlocks: Problem getting block %v", tipHash.String())
	}
	if !exists {
		return nil, errors.Errorf("GetUncommittedBlocks: Block %v not found in best chain map", tipHash.String())
	}
	// If the tip block is committed, we can't get uncommitted blocks from it so we return an empty slice.
	if tipBlock.IsCommitted() {
		return []*BlockNode{}, nil
	}
	var uncommittedBlockNodes []*BlockNode
	currentBlock := tipBlock
	for !currentBlock.IsCommitted() {
		uncommittedBlockNodes = append(uncommittedBlockNodes, currentBlock)
		currentParentHash := currentBlock.Header.PrevBlockHash
		if currentParentHash == nil {
			return nil, errors.Errorf("GetUncommittedBlocks: Block %v has nil PrevBlockHash", currentBlock.Hash)
		}
		currentBlock, _ = bc.blockIndex.GetBlockNodeByHashAndHeight(currentParentHash, currentBlock.Header.Height-1)
		if currentBlock == nil {
			return nil, errors.Errorf("GetUncommittedBlocks: Block %v not found in block index", currentParentHash)
		}
	}
	return collections.Reverse(uncommittedBlockNodes), nil
}

// GetCommittedTipView builds a UtxoView to the committed tip.
func (bc *Blockchain) GetCommittedTipView() *UtxoView {
	return NewUtxoViewWithSnapshotCache(bc.db, bc.params, bc.postgres, bc.snapshot, nil, bc.snapshotCache)
}

// BlockViewAndUtxoOps is a struct that contains a UtxoView and the UtxoOperations
// and a block that were used to build the UtxoView. This struct is only
// used for Blockchain's blockViewCache, which is used to speed up repeated access
// to a utxo view at an uncommitted block. Simply having a utxo view was insufficient
// for all performance enhancements as the utxo operations are needed when committing
// a block and the block is needed for the state syncer.
type BlockViewAndUtxoOps struct {
	UtxoView *UtxoView
	UtxoOps  [][]*UtxoOperation
	Block    *MsgDeSoBlock
}

func (viewAndUtxoOps *BlockViewAndUtxoOps) Copy() *BlockViewAndUtxoOps {
	copiedView := viewAndUtxoOps.UtxoView.CopyUtxoView()
	return &BlockViewAndUtxoOps{
		UtxoView: copiedView,
		UtxoOps:  viewAndUtxoOps.UtxoOps,
		Block:    viewAndUtxoOps.Block,
	}
}

// GetUncommittedTipView builds a UtxoView to the uncommitted tip.
func (bc *Blockchain) GetUncommittedTipView() (*UtxoView, error) {
	// Connect the uncommitted blocks to the tip so that we can validate subsequent blocks
	blockTip := bc.BlockTip()
	blockViewAndUtxoOps, err := bc.getUtxoViewAndUtxoOpsAtBlockHash(*blockTip.Hash, uint64(blockTip.Height))
	if err != nil {
		return nil, errors.Wrapf(err, "GetUncommittedTipView: Problem getting UtxoView at block hash")
	}
	return blockViewAndUtxoOps.UtxoView, nil
}

<<<<<<< HEAD
func (bc *Blockchain) getCachedBlockViewAndUtxoOps(blockHash BlockHash) (*BlockViewAndUtxoOps, bool) {
	viewAndUtxoOpsAtHash, exists := bc.blockViewCache.Get(blockHash)
	return viewAndUtxoOpsAtHash, exists
=======
func (bc *Blockchain) getCachedBlockViewAndUtxoOps(blockHash BlockHash) (*BlockViewAndUtxoOps, error, bool) {
	if viewAndUtxoOpsAtHash, exists := bc.blockViewCache.Get(blockHash); exists {
		return viewAndUtxoOpsAtHash, nil, true
	}
	return nil, nil, false
>>>>>>> bc64e75a
}

// getUtxoViewAndUtxoOpsAtBlockHash builds a UtxoView to the block provided and returns a BlockViewAndUtxoOps
// struct containing UtxoView, the UtxoOperations that resulted from connecting the block, and the full
// block (MsgDeSoBlock) for convenience that came from connecting the block. It does this by identifying
// all uncommitted ancestors of this block. Then it checks the block view cache to see if we have already
// computed this view. If not, connecting the uncommitted ancestor blocks and saving to the cache. The
// returned UtxoOps and FullBlock should NOT be modified.
func (bc *Blockchain) getUtxoViewAndUtxoOpsAtBlockHash(blockHash BlockHash, blockHeight uint64) (
	*BlockViewAndUtxoOps, error) {
	// Always fetch the lineage from the committed tip to the block provided first to
	// ensure that a valid UtxoView is returned.
	uncommittedAncestors := []*BlockNode{}
	currentBlock, _ := bc.blockIndex.GetBlockNodeByHashAndHeight(&blockHash, blockHeight)
	if currentBlock == nil {
		return nil, errors.Errorf("getUtxoViewAndUtxoOpsAtBlockHash: Block %v not found in block index", blockHash)
	}

	highestCommittedBlock, exists := bc.GetCommittedTip()
	glog.Infof("Highest committed block: %v", highestCommittedBlock)
	if !exists || highestCommittedBlock == nil {
		return nil, errors.Errorf("getUtxoViewAndUtxoOpsAtBlockHash: No committed blocks found")
	}
	// If the provided block is committed, we need to make sure it's the committed tip.
	// Otherwise, we return an error.
	if currentBlock.IsCommitted() {
		if !highestCommittedBlock.Hash.IsEqual(&blockHash) {
			return nil, errors.Errorf(
				"getUtxoViewAndUtxoOpsAtBlockHash: Block %v is committed but not the committed tip", blockHash)
		}
	}
	for !currentBlock.IsCommitted() {
		uncommittedAncestors = append(uncommittedAncestors, currentBlock)
		currentParentHash := currentBlock.Header.PrevBlockHash
		if currentParentHash == nil {
			return nil, errors.Errorf("getUtxoViewAndUtxoOpsAtBlockHash: Block %v has nil PrevBlockHash", currentBlock.Hash)
		}
		currentBlock, _ = bc.blockIndex.GetBlockNodeByHashAndHeight(currentParentHash, currentBlock.Header.Height-1)
		if currentBlock == nil {
			return nil, errors.Errorf("getUtxoViewAndUtxoOpsAtBlockHash: Block %v not found in block index", currentParentHash)
		}
		if currentBlock.IsCommitted() && !currentBlock.Hash.IsEqual(highestCommittedBlock.Hash) {
			return nil, errors.Errorf(
				"getUtxoViewAndUtxoOpsAtBlockHash: extends from a committed block that isn't the committed tip")
		}
	}
	viewAndUtxoOpsAtHash, exists := bc.getCachedBlockViewAndUtxoOps(blockHash)
	if exists {
		viewAndUtxoOpsCopy := viewAndUtxoOpsAtHash.Copy()
		return viewAndUtxoOpsCopy, nil
	}
	// Connect the uncommitted blocks to the tip so that we can validate subsequent blocks
	utxoView := NewUtxoViewWithSnapshotCache(bc.db, bc.params, bc.postgres, bc.snapshot, bc.eventManager,
		bc.snapshotCache)
	// TODO: there's another performance enhancement we can make here. If we have a view in the
	// cache for one of the ancestors, we can skip fetching the block and connecting it by taking
	// a copy of it and replacing the existing view.
	var utxoOps [][]*UtxoOperation
	var fullBlock *MsgDeSoBlock
	for ii := len(uncommittedAncestors) - 1; ii >= 0; ii-- {
		glog.Infof("Connecting block %v", uncommittedAncestors[ii])
		var err error
		// We need to get these blocks from badger
		fullBlock, err = GetBlock(uncommittedAncestors[ii].Hash, bc.db, bc.snapshot)
		if err != nil {
			return nil, errors.Wrapf(err,
				"GetUncommittedTipView: Error fetching Block %v not found in block index",
				uncommittedAncestors[ii].Hash.String())
		}
		txnHashes := collections.Transform(fullBlock.Txns, func(txn *MsgDeSoTxn) *BlockHash {
			return txn.Hash()
		})
		utxoOps, err = utxoView.ConnectBlock(fullBlock, txnHashes, false, nil, fullBlock.Header.Height)
		if err != nil {
			hash, _ := fullBlock.Hash()
			return nil, errors.Wrapf(err, "GetUncommittedTipView: Problem connecting block hash %v", hash.String())
		}
	}
	// Update the TipHash saved on the UtxoView to the blockHash provided.
	utxoView.TipHash = &blockHash
	// Save a copy of the UtxoView to the cache.
	copiedView := utxoView.CopyUtxoView()
	bc.blockViewCache.Put(blockHash, &BlockViewAndUtxoOps{
		UtxoView: copiedView,
		UtxoOps:  utxoOps,
		Block:    fullBlock,
	})
	return &BlockViewAndUtxoOps{
		UtxoView: utxoView,
		UtxoOps:  utxoOps,
		Block:    fullBlock,
	}, nil
}

// GetCommittedTip returns the highest committed block and its index in the best chain.
func (bc *Blockchain) GetCommittedTip() (*BlockNode, bool) {
	// iterate backwards from the tip node
	currentNode := bc.blockIndex.GetTip()
	for currentNode != nil {
		if currentNode.IsCommitted() {
			return currentNode, true
		}
		currentNode = currentNode.GetParent(bc.blockIndex)
	}
	return nil, false
}

// GetSafeBlocks returns all headers of blocks from which the chain can safely extend.
// A safe block is defined as a block that has been validated and all of its
// ancestors have been validated and extending from this block would not
// change any committed blocks. This means we return the committed tip and
// all blocks from the committed tip that have been validated.
//
// This function is not thread-safe. The caller needs to hold the chain lock before
// calling this function.
func (bc *Blockchain) GetSafeBlocks() ([]*MsgDeSoHeader, error) {
	safeBlocks, err := bc.getSafeBlockNodes()
	if err != nil {
		return nil, errors.Wrapf(err, "GetSafeBlocks: Problem getting safe block nodes")
	}
	headers := []*MsgDeSoHeader{}
	for _, blockNode := range safeBlocks {
		headers = append(headers, blockNode.Header)
	}
	return headers, nil
}

func (bc *Blockchain) getSafeBlockNodes() ([]*BlockNode, error) {
	// First get committed tip.
	committedTip, exists := bc.GetCommittedTip()
	if !exists || committedTip == nil {
		return []*BlockNode{}, nil
	}
	// Now get all blocks from the committed tip to the best chain tip.
	safeBlocks := []*BlockNode{committedTip}
	maxHeightWithSafeBlocks := bc.getMaxSequentialBlockHeightAfter(uint64(committedTip.Height))
	for ii := uint64(committedTip.Height + 1); ii < maxHeightWithSafeBlocks+1; ii++ {
		// If we don't have any blocks at this height, we know that any blocks at a later height are not safe blocks.
		if !bc.hasBlockNodesIndexedAtHeight(ii) {
			break
		}
		hasSeenValidatedBlockAtThisHeight := false
		blockNodes := bc.getAllBlockNodesIndexedAtHeight(ii)
		for _, blockNode := range blockNodes {
			// TODO: Are there other conditions we should consider?
			if blockNode.IsValidated() {
				hasSeenValidatedBlockAtThisHeight = true
				safeBlocks = append(safeBlocks, blockNode)
			}
		}
		// If we didn't see any validated blocks at this height, we know
		// that no blocks at a later height can be validated and thus
		// cannot be safe blocks.
		if !hasSeenValidatedBlockAtThisHeight {
			break
		}
	}
	return safeBlocks, nil
}

// getMaxSequentialBlockHeightAfter returns the max sequential block height after the starting height.
// If the blockIndexByHeight does not have any blocks at a certain height, we know that any blocks
// at a later height are not valid.
func (bc *Blockchain) getMaxSequentialBlockHeightAfter(startingHeight uint64) uint64 {
	hasBlocksAtCurrentHeight := true
	maxSequentialHeightWithBlocks := startingHeight
	for currentHeight := startingHeight; hasBlocksAtCurrentHeight; currentHeight++ {
		maxSequentialHeightWithBlocks = currentHeight
		hasBlocksAtCurrentHeight = bc.hasBlockNodesIndexedAtHeight(currentHeight)
	}
	return maxSequentialHeightWithBlocks
}

func (bc *Blockchain) GetProofOfStakeGenesisQuorumCertificate() (*QuorumCertificate, error) {
	finalPoWBlock, err := bc.GetFinalCommittedPoWBlock()
	if err != nil {
		return nil, err
	}

	aggregatedSignature, signersList, err := BuildQuorumCertificateAsProofOfStakeCutoverValidator(finalPoWBlock.Header.Height, finalPoWBlock.Hash)
	if err != nil {
		return nil, err
	}

	qc := &QuorumCertificate{
		BlockHash:      finalPoWBlock.Hash,
		ProposedInView: finalPoWBlock.Header.GetView(),
		ValidatorsVoteAggregatedSignature: &AggregatedBLSSignature{
			Signature:   aggregatedSignature,
			SignersList: signersList,
		},
	}

	return qc, nil
}

func (bc *Blockchain) GetFinalCommittedPoWBlock() (*BlockNode, error) {
	// Fetch the block node for the cutover block
	blockNodes := bc.blockIndex.GetBlockNodesByHeight(bc.params.GetFinalPoWBlockHeight())
	if len(blockNodes) == 0 {
		return nil, errors.Errorf("Error fetching cutover block nodes before height %d", bc.params.GetFinalPoWBlockHeight())
	}

	// Fetch the block node with the committed status
	for _, blockNode := range blockNodes {
		if blockNode.IsCommitted() {
			return blockNode, nil
		}
	}

	return nil, errors.Errorf("Error fetching committed cutover block node with height %d", bc.params.GetFinalPoWBlockHeight())
}

const (
	RuleErrorNilBlock                                           RuleError = "RuleErrorNilBlock"
	RuleErrorNilBlockHeader                                     RuleError = "RuleErrorNilBlockHeader"
	RuleErrorNilPrevBlockHash                                   RuleError = "RuleErrorNilPrevBlockHash"
	RuleErrorPoSBlockTstampNanoSecsTooOld                       RuleError = "RuleErrorPoSBlockTstampNanoSecsTooOld"
	RuleErrorPoSBlockTstampNanoSecsInFuture                     RuleError = "RuleErrorPoSBlockTstampNanoSecsInFuture"
	RuleErrorInvalidPoSBlockHeaderVersion                       RuleError = "RuleErrorInvalidPoSBlockHeaderVersion"
	RuleErrorNoTimeoutOrVoteQC                                  RuleError = "RuleErrorNoTimeoutOrVoteQC"
	RuleErrorBothTimeoutAndVoteQC                               RuleError = "RuleErrorBothTimeoutAndVoteQC"
	RuleErrorBlockWithNoTxns                                    RuleError = "RuleErrorBlockWithNoTxns"
	RuleErrorBlockDoesNotStartWithRewardTxn                     RuleError = "RuleErrorBlockDoesNotStartWithRewardTxn"
	RuleErrorMissingParentBlock                                 RuleError = "RuleErrorMissingParentBlock"
	RuleErrorMissingAncestorBlock                               RuleError = "RuleErrorMissingAncestorBlock"
	RuleErrorDoesNotExtendCommittedTip                          RuleError = "RuleErrorDoesNotExtendCommittedTip"
	RuleErrorAncestorBlockValidationFailed                      RuleError = "RuleErrorAncestorBlockValidationFailed"
	RuleErrorParentBlockHasViewGreaterOrEqualToChildBlock       RuleError = "RuleErrorParentBlockHasViewGreaterOrEqualToChildBlock"
	RuleErrorParentBlockHeightNotSequentialWithChildBlockHeight RuleError = "RuleErrorParentBlockHeightNotSequentialWithChildBlockHeight"
	RuleErrorFailedSpamPreventionsCheck                         RuleError = "RuleErrorFailedSpamPreventionsCheck"

	RuleErrorNilMerkleRoot                      RuleError = "RuleErrorNilMerkleRoot"
	RuleErrorInvalidMerkleRoot                  RuleError = "RuleErrorInvalidMerkleRoot"
	RuleErrorInvalidProposerVotingPublicKey     RuleError = "RuleErrorInvalidProposerVotingPublicKey"
	RuleErrorInvalidProposerRandomSeedSignature RuleError = "RuleErrorInvalidProposerRandomSeedSignature"

	RuleErrorInvalidPoSBlockHeight       RuleError = "RuleErrorInvalidPoSBlockHeight"
	RuleErrorPoSBlockBeforeCutoverHeight RuleError = "RuleErrorPoSBlockBeforeCutoverHeight"

	RuleErrorPoSVoteBlockViewNotOneGreaterThanParent                     RuleError = "RuleErrorPoSVoteBlockViewNotOneGreaterThanParent"
	RuleErrorPoSVoteBlockViewNotOneGreaterThanValidatorsVoteQCView       RuleError = "RuleErrorPoSVoteBlockViewNotOneGreaterThanValidatorsVoteQCView"
	RuleErrorPoSTimeoutBlockViewNotGreaterThanParent                     RuleError = "RuleErrorPoSTimeoutBlockViewNotGreaterThanParent"
	RuleErrorPoSTimeoutBlockViewNotOneGreaterThanValidatorsTimeoutQCView RuleError = "RuleErrorPoSTimeoutBlockViewNotOneGreaterThanValidatorsTimeoutQCView"

	RuleErrorInvalidVoteQC    RuleError = "RuleErrorInvalidVoteQC"
	RuleErrorInvalidTimeoutQC RuleError = "RuleErrorInvalidTimeoutQC"
)<|MERGE_RESOLUTION|>--- conflicted
+++ resolved
@@ -1938,17 +1938,9 @@
 	return blockViewAndUtxoOps.UtxoView, nil
 }
 
-<<<<<<< HEAD
 func (bc *Blockchain) getCachedBlockViewAndUtxoOps(blockHash BlockHash) (*BlockViewAndUtxoOps, bool) {
 	viewAndUtxoOpsAtHash, exists := bc.blockViewCache.Get(blockHash)
 	return viewAndUtxoOpsAtHash, exists
-=======
-func (bc *Blockchain) getCachedBlockViewAndUtxoOps(blockHash BlockHash) (*BlockViewAndUtxoOps, error, bool) {
-	if viewAndUtxoOpsAtHash, exists := bc.blockViewCache.Get(blockHash); exists {
-		return viewAndUtxoOpsAtHash, nil, true
-	}
-	return nil, nil, false
->>>>>>> bc64e75a
 }
 
 // getUtxoViewAndUtxoOpsAtBlockHash builds a UtxoView to the block provided and returns a BlockViewAndUtxoOps
@@ -2031,7 +2023,7 @@
 	utxoView.TipHash = &blockHash
 	// Save a copy of the UtxoView to the cache.
 	copiedView := utxoView.CopyUtxoView()
-	bc.blockViewCache.Put(blockHash, &BlockViewAndUtxoOps{
+	bc.blockViewCache.Add(blockHash, &BlockViewAndUtxoOps{
 		UtxoView: copiedView,
 		UtxoOps:  utxoOps,
 		Block:    fullBlock,
