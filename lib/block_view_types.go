--- conflicted
+++ resolved
@@ -3775,33 +3775,32 @@
 	// transaction.
 	MaxNonceExpirationBlockHeightOffset uint64
 
-<<<<<<< HEAD
+	// StakeLockupEpochDuration is the number of epochs that a
+	// user must wait before unlocking their unstaked stake.
+	StakeLockupEpochDuration uint64
+
+	// ValidatorJailEpochDuration is the number of epochs that a validator must
+	// wait after being jailed before submitting an UnjailValidator txn.
+	ValidatorJailEpochDuration uint64
+
+	// LeaderScheduleMaxNumValidators is the maximum number of validators that
+	// are included when generating a new Proof-of-Stake leader schedule.
+	LeaderScheduleMaxNumValidators uint64
+
+	// EpochDurationNumBlocks is the number of blocks included in one epoch.
+	EpochDurationNumBlocks uint64
+
+	// JailInactiveValidatorGracePeriodEpochs is the number of epochs we
+	// allow a validator to be inactive for (neither voting nor proposing
+	// blocks) before they are jailed.
+	JailInactiveValidatorGracePeriodEpochs uint64
+
 	// FeeBucketRateMultiplierBasisPoints is the rate of growth of the fee bucket ranges. This is part of the new
 	// PoS Mempool. The multiplier is given as basis points. For example a value of 1000 means that the fee bucket
 	// ranges will grow by 10% each time. If, let's say, we start with MinimumNetworkFeeNanosPerKB of 1000 nanos,
 	// then the first bucket will be [1000, 1099], the second bucket will be [1100, 1209], the third bucket will
 	// be [1210, 1330], etc.
 	FeeBucketRateMultiplierBasisPoints uint64
-=======
-	// StakeLockupEpochDuration is the number of epochs that a
-	// user must wait before unlocking their unstaked stake.
-	StakeLockupEpochDuration uint64
-
-	// ValidatorJailEpochDuration is the number of epochs that a validator must
-	// wait after being jailed before submitting an UnjailValidator txn.
-	ValidatorJailEpochDuration uint64
-
-	// LeaderScheduleMaxNumValidators is the maximum number of validators that
-	// are included when generating a new Proof-of-Stake leader schedule.
-	LeaderScheduleMaxNumValidators uint64
-
-	// EpochDurationNumBlocks is the number of blocks included in one epoch.
-	EpochDurationNumBlocks uint64
-
-	// JailInactiveValidatorGracePeriodEpochs is the number of epochs we
-	// allow a validator to be inactive for (neither voting nor proposing
-	// blocks) before they are jailed.
-	JailInactiveValidatorGracePeriodEpochs uint64
 }
 
 func (gp *GlobalParamsEntry) Copy() *GlobalParamsEntry {
@@ -3817,8 +3816,8 @@
 		LeaderScheduleMaxNumValidators:         gp.LeaderScheduleMaxNumValidators,
 		EpochDurationNumBlocks:                 gp.EpochDurationNumBlocks,
 		JailInactiveValidatorGracePeriodEpochs: gp.JailInactiveValidatorGracePeriodEpochs,
-	}
->>>>>>> a7df1ca1
+		FeeBucketRateMultiplierBasisPoints:     gp.FeeBucketRateMultiplierBasisPoints,
+	}
 }
 
 func (gp *GlobalParamsEntry) RawEncodeWithoutMetadata(blockHeight uint64, skipMetadata ...bool) []byte {
@@ -3832,17 +3831,13 @@
 	if MigrationTriggered(blockHeight, BalanceModelMigration) {
 		data = append(data, UintToBuf(gp.MaxNonceExpirationBlockHeightOffset)...)
 	}
-<<<<<<< HEAD
-	if MigrationTriggered(blockHeight, ProofOfStakeNewTxnTypesMigration) {
-		data = append(data, UintToBuf(gp.FeeBucketRateMultiplierBasisPoints)...)
-=======
 	if MigrationTriggered(blockHeight, ProofOfStake1StateSetupMigration) {
 		data = append(data, UintToBuf(gp.StakeLockupEpochDuration)...)
 		data = append(data, UintToBuf(gp.ValidatorJailEpochDuration)...)
 		data = append(data, UintToBuf(gp.LeaderScheduleMaxNumValidators)...)
 		data = append(data, UintToBuf(gp.EpochDurationNumBlocks)...)
 		data = append(data, UintToBuf(gp.JailInactiveValidatorGracePeriodEpochs)...)
->>>>>>> a7df1ca1
+		data = append(data, UintToBuf(gp.FeeBucketRateMultiplierBasisPoints)...)
 	}
 	return data
 }
@@ -3876,12 +3871,6 @@
 			return errors.Wrapf(err, "GlobalParamsEntry.Decode: Problem reading MaxNonceExpirationBlockHeightOffset")
 		}
 	}
-<<<<<<< HEAD
-	if MigrationTriggered(blockHeight, ProofOfStakeNewTxnTypesMigration) {
-		gp.FeeBucketRateMultiplierBasisPoints, err = ReadUvarint(rr)
-		if err != nil {
-			return errors.Wrapf(err, "GlobalParamsEntry.Decode: Problem reading FeeBucketRateMultiplierBasisPoints")
-=======
 	if MigrationTriggered(blockHeight, ProofOfStake1StateSetupMigration) {
 		gp.StakeLockupEpochDuration, err = ReadUvarint(rr)
 		if err != nil {
@@ -3902,18 +3891,17 @@
 		gp.JailInactiveValidatorGracePeriodEpochs, err = ReadUvarint(rr)
 		if err != nil {
 			return errors.Wrapf(err, "GlobalParamsEntry.Decode: Problem reading JailInactiveValidatorGracePeriodEpochs: ")
->>>>>>> a7df1ca1
+		}
+		gp.FeeBucketRateMultiplierBasisPoints, err = ReadUvarint(rr)
+		if err != nil {
+			return errors.Wrapf(err, "GlobalParamsEntry.Decode: Problem reading FeeBucketRateMultiplierBasisPoints")
 		}
 	}
 	return nil
 }
 
 func (gp *GlobalParamsEntry) GetVersionByte(blockHeight uint64) byte {
-<<<<<<< HEAD
-	return GetMigrationVersion(blockHeight, BalanceModelMigration, ProofOfStakeNewTxnTypesMigration)
-=======
 	return GetMigrationVersion(blockHeight, BalanceModelMigration, ProofOfStake1StateSetupMigration)
->>>>>>> a7df1ca1
 }
 
 func (gp *GlobalParamsEntry) GetEncoderType() EncoderType {
