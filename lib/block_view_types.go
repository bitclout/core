package lib

import (
	"encoding/hex"
	"encoding/json"
	"fmt"
	"github.com/btcsuite/btcd/btcec"
	"strings"
)

type UtxoType uint8

const (
	// UTXOs can come from different sources. We document all of those sources
	// in the UTXOEntry using these types.
	UtxoTypeOutput      UtxoType = 0
	UtxoTypeBlockReward UtxoType = 1
	UtxoTypeBitcoinBurn UtxoType = 2
	// TODO(DELETEME): Remove the StakeReward txn type
	UtxoTypeStakeReward              UtxoType = 3
	UtxoTypeCreatorCoinSale          UtxoType = 4
	UtxoTypeCreatorCoinFounderReward UtxoType = 5
	UtxoTypeNFTSeller                UtxoType = 6
	UtxoTypeNFTBidderChange          UtxoType = 7
	UtxoTypeNFTCreatorRoyalty        UtxoType = 8

	// Do we want a new kind of UTXO for the additional NFT splits?
	UtxoTypeNFTAdditionalDESORoyalty UtxoType = 9

	// NEXT_TAG = 10
)

func (mm UtxoType) String() string {
	if mm == UtxoTypeOutput {
		return "UtxoTypeOutput"
	} else if mm == UtxoTypeBlockReward {
		return "UtxoTypeBlockReward"
	} else if mm == UtxoTypeBitcoinBurn {
		return "UtxoTypeBitcoinBurn"
	} else if mm == UtxoTypeStakeReward {
		return "UtxoTypeStakeReward"
	}

	return "UtxoTypeUnknown"
}

// UtxoEntry identifies the data associated with a UTXO.
type UtxoEntry struct {
	AmountNanos uint64
	PublicKey   []byte
	BlockHeight uint32
	UtxoType    UtxoType

	// The fields below aren't serialized or hashed. They are only kept
	// around for in-memory bookkeeping purposes.

	// Whether or not the UTXO is spent. This is not used by the database,
	// (in fact it's not even stored in the db) it's used
	// only by the in-memory data structure. The database is simple: A UTXO
	// is unspent if and only if it exists in the db. However, for the view,
	// a UTXO is unspent if it (exists in memory and is unspent) OR (it does not
	// exist in memory at all but does exist in the database).
	//
	// Note that we are relying on the code that serializes the entry to the
	// db to ignore private fields, which is why this variable is lowerCamelCase
	// rather than UpperCamelCase. We are also relying on it defaulting to
	// false when newly-read from the database.
	isSpent bool

	// A back-reference to the utxo key associated with this entry.
	UtxoKey *UtxoKey
}

type OperationType uint

const (
	// Every operation has a type that we document here. This information is
	// used when rolling back a txn to determine what kind of operations need
	// to be performed. For example, rolling back a BitcoinExchange may require
	// rolling back an AddUtxo operation.
	OperationTypeAddUtxo                      OperationType = 0
	OperationTypeSpendUtxo                    OperationType = 1
	OperationTypeBitcoinExchange              OperationType = 2
	OperationTypePrivateMessage               OperationType = 3
	OperationTypeSubmitPost                   OperationType = 4
	OperationTypeUpdateProfile                OperationType = 5
	OperationTypeDeletePost                   OperationType = 7
	OperationTypeUpdateBitcoinUSDExchangeRate OperationType = 8
	OperationTypeFollow                       OperationType = 9
	OperationTypeLike                         OperationType = 10
	OperationTypeCreatorCoin                  OperationType = 11
	OperationTypeSwapIdentity                 OperationType = 12
	OperationTypeUpdateGlobalParams           OperationType = 13
	OperationTypeCreatorCoinTransfer          OperationType = 14
	OperationTypeCreateNFT                    OperationType = 15
	OperationTypeUpdateNFT                    OperationType = 16
	OperationTypeAcceptNFTBid                 OperationType = 17
	OperationTypeNFTBid                       OperationType = 18
	OperationTypeDeSoDiamond                  OperationType = 19
	OperationTypeNFTTransfer                  OperationType = 20
	OperationTypeAcceptNFTTransfer            OperationType = 21
	OperationTypeBurnNFT                      OperationType = 22
	OperationTypeAuthorizeDerivedKey          OperationType = 23

	// NEXT_TAG = 24
)

func (op OperationType) String() string {
	switch op {
	case OperationTypeAddUtxo:
		{
			return "OperationTypeAddUtxo"
		}
	case OperationTypeSpendUtxo:
		{
			return "OperationTypeSpendUtxo"
		}
	case OperationTypeBitcoinExchange:
		{
			return "OperationTypeBitcoinExchange"
		}
	case OperationTypePrivateMessage:
		{
			return "OperationTypePrivateMessage"
		}
	case OperationTypeSubmitPost:
		{
			return "OperationTypeSubmitPost"
		}
	case OperationTypeUpdateProfile:
		{
			return "OperationTypeUpdateProfile"
		}
	case OperationTypeDeletePost:
		{
			return "OperationTypeDeletePost"
		}
	case OperationTypeUpdateBitcoinUSDExchangeRate:
		{
			return "OperationTypeUpdateBitcoinUSDExchangeRate"
		}
	case OperationTypeFollow:
		{
			return "OperationTypeFollow"
		}
	case OperationTypeLike:
		{
			return "OperationTypeLike"
		}
	case OperationTypeCreatorCoin:
		{
			return "OperationTypeCreatorCoin"
		}
	case OperationTypeSwapIdentity:
		{
			return "OperationTypeSwapIdentity"
		}
	case OperationTypeUpdateGlobalParams:
		{
			return "OperationTypeUpdateGlobalParams"
		}
	case OperationTypeCreatorCoinTransfer:
		{
			return "OperationTypeCreatorCoinTransfer"
		}
	case OperationTypeCreateNFT:
		{
			return "OperationTypeCreateNFT"
		}
	case OperationTypeUpdateNFT:
		{
			return "OperationTypeUpdateNFT"
		}
	case OperationTypeAcceptNFTBid:
		{
			return "OperationTypeAcceptNFTBid"
		}
	case OperationTypeNFTBid:
		{
			return "OperationTypeNFTBid"
		}
	case OperationTypeDeSoDiamond:
		{
			return "OperationTypeDeSoDiamond"
		}
	case OperationTypeNFTTransfer:
		{
			return "OperationTypeNFTTransfer"
		}
	case OperationTypeAcceptNFTTransfer:
		{
			return "OperationTypeAcceptNFTTransfer"
		}
	case OperationTypeBurnNFT:
		{
			return "OperationTypeBurnNFT"
		}
	case OperationTypeAuthorizeDerivedKey:
		{
			return "OperationTypeAuthorizeDerivedKey"
		}
	}
	return "OperationTypeUNKNOWN"
}

type UtxoOperation struct {
	Type OperationType

	// Only set for OperationTypeSpendUtxo
	//
	// When we SPEND a UTXO entry we delete it from the utxo set but we still
	// store its info in case we want to reverse
	// it in the future. This information is not needed for ADD since
	// reversing an ADD just means deleting an entry from the end of our list.
	//
	// SPEND works by swapping the UTXO we want to spend with the UTXO at
	// the end of the list and then deleting from the end of the list. Obviously
	// this is more efficient than deleting the element in-place and then shifting
	// over everything after it. In order to be able to undo this operation,
	// however, we need to store the original index of the item we are
	// spending/deleting. Reversing the operation then amounts to adding a utxo entry
	// at the end of the list and swapping with this index. Given this, the entry
	// we store here has its position set to the position it was at right before the
	// SPEND operation was performed.
	Entry *UtxoEntry

	// Only set for OperationTypeSpendUtxo
	//
	// Store the UtxoKey as well. This isn't necessary but it helps
	// with error-checking during a roll-back so we just keep it.
	//
	// TODO: We can probably delete this at some point and save some space. UTXOs
	// are probably our biggest disk hog so getting rid of this should materially
	// improve disk usage.
	Key *UtxoKey

	// Used to revert BitcoinExchange transaction.
	PrevNanosPurchased uint64
	// Used to revert UpdateBitcoinUSDExchangeRate transaction.
	PrevUSDCentsPerBitcoin uint64

	// Save the previous post entry when making an update to a post.
	PrevPostEntry            *PostEntry
	PrevParentPostEntry      *PostEntry
	PrevGrandparentPostEntry *PostEntry
	PrevRepostedPostEntry    *PostEntry

	// Save the previous profile entry when making an update.
	PrevProfileEntry *ProfileEntry

	// Save the previous like entry and like count when making an update.
	PrevLikeEntry *LikeEntry
	PrevLikeCount uint64

	// For disconnecting diamonds.
	PrevDiamondEntry *DiamondEntry

	// For disconnecting NFTs.
	PrevNFTEntry              *NFTEntry
	PrevNFTBidEntry           *NFTBidEntry
	DeletedNFTBidEntries      []*NFTBidEntry
	NFTPaymentUtxoKeys        []*UtxoKey
	NFTSpentUtxoEntries       []*UtxoEntry
	PrevAcceptedNFTBidEntries *[]*NFTBidEntry

	// For disconnecting AuthorizeDerivedKey transactions.
	PrevDerivedKeyEntry *DerivedKeyEntry

	// Save the previous repost entry and repost count when making an update.
	PrevRepostEntry *RepostEntry
	PrevRepostCount uint64

	// Save the state of a creator coin prior to updating it due to a
	// buy/sell/add transaction.
	PrevCoinEntry *CoinEntry

	// Save the state of coin entries associated with a PKID prior to updating
	// it due to an additional coin royalty when an NFT is sold.
	PrevCoinRoyaltyCoinEntries map[PKID]CoinEntry

	// Save the creator coin balance of both the transactor and the creator.
	// We modify the transactor's balances when they buys/sell a creator coin
	// and we modify the creator's balance when we pay them a founder reward.
	PrevTransactorBalanceEntry *BalanceEntry
	PrevCreatorBalanceEntry    *BalanceEntry
	// We use this to revert founder's reward UTXOs created by creator coin buys.
	FounderRewardUtxoKey *UtxoKey

	// Save balance entries for the sender and receiver when creator coins are transferred.
	PrevSenderBalanceEntry   *BalanceEntry
	PrevReceiverBalanceEntry *BalanceEntry

	// Save the global params when making an update.
	PrevGlobalParamsEntry    *GlobalParamsEntry
	PrevForbiddenPubKeyEntry *ForbiddenPubKeyEntry

	// This value is used by Rosetta to adjust for a bug whereby a ParamUpdater
	// CoinEntry could get clobbered if updating a profile on someone else's
	// behalf. This is super confusing.
	ClobberedProfileBugDESOLockedNanos uint64

	// This value is used by Rosetta to return the amount of DESO that was added
	// or removed from a profile during a CreatorCoin transaction. It's needed
	// in order to avoid having to reconnect all transactions.
	CreatorCoinDESOLockedNanosDiff int64

	// This value is used by Rosetta to create a proper input/output when we
	// encounter a SwapIdentity txn. This makes it so that we don't have to
	// reconnect all txns in order to get these values.
	SwapIdentityFromDESOLockedNanos uint64
	SwapIdentityToDESOLockedNanos   uint64

	// These values are used by Rosetta in order to create input and output
	// operations. They make it so that we don't have to reconnect all txns
	// in order to get these values.
<<<<<<< HEAD
	AcceptNFTBidCreatorPublicKey        []byte
	AcceptNFTBidBidderPublicKey         []byte
	AcceptNFTBidCreatorRoyaltyNanos     uint64
	AcceptNFTBidAdditionalCoinRoyalties []*PublicKeyRoyaltyPair
=======
	AcceptNFTBidCreatorPublicKey    []byte
	AcceptNFTBidBidderPublicKey     []byte
	AcceptNFTBidCreatorRoyaltyNanos uint64
>>>>>>> c650242a

	// These values are used by Rosetta in order to create input and output
	// operations. They make it so that we don't have to reconnect all txns
	// in order to get these values for NFT bid transactions on Buy Now NFTs.
<<<<<<< HEAD
	NFTBidCreatorPublicKey        []byte
	NFTBidBidderPublicKey         []byte
	NFTBidCreatorRoyaltyNanos     uint64
	NFTBidAdditionalCoinRoyalties []*PublicKeyRoyaltyPair
=======
	NFTBidCreatorPublicKey    []byte
	NFTBidBidderPublicKey     []byte
	NFTBidCreatorRoyaltyNanos uint64
>>>>>>> c650242a
}

func (utxoEntry *UtxoEntry) String() string {
	return fmt.Sprintf("< PublicKey: %v, BlockHeight: %d, AmountNanos: %d, UtxoType: %v, "+
		"isSpent: %v, utxoKey: %v>", PkToStringMainnet(utxoEntry.PublicKey),
		utxoEntry.BlockHeight, utxoEntry.AmountNanos,
		utxoEntry.UtxoType, utxoEntry.isSpent, utxoEntry.UtxoKey)
}

// Have to define these because Go doesn't let you use raw byte slices as map keys.
// This needs to be in-sync with DeSoMainnetParams.MaxUsernameLengthBytes
type UsernameMapKey [MaxUsernameLengthBytes]byte

func MakeUsernameMapKey(nonLowercaseUsername []byte) UsernameMapKey {
	// Always lowercase the username when we use it as a key in our map. This allows
	// us to check uniqueness in a case-insensitive way.
	lowercaseUsername := []byte(strings.ToLower(string(nonLowercaseUsername)))
	usernameMapKey := UsernameMapKey{}
	copy(usernameMapKey[:], lowercaseUsername)
	return usernameMapKey
}

// DEPRECATED: Replace all instances with lib.PublicKey
type PkMapKey [btcec.PubKeyBytesLenCompressed]byte

func (mm PkMapKey) String() string {
	return PkToStringBoth(mm[:])
}

func MakePkMapKey(pk []byte) PkMapKey {
	pkMapKey := PkMapKey{}
	copy(pkMapKey[:], pk)
	return pkMapKey
}

func MakeMessageKey(pk []byte, tstampNanos uint64) MessageKey {
	return MessageKey{
		PublicKey:   MakePkMapKey(pk),
		TstampNanos: tstampNanos,
	}
}

type MessageKey struct {
	PublicKey   PkMapKey
	BlockHeight uint32
	TstampNanos uint64
}

func (mm *MessageKey) String() string {
	return fmt.Sprintf("<Public Key: %s, TstampNanos: %d>",
		PkToStringMainnet(mm.PublicKey[:]), mm.TstampNanos)
}

// StringKey is useful for creating maps that need to be serialized to JSON.
func (mm *MessageKey) StringKey(params *DeSoParams) string {
	return PkToString(mm.PublicKey[:], params) + "_" + fmt.Sprint(mm.TstampNanos)
}

// MessageEntry stores the essential content of a message transaction.
type MessageEntry struct {
	SenderPublicKey    []byte
	RecipientPublicKey []byte
	EncryptedText      []byte
	// TODO: Right now a sender can fake the timestamp and make it appear to
	// the recipient that she sent messages much earlier than she actually did.
	// This isn't a big deal because there is generally not much to gain from
	// faking a timestamp, and it's still impossible for a user to impersonate
	// another user, which is the important thing. Moreover, it is easy to fix
	// the timestamp spoofing issue: You just need to make it so that the nodes
	// index messages based on block height in addition to on the tstamp. The
	// reason I didn't do it yet is because it adds some complexity around
	// detecting duplicates, particularly if a transaction is allowed to have
	// zero inputs/outputs, which is advantageous for various reasons.
	TstampNanos uint64

	isDeleted bool

	// Indicates message encryption method
	// Version = 2 : message encrypted using shared secret
	// Version = 1 : message encrypted using public key
	Version uint8
}

// Entry for a public key forbidden from signing blocks.
type ForbiddenPubKeyEntry struct {
	PubKey []byte

	// Whether or not this entry is deleted in the view.
	isDeleted bool
}

func MakeLikeKey(userPk []byte, LikedPostHash BlockHash) LikeKey {
	return LikeKey{
		LikerPubKey:   MakePkMapKey(userPk),
		LikedPostHash: LikedPostHash,
	}
}

type LikeKey struct {
	LikerPubKey   PkMapKey
	LikedPostHash BlockHash
}

// LikeEntry stores the content of a like transaction.
type LikeEntry struct {
	LikerPubKey   []byte
	LikedPostHash *BlockHash

	// Whether or not this entry is deleted in the view.
	isDeleted bool
}

func MakeNFTKey(nftPostHash *BlockHash, serialNumber uint64) NFTKey {
	return NFTKey{
		NFTPostHash:  *nftPostHash,
		SerialNumber: serialNumber,
	}
}

type NFTKey struct {
	NFTPostHash  BlockHash
	SerialNumber uint64
}

// This struct defines an individual NFT owned by a PKID. An NFT entry  maps to a single
// postEntry, but a single postEntry can map to multiple NFT entries. Each NFT copy is
// defined by a serial number, which denotes it's place in the set (ie. #1 of 100).
type NFTEntry struct {
	LastOwnerPKID              *PKID // This is needed to decrypt unlockable text.
	OwnerPKID                  *PKID
	NFTPostHash                *BlockHash
	SerialNumber               uint64
	IsForSale                  bool
	MinBidAmountNanos          uint64
	UnlockableText             []byte
	LastAcceptedBidAmountNanos uint64

	// If this NFT was transferred to the current owner, it will be pending until accepted.
	IsPending bool

	// If an NFT does not have unlockable content, it can be sold instantly at BuyNowPriceNanos.
	IsBuyNow bool

	// If an NFT is a Buy Now NFT, it can be purchased for this price.
	BuyNowPriceNanos uint64

	// Whether or not this entry is deleted in the view.
	isDeleted bool
}

func MakeNFTBidKey(bidderPKID *PKID, nftPostHash *BlockHash, serialNumber uint64) NFTBidKey {
	return NFTBidKey{
		BidderPKID:   *bidderPKID,
		NFTPostHash:  *nftPostHash,
		SerialNumber: serialNumber,
	}
}

type NFTBidKey struct {
	BidderPKID   PKID
	NFTPostHash  BlockHash
	SerialNumber uint64
}

// This struct defines a single bid on an NFT.
type NFTBidEntry struct {
	BidderPKID     *PKID
	NFTPostHash    *BlockHash
	SerialNumber   uint64
	BidAmountNanos uint64

	// Whether or not this entry is deleted in the view.
	isDeleted bool
}

type DerivedKeyEntry struct {
	// Owner public key
	OwnerPublicKey PublicKey

	// Derived public key
	DerivedPublicKey PublicKey

	// Expiration Block
	ExpirationBlock uint64

	// Operation type determines if the derived key is
	// authorized or de-authorized.
	OperationType AuthorizeDerivedKeyOperationType

	// Whether or not this entry is deleted in the view.
	isDeleted bool
}

type DerivedKeyMapKey struct {
	// Owner public key
	OwnerPublicKey PublicKey

	// Derived public key
	DerivedPublicKey PublicKey
}

func MakeDerivedKeyMapKey(ownerPublicKey PublicKey, derivedPublicKey PublicKey) DerivedKeyMapKey {
	return DerivedKeyMapKey{
		OwnerPublicKey:   ownerPublicKey,
		DerivedPublicKey: derivedPublicKey,
	}
}

func MakeFollowKey(followerPKID *PKID, followedPKID *PKID) FollowKey {
	return FollowKey{
		FollowerPKID: *followerPKID,
		FollowedPKID: *followedPKID,
	}
}

type FollowKey struct {
	FollowerPKID PKID
	FollowedPKID PKID
}

// FollowEntry stores the content of a follow transaction.
type FollowEntry struct {
	// Note: It's a little redundant to have these in the entry because they're
	// already used as the key in the DB but it doesn't hurt for now.
	FollowerPKID *PKID
	FollowedPKID *PKID

	// Whether or not this entry is deleted in the view.
	isDeleted bool
}

type DiamondKey struct {
	SenderPKID      PKID
	ReceiverPKID    PKID
	DiamondPostHash BlockHash
}

func MakeDiamondKey(senderPKID *PKID, receiverPKID *PKID, diamondPostHash *BlockHash) DiamondKey {
	return DiamondKey{
		SenderPKID:      *senderPKID,
		ReceiverPKID:    *receiverPKID,
		DiamondPostHash: *diamondPostHash,
	}
}

func (mm *DiamondKey) String() string {
	return fmt.Sprintf("<SenderPKID: %v, ReceiverPKID: %v, DiamondPostHash: %v>",
		PkToStringMainnet(mm.SenderPKID[:]), PkToStringMainnet(mm.ReceiverPKID[:]),
		hex.EncodeToString(mm.DiamondPostHash[:]))
}

// DiamondEntry stores the number of diamonds given by a sender to a post.
type DiamondEntry struct {
	SenderPKID      *PKID
	ReceiverPKID    *PKID
	DiamondPostHash *BlockHash
	DiamondLevel    int64

	// Whether or not this entry is deleted in the view.
	isDeleted bool
}

func MakeRepostKey(userPk []byte, RepostedPostHash BlockHash) RepostKey {
	return RepostKey{
		ReposterPubKey:   MakePkMapKey(userPk),
		RepostedPostHash: RepostedPostHash,
	}
}

type RepostKey struct {
	ReposterPubKey PkMapKey
	// Post Hash of post that was reposted
	RepostedPostHash BlockHash
}

// RepostEntry stores the content of a Repost transaction.
type RepostEntry struct {
	ReposterPubKey []byte

	// BlockHash of the repost
	RepostPostHash *BlockHash

	// Post Hash of post that was reposted
	RepostedPostHash *BlockHash

	// Whether or not this entry is deleted in the view.
	isDeleted bool
}

type GlobalParamsEntry struct {
	// The new exchange rate to set.
	USDCentsPerBitcoin uint64

	// The new create profile fee
	CreateProfileFeeNanos uint64

	// The fee to create a single NFT (NFTs with n copies incur n of these fees).
	CreateNFTFeeNanos uint64

	// The maximum number of NFT copies that are allowed to be minted.
	MaxCopiesPerNFT uint64

	// The new minimum fee the network will accept
	MinimumNetworkFeeNanosPerKB uint64
}

// This struct holds info on a readers interactions (e.g. likes) with a post.
// It is added to a post entry response in the frontend server api.
type PostEntryReaderState struct {
	// This is true if the reader has liked the associated post.
	LikedByReader bool

	// The number of diamonds that the reader has given this post.
	DiamondLevelBestowed int64

	// This is true if the reader has reposted the associated post.
	RepostedByReader bool

	// This is the post hash hex of the repost
	RepostPostHashHex string
}

type PostEntry struct {
	// The hash of this post entry. Used as the ID for the entry.
	PostHash *BlockHash

	// The public key of the user who made the post.
	PosterPublicKey []byte

	// The parent post. This is used for comments.
	ParentStakeID []byte

	// The body of this post.
	Body []byte

	// The PostHash of the post this post reposts
	RepostedPostHash *BlockHash

	// Indicator if this PostEntry is a quoted repost or not
	IsQuotedRepost bool

	// The amount the creator of the post gets when someone stakes
	// to the post.
	CreatorBasisPoints uint64

	// The multiple of the payout when a user stakes to a post.
	// 2x multiple = 200% = 20,000bps
	StakeMultipleBasisPoints uint64

	// The block height when the post was confirmed.
	ConfirmationBlockHeight uint32

	// A timestamp used for ordering messages when displaying them to
	// users. The timestamp must be unique. Note that we use a nanosecond
	// timestamp because it makes it easier to deal with the uniqueness
	// constraint technically (e.g. If one second spacing is required
	// as would be the case with a standard Unix timestamp then any code
	// that generates these transactions will need to potentially wait
	// or else risk a timestamp collision. This complexity is avoided
	// by just using a nanosecond timestamp). Note that the timestamp is
	// an unsigned int as opposed to a signed int, which means times
	// before the zero time are not represented which doesn't matter
	// for our purposes. Restricting the timestamp in this way makes
	// lexicographic sorting based on bytes easier in our database which
	// is one of the reasons we do it.
	TimestampNanos uint64

	// Users can "delete" posts, but right now we just implement this as
	// setting a flag on the post to hide it rather than actually deleting
	// it. This simplifies the implementation and makes it easier to "undelete"
	// posts in certain situations.
	IsHidden bool

	// Counter of users that have liked this post.
	LikeCount uint64

	// Counter of users that have reposted this post.
	RepostCount uint64

	// Counter of quote reposts for this post.
	QuoteRepostCount uint64

	// Counter of diamonds that the post has received.
	DiamondCount uint64

	// The private fields below aren't serialized or hashed. They are only kept
	// around for in-memory bookkeeping purposes.

	// Whether or not this entry is deleted in the view.
	isDeleted bool

	// How many comments this post has
	CommentCount uint64

	// Indicator if a post is pinned or not.
	IsPinned bool

	// NFT info.
	IsNFT                          bool
	NumNFTCopies                   uint64
	NumNFTCopiesForSale            uint64
	NumNFTCopiesBurned             uint64
	HasUnlockable                  bool
	NFTRoyaltyToCreatorBasisPoints uint64
	NFTRoyaltyToCoinBasisPoints    uint64

	// AdditionalNFTRoyaltiesToCreatorsBasisPoints is a map where keys are PKIDs and values are uint64s representing
	// basis points. The user with the PKID specified should receive the basis points specified by the value as a
	// royalty anytime this NFT is sold. This map must not contain the post creator.
	AdditionalNFTRoyaltiesToCreatorsBasisPoints map[PKID]uint64
	// AdditionalNFTRoyaltiesToCoinsBasisPoints is a map where keys are PKIDs and values are uint64s representing
	// basis points. The user with the PKID specified should have the basis points specified as by the value added to
	// the DESO locked in their profile anytime this NFT is sold. This map must not contain the post creator.
	AdditionalNFTRoyaltiesToCoinsBasisPoints    map[PKID]uint64

	// ExtraData map to hold arbitrary attributes of a post. Holds non-consensus related information about a post.
	PostExtraData map[string][]byte
}

func (pe *PostEntry) IsDeleted() bool {
	return pe.isDeleted
}

func IsQuotedRepost(postEntry *PostEntry) bool {
	return postEntry.IsQuotedRepost && postEntry.RepostedPostHash != nil
}

func (pe *PostEntry) HasMedia() bool {
	bodyJSONObj := DeSoBodySchema{}
	err := json.Unmarshal(pe.Body, &bodyJSONObj)
	//Return true if body json can be parsed and ImageURLs or VideoURLs is not nil/non-empty or EmbedVideoUrl is not nil/non-empty
	if (err == nil && len(bodyJSONObj.ImageURLs) > 0 || len(bodyJSONObj.VideoURLs) > 0) || len(pe.PostExtraData["EmbedVideoURL"]) > 0 {
		return true
	}
	return false
}

// Return true if postEntry is a vanilla repost.  A vanilla repost is a post that reposts another post,
// but does not have a body.
func IsVanillaRepost(postEntry *PostEntry) bool {
	return !postEntry.IsQuotedRepost && postEntry.RepostedPostHash != nil
}

type BalanceEntryMapKey struct {
	HODLerPKID  PKID
	CreatorPKID PKID
}

func MakeCreatorCoinBalanceKey(hodlerPKID *PKID, creatorPKID *PKID) BalanceEntryMapKey {
	return BalanceEntryMapKey{
		HODLerPKID:  *hodlerPKID,
		CreatorPKID: *creatorPKID,
	}
}
func (mm BalanceEntryMapKey) String() string {
	return fmt.Sprintf("BalanceEntryMapKey: <HODLer Pub Key: %v, Creator Pub Key: %v>",
		PkToStringBoth(mm.HODLerPKID[:]), PkToStringBoth(mm.CreatorPKID[:]))
}

// This struct is mainly used to track a user's balance of a particular
// creator coin. In the database, we store it as the value in a mapping
// that looks as follows:
// <HodlerPKID, CreatorPKID> -> HODLerEntry
type BalanceEntry struct {
	// The PKID of the HODLer. This should never change after it's set initially.
	HODLerPKID *PKID
	// The PKID of the creator. This should never change after it's set initially.
	CreatorPKID *PKID

	// How much this HODLer owns of a particular creator coin.
	BalanceNanos uint64

	// Has the hodler purchased any amount of this user's coin
	HasPurchased bool

	// Whether or not this entry is deleted in the view.
	isDeleted bool
}

// This struct contains all the information required to support coin
// buy/sell transactions on profiles.
type CoinEntry struct {
	// The amount the owner of this profile receives when there is a
	// "net new" purchase of their coin.
	CreatorBasisPoints uint64

	// The amount of DeSo backing the coin. Whenever a user buys a coin
	// from the protocol this amount increases, and whenever a user sells a
	// coin to the protocol this decreases.
	DeSoLockedNanos uint64

	// The number of public keys who have holdings in this creator coin.
	// Due to floating point truncation, it can be difficult to simultaneously
	// reset CoinsInCirculationNanos and DeSoLockedNanos to zero after
	// everyone has sold all their creator coins. Initially NumberOfHolders
	// is set to zero. Once it returns to zero after a series of buys & sells
	// we reset the DeSoLockedNanos and CoinsInCirculationNanos to prevent
	// abnormal bancor curve behavior.
	NumberOfHolders uint64

	// The number of coins currently in circulation. Whenever a user buys a
	// coin from the protocol this increases, and whenever a user sells a
	// coin to the protocol this decreases.
	CoinsInCirculationNanos uint64

	// This field keeps track of the highest number of coins that has ever
	// been in circulation. It is used to determine when a creator should
	// receive a "founder reward." In particular, whenever the number of
	// coins being minted would push the number of coins in circulation
	// beyond the watermark, we allocate a percentage of the coins being
	// minted to the creator as a "founder reward."
	CoinWatermarkNanos uint64
}

type PublicKeyRoyaltyPair struct {
	PublicKey              []byte
	RoyaltyAmountNanos uint64
}

type PKIDEntry struct {
	PKID *PKID
	// We add the public key only so we can reuse this struct to store the reverse
	// mapping of pkid -> public key.
	PublicKey []byte

	isDeleted bool
}

func (pkid *PKIDEntry) String() string {
	return fmt.Sprintf("< PKID: %s, PublicKey: %s >", PkToStringMainnet(pkid.PKID[:]), PkToStringMainnet(pkid.PublicKey))
}

func (pkid *PKIDEntry) IsDeleted() bool {
	return pkid.isDeleted
}

type ProfileEntry struct {
	// PublicKey is the key used by the user to sign for things and generally
	// verify her identity.
	PublicKey []byte

	// Username is a unique human-readable identifier associated with a profile.
	Username []byte

	// Some text describing the profile.
	Description []byte

	// The profile pic string encoded as a link e.g.
	// data:image/png;base64,<data in base64>
	ProfilePic []byte

	// Users can "delete" profiles, but right now we just implement this as
	// setting a flag on the post to hide it rather than actually deleting
	// it. This simplifies the implementation and makes it easier to "undelete"
	// profiles in certain situations.
	IsHidden bool

	// CoinEntry tracks the information required to buy/sell coins on a user's
	// profile. We "embed" it here for convenience so we can access the fields
	// directly on the ProfileEntry object. Embedding also makes it so that we
	// don't need to initialize it explicitly.
	CoinEntry

	// Whether or not this entry should be deleted when the view is flushed
	// to the db. This is initially set to false, but can become true if for
	// example we update a user entry and need to delete the data associated
	// with the old entry.
	isDeleted bool
}

func (pe *ProfileEntry) IsDeleted() bool {
	return pe.isDeleted
}<|MERGE_RESOLUTION|>--- conflicted
+++ resolved
@@ -313,30 +313,18 @@
 	// These values are used by Rosetta in order to create input and output
 	// operations. They make it so that we don't have to reconnect all txns
 	// in order to get these values.
-<<<<<<< HEAD
 	AcceptNFTBidCreatorPublicKey        []byte
 	AcceptNFTBidBidderPublicKey         []byte
 	AcceptNFTBidCreatorRoyaltyNanos     uint64
 	AcceptNFTBidAdditionalCoinRoyalties []*PublicKeyRoyaltyPair
-=======
-	AcceptNFTBidCreatorPublicKey    []byte
-	AcceptNFTBidBidderPublicKey     []byte
-	AcceptNFTBidCreatorRoyaltyNanos uint64
->>>>>>> c650242a
 
 	// These values are used by Rosetta in order to create input and output
 	// operations. They make it so that we don't have to reconnect all txns
 	// in order to get these values for NFT bid transactions on Buy Now NFTs.
-<<<<<<< HEAD
 	NFTBidCreatorPublicKey        []byte
 	NFTBidBidderPublicKey         []byte
 	NFTBidCreatorRoyaltyNanos     uint64
 	NFTBidAdditionalCoinRoyalties []*PublicKeyRoyaltyPair
-=======
-	NFTBidCreatorPublicKey    []byte
-	NFTBidBidderPublicKey     []byte
-	NFTBidCreatorRoyaltyNanos uint64
->>>>>>> c650242a
 }
 
 func (utxoEntry *UtxoEntry) String() string {
@@ -750,7 +738,7 @@
 	// AdditionalNFTRoyaltiesToCoinsBasisPoints is a map where keys are PKIDs and values are uint64s representing
 	// basis points. The user with the PKID specified should have the basis points specified as by the value added to
 	// the DESO locked in their profile anytime this NFT is sold. This map must not contain the post creator.
-	AdditionalNFTRoyaltiesToCoinsBasisPoints    map[PKID]uint64
+	AdditionalNFTRoyaltiesToCoinsBasisPoints map[PKID]uint64
 
 	// ExtraData map to hold arbitrary attributes of a post. Holds non-consensus related information about a post.
 	PostExtraData map[string][]byte
@@ -852,7 +840,7 @@
 }
 
 type PublicKeyRoyaltyPair struct {
-	PublicKey              []byte
+	PublicKey          []byte
 	RoyaltyAmountNanos uint64
 }
 
