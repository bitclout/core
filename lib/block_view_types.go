package lib

import (
	"bytes"
	"encoding/hex"
	"encoding/json"
	"fmt"
	"io"
	"math"
	"math/big"
	"reflect"
	"sort"
	"strings"

	"github.com/btcsuite/btcd/btcec"
	"github.com/golang/glog"
	"github.com/holiman/uint256"
	"github.com/pkg/errors"
	"github.com/spf13/viper"
)

type UtxoType uint8

const (
	// UTXOs can come from different sources. We document all of those sources
	// in the UTXOEntry using these types.
	UtxoTypeOutput      UtxoType = 0
	UtxoTypeBlockReward UtxoType = 1
	UtxoTypeBitcoinBurn UtxoType = 2
	// TODO(DELETEME): Remove the StakeReward txn type
	UtxoTypeStakeReward              UtxoType = 3
	UtxoTypeCreatorCoinSale          UtxoType = 4
	UtxoTypeCreatorCoinFounderReward UtxoType = 5
	UtxoTypeNFTSeller                UtxoType = 6
	UtxoTypeNFTBidderChange          UtxoType = 7
	UtxoTypeNFTCreatorRoyalty        UtxoType = 8
	UtxoTypeNFTAdditionalDESORoyalty UtxoType = 9
	UtxoTypeDAOCoinLimitOrderPayout  UtxoType = 10

	// NEXT_TAG = 11
)

func (mm UtxoType) String() string {
	switch mm {
	case UtxoTypeOutput:
		return "UtxoTypeOutput"
	case UtxoTypeBlockReward:
		return "UtxoTypeBlockReward"
	case UtxoTypeBitcoinBurn:
		return "UtxoTypeBitcoinBurn"
	case UtxoTypeStakeReward:
		return "UtxoTypeStakeReward"
	case UtxoTypeCreatorCoinSale:
		return "UtxoTypeCreatorCoinSale"
	case UtxoTypeCreatorCoinFounderReward:
		return "UtxoTypeCreatorCoinFounderReward"
	case UtxoTypeNFTSeller:
		return "UtxoTypeNFTSeller"
	case UtxoTypeNFTBidderChange:
		return "UtxoTypeNFTBidderChange"
	case UtxoTypeNFTCreatorRoyalty:
		return "UtxoTypeNFTCreatorRoyalty"
	case UtxoTypeNFTAdditionalDESORoyalty:
		return "UtxoTypeNFTAdditionalDESORoyalty"
	default:
		return "UtxoTypeUnknown"
	}
}

type EncoderType uint32

// Block view encoder types. These types to different structs implementing the DeSoEncoder interface.
const (
	EncoderTypeUtxoEntry                         EncoderType = 0
	EncoderTypeUtxoOperation                     EncoderType = 1
	EncoderTypeUtxoOperationBundle               EncoderType = 2
	EncoderTypeMessageEntry                      EncoderType = 3
	EncoderTypeGroupKeyName                      EncoderType = 4
	EncoderTypeMessagingGroupEntry               EncoderType = 5
	EncoderTypeMessagingGroupMember              EncoderType = 6
	EncoderTypeForbiddenPubKeyEntry              EncoderType = 7
	EncoderTypeLikeEntry                         EncoderType = 8
	EncoderTypeNFTEntry                          EncoderType = 9
	EncoderTypeNFTBidEntry                       EncoderType = 10
	EncoderTypeNFTBidEntryBundle                 EncoderType = 11
	EncoderTypeDerivedKeyEntry                   EncoderType = 12
	EncoderTypeDiamondEntry                      EncoderType = 13
	EncoderTypeRepostEntry                       EncoderType = 14
	EncoderTypeGlobalParamsEntry                 EncoderType = 15
	EncoderTypePostEntry                         EncoderType = 16
	EncoderTypeBalanceEntry                      EncoderType = 17
	EncoderTypeCoinEntry                         EncoderType = 18
	EncoderTypePublicKeyRoyaltyPair              EncoderType = 19
	EncoderTypePKIDEntry                         EncoderType = 20
	EncoderTypeProfileEntry                      EncoderType = 21
	EncoderTypeAffectedPublicKey                 EncoderType = 22
	EncoderTypeUtxoKey                           EncoderType = 23
	EncoderTypeDeSoOutput                        EncoderType = 24
	EncoderTypePKID                              EncoderType = 25
	EncoderTypePublicKey                         EncoderType = 26
	EncoderTypeBlockHash                         EncoderType = 27
	EncoderTypeDAOCoinLimitOrderEntry            EncoderType = 28
	EncoderTypeFilledDAOCoinLimitOrder           EncoderType = 29
	EncoderTypeUserAssociationEntry              EncoderType = 30
	EncoderTypePostAssociationEntry              EncoderType = 31
	EncoderTypeAccessGroupEntry                  EncoderType = 32
	EncoderTypeAccessGroupMemberEntry            EncoderType = 33
	EncoderTypeGroupMembershipKey                EncoderType = 34
	EncoderTypeNewMessageEntry                   EncoderType = 35
	EncoderTypeAccessGroupMemberEnumerationEntry EncoderType = 36
	EncoderTypeDmThreadEntry                     EncoderType = 37
	EncoderTypeDeSoNonce                         EncoderType = 38
	EncoderTypeTransactorNonceEntry              EncoderType = 39

	// EncoderTypeStateChangeEntry represents a state change to a DeSo encoder entry.
	EncoderTypeStateChangeEntry EncoderType = 40
	// EncoderTypeFollowEntry represents a follow relationship between two pkids.
	EncoderTypeFollowEntry EncoderType = 41
	// EncoderTypeDeSoBalanceEntry represents a balance of DeSo for a particular public key.
	EncoderTypeDeSoBalanceEntry EncoderType = 42
	// EncoderTypeBlock represents a block in the blockchain, including all transactions in said block.
	EncoderTypeBlock EncoderType = 43
	// EncoderTypeTxn represents a transaction in the blockchain.
	EncoderTypeTxn EncoderType = 44

	EncoderTypeValidatorEntry        EncoderType = 45
	EncoderTypeStakeEntry            EncoderType = 46
	EncoderTypeLockedStakeEntry      EncoderType = 47
	EncoderTypeEpochEntry            EncoderType = 48
	EncoderTypeLockedBalanceEntry    EncoderType = 49
	EncoderTypeLockupYieldCurvePoint EncoderType = 50

	// EncoderTypeBLSPublicKeyPKIDPairEntry represents a BLS public key <> PKID mapping.
	EncoderTypeBLSPublicKeyPKIDPairEntry EncoderType = 51

	// EncoderTypeEndBlockView encoder type should be at the end and is used for automated tests.
	EncoderTypeEndBlockView EncoderType = 52
)

// Txindex encoder types.
const (
	EncoderTypeTransactionMetadata                   EncoderType = 1000000
	EncoderTypeBasicTransferTxindexMetadata          EncoderType = 1000001
	EncoderTypeBitcoinExchangeTxindexMetadata        EncoderType = 1000002
	EncoderTypeCreatorCoinTxindexMetadata            EncoderType = 1000003
	EncoderTypeCreatorCoinTransferTxindexMetadata    EncoderType = 1000004
	EncoderTypeDAOCoinTransferTxindexMetadata        EncoderType = 1000005
	EncoderTypeFilledDAOCoinLimitOrderMetadata       EncoderType = 1000006
	EncoderTypeDAOCoinLimitOrderTxindexMetadata      EncoderType = 1000007
	EncoderTypeUpdateProfileTxindexMetadata          EncoderType = 1000008
	EncoderTypeSubmitPostTxindexMetadata             EncoderType = 1000009
	EncoderTypeLikeTxindexMetadata                   EncoderType = 1000010
	EncoderTypeFollowTxindexMetadata                 EncoderType = 1000011
	EncoderTypePrivateMessageTxindexMetadata         EncoderType = 1000012
	EncoderTypeSwapIdentityTxindexMetadata           EncoderType = 1000013
	EncoderTypeNFTRoyaltiesMetadata                  EncoderType = 1000014
	EncoderTypeNFTBidTxindexMetadata                 EncoderType = 1000015
	EncoderTypeAcceptNFTBidTxindexMetadata           EncoderType = 1000016
	EncoderTypeNFTTransferTxindexMetadata            EncoderType = 1000017
	EncoderTypeAcceptNFTTransferTxindexMetadata      EncoderType = 1000018
	EncoderTypeBurnNFTTxindexMetadata                EncoderType = 1000019
	EncoderTypeDAOCoinTxindexMetadata                EncoderType = 1000020
	EncoderTypeCreateNFTTxindexMetadata              EncoderType = 1000021
	EncoderTypeUpdateNFTTxindexMetadata              EncoderType = 1000022
	EncoderTypeCreateUserAssociationTxindexMetadata  EncoderType = 1000023
	EncoderTypeDeleteUserAssociationTxindexMetadata  EncoderType = 1000024
	EncoderTypeCreatePostAssociationTxindexMetadata  EncoderType = 1000025
	EncoderTypeDeletePostAssociationTxindexMetadata  EncoderType = 1000026
	EncoderTypeAccessGroupTxindexMetadata            EncoderType = 1000027
	EncoderTypeAccessGroupMembersTxindexMetadata     EncoderType = 1000028
	EncoderTypeNewMessageTxindexMetadata             EncoderType = 1000029
	EncoderTypeRegisterAsValidatorTxindexMetadata    EncoderType = 1000030
	EncoderTypeUnregisterAsValidatorTxindexMetadata  EncoderType = 1000031
	EncoderTypeStakeTxindexMetadata                  EncoderType = 1000032
	EncoderTypeUnstakeTxindexMetadata                EncoderType = 1000033
	EncoderTypeUnlockStakeTxindexMetadata            EncoderType = 1000034
	EncoderTypeUnjailValidatorTxindexMetadata        EncoderType = 1000035
	EncoderTypeCoinLockupTxindexMetadata             EncoderType = 1000036
	EncoderTypeUpdateCoinLockupParamsTxindexMetadata EncoderType = 1000037
	EncoderTypeCoinLockupTransferTxindexMetadata     EncoderType = 1000038
	EncoderTypeCoinUnlockTxindexMetadata             EncoderType = 1000039
	EncoderTypeAtomicTxnsWrapperTxindexMetadata      EncoderType = 1000040

	// EncoderTypeEndTxIndex encoder type should be at the end and is used for automated tests.
	EncoderTypeEndTxIndex EncoderType = 1000036
)

// This function translates the EncoderType into an empty DeSoEncoder struct.
func (encoderType EncoderType) New() DeSoEncoder {
	// Block view encoder types
	switch encoderType {
	case EncoderTypeUtxoEntry:
		return &UtxoEntry{}
	case EncoderTypeUtxoOperation:
		return &UtxoOperation{}
	case EncoderTypeUtxoOperationBundle:
		return &UtxoOperationBundle{}
	case EncoderTypeMessageEntry:
		return &MessageEntry{}
	case EncoderTypeGroupKeyName:
		return &GroupKeyName{}
	case EncoderTypeMessagingGroupEntry:
		return &MessagingGroupEntry{}
	case EncoderTypeMessagingGroupMember:
		return &MessagingGroupMember{}
	case EncoderTypeForbiddenPubKeyEntry:
		return &ForbiddenPubKeyEntry{}
	case EncoderTypeLikeEntry:
		return &LikeEntry{}
	case EncoderTypeNFTEntry:
		return &NFTEntry{}
	case EncoderTypeNFTBidEntry:
		return &NFTBidEntry{}
	case EncoderTypeNFTBidEntryBundle:
		return &NFTBidEntryBundle{}
	case EncoderTypeDerivedKeyEntry:
		return &DerivedKeyEntry{}
	case EncoderTypeDiamondEntry:
		return &DiamondEntry{}
	case EncoderTypeRepostEntry:
		return &RepostEntry{}
	case EncoderTypeGlobalParamsEntry:
		return &GlobalParamsEntry{}
	case EncoderTypePostEntry:
		return &PostEntry{}
	case EncoderTypeBalanceEntry:
		return &BalanceEntry{}
	case EncoderTypeCoinEntry:
		return &CoinEntry{}
	case EncoderTypePublicKeyRoyaltyPair:
		return &PublicKeyRoyaltyPair{}
	case EncoderTypePKIDEntry:
		return &PKIDEntry{}
	case EncoderTypeProfileEntry:
		return &ProfileEntry{}
	case EncoderTypeAffectedPublicKey:
		return &AffectedPublicKey{}
	case EncoderTypeUtxoKey:
		return &UtxoKey{}
	case EncoderTypeDeSoOutput:
		return &DeSoOutput{}
	case EncoderTypePKID:
		return &PKID{}
	case EncoderTypePublicKey:
		return &PublicKey{}
	case EncoderTypeBlockHash:
		return &BlockHash{}
	case EncoderTypeDAOCoinLimitOrderEntry:
		return &DAOCoinLimitOrderEntry{}
	case EncoderTypeFilledDAOCoinLimitOrder:
		return &FilledDAOCoinLimitOrder{}
	case EncoderTypeUserAssociationEntry:
		return &UserAssociationEntry{}
	case EncoderTypePostAssociationEntry:
		return &PostAssociationEntry{}
	case EncoderTypeAccessGroupEntry:
		return &AccessGroupEntry{}
	case EncoderTypeAccessGroupMemberEntry:
		return &AccessGroupMemberEntry{}
	case EncoderTypeGroupMembershipKey:
		return &AccessGroupMembershipKey{}
	case EncoderTypeNewMessageEntry:
		return &NewMessageEntry{}
	case EncoderTypeAccessGroupMemberEnumerationEntry:
		return &AccessGroupMemberEnumerationEntry{}
	case EncoderTypeDmThreadEntry:
		return &DmThreadEntry{}
	case EncoderTypeDeSoNonce:
		return &DeSoNonce{}
	case EncoderTypeTransactorNonceEntry:
		return &TransactorNonceEntry{}
	case EncoderTypeFollowEntry:
		return &FollowEntry{}
	case EncoderTypeStateChangeEntry:
		return &StateChangeEntry{}
	case EncoderTypeDeSoBalanceEntry:
		return &DeSoBalanceEntry{}
	case EncoderTypeBlock:
		return &MsgDeSoBlock{}
	case EncoderTypeTxn:
		return &MsgDeSoTxn{}
	case EncoderTypeValidatorEntry:
		return &ValidatorEntry{}
	case EncoderTypeStakeEntry:
		return &StakeEntry{}
	case EncoderTypeLockedStakeEntry:
		return &LockedStakeEntry{}
	case EncoderTypeEpochEntry:
		return &EpochEntry{}
	case EncoderTypeLockedBalanceEntry:
		return &LockedBalanceEntry{}
	case EncoderTypeLockupYieldCurvePoint:
		return &LockupYieldCurvePoint{}
	case EncoderTypeBLSPublicKeyPKIDPairEntry:
		return &BLSPublicKeyPKIDPairEntry{}
	}

	// Txindex encoder types
	switch encoderType {
	case EncoderTypeTransactionMetadata:
		return &TransactionMetadata{}
	case EncoderTypeBasicTransferTxindexMetadata:
		return &BasicTransferTxindexMetadata{}
	case EncoderTypeBitcoinExchangeTxindexMetadata:
		return &BitcoinExchangeTxindexMetadata{}
	case EncoderTypeCreatorCoinTxindexMetadata:
		return &CreatorCoinTxindexMetadata{}
	case EncoderTypeCreatorCoinTransferTxindexMetadata:
		return &CreatorCoinTransferTxindexMetadata{}
	case EncoderTypeDAOCoinTransferTxindexMetadata:
		return &DAOCoinTransferTxindexMetadata{}
	case EncoderTypeFilledDAOCoinLimitOrderMetadata:
		return &FilledDAOCoinLimitOrderMetadata{}
	case EncoderTypeDAOCoinLimitOrderTxindexMetadata:
		return &DAOCoinLimitOrderTxindexMetadata{}
	case EncoderTypeUpdateProfileTxindexMetadata:
		return &UpdateProfileTxindexMetadata{}
	case EncoderTypeSubmitPostTxindexMetadata:
		return &SubmitPostTxindexMetadata{}
	case EncoderTypeLikeTxindexMetadata:
		return &LikeTxindexMetadata{}
	case EncoderTypeFollowTxindexMetadata:
		return &FollowTxindexMetadata{}
	case EncoderTypePrivateMessageTxindexMetadata:
		return &PrivateMessageTxindexMetadata{}
	case EncoderTypeSwapIdentityTxindexMetadata:
		return &SwapIdentityTxindexMetadata{}
	case EncoderTypeNFTRoyaltiesMetadata:
		return &NFTRoyaltiesMetadata{}
	case EncoderTypeNFTBidTxindexMetadata:
		return &NFTBidTxindexMetadata{}
	case EncoderTypeAcceptNFTBidTxindexMetadata:
		return &AcceptNFTBidTxindexMetadata{}
	case EncoderTypeNFTTransferTxindexMetadata:
		return &NFTTransferTxindexMetadata{}
	case EncoderTypeAcceptNFTTransferTxindexMetadata:
		return &AcceptNFTTransferTxindexMetadata{}
	case EncoderTypeBurnNFTTxindexMetadata:
		return &BurnNFTTxindexMetadata{}
	case EncoderTypeDAOCoinTxindexMetadata:
		return &DAOCoinTxindexMetadata{}
	case EncoderTypeCreateNFTTxindexMetadata:
		return &CreateNFTTxindexMetadata{}
	case EncoderTypeUpdateNFTTxindexMetadata:
		return &UpdateNFTTxindexMetadata{}
	case EncoderTypeCreateUserAssociationTxindexMetadata:
		return &CreateUserAssociationTxindexMetadata{}
	case EncoderTypeDeleteUserAssociationTxindexMetadata:
		return &DeleteUserAssociationTxindexMetadata{}
	case EncoderTypeCreatePostAssociationTxindexMetadata:
		return &CreatePostAssociationTxindexMetadata{}
	case EncoderTypeDeletePostAssociationTxindexMetadata:
		return &DeletePostAssociationTxindexMetadata{}
	case EncoderTypeAccessGroupTxindexMetadata:
		return &AccessGroupTxindexMetadata{}
	case EncoderTypeAccessGroupMembersTxindexMetadata:
		return &AccessGroupMembersTxindexMetadata{}
	case EncoderTypeNewMessageTxindexMetadata:
		return &NewMessageTxindexMetadata{}
	case EncoderTypeRegisterAsValidatorTxindexMetadata:
		return &RegisterAsValidatorTxindexMetadata{}
	case EncoderTypeUnregisterAsValidatorTxindexMetadata:
		return &UnregisterAsValidatorTxindexMetadata{}
	case EncoderTypeStakeTxindexMetadata:
		return &StakeTxindexMetadata{}
	case EncoderTypeUnstakeTxindexMetadata:
		return &UnstakeTxindexMetadata{}
	case EncoderTypeUnlockStakeTxindexMetadata:
		return &UnlockStakeTxindexMetadata{}
	case EncoderTypeUnjailValidatorTxindexMetadata:
		return &UnjailValidatorTxindexMetadata{}
	case EncoderTypeCoinLockupTxindexMetadata:
		return &CoinLockupTxindexMetadata{}
	case EncoderTypeUpdateCoinLockupParamsTxindexMetadata:
		return &UpdateCoinLockupParamsTxindexMetadata{}
	case EncoderTypeCoinLockupTransferTxindexMetadata:
		return &CoinLockupTransferTxindexMetadata{}
	case EncoderTypeCoinUnlockTxindexMetadata:
		return &CoinUnlockTxindexMetadata{}
	case EncoderTypeAtomicTxnsWrapperTxindexMetadata:
		return &AtomicTxnsWrapperTxindexMetadata{}
	default:
		return nil
	}
}

// DeSoEncoder is an interface handling our custom, deterministic byte encodings.
type DeSoEncoder interface {
	// RawEncodeWithoutMetadata and RawDecodeWithoutMetadata methods should encode/decode a DeSoEncoder struct into a
	// byte array. The encoding must always be deterministic, and readable by the corresponding RawDecodeWithoutMetadata.
	// We decided to call these methods with terms like: "RawEncode" and "WithoutMetadata" so that these functions sound
	// scary enough to not be directly called. They shouldn't be! EncodeToBytes and DecodeFromBytes wrappers should be
	// used instead. In particular, the implementation shouldn't worry about the DeSoEncoder being nil, nor about encoding
	// the blockHeight. All of this is handled by the wrappers. The blockHeights are passed to the encoder methods to support
	// encoder migrations, which allow upgrading existing badgerDB entries without requiring a resync. Lookup EncoderMigrationHeights
	// for more information on how this works. skipMetadata shouldn't be used directly by the methods; however, it must
	// always be passed if we're nesting EncodeToBytes in the method implementation.
	RawEncodeWithoutMetadata(blockHeight uint64, skipMetadata ...bool) []byte
	RawDecodeWithoutMetadata(blockHeight uint64, rr *bytes.Reader) error

	// GetVersionByte should return the version of the DeSoEncoder as a function of EncoderMigrationHeights and blockHeight.
	// For instance, if we added a new migration at height H and version byte V, we should implement the GetVersionByte
	// method so that V is returned whenever blockHeight >= H.
	GetVersionByte(blockHeight uint64) byte

	// GetEncoderType should return the EncoderType corresponding to the DeSoEncoder.
	GetEncoderType() EncoderType
}

type EncodeToBytesFunc func(blockHeight uint64, encoder DeSoEncoder, skipMetadata ...bool) []byte

var EncodeToBytesImpl EncodeToBytesFunc = encodeToBytes

// EncodeToBytes encodes a DeSoEncoder type to bytes, including encoder metadata such as existence byte, the encoder
// type, and the current blockHeight. The skipMetadata parameter should be always passed if we're nesting DeSoEncoders,
// but in general it shouldn't be passed. This parameter is only used when we're computing the state checksum.
func EncodeToBytes(blockHeight uint64, encoder DeSoEncoder, skipMetadata ...bool) []byte {
	return EncodeToBytesImpl(blockHeight, encoder, skipMetadata...)
}

func encodeToBytes(blockHeight uint64, encoder DeSoEncoder, skipMetadata ...bool) []byte {
	var data []byte

	// Encoding without metadata is used in the checksum computation. We do this because metadata is kind of arbitrary.
	shouldSkipMetadata := false
	if len(skipMetadata) > 0 {
		shouldSkipMetadata = skipMetadata[0]
	}

	// We will encode the DeSoEncoder type with some additional metadata. This metadata consists of:
	// 	<existenceByte [1]byte> <encoderType [4]byte> <encoderVersion [1]byte> <encodedBytes []byte>
	//
	// existenceByte  - is a boolean that tells us if the encoder entry was initialized (true) or if it was nil (false)
	// encoderType    - is a uint32 that encodes information of DeSoEncoder's type.
	// encoderVersion - is a byte that says which migration was used by the encoder. Migrations increment encoder's version.
	// encodedBytes   - encoder's bytes

	if encoder != nil && !reflect.ValueOf(encoder).IsNil() {
		data = append(data, BoolToByte(true))
		// Encode metadata
		if !shouldSkipMetadata {
			data = append(data, UintToBuf(uint64(encoder.GetEncoderType()))...)
			data = append(data, UintToBuf(uint64(encoder.GetVersionByte(blockHeight)))...)
		}
		data = append(data, encoder.RawEncodeWithoutMetadata(blockHeight, skipMetadata...)...)
	} else {
		data = append(data, BoolToByte(false))
	}

	return data
}

type DecodeFromByteFunc func(encoder DeSoEncoder, rr *bytes.Reader) (_existenceByte bool, _error error)

var DecodeFromBytesImpl = decodeFromBytes

// DecodeFromBytes decodes a DeSoEncoder type from bytes. We check
// for the existence byte, which tells us whether actual data was encoded, or a nil pointer.
func DecodeFromBytes(encoder DeSoEncoder, rr *bytes.Reader) (_existenceByte bool, _error error) {
	return DecodeFromBytesImpl(encoder, rr)
}

func decodeFromBytes(encoder DeSoEncoder, rr *bytes.Reader) (_existenceByte bool, _error error) {
	if existenceByte, err := ReadBoolByte(rr); existenceByte && err == nil {

		encoderType, err := ReadUvarint(rr)
		if err != nil {
			return false, errors.Wrapf(err, "DecodeFromBytes: Problem decoding encoder type")
		}
		if encoderType > math.MaxUint32 {
			return false, errors.Wrapf(err, "DecodeFromBytes: Encoder type "+
				"value exceeds max uint32: %v", encoderType)
		}

		// Because encoder is provided as a parameter, we just verify that the entry type matches the encoder type.
		if !reflect.DeepEqual(EncoderType(encoderType), encoder.GetEncoderType()) {
			return false, fmt.Errorf("DecodeFromBytes: encoder type (%v) doesn't match the "+
				"entry type (%v)", encoderType, encoder.GetEncoderType())
		}

		versionByte, err := ReadUvarint(rr)
		if err != nil {
			return false, errors.Wrapf(err, "DecodeFromBytes: Problem decoding version bytes")
		}
		if versionByte > math.MaxUint8 {
			return false, errors.Wrapf(err, "DecodeFromBytes: versionByte "+
				"value exceeds max uint8: %v", versionByte)
		}
		// TODO: We should pass DeSoParams to this function instead of using GlobalParams.
		// We don't do this for now because it's a massive refactor.
		blockHeight := VersionByteToMigrationHeight(uint8(versionByte), &GlobalDeSoParams)

		err = encoder.RawDecodeWithoutMetadata(blockHeight, rr)
		if err != nil {
			return false, errors.Wrapf(err, "DecodeFromBytes: Problem reading encoder")
		}
		return true, nil
	} else if err != nil {
		return false, errors.Wrapf(err, "DecodeFromBytes: Problem reading existence byte")
	}
	return false, nil
}

// MigrationTriggered is a suggested conditional check to be called within RawEncodeWithoutMetadata and
// RawDecodeWithoutMetadata when defining the encoding migrations for DeSoEncoders. Consult constants.go for more info.
func MigrationTriggered(blockHeight uint64, migrationName MigrationName) bool {
	for _, migration := range GlobalDeSoParams.EncoderMigrationHeightsList {
		if migration.Name == migrationName {
			return blockHeight >= migration.Height
		}
	}

	panic(any(fmt.Sprintf("Problem finding a migration corresponding to migrationName (%v) "+
		"check your code!", migrationName)))
}

// GetMigrationVersion can be returned in GetVersionByte when implementing DeSoEncoders. The way to do it is simply
// calling `return GetMigrationVersion(blockHeight, [Migration Names])` where migration names are all EncoderMigrationHeights
// that were used in RawEncodeWithoutMetadata and RawDecodeWithoutMetadata. [Migration Names] can be simply a list of
// MigrationName strings corresponding to these EncodeMigrationHeights.
func GetMigrationVersion(blockHeight uint64, appliedMigrationNames ...MigrationName) byte {
	maxMigrationVersion := byte(0)
	for _, migration := range GlobalDeSoParams.EncoderMigrationHeightsList {
		for _, appliedMigration := range appliedMigrationNames {
			// Select the applied migrations.
			if migration.Name == appliedMigration {

				// Make sure the migration is satisfied by the current blockHeight.
				if migration.Height <= blockHeight {

					// Find the migration with the greatest version.
					if migration.Version > maxMigrationVersion {
						maxMigrationVersion = migration.Version
					}
				}
			}
		}
	}
	return maxMigrationVersion
}

// UtxoEntry identifies the data associated with a UTXO.
type UtxoEntry struct {
	AmountNanos uint64
	PublicKey   []byte
	BlockHeight uint32
	UtxoType    UtxoType

	// The fields below aren't serialized or hashed. They are only kept
	// around for in-memory bookkeeping purposes.

	// Whether or not the UTXO is spent. This is not used by the database,
	// (in fact it's not even stored in the db) it's used
	// only by the in-memory data structure. The database is simple: A UTXO
	// is unspent if and only if it exists in the db. However, for the view,
	// a UTXO is unspent if it (exists in memory and is unspent) OR (it does not
	// exist in memory at all but does exist in the database).
	//
	// Note that we are relying on the code that serializes the entry to the
	// db to ignore private fields, which is why this variable is lowerCamelCase
	// rather than UpperCamelCase. We are also relying on it defaulting to
	// false when newly-read from the database.
	isSpent bool

	// A back-reference to the utxo key associated with this entry.
	UtxoKey *UtxoKey
}

func (utxoEntry *UtxoEntry) String() string {
	return fmt.Sprintf("< OwnerPublicKey: %v, BlockHeight: %d, AmountNanos: %d, UtxoType: %v, "+
		"isSpent: %v, utxoKey: %v>", PkToStringMainnet(utxoEntry.PublicKey),
		utxoEntry.BlockHeight, utxoEntry.AmountNanos,
		utxoEntry.UtxoType, utxoEntry.isSpent, utxoEntry.UtxoKey)
}

func (utxo *UtxoEntry) RawEncodeWithoutMetadata(blockHeight uint64, skipMetadata ...bool) []byte {
	var data []byte

	data = append(data, UintToBuf(utxo.AmountNanos)...)
	data = append(data, EncodeByteArray(utxo.PublicKey)...)
	data = append(data, UintToBuf(uint64(utxo.BlockHeight))...)
	data = append(data, byte(utxo.UtxoType))
	data = append(data, EncodeToBytes(blockHeight, utxo.UtxoKey, skipMetadata...)...)

	return data
}

func (utxo *UtxoEntry) RawDecodeWithoutMetadata(blockHeight uint64, rr *bytes.Reader) error {
	var err error

	utxo.AmountNanos, err = ReadUvarint(rr)
	if err != nil {
		return errors.Wrapf(err, "UtxoEntry.Decode: Problem reading AmountNanos")
	}
	utxo.PublicKey, err = DecodeByteArray(rr)
	if err != nil {
		return errors.Wrapf(err, "UtxoEntry.Decode: Problem reading PublicKey")
	}

	utxoBlockHeight, err := ReadUvarint(rr)
	if err != nil {
		return errors.Wrapf(err, "UtxoEntry.Decode: Problem reading blockHeight")
	}
	utxo.BlockHeight = uint32(utxoBlockHeight)

	utxoType, err := rr.ReadByte()
	if err != nil {
		return errors.Wrapf(err, "UtxoEntry.Decode: Problem reading UtxoType")
	}
	utxo.UtxoType = UtxoType(utxoType)

	utxoKey := &UtxoKey{}
	if exist, err := DecodeFromBytes(utxoKey, rr); exist && err == nil {
		utxo.UtxoKey = utxoKey
	} else if err != nil {
		return errors.Wrapf(err, "UtxoEntry.Decode: Problem reading UtxoKey")
	}

	return nil
}

func (utxo *UtxoEntry) GetVersionByte(blockHeight uint64) byte {
	return 0
}

func (utxo *UtxoEntry) GetEncoderType() EncoderType {
	return EncoderTypeUtxoEntry
}

type OperationType uint

const (
	// Every operation has a type that we document here. This information is
	// used when rolling back a txn to determine what kind of operations need
	// to be performed. For example, rolling back a BitcoinExchange may require
	// rolling back an AddUtxo operation.
	OperationTypeAddUtxo                       OperationType = 0
	OperationTypeSpendUtxo                     OperationType = 1
	OperationTypeBitcoinExchange               OperationType = 2
	OperationTypePrivateMessage                OperationType = 3
	OperationTypeSubmitPost                    OperationType = 4
	OperationTypeUpdateProfile                 OperationType = 5
	OperationTypeDeletePost                    OperationType = 7
	OperationTypeUpdateBitcoinUSDExchangeRate  OperationType = 8
	OperationTypeFollow                        OperationType = 9
	OperationTypeLike                          OperationType = 10
	OperationTypeCreatorCoin                   OperationType = 11
	OperationTypeSwapIdentity                  OperationType = 12
	OperationTypeUpdateGlobalParams            OperationType = 13
	OperationTypeCreatorCoinTransfer           OperationType = 14
	OperationTypeCreateNFT                     OperationType = 15
	OperationTypeUpdateNFT                     OperationType = 16
	OperationTypeAcceptNFTBid                  OperationType = 17
	OperationTypeNFTBid                        OperationType = 18
	OperationTypeDeSoDiamond                   OperationType = 19
	OperationTypeNFTTransfer                   OperationType = 20
	OperationTypeAcceptNFTTransfer             OperationType = 21
	OperationTypeBurnNFT                       OperationType = 22
	OperationTypeAuthorizeDerivedKey           OperationType = 23
	OperationTypeMessagingKey                  OperationType = 24
	OperationTypeDAOCoin                       OperationType = 25
	OperationTypeDAOCoinTransfer               OperationType = 26
	OperationTypeSpendingLimitAccounting       OperationType = 27
	OperationTypeDAOCoinLimitOrder             OperationType = 28
	OperationTypeCreateUserAssociation         OperationType = 29
	OperationTypeDeleteUserAssociation         OperationType = 30
	OperationTypeCreatePostAssociation         OperationType = 31
	OperationTypeDeletePostAssociation         OperationType = 32
	OperationTypeAccessGroup                   OperationType = 33
	OperationTypeAccessGroupMembers            OperationType = 34
	OperationTypeNewMessage                    OperationType = 35
	OperationTypeAddBalance                    OperationType = 36
	OperationTypeSpendBalance                  OperationType = 37
	OperationTypeDeleteExpiredNonces           OperationType = 38
	OperationTypeRegisterAsValidator           OperationType = 39
	OperationTypeUnregisterAsValidator         OperationType = 40
	OperationTypeStake                         OperationType = 41
	OperationTypeUnstake                       OperationType = 42
	OperationTypeUnlockStake                   OperationType = 43
	OperationTypeUnjailValidator               OperationType = 44
	OperationTypeCoinLockup                    OperationType = 45
	OperationTypeCoinLockupTransfer            OperationType = 46
	OperationTypeCoinUnlock                    OperationType = 47
	OperationTypeUpdateCoinLockupParams        OperationType = 48
	OperationTypeStakeDistributionRestake      OperationType = 49
	OperationTypeStakeDistributionPayToBalance OperationType = 50
	OperationTypeSetValidatorLastActiveAtEpoch OperationType = 51
<<<<<<< HEAD
	OperationTypeAtomicTxnsWrapper             OperationType = 52
=======
	OperationTypeFailingTxn                    OperationType = 52
>>>>>>> cf269149
	// NEXT_TAG = 53
)

func (op OperationType) String() string {
	switch op {
	case OperationTypeAddUtxo:
		return "OperationTypeAddUtxo"
	case OperationTypeSpendUtxo:
		return "OperationTypeSpendUtxo"
	case OperationTypeBitcoinExchange:
		return "OperationTypeBitcoinExchange"
	case OperationTypePrivateMessage:
		return "OperationTypePrivateMessage"
	case OperationTypeSubmitPost:
		return "OperationTypeSubmitPost"
	case OperationTypeUpdateProfile:
		return "OperationTypeUpdateProfile"
	case OperationTypeDeletePost:
		return "OperationTypeDeletePost"
	case OperationTypeUpdateBitcoinUSDExchangeRate:
		return "OperationTypeUpdateBitcoinUSDExchangeRate"
	case OperationTypeFollow:
		return "OperationTypeFollow"
	case OperationTypeLike:
		return "OperationTypeLike"
	case OperationTypeCreatorCoin:
		return "OperationTypeCreatorCoin"
	case OperationTypeSwapIdentity:
		return "OperationTypeSwapIdentity"
	case OperationTypeUpdateGlobalParams:
		return "OperationTypeUpdateGlobalParams"
	case OperationTypeCreatorCoinTransfer:
		return "OperationTypeCreatorCoinTransfer"
	case OperationTypeCreateNFT:
		return "OperationTypeCreateNFT"
	case OperationTypeUpdateNFT:
		return "OperationTypeUpdateNFT"
	case OperationTypeAcceptNFTBid:
		return "OperationTypeAcceptNFTBid"
	case OperationTypeNFTBid:
		return "OperationTypeNFTBid"
	case OperationTypeDeSoDiamond:
		return "OperationTypeDeSoDiamond"
	case OperationTypeNFTTransfer:
		return "OperationTypeNFTTransfer"
	case OperationTypeAcceptNFTTransfer:
		return "OperationTypeAcceptNFTTransfer"
	case OperationTypeBurnNFT:
		return "OperationTypeBurnNFT"
	case OperationTypeAuthorizeDerivedKey:
		return "OperationTypeAuthorizeDerivedKey"
	case OperationTypeMessagingKey:
		return "OperationTypeMessagingKey"
	case OperationTypeDAOCoin:
		return "OperationTypeDAOCoin"
	case OperationTypeDAOCoinTransfer:
		return "OperationTypeDAOCoinTransfer"
	case OperationTypeSpendingLimitAccounting:
		return "OperationTypeSpendingLimitAccounting"
	case OperationTypeDAOCoinLimitOrder:
		return "OperationTypeDAOCoinLimitOrder"
	case OperationTypeCreateUserAssociation:
		return "OperationTypeCreateUserAssociation"
	case OperationTypeDeleteUserAssociation:
		return "OperationTypeDeleteUserAssociation"
	case OperationTypeCreatePostAssociation:
		return "OperationTypeCreatePostAssociation"
	case OperationTypeDeletePostAssociation:
		return "OperationTypeDeletePostAssociation"
	case OperationTypeAccessGroup:
		return "OperationTypeAccessGroup"
	case OperationTypeAccessGroupMembers:
		return "OperationTypeAccessGroupMembers"
	case OperationTypeNewMessage:
		return "OperationTypeNewMessage"
	case OperationTypeAddBalance:
		return "OperationTypeAddBalance"
	case OperationTypeSpendBalance:
		return "OperationTypeSpendBalance"
	case OperationTypeDeleteExpiredNonces:
		return "OperationTypeDeleteExpiredNonces"
	case OperationTypeRegisterAsValidator:
		return "OperationTypeRegisterAsValidator"
	case OperationTypeUnregisterAsValidator:
		return "OperationTypeUnregisterAsValidator"
	case OperationTypeStake:
		return "OperationTypeStake"
	case OperationTypeUnstake:
		return "OperationTypeUnstake"
	case OperationTypeUnlockStake:
		return "OperationTypeUnlockStake"
	case OperationTypeUnjailValidator:
		return "OperationTypeUnjailValidator"
	case OperationTypeCoinLockup:
		return "OperationTypeCoinLockup"
	case OperationTypeUpdateCoinLockupParams:
		return "OperationTypeUpdateCoinLockupParams"
	case OperationTypeCoinLockupTransfer:
		return "OperationTypeCoinLockupTransfer"
	case OperationTypeCoinUnlock:
		return "OperationTypeCoinUnlock"
	case OperationTypeStakeDistributionRestake:
		return "OperationTypeStakeDistributionRestake"
	case OperationTypeSetValidatorLastActiveAtEpoch:
		return "OperationTypeSetValidatorLastActiveAtEpoch"
	case OperationTypeStakeDistributionPayToBalance:
		return "OperationTypeStakeDistributionPayToBalance"
	case OperationTypeAtomicTxnsWrapper:
		return "OperationTypeAtomicTxnsWrapper"
	}
	return "OperationTypeUNKNOWN"
}

type UtxoOperation struct {
	Type OperationType

	// Only set for OperationTypeSpendUtxo
	//
	// When we SPEND a UTXO entry we delete it from the utxo set but we still
	// store its info in case we want to reverse
	// it in the future. This information is not needed for ADD since
	// reversing an ADD just means deleting an entry from the end of our list.
	//
	// SPEND works by swapping the UTXO we want to spend with the UTXO at
	// the end of the list and then deleting from the end of the list. Obviously
	// this is more efficient than deleting the element in-place and then shifting
	// over everything after it. In order to be able to undo this operation,
	// however, we need to store the original index of the item we are
	// spending/deleting. Reversing the operation then amounts to adding a utxo entry
	// at the end of the list and swapping with this index. Given this, the entry
	// we store here has its position set to the position it was at right before the
	// SPEND operation was performed.
	Entry *UtxoEntry

	// Only set for OperationTypeSpendUtxo
	//
	// Store the UtxoKey as well. This isn't necessary but it helps
	// with error-checking during a roll-back so we just keep it.
	//
	// TODO: We can probably delete this at some point and save some space. UTXOs
	// are probably our biggest disk hog so getting rid of this should materially
	// improve disk usage.
	Key *UtxoKey

	// Used to revert BitcoinExchange transaction.
	PrevNanosPurchased uint64
	// Used to revert UpdateBitcoinUSDExchangeRate transaction.
	PrevUSDCentsPerBitcoin uint64

	// Save the previous post entry when making an update to a post.
	PrevPostEntry            *PostEntry
	PrevParentPostEntry      *PostEntry
	PrevGrandparentPostEntry *PostEntry
	PrevRepostedPostEntry    *PostEntry

	// Save the previous profile entry when making an update.
	PrevProfileEntry *ProfileEntry

	// Save the previous like entry and like count when making an update.
	PrevLikeEntry *LikeEntry
	PrevLikeCount uint64

	// For disconnecting diamonds.
	PrevDiamondEntry *DiamondEntry

	// For disconnecting NFTs.
	PrevNFTEntry              *NFTEntry
	PrevNFTBidEntry           *NFTBidEntry
	DeletedNFTBidEntries      []*NFTBidEntry
	NFTPaymentUtxoKeys        []*UtxoKey
	NFTSpentUtxoEntries       []*UtxoEntry
	PrevAcceptedNFTBidEntries *[]*NFTBidEntry

	// For disconnecting AuthorizeDerivedKey transactions.
	PrevDerivedKeyEntry *DerivedKeyEntry

	// For disconnecting MessagingGroupKey transactions.
	PrevMessagingKeyEntry *MessagingGroupEntry

	// Save the previous repost entry and repost count when making an update.
	PrevRepostEntry *RepostEntry
	PrevRepostCount uint64

	// Save the state of a creator coin prior to updating it due to a
	// buy/sell/add transaction.
	PrevCoinEntry *CoinEntry

	// Save the state of coin entries associated with a PKID prior to updating
	// it due to an additional coin royalty when an NFT is sold.
	PrevCoinRoyaltyCoinEntries map[PKID]CoinEntry

	// Save the creator coin balance of both the transactor and the creator.
	// We modify the transactor's balances when they buys/sell a creator coin
	// and we modify the creator's balance when we pay them a founder reward.
	PrevTransactorBalanceEntry *BalanceEntry
	PrevCreatorBalanceEntry    *BalanceEntry
	// We use this to revert founder's reward UTXOs created by creator coin buys.
	FounderRewardUtxoKey *UtxoKey

	// Save balance entries for the sender and receiver when creator coins are transferred.
	PrevSenderBalanceEntry   *BalanceEntry
	PrevReceiverBalanceEntry *BalanceEntry

	// Save the global params when making an update.
	PrevGlobalParamsEntry    *GlobalParamsEntry
	PrevForbiddenPubKeyEntry *ForbiddenPubKeyEntry

	// This value is used by Rosetta to adjust for a bug whereby a ParamUpdater
	// CoinEntry could get clobbered if updating a profile on someone else's
	// behalf. This is super confusing.
	ClobberedProfileBugDESOLockedNanos uint64

	// This value is used by Rosetta to return the amount of DESO that was added
	// or removed from a profile during a CreatorCoin transaction. It's needed
	// in order to avoid having to reconnect all transactions.
	CreatorCoinDESOLockedNanosDiff int64

	// This value is used by Rosetta to create a proper input/output when we
	// encounter a SwapIdentity txn. This makes it so that we don't have to
	// reconnect all txns in order to get these values.
	SwapIdentityFromDESOLockedNanos uint64
	SwapIdentityToDESOLockedNanos   uint64

	// These values are used by Rosetta in order to create input and output
	// operations. They make it so that we don't have to reconnect all txns
	// in order to get these values.
	AcceptNFTBidCreatorPublicKey        []byte
	AcceptNFTBidBidderPublicKey         []byte
	AcceptNFTBidCreatorRoyaltyNanos     uint64
	AcceptNFTBidCreatorDESORoyaltyNanos uint64
	AcceptNFTBidAdditionalCoinRoyalties []*PublicKeyRoyaltyPair
	AcceptNFTBidAdditionalDESORoyalties []*PublicKeyRoyaltyPair

	// These values are used by Rosetta in order to create input and output
	// operations. They make it so that we don't have to reconnect all txns
	// in order to get these values for NFT bid transactions on Buy Now NFTs.
	NFTBidCreatorPublicKey        []byte
	NFTBidBidderPublicKey         []byte
	NFTBidCreatorRoyaltyNanos     uint64
	NFTBidCreatorDESORoyaltyNanos uint64
	NFTBidAdditionalCoinRoyalties []*PublicKeyRoyaltyPair
	NFTBidAdditionalDESORoyalties []*PublicKeyRoyaltyPair

	// DAO coin limit order
	// PrevTransactorDAOCoinLimitOrderEntry is the previous version of the
	// transactor's DAO Coin Limit Order before this transaction was connected.
	// Note: This is only set if the transactor is cancelling an existing order.
	PrevTransactorDAOCoinLimitOrderEntry *DAOCoinLimitOrderEntry

	// PrevBalanceEntries is a map of User PKID, Creator PKID to DAO Coin Balance
	// Entry. When disconnecting a DAO Coin Limit Order, we will revert to these
	// BalanceEntries.
	PrevBalanceEntries map[PKID]map[PKID]*BalanceEntry

	// PrevMatchingOrder is a slice of DAOCoinLimitOrderEntries that were deleted
	// in the DAO Coin Limit Order Transaction. In order to revert the state in
	// the event of a disconnect, we restore all the deleted Order Entries
	PrevMatchingOrders []*DAOCoinLimitOrderEntry

	// FilledDAOCoinLimitOrder is a slice of FilledDAOCoinLimitOrder structs
	// that represent all orders fulfilled by the DAO Coin Limit Order transaction.
	// These are used to construct notifications for order fulfillment.
	FilledDAOCoinLimitOrders []*FilledDAOCoinLimitOrder

	// Save the state of any deleted associations, in case we need
	// to disconnect/revert and re-instate the prev association.
	PrevUserAssociationEntry *UserAssociationEntry
	PrevPostAssociationEntry *PostAssociationEntry

	//
	// Access Group Fork fields
	//

	// PrevAccessGroupEntry is the previous access group entry. It is used in
	// access group transactions to revert the access group after an update operation.
	PrevAccessGroupEntry *AccessGroupEntry

	// PrevAccessGroupMembersList is a list of previous access group member entries.
	// It is used in operations that modify existing access group members, such as
	// AccessGroupMemberOperationTypeRemove or AccessGroupMemberOperationTypeUpdate.
	PrevAccessGroupMembersList []*AccessGroupMemberEntry

	// PrevNewMessageEntry is the previous message entry, used for disconnecting NewMessage transactions.
	PrevNewMessageEntry *NewMessageEntry
	// PrevDmThreadEntry is used for disconnecting DM message threads.
	PrevDmThreadEntry *DmThreadEntry

	// When we add to or spend balance, we keep track of the public key and amount.
	BalancePublicKey   []byte
	BalanceAmountNanos uint64

	// When we connect a block, we delete expired nonce entries.
	PrevNonceEntries []*TransactorNonceEntry

	// Metadata related to the state change that this operation represents.
	StateChangeMetadata DeSoEncoder

	// PrevValidatorEntry is the previous ValidatorEntry prior to a
	// register, unregister, stake, or unstake txn.
	PrevValidatorEntry *ValidatorEntry

	// PrevStakeEntries is a slice of StakeEntries prior to
	// a register, unregister, stake, or unstake txn.
	PrevStakeEntries []*StakeEntry

	// PrevLockedStakeEntries is a slice of LockedStakeEntries
	// prior to a unstake or unlock stake txn.
	PrevLockedStakeEntries []*LockedStakeEntry

	//
	// Coin Lockup fields
	//

	// PrevLockedBalanceEntry is the previous LockedBalanceEntry prior
	// to a DAO coin lockup. PrevCoinEntry defined above stores the
	// CoinsInCirculation and NumberOfHolders prior to a lockup transaction.
	//
	// Vested lockups are a bit more confusing as we delete then set numerous locked balance entries.
	// To revert this we must know what locked balance entries were set as well as what locked
	// balance entries were deleted. We use PrevLockedBalanceEntries below and SetLockedBalanceEntries to convey
	// these two pieces of state change for disconnects.
	PrevLockedBalanceEntry  *LockedBalanceEntry
	SetLockedBalanceEntries []*LockedBalanceEntry

	// PrevLockupYieldCurvePoint and PrevLockupTransferRestriction are
	// the previous yield curve and transfer restrictions associated
	// with an UpdateCoinLockupParams transaction.
	PrevLockupYieldCurvePoint     *LockupYieldCurvePoint
	PrevLockupTransferRestriction TransferRestrictionStatus

	// PrevSenderLockedBalanceEntry and PrevReceiverLockedBalanceEntry are the previous LockedBalanceEntry
	// for both the sender and receiver in the coin lockup transfer operation.
	PrevSenderLockedBalanceEntry   *LockedBalanceEntry
	PrevReceiverLockedBalanceEntry *LockedBalanceEntry

	// PrevLockedBalanceEntries is a slice of LockedBalanceEntry prior to a coin unlock.
	// ModifiedLockedBalanceEntry is required due to the dynamic nature of the LockedBalanceEntryKey
	// in the coin unlock transaction. Essentially we need to know what LockedBalanceEntryKey
	// did not exist prior to the coin unlock to ensure it is properly deleted during a disconnect.
	// There is at most one modified locked balance entry per unlock (a vested locked balance entry
	// that has not fully expired yet).
	PrevLockedBalanceEntries   []*LockedBalanceEntry
	ModifiedLockedBalanceEntry *LockedBalanceEntry

	// StakeAmountNanosDiff is used by Rosetta to return the amount of DESO that was added
	// to a StakeEntry during the end-of-epoch hook. It's needed
	// in order to avoid having to re-run the end of epoch hook.
	StakeAmountNanosDiff uint64

	// LockedAtEpochNumber is used by Rosetta to uniquely identify a subaccount representing
	// a locked stake entry that is created during an Unlock transaction. Without this, we
	// would need to consolidate many LockedStakeEntries into a single subaccount which would
	// make it difficult to track the history of a particular stake entry and generally lead
	// to more complexity in rosetta which is undesirable. Another alternative would be to
	// require Rosetta to be able to compute epoch's based on block height, but this would
	// require a more structural change to rosetta's codebase so that transaction parsing
	// would be aware of the block height. This is also undesirable. Although adding a new
	// field to theUtxoOperation struct is not ideal, the tradeoff is worth it for the
	// simplicity it provides in rosetta. TODO: When refactoring UtxoOperations in the future,
	// consider how we can maintain support for rosetta and situations like this where the
	// transaction metadata itself doesn't specify the information we need to return to
	// rosetta.
	LockedAtEpochNumber uint64

	// AtomicTxnInnerUtxoOps maintains a 2D slice of all UtxoOps collected from transactions
	// who were executed atomically. The 2D array allows us to easily disconnect transactions
	// who are part of an atomic transaction as we hold each of their UtxoOps separately.
	//
	// NOTE: While it may seem erroneous to have a field within the UtxoOperation struct of
	// type UtxoOperation, this is valid because the size of the pointer is always known at
	// compile time. Hence, there's no circular dependency as is the case if we were to use
	// [][]UtxoOperation for this field instead. This could equivalently be a 2D array of
	// void pointers from the compiler's perspective. In addition, it may seem as though
	// there's a recursive issue in RawEncodeWithoutMetadata resulting from cyclic dependencies,
	// this is not the case as we only call RawEncodeWithoutMetadata if the length of the
	// AtomicTxnsInnerUtxoOps transaction is non-zero. This will always occur, meaning we
	// can deterministically encode and decode AtomicTxnsInnerUtxoOps.
	AtomicTxnsInnerUtxoOps [][]*UtxoOperation
}

// FIXME: This hackIsRunningStateSyncer() call is a hack to get around the fact that
// we don't have a way to not require a resync while introducing the state change
// metadata to the utxo operation struct. We don't want to use a block height to gate
// this because we want to be able to get state change metadata for ALL transactions.
// We should replace this with a more elegant solution, a better hack, or bundle it
// in with a release that requires a resync anyway. We should remove this function
// when we have a better solution in place.
func hackIsRunningStateSyncer() bool {
	return viper.GetString("state-change-dir") != ""
}

func (op *UtxoOperation) RawEncodeWithoutMetadata(blockHeight uint64, skipMetadata ...bool) []byte {
	var data []byte
	// Type
	data = append(data, UintToBuf(uint64(op.Type))...)

	// Entry
	data = append(data, EncodeToBytes(blockHeight, op.Entry, skipMetadata...)...)

	// Key
	data = append(data, EncodeToBytes(blockHeight, op.Key, skipMetadata...)...)

	// PrevNanosPurchased
	data = append(data, UintToBuf(op.PrevNanosPurchased)...)

	// PrevUSDCentsPerBitcoin
	data = append(data, UintToBuf(op.PrevUSDCentsPerBitcoin)...)

	// PrevPostEntry
	data = append(data, EncodeToBytes(blockHeight, op.PrevPostEntry, skipMetadata...)...)

	// PrevParentPostEntry
	data = append(data, EncodeToBytes(blockHeight, op.PrevParentPostEntry, skipMetadata...)...)

	// PrevGrandparentPostEntry
	data = append(data, EncodeToBytes(blockHeight, op.PrevGrandparentPostEntry, skipMetadata...)...)

	// PrevRepostedPostEntry
	data = append(data, EncodeToBytes(blockHeight, op.PrevRepostedPostEntry, skipMetadata...)...)

	// PrevProfileEntry
	data = append(data, EncodeToBytes(blockHeight, op.PrevProfileEntry, skipMetadata...)...)

	// PrevLikeEntry
	data = append(data, EncodeToBytes(blockHeight, op.PrevLikeEntry, skipMetadata...)...)

	// PrevLikeCount
	data = append(data, UintToBuf(op.PrevLikeCount)...)

	// PrevDiamondEntry
	data = append(data, EncodeToBytes(blockHeight, op.PrevDiamondEntry, skipMetadata...)...)

	// PrevNFTEntry
	data = append(data, EncodeToBytes(blockHeight, op.PrevNFTEntry, skipMetadata...)...)

	// PrevNFTBidEntry
	data = append(data, EncodeToBytes(blockHeight, op.PrevNFTBidEntry, skipMetadata...)...)

	// DeletedNFTBidEntries
	data = append(data, UintToBuf(uint64(len(op.DeletedNFTBidEntries)))...)
	for _, bidEntry := range op.DeletedNFTBidEntries {
		data = append(data, EncodeToBytes(blockHeight, bidEntry, skipMetadata...)...)
	}

	// NFTPaymentUtxoKeys
	data = append(data, UintToBuf(uint64(len(op.NFTPaymentUtxoKeys)))...)
	for _, utxoKey := range op.NFTPaymentUtxoKeys {
		data = append(data, EncodeToBytes(blockHeight, utxoKey, skipMetadata...)...)
	}

	// NFTSpentUtxoEntries
	data = append(data, UintToBuf(uint64(len(op.NFTSpentUtxoEntries)))...)
	for _, utxoEntry := range op.NFTSpentUtxoEntries {
		data = append(data, EncodeToBytes(blockHeight, utxoEntry, skipMetadata...)...)
	}

	// PrevAcceptedNFTBidEntries
	// Similarly to op.Entry, we encode an existence flag for the PrevAcceptedNFTBidEntries.
	if op.PrevAcceptedNFTBidEntries != nil {
		data = append(data, BoolToByte(true))
		data = append(data, UintToBuf(uint64(len(*op.PrevAcceptedNFTBidEntries)))...)
		for _, bidEntry := range *op.PrevAcceptedNFTBidEntries {
			data = append(data, EncodeToBytes(blockHeight, bidEntry, skipMetadata...)...)
		}
	} else {
		data = append(data, BoolToByte(false))
	}

	// PrevDerivedKeyEntry
	data = append(data, EncodeToBytes(blockHeight, op.PrevDerivedKeyEntry, skipMetadata...)...)

	// PrevMessagingKeyEntry
	data = append(data, EncodeToBytes(blockHeight, op.PrevMessagingKeyEntry, skipMetadata...)...)

	// PrevRepostEntry
	data = append(data, EncodeToBytes(blockHeight, op.PrevRepostEntry, skipMetadata...)...)

	// PrevRepostCount
	data = append(data, UintToBuf(op.PrevRepostCount)...)

	// PrevCoinEntry
	data = append(data, EncodeToBytes(blockHeight, op.PrevCoinEntry, skipMetadata...)...)

	// Encode the PrevCoinRoyaltyCoinEntries map. We define a helper struct to store the <PKID, CoinEntry>
	// objects as byte arrays. For coin entry, we first encode the struct, and then encode it as byte array.
	type royaltyEntry struct {
		pkid      []byte
		coinEntry []byte
	}
	encodeRoyaltyEntry := func(entry *royaltyEntry) []byte {
		var data []byte
		data = append(data, EncodeByteArray(entry.pkid)...)
		data = append(data, EncodeByteArray(entry.coinEntry)...)
		return data
	}
	var royaltyCoinEntries []*royaltyEntry
	if op.PrevCoinRoyaltyCoinEntries != nil {
		data = append(data, BoolToByte(true))
		data = append(data, UintToBuf(uint64(len(op.PrevCoinRoyaltyCoinEntries)))...)
		for pkid, coinEntry := range op.PrevCoinRoyaltyCoinEntries {
			newPKID := pkid
			newCoin := coinEntry
			royaltyCoinEntries = append(royaltyCoinEntries, &royaltyEntry{
				pkid:      newPKID.ToBytes(),
				coinEntry: EncodeToBytes(blockHeight, &newCoin, skipMetadata...),
			})
		}
		sort.Slice(royaltyCoinEntries, func(i int, j int) bool {
			switch bytes.Compare(royaltyCoinEntries[i].pkid, royaltyCoinEntries[j].pkid) {
			case 0:
				return true
			case -1:
				return true
			case 1:
				return false
			}
			return false
		})
		for _, entry := range royaltyCoinEntries {
			data = append(data, encodeRoyaltyEntry(entry)...)
		}
	} else {
		data = append(data, BoolToByte(false))
	}

	// PrevTransactorBalanceEntry
	data = append(data, EncodeToBytes(blockHeight, op.PrevTransactorBalanceEntry, skipMetadata...)...)

	// PrevCreatorBalanceEntry
	data = append(data, EncodeToBytes(blockHeight, op.PrevCreatorBalanceEntry, skipMetadata...)...)

	// FounderRewardUtxoKey
	data = append(data, EncodeToBytes(blockHeight, op.FounderRewardUtxoKey, skipMetadata...)...)

	// PrevSenderBalanceEntry
	data = append(data, EncodeToBytes(blockHeight, op.PrevSenderBalanceEntry, skipMetadata...)...)

	// PrevReceiverBalanceEntry
	data = append(data, EncodeToBytes(blockHeight, op.PrevReceiverBalanceEntry, skipMetadata...)...)

	// PrevGlobalParamsEntry
	data = append(data, EncodeToBytes(blockHeight, op.PrevGlobalParamsEntry, skipMetadata...)...)

	// PrevForbiddenPubKeyEntry
	data = append(data, EncodeToBytes(blockHeight, op.PrevForbiddenPubKeyEntry, skipMetadata...)...)

	// ClobberedProfileBugDESOLockedNanos
	data = append(data, UintToBuf(op.ClobberedProfileBugDESOLockedNanos)...)

	// CreatorCoinDESOLockedNanosDiff
	// Note that int64 is encoded identically to uint64, the sign bit is just interpreted differently.
	data = append(data, UintToBuf(uint64(op.CreatorCoinDESOLockedNanosDiff))...)

	// SwapIdentityFromDESOLockedNanos
	data = append(data, UintToBuf(op.SwapIdentityFromDESOLockedNanos)...)

	// SwapIdentityToDESOLockedNanos
	data = append(data, UintToBuf(op.SwapIdentityToDESOLockedNanos)...)

	// AcceptNFTBidCreatorPublicKey
	data = append(data, EncodeByteArray(op.AcceptNFTBidCreatorPublicKey)...)

	// AcceptNFTBidBidderPublicKey
	data = append(data, EncodeByteArray(op.AcceptNFTBidBidderPublicKey)...)

	// AcceptNFTBidCreatorRoyaltyNanos
	data = append(data, UintToBuf(op.AcceptNFTBidCreatorRoyaltyNanos)...)

	// AcceptNFTBidCreatorDESORoyaltyNanos
	data = append(data, UintToBuf(op.AcceptNFTBidCreatorDESORoyaltyNanos)...)

	// AcceptNFTBidAdditionalCoinRoyalties
	data = append(data, UintToBuf(uint64(len(op.AcceptNFTBidAdditionalCoinRoyalties)))...)
	for _, pair := range op.AcceptNFTBidAdditionalCoinRoyalties {
		data = append(data, EncodeToBytes(blockHeight, pair, skipMetadata...)...)
	}

	// AcceptNFTBidAdditionalDESORoyalties
	data = append(data, UintToBuf(uint64(len(op.AcceptNFTBidAdditionalDESORoyalties)))...)
	for _, pair := range op.AcceptNFTBidAdditionalDESORoyalties {
		data = append(data, EncodeToBytes(blockHeight, pair, skipMetadata...)...)
	}

	// NFTBidCreatorPublicKey
	data = append(data, EncodeByteArray(op.NFTBidCreatorPublicKey)...)

	// NFTBidBidderPublicKey
	data = append(data, EncodeByteArray(op.NFTBidBidderPublicKey)...)

	// NFTBidCreatorRoyaltyNanos
	data = append(data, UintToBuf(op.NFTBidCreatorRoyaltyNanos)...)

	// NFTBidCreatorDESORoyaltyNanos
	data = append(data, UintToBuf(op.NFTBidCreatorDESORoyaltyNanos)...)

	// NFTBidAdditionalCoinRoyalties
	data = append(data, UintToBuf(uint64(len(op.NFTBidAdditionalCoinRoyalties)))...)
	for _, pair := range op.NFTBidAdditionalCoinRoyalties {
		data = append(data, EncodeToBytes(blockHeight, pair, skipMetadata...)...)
	}

	// NFTBidAdditionalDESORoyalties
	data = append(data, UintToBuf(uint64(len(op.NFTBidAdditionalDESORoyalties)))...)
	for _, pair := range op.NFTBidAdditionalDESORoyalties {
		data = append(data, EncodeToBytes(blockHeight, pair, skipMetadata...)...)
	}

	// PrevTransactorDAOCoinLimitOrderEntry
	data = append(data, EncodeToBytes(blockHeight, op.PrevTransactorDAOCoinLimitOrderEntry, skipMetadata...)...)

	// PrevBalanceEntries. We translate the map[PKID]map[PKID]*BalanceEntry to a tuple <PKID, PKID, BalanceEntry>.
	// Then we sort the bytes to make the ordering deterministic.
	type prevBalance struct {
		primaryPKID   []byte
		secondaryPKID []byte
		balanceBytes  []byte
	}
	encodePrevBalance := func(entry *prevBalance) []byte {
		var data []byte
		data = append(data, EncodeByteArray(entry.primaryPKID)...)
		data = append(data, EncodeByteArray(entry.secondaryPKID)...)
		data = append(data, EncodeByteArray(entry.balanceBytes)...)
		return data
	}
	var prevBalanceEntries []*prevBalance
	if op.PrevBalanceEntries != nil {
		data = append(data, BoolToByte(true))
		for primaryPkidIter, secondaryMap := range op.PrevBalanceEntries {
			primaryPkid := primaryPkidIter
			for secondaryPkidIter, balanceEntry := range secondaryMap {
				secondaryPkid := secondaryPkidIter
				newBalance := *balanceEntry
				prevBalanceEntries = append(prevBalanceEntries, &prevBalance{
					primaryPKID:   primaryPkid.ToBytes(),
					secondaryPKID: secondaryPkid.ToBytes(),
					balanceBytes:  EncodeToBytes(blockHeight, &newBalance, skipMetadata...),
				})
			}
		}
		sort.Slice(prevBalanceEntries, func(i int, j int) bool {
			// We compare primaryPKID || secondaryPKID byte arrays so that we don't have to consider the edge-case where
			// primaryPKID[i] == secondaryPKID[j].
			switch bytes.Compare(append(prevBalanceEntries[i].primaryPKID, prevBalanceEntries[i].secondaryPKID...),
				append(prevBalanceEntries[j].primaryPKID, prevBalanceEntries[j].secondaryPKID...)) {
			case 0:
				return true
			case -1:
				return true
			case 1:
				return false
			}
			return false
		})
		data = append(data, UintToBuf(uint64(len(prevBalanceEntries)))...)
		for _, entry := range prevBalanceEntries {
			data = append(data, encodePrevBalance(entry)...)
		}
	} else {
		data = append(data, BoolToByte(false))
	}

	// PrevMatchingOrders
	data = append(data, UintToBuf(uint64(len(op.PrevMatchingOrders)))...)
	for _, entry := range op.PrevMatchingOrders {
		data = append(data, EncodeToBytes(blockHeight, entry, skipMetadata...)...)
	}

	// FilledDAOCoinLimitOrders
	data = append(data, UintToBuf(uint64(len(op.FilledDAOCoinLimitOrders)))...)
	for _, entry := range op.FilledDAOCoinLimitOrders {
		data = append(data, EncodeToBytes(blockHeight, entry, skipMetadata...)...)
	}

	if MigrationTriggered(blockHeight, AssociationsAndAccessGroupsMigration) {
		// PrevUserAssociationEntry
		data = append(data, EncodeToBytes(blockHeight, op.PrevUserAssociationEntry, skipMetadata...)...)

		// PrevPostAssociationEntry
		data = append(data, EncodeToBytes(blockHeight, op.PrevPostAssociationEntry, skipMetadata...)...)

		// PrevAccessGroupEntry
		data = append(data, EncodeToBytes(blockHeight, op.PrevAccessGroupEntry, skipMetadata...)...)

		// PrevAccessGroupMembersList
		data = append(data, UintToBuf(uint64(len(op.PrevAccessGroupMembersList)))...)
		for _, entry := range op.PrevAccessGroupMembersList {
			data = append(data, EncodeToBytes(blockHeight, entry, skipMetadata...)...)
		}

		// PrevNewMessageEntry
		data = append(data, EncodeToBytes(blockHeight, op.PrevNewMessageEntry, skipMetadata...)...)

		// PrevDmThreadEntry
		data = append(data, EncodeToBytes(blockHeight, op.PrevDmThreadEntry, skipMetadata...)...)
	}

	if MigrationTriggered(blockHeight, BalanceModelMigration) {
		data = append(data, EncodeByteArray(op.BalancePublicKey)...)
		data = append(data, UintToBuf(op.BalanceAmountNanos)...)

		data = append(data, UintToBuf(uint64(len(op.PrevNonceEntries)))...)
		for _, entry := range op.PrevNonceEntries {
			data = append(data, EncodeToBytes(blockHeight, entry, skipMetadata...)...)
		}
	}

	// StateChangeMetadata
	// FIXME: This hackIsRunningStateSyncer() call is a hack to get around the fact that
	// we don't have a way to not require a resync while introducing the state change
	// metadata to the utxo operation struct. We don't want to use a block height to gate
	// this because we want to be able to get state change metadata for ALL transactions.
	// We should replace this with a more elegant solution, a better hack, or bundle it
	// in with a release that requires a resync anyway.
	if hackIsRunningStateSyncer() && op.StateChangeMetadata != nil {
		data = append(data, EncodeToBytes(blockHeight, op.StateChangeMetadata, skipMetadata...)...)
	}

	if MigrationTriggered(blockHeight, ProofOfStake1StateSetupMigration) {
		// PrevValidatorEntry
		data = append(data, EncodeToBytes(blockHeight, op.PrevValidatorEntry, skipMetadata...)...)

		// PrevStakeEntries
		data = append(data, EncodeDeSoEncoderSlice(op.PrevStakeEntries, blockHeight, skipMetadata...)...)

		// PrevLockedStakeEntries
		data = append(data, EncodeDeSoEncoderSlice(op.PrevLockedStakeEntries, blockHeight, skipMetadata...)...)

		// Lockup Fields

		// PrevLockedBalanceEntry, SetLockedBalanceEntries
		data = append(data, EncodeToBytes(blockHeight, op.PrevLockedBalanceEntry, skipMetadata...)...)
		data = append(data, EncodeDeSoEncoderSlice(op.SetLockedBalanceEntries, blockHeight, skipMetadata...)...)

		// PrevLockupYieldCurvePoint, PrevLockupTransferRestrictions
		data = append(data, EncodeToBytes(blockHeight, op.PrevLockupYieldCurvePoint, skipMetadata...)...)
		data = append(data, byte(op.PrevLockupTransferRestriction))

		// PrevSenderLockedBalanceEntry, PrevReceiverLockedBalanceEntry
		data = append(data, EncodeToBytes(blockHeight, op.PrevSenderLockedBalanceEntry, skipMetadata...)...)
		data = append(data, EncodeToBytes(blockHeight, op.PrevReceiverLockedBalanceEntry, skipMetadata...)...)

		// PrevLockedBalanceEntries, ModifiedLockedBalanceEntry
		data = append(data, EncodeDeSoEncoderSlice(op.PrevLockedBalanceEntries, blockHeight, skipMetadata...)...)
		data = append(data, EncodeToBytes(blockHeight, op.ModifiedLockedBalanceEntry, skipMetadata...)...)

		// StakeAmountNanosDiff
		data = append(data, UintToBuf(op.StakeAmountNanosDiff)...)

		// LockedAtEpochNumber
		data = append(data, UintToBuf(op.LockedAtEpochNumber)...)

		// AtomicTxnsInnerUtxoOps
		data = append(data, UintToBuf(uint64(len(op.AtomicTxnsInnerUtxoOps)))...)
		for _, entry := range op.AtomicTxnsInnerUtxoOps {
			data = append(data, UintToBuf(uint64(len(entry)))...)
			for _, utxoOps := range entry {
				data = append(data, EncodeToBytes(blockHeight, utxoOps, skipMetadata...)...)
			}
		}
	}

	return data
}

func (op *UtxoOperation) RawDecodeWithoutMetadata(blockHeight uint64, rr *bytes.Reader) error {

	// Type
	typeUint64, err := ReadUvarint(rr)
	if err != nil {
		return errors.Wrapf(err, "UtxoOperation.Decode: Problem reading type")
	}
	op.Type = OperationType(uint(typeUint64))

	// Entry
	entry := &UtxoEntry{}
	if exist, err := DecodeFromBytes(entry, rr); exist && err == nil {
		op.Entry = entry
	} else if err != nil {
		return errors.Wrapf(err, "UtxoOperation.Decode: Problem reading Entry")
	}

	// Key
	key := &UtxoKey{}
	if exist, err := DecodeFromBytes(key, rr); exist && err == nil {
		op.Key = key
	} else if err != nil {
		return errors.Wrapf(err, "UtxoOperation.Decode: Problem reading Key")
	}

	// PrevNanosPurchased
	op.PrevNanosPurchased, err = ReadUvarint(rr)
	if err != nil {
		return errors.Wrapf(err, "UtxoOperation.Decode: Problem reading PrevNanosPurchased")
	}

	// PrevUSDCentsPerBitcoin
	op.PrevUSDCentsPerBitcoin, err = ReadUvarint(rr)
	if err != nil {
		return errors.Wrapf(err, "UtxoOperation.Decode: Problem reading PrevUSDCentsPerBitcoin")
	}

	// PrevPostEntry
	prevPostEntry := &PostEntry{}
	if exist, err := DecodeFromBytes(prevPostEntry, rr); exist && err == nil {
		op.PrevPostEntry = prevPostEntry
	} else if err != nil {
		return errors.Wrapf(err, "UtxoOperation.Decode: Problem reading PrevPostEntry")
	}

	// PrevParentPostEntry
	prevParentPostEntry := &PostEntry{}
	if exist, err := DecodeFromBytes(prevParentPostEntry, rr); exist && err == nil {
		op.PrevParentPostEntry = prevParentPostEntry
	} else if err != nil {
		return errors.Wrapf(err, "UtxoOperation.Decode: Problem reading PrevParentPostEntry")
	}

	// PrevGrandparentPostEntry
	prevGrandparentPostEntry := &PostEntry{}
	if exist, err := DecodeFromBytes(prevGrandparentPostEntry, rr); exist && err == nil {
		op.PrevGrandparentPostEntry = prevGrandparentPostEntry
	} else if err != nil {
		return errors.Wrapf(err, "UtxoOperation.Decode: Problem reading PrevGrandparentPostEntry")
	}

	// PrevRepostedPostEntry
	prevRepostedPostEntry := &PostEntry{}
	if exist, err := DecodeFromBytes(prevRepostedPostEntry, rr); exist && err == nil {
		op.PrevRepostedPostEntry = prevRepostedPostEntry
	} else if err != nil {
		return errors.Wrapf(err, "UtxoOperation.Decode: Problem reading PrevRepostedPostEntry")
	}

	// PrevProfileEntry
	prevProfileEntry := &ProfileEntry{}
	if exist, err := DecodeFromBytes(prevProfileEntry, rr); exist && err == nil {
		op.PrevProfileEntry = prevProfileEntry
	} else if err != nil {
		return errors.Wrapf(err, "UtxoOperation.Decode: Problem reading PrevProfileEntry")
	}

	// PrevLikeEntry
	prevLikeEntry := &LikeEntry{}
	if exist, err := DecodeFromBytes(prevLikeEntry, rr); exist && err == nil {
		op.PrevLikeEntry = prevLikeEntry
	} else if err != nil {
		return errors.Wrapf(err, "UtxoOperation.Decode: Problem reading PrevLikeEntry")
	}

	// PrevLikeCount
	op.PrevLikeCount, err = ReadUvarint(rr)
	if err != nil {
		return errors.Wrapf(err, "UtxoOperation.Decode: Problem reading PrevLikeCount")
	}

	// PrevDiamondEntry
	prevDiamondEntry := &DiamondEntry{}
	if exist, err := DecodeFromBytes(prevDiamondEntry, rr); exist && err == nil {
		op.PrevDiamondEntry = prevDiamondEntry
	} else if err != nil {
		return errors.Wrapf(err, "UtxoOperation.Decode: Problem reading PrevDiamondEntry")
	}

	// PrevNFTEntry
	prevNFTEntry := &NFTEntry{}
	if exist, err := DecodeFromBytes(prevNFTEntry, rr); exist && err == nil {
		op.PrevNFTEntry = prevNFTEntry
	} else if err != nil {
		return errors.Wrapf(err, "UtxoOperation.Decode: Problem reading PrevNFTEntry")
	}

	// PrevNFTBidEntry
	prevNFTBidEntry := &NFTBidEntry{}
	if exist, err := DecodeFromBytes(prevNFTBidEntry, rr); exist && err == nil {
		op.PrevNFTBidEntry = prevNFTBidEntry
	} else if err != nil {
		return errors.Wrapf(err, "UtxoOperation.Decode: Problem reading PrevNFTBidEntry")
	}

	// DeletedNFTBidEntries
	lenDeletedNFTBidEntries, err := ReadUvarint(rr)
	if err != nil {
		return errors.Wrapf(err, "UtxoOperation.Decode: Problem reading len of DeletedNFTBidEntries")
	}
	for ; lenDeletedNFTBidEntries > 0; lenDeletedNFTBidEntries-- {
		deletedNFTBidEntry := &NFTBidEntry{}
		if exist, err := DecodeFromBytes(deletedNFTBidEntry, rr); exist && err == nil {
			op.DeletedNFTBidEntries = append(op.DeletedNFTBidEntries, deletedNFTBidEntry)
		} else {
			return errors.Wrapf(err, "UtxoOperation.Decode: Problem reading deletedNFTBidEntry")
		}
	}

	// NFTPaymentUtxoKeys
	lenNFTPaymentUtxoKeys, err := ReadUvarint(rr)
	if err != nil {
		return errors.Wrapf(err, "UtxoOperation.Decode: Problem reading len of NFTPaymentUtxoKeys")
	}
	for ; lenNFTPaymentUtxoKeys > 0; lenNFTPaymentUtxoKeys-- {
		NFTPaymentUtxoKey := &UtxoKey{}
		if exist, err := DecodeFromBytes(NFTPaymentUtxoKey, rr); exist && err == nil {
			op.NFTPaymentUtxoKeys = append(op.NFTPaymentUtxoKeys, NFTPaymentUtxoKey)
		} else {
			return errors.Wrapf(err, "UtxoOperation.Decode: Problem reading NFTPaymentUtxoKey")
		}
	}

	// NFTSpentUtxoEntries
	lenNFTSpentUtxoEntries, err := ReadUvarint(rr)
	if err != nil {
		return errors.Wrapf(err, "UtxoOperation.Decode: Problem reading len of NFTSpentUtxoEntries")
	}
	for ; lenNFTSpentUtxoEntries > 0; lenNFTSpentUtxoEntries-- {
		NFTSpentUtxoEntry := &UtxoEntry{}
		if exist, err := DecodeFromBytes(NFTSpentUtxoEntry, rr); exist && err == nil {
			op.NFTSpentUtxoEntries = append(op.NFTSpentUtxoEntries, NFTSpentUtxoEntry)
		} else {
			return errors.Wrapf(err, "UtxoOperation.Decode: Problem reading NFTSpentUtxoEntry")
		}
	}

	// PrevAcceptedNFTBidEntries
	if existByte, err := ReadBoolByte(rr); existByte && err == nil {
		lenPrevAcceptedNFTBidEntries, err := ReadUvarint(rr)
		if err != nil {
			return errors.Wrapf(err, "UtxoOperation.Decode: Problem reading len of PrevAcceptedNFTBidEntries")
		}
		var prevAcceptedNFTBidEntries []*NFTBidEntry
		for ; lenPrevAcceptedNFTBidEntries > 0; lenPrevAcceptedNFTBidEntries-- {
			PrevAcceptedNFTBidEntry := &NFTBidEntry{}
			if exist, err := DecodeFromBytes(PrevAcceptedNFTBidEntry, rr); exist && err == nil {
				prevAcceptedNFTBidEntries = append(prevAcceptedNFTBidEntries, PrevAcceptedNFTBidEntry)
			} else if err != nil {
				return errors.Wrapf(err, "UtxoOperation.Decode: Problem reading PrevAcceptedNFTBidEntry")
			} else {
				prevAcceptedNFTBidEntries = append(prevAcceptedNFTBidEntries, &NFTBidEntry{})
			}
		}
		op.PrevAcceptedNFTBidEntries = &prevAcceptedNFTBidEntries
	} else if err != nil {
		return errors.Wrapf(err, "UtxoOperation.Decode: Problem reading PrevAcceptedNFTBidEntries")
	}

	// PrevDerivedKeyEntry
	prevDerivedKeyEntry := &DerivedKeyEntry{}
	if exist, err := DecodeFromBytes(prevDerivedKeyEntry, rr); exist && err == nil {
		op.PrevDerivedKeyEntry = prevDerivedKeyEntry
	} else if err != nil {
		return errors.Wrapf(err, "UtxoOperation.Decode: Problem reading PrevDerivedKeyEntry")
	}

	// PrevMessagingKeyEntry
	prevMessagingKeyEntry := &MessagingGroupEntry{}
	if exist, err := DecodeFromBytes(prevMessagingKeyEntry, rr); exist && err == nil {
		op.PrevMessagingKeyEntry = prevMessagingKeyEntry
	} else if err != nil {
		return errors.Wrapf(err, "UtxoOperation.Decode: Problem reading PrevMessagingKeyEntry")
	}

	// PrevRepostEntry
	prevRepostEntry := &RepostEntry{}
	if exist, err := DecodeFromBytes(prevRepostEntry, rr); exist && err == nil {
		op.PrevRepostEntry = prevRepostEntry
	} else if err != nil {
		return errors.Wrapf(err, "UtxoOperation.Decode: Problem reading PrevRepostEntry")
	}

	// PrevRepostCount
	op.PrevRepostCount, err = ReadUvarint(rr)
	if err != nil {
		return errors.Wrapf(err, "UtxoOperation.Decode: Problem reading PrevRepostCount")
	}

	// PrevCoinEntry
	prevCoinEntry := &CoinEntry{}
	if exist, err := DecodeFromBytes(prevCoinEntry, rr); exist && err == nil {
		op.PrevCoinEntry = prevCoinEntry
	} else if err != nil {
		return errors.Wrapf(err, "UtxoOperation.Decode: Problem reading PrevCoinEntry")
	}

	// PrevCoinRoyaltyCoinEntries
	type royaltyEntry struct {
		pkid      []byte
		coinEntry []byte
	}
	decodeRoyaltyEntry := func(rr *bytes.Reader) (*royaltyEntry, error) {
		entry := &royaltyEntry{}
		entry.pkid, err = DecodeByteArray(rr)
		if err != nil {
			return nil, err
		}
		entry.coinEntry, err = DecodeByteArray(rr)
		if err != nil {
			return nil, err
		}
		return entry, nil
	}
	if existByte, err := ReadBoolByte(rr); existByte && err == nil {
		op.PrevCoinRoyaltyCoinEntries = make(map[PKID]CoinEntry)
		lenPrevCoinRoyaltyCoinEntries, err := ReadUvarint(rr)
		if err != nil {
			return errors.Wrapf(err, "UtxoOperation.Decode: Problem reading PrevCoinRoyaltyCoinEntries")
		}
		for ; lenPrevCoinRoyaltyCoinEntries > 0; lenPrevCoinRoyaltyCoinEntries-- {
			// Decode the byte arrays for <pkid, coinEntry> pairs.
			entry, err := decodeRoyaltyEntry(rr)
			if err != nil {
				return errors.Wrapf(err, "UtxoOperation.Decode: Problem reading PrevCoinRoyaltyCoinEntries")
			}
			// We've already read the byte array of encoded coinEntry bytes. Now decode them.
			coinEntry := CoinEntry{}
			coinEntryReader := bytes.NewReader(entry.coinEntry)
			if exists, err := DecodeFromBytes(&coinEntry, coinEntryReader); !exists || err != nil {
				return errors.Wrapf(err, "UtxoOperation.Decode: Problem reading PrevCoinRoyaltyCoinEntries")
			}
			op.PrevCoinRoyaltyCoinEntries[*NewPKID(entry.pkid)] = coinEntry
		}
	} else if err != nil {
		return errors.Wrapf(err, "UtxoOperation.Decode: Problem reading PrevCoinRoyaltyCoinEntries")
	}

	// PrevTransactorBalanceEntry
	prevTransactorBalanceEntry := &BalanceEntry{}
	if exist, err := DecodeFromBytes(prevTransactorBalanceEntry, rr); exist && err == nil {
		op.PrevTransactorBalanceEntry = prevTransactorBalanceEntry
	} else if err != nil {
		return errors.Wrapf(err, "UtxoOperation.Decode: Problem reading PrevTransactorBalanceEntry")
	}

	// PrevCreatorBalanceEntry
	prevCreatorBalanceEntry := &BalanceEntry{}
	if exist, err := DecodeFromBytes(prevCreatorBalanceEntry, rr); exist && err == nil {
		op.PrevCreatorBalanceEntry = prevCreatorBalanceEntry
	} else if err != nil {
		return errors.Wrapf(err, "UtxoOperation.Decode: Problem reading PrevCreatorBalanceEntry")
	}

	// FounderRewardUtxoKey
	founderRewardUtxoKey := &UtxoKey{}
	if exist, err := DecodeFromBytes(founderRewardUtxoKey, rr); exist && err == nil {
		op.FounderRewardUtxoKey = founderRewardUtxoKey
	} else if err != nil {
		return errors.Wrapf(err, "UtxoOperation.Decode: Problem reading FounderRewardUtxoKey")
	}

	// PrevSenderBalanceEntry
	prevSenderBalanceEntry := &BalanceEntry{}
	if exist, err := DecodeFromBytes(prevSenderBalanceEntry, rr); exist && err == nil {
		op.PrevSenderBalanceEntry = prevSenderBalanceEntry
	} else if err != nil {
		return errors.Wrapf(err, "UtxoOperation.Decode: Problem reading PrevSenderBalanceEntry")
	}

	// PrevReceiverBalanceEntry
	prevReceiverBalanceEntry := &BalanceEntry{}
	if exist, err := DecodeFromBytes(prevReceiverBalanceEntry, rr); exist && err == nil {
		op.PrevReceiverBalanceEntry = prevReceiverBalanceEntry
	} else if err != nil {
		return errors.Wrapf(err, "UtxoOperation.Decode: Problem reading PrevReceiverBalanceEntry")
	}

	// PrevGlobalParamsEntry
	prevGlobalParamsEntry := &GlobalParamsEntry{}
	if exist, err := DecodeFromBytes(prevGlobalParamsEntry, rr); exist && err == nil {
		op.PrevGlobalParamsEntry = prevGlobalParamsEntry
	} else if err != nil {
		return errors.Wrapf(err, "UtxoOperation.Decode: Problem reading PrevGlobalParamsEntry")
	}

	// PrevForbiddenPubKeyEntry
	prevForbiddenPubKeyEntry := &ForbiddenPubKeyEntry{}
	if exist, err := DecodeFromBytes(prevForbiddenPubKeyEntry, rr); exist && err == nil {
		op.PrevForbiddenPubKeyEntry = prevForbiddenPubKeyEntry
	} else if err != nil {
		return errors.Wrapf(err, "UtxoOperation.Decode: Problem reading PrevForbiddenPubKeyEntry")
	}

	// ClobberedProfileBugDESOLockedNanos
	op.ClobberedProfileBugDESOLockedNanos, err = ReadUvarint(rr)
	if err != nil {
		return errors.Wrapf(err, "UtxoOperation.Decode: Problem reading ClobberedProfileBugDESOLockedNanos")
	}

	// CreatorCoinDESOLockedNanosDiff
	uint64CreatorCoinDESOLockedNanosDiff, err := ReadUvarint(rr)
	if err != nil {
		return errors.Wrapf(err, "UtxoOperation.Decode: Problem reading CreatorCoinDESOLockedNanosDiff")
	}
	op.CreatorCoinDESOLockedNanosDiff = int64(uint64CreatorCoinDESOLockedNanosDiff)

	// SwapIdentityFromDESOLockedNanos
	op.SwapIdentityFromDESOLockedNanos, err = ReadUvarint(rr)
	if err != nil {
		return errors.Wrapf(err, "UtxoOperation.Decode: Problem reading SwapIdentityFromDESOLockedNanos")
	}

	// SwapIdentityToDESOLockedNanos
	op.SwapIdentityToDESOLockedNanos, err = ReadUvarint(rr)
	if err != nil {
		return errors.Wrapf(err, "UtxoOperation.Decode: Problem reading SwapIdentityToDESOLockedNanos")
	}

	// AcceptNFTBidCreatorPublicKey
	op.AcceptNFTBidCreatorPublicKey, err = DecodeByteArray(rr)
	if err != nil {
		return errors.Wrapf(err, "UtxoOperation.Decode: Problem reading AcceptNFTBidCreatorPublicKey")
	}

	// AcceptNFTBidBidderPublicKey
	op.AcceptNFTBidBidderPublicKey, err = DecodeByteArray(rr)
	if err != nil {
		return errors.Wrapf(err, "UtxoOperation.Decode: Problem reading AcceptNFTBidBidderPublicKey")
	}

	// AcceptNFTBidCreatorRoyaltyNanos
	op.AcceptNFTBidCreatorRoyaltyNanos, err = ReadUvarint(rr)
	if err != nil {
		return errors.Wrapf(err, "UtxoOperation.Decode: Problem reading AcceptNFTBidCreatorRoyaltyNanos")
	}

	// AcceptNFTBidCreatorDESORoyaltyNanos
	op.AcceptNFTBidCreatorDESORoyaltyNanos, err = ReadUvarint(rr)
	if err != nil {
		return errors.Wrapf(err, "UtxoOperation.Decode: Problem reading AcceptNFTBidCreatorDESORoyaltyNanos")
	}

	// AcceptNFTBidAdditionalCoinRoyalties
	lenAcceptNFTBidAdditionalCoinRoyalties, err := ReadUvarint(rr)
	if err != nil {
		return errors.Wrapf(err, "UtxoOperation.Decode: Problem reading AcceptNFTBidAdditionalCoinRoyalties")
	}
	for ; lenAcceptNFTBidAdditionalCoinRoyalties > 0; lenAcceptNFTBidAdditionalCoinRoyalties-- {
		pair := &PublicKeyRoyaltyPair{}
		if exist, err := DecodeFromBytes(pair, rr); exist && err == nil {
			op.AcceptNFTBidAdditionalCoinRoyalties = append(op.AcceptNFTBidAdditionalCoinRoyalties, pair)
		} else {
			return errors.Wrapf(err, "UtxoOperation.Decode: Problem reading AcceptNFTBidAdditionalCoinRoyalties")
		}
	}

	// AcceptNFTBidAdditionalDESORoyalties
	lenAcceptNFTBidAdditionalDESORoyalties, err := ReadUvarint(rr)
	if err != nil {
		return errors.Wrapf(err, "UtxoOperation.Decode: Problem reading AcceptNFTBidAdditionalDESORoyalties")
	}
	for ; lenAcceptNFTBidAdditionalDESORoyalties > 0; lenAcceptNFTBidAdditionalDESORoyalties-- {
		pair := &PublicKeyRoyaltyPair{}
		if exist, err := DecodeFromBytes(pair, rr); exist && err == nil {
			op.AcceptNFTBidAdditionalDESORoyalties = append(op.AcceptNFTBidAdditionalDESORoyalties, pair)
		} else {
			return errors.Wrapf(err, "UtxoOperation.Decode: Problem reading AcceptNFTBidAdditionalDESORoyalties")
		}
	}

	// NFTBidCreatorPublicKey
	op.NFTBidCreatorPublicKey, err = DecodeByteArray(rr)
	if err != nil {
		return errors.Wrapf(err, "UtxoOperation.Decode: Problem reading NFTBidCreatorPublicKey")
	}

	// NFTBidBidderPublicKey
	op.NFTBidBidderPublicKey, err = DecodeByteArray(rr)
	if err != nil {
		return errors.Wrapf(err, "UtxoOperation.Decode: Problem reading NFTBidBidderPublicKey")
	}

	// NFTBidCreatorRoyaltyNanos
	op.NFTBidCreatorRoyaltyNanos, err = ReadUvarint(rr)
	if err != nil {
		return errors.Wrapf(err, "UtxoOperation.Decode: Problem reading NFTBidCreatorRoyaltyNanos")
	}

	// NFTBidCreatorDESORoyaltyNanos
	op.NFTBidCreatorDESORoyaltyNanos, err = ReadUvarint(rr)
	if err != nil {
		return errors.Wrapf(err, "UtxoOperation.Decode: Problem reading NFTBidCreatorDESORoyaltyNanos")
	}

	// NFTBidAdditionalCoinRoyalties
	lenNFTBidAdditionalCoinRoyalties, err := ReadUvarint(rr)
	if err != nil {
		return errors.Wrapf(err, "UtxoOperation.Decode: Problem reading NFTBidAdditionalCoinRoyalties")
	}
	for ; lenNFTBidAdditionalCoinRoyalties > 0; lenNFTBidAdditionalCoinRoyalties-- {
		pair := &PublicKeyRoyaltyPair{}
		if exist, err := DecodeFromBytes(pair, rr); exist && err == nil {
			op.NFTBidAdditionalCoinRoyalties = append(op.NFTBidAdditionalCoinRoyalties, pair)
		} else {
			return errors.Wrapf(err, "UtxoOperation.Decode: Problem reading NFTBidAdditionalCoinRoyalties")
		}

	}

	// NFTBidAdditionalDESORoyalties
	lenNFTBidAdditionalDESORoyalties, err := ReadUvarint(rr)
	if err != nil {
		return errors.Wrapf(err, "UtxoOperation.Decode: Problem reading NFTBidAdditionalDESORoyalties")
	}
	for ; lenNFTBidAdditionalDESORoyalties > 0; lenNFTBidAdditionalDESORoyalties-- {
		pair := &PublicKeyRoyaltyPair{}
		if exist, err := DecodeFromBytes(pair, rr); exist && err == nil {
			op.NFTBidAdditionalDESORoyalties = append(op.NFTBidAdditionalDESORoyalties, pair)
		} else {
			return errors.Wrapf(err, "UtxoOperation.Decode: Problem reading NFTBidAdditionalDESORoyalties")
		}
	}

	// PrevTransactorDAOCoinLimitOrderEntry
	prevTransactorDAOCoinLimitOrderEntry := &DAOCoinLimitOrderEntry{}
	if exist, err := DecodeFromBytes(prevTransactorDAOCoinLimitOrderEntry, rr); exist && err == nil {
		op.PrevTransactorDAOCoinLimitOrderEntry = prevTransactorDAOCoinLimitOrderEntry
	} else if err != nil {
		return errors.Wrapf(err, "UtxoOperation.Decode: Problem reading PrevTransactorDAOCoinLimitOrderEntry")
	}

	// PrevBalanceEntries
	type prevBalance struct {
		primaryPKID   []byte
		secondaryPKID []byte
		balanceBytes  []byte
	}
	decodePrevBalance := func(rr *bytes.Reader) (*prevBalance, error) {
		entry := &prevBalance{}
		entry.primaryPKID, err = DecodeByteArray(rr)
		if err != nil {
			return nil, err
		}
		entry.secondaryPKID, err = DecodeByteArray(rr)
		if err != nil {
			return nil, err
		}
		entry.balanceBytes, err = DecodeByteArray(rr)
		if err != nil {
			return nil, err
		}
		return entry, nil
	}
	if exist, err := ReadBoolByte(rr); exist && err == nil {
		op.PrevBalanceEntries = make(map[PKID]map[PKID]*BalanceEntry)
		lenPrevBalanceEntries, err := ReadUvarint(rr)
		if err != nil {
			return errors.Wrapf(err, "UtxoOperation.Decode: Problem reading PrevBalanceEntries")
		}
		for ; lenPrevBalanceEntries > 0; lenPrevBalanceEntries-- {
			// decode the <pkid, pkid, BalanceEntry> tuples.
			entry, err := decodePrevBalance(rr)
			if err != nil {
				return errors.Wrapf(err, "UtxoOperation.Decode: Problem reading PrevBalanceEntries")
			}

			primaryPKID := *NewPKID(entry.primaryPKID)
			secondaryPKID := *NewPKID(entry.secondaryPKID)
			balanceEntry := &BalanceEntry{}
			rrBalance := bytes.NewReader(entry.balanceBytes)
			if exist, err := DecodeFromBytes(balanceEntry, rrBalance); !exist || err != nil {
				return errors.Wrapf(err, "UtxoOperation.Decode: Problem reading PrevBalanceEntries")
			}
			if _, exist := op.PrevBalanceEntries[primaryPKID]; !exist {
				op.PrevBalanceEntries[primaryPKID] = make(map[PKID]*BalanceEntry)
			}
			op.PrevBalanceEntries[primaryPKID][secondaryPKID] = balanceEntry
		}
	} else if err != nil {
		return errors.Wrapf(err, "UtxoOperation.Decode: Problem reading PrevBalanceEntries")
	}

	// PrevMatchingOrders
	if lenPrevMatchingOrders, err := ReadUvarint(rr); err == nil {
		for ; lenPrevMatchingOrders > 0; lenPrevMatchingOrders-- {
			prevOrder := &DAOCoinLimitOrderEntry{}
			if exist, err := DecodeFromBytes(prevOrder, rr); exist && err == nil {
				op.PrevMatchingOrders = append(op.PrevMatchingOrders, prevOrder)
			} else {
				return errors.Wrapf(err, "UtxoOperation.Decode: Problem reading PrevMatchingOrders")
			}
		}
	} else {
		return errors.Wrapf(err, "UtxoOperation.Decode: Problem reading PrevMatchingOrders")
	}

	// FilledDAOCoinLimitOrders
	if lenFilledDAOCoinLimitOrders, err := ReadUvarint(rr); err == nil {
		for ; lenFilledDAOCoinLimitOrders > 0; lenFilledDAOCoinLimitOrders-- {
			filledDAOCoinLimitOrder := &FilledDAOCoinLimitOrder{}
			if exist, err := DecodeFromBytes(filledDAOCoinLimitOrder, rr); exist && err == nil {
				op.FilledDAOCoinLimitOrders = append(op.FilledDAOCoinLimitOrders, filledDAOCoinLimitOrder)
			} else {
				return errors.Wrapf(err, "UtxoOperation.Decode: Problem reading FilledDAOCoinLimitOrder")
			}
		}
	} else {
		return errors.Wrapf(err, "UtxoOperation.Decode: Problem reading FilledDAOCoinLimitOrder")
	}

	if MigrationTriggered(blockHeight, AssociationsAndAccessGroupsMigration) {
		// PrevUserAssociationEntry
		prevUserAssociationEntry := &UserAssociationEntry{}
		if exist, err := DecodeFromBytes(prevUserAssociationEntry, rr); exist && err == nil {
			op.PrevUserAssociationEntry = prevUserAssociationEntry
		} else if err != nil {
			return errors.Wrapf(err, "UtxoOperation.Decode: Problem reading PrevUserAssociationEntry")
		}

		// PrevPostAssociationEntry
		prevPostAssociationEntry := &PostAssociationEntry{}
		if exist, err := DecodeFromBytes(prevPostAssociationEntry, rr); exist && err == nil {
			op.PrevPostAssociationEntry = prevPostAssociationEntry
		} else if err != nil {
			return errors.Wrapf(err, "UtxoOperation.Decode: Problem reading PrevPostAssociationEntry")
		}

		// PrevAccessGroupEntry
		accessGroupEntry := &AccessGroupEntry{}
		if exist, err := DecodeFromBytes(accessGroupEntry, rr); exist && err == nil {
			op.PrevAccessGroupEntry = accessGroupEntry
		} else if err != nil {
			return errors.Wrapf(err, "UtxoOperation.Decode: Problem reading PrevAccessGroupEntry")
		}

		// PrevAccessGroupMembersList
		if lenPrevAccessGroupMembersList, err := ReadUvarint(rr); err == nil {
			for ; lenPrevAccessGroupMembersList > 0; lenPrevAccessGroupMembersList-- {
				accessGroupMemberEntry := &AccessGroupMemberEntry{}
				if exist, err := DecodeFromBytes(accessGroupMemberEntry, rr); exist && err == nil {
					op.PrevAccessGroupMembersList = append(op.PrevAccessGroupMembersList, accessGroupMemberEntry)
				} else {
					return errors.Wrapf(err, "UtxoOperation.Decode: Problem reading PrevAccessGroupMembersList")
				}
			}
		} else {
			return errors.Wrapf(err, "UtxoOperation.Decode: Problem reading PrevAccessGroupMembersList")
		}

		// PrevNewMessageEntry
		newMessageEntry := &NewMessageEntry{}
		if exist, err := DecodeFromBytes(newMessageEntry, rr); exist && err == nil {
			op.PrevNewMessageEntry = newMessageEntry
		} else if err != nil {
			return errors.Wrapf(err, "UtxoOperation.Decode: Problem reading PrevNewMessageEntry")
		}

		// PrevDmThreadEntry
		dmThreadExistence := &DmThreadEntry{}
		if exist, err := DecodeFromBytes(dmThreadExistence, rr); exist && err == nil {
			op.PrevDmThreadEntry = dmThreadExistence
		} else if err != nil {
			return errors.Wrapf(err, "UtxoOperation.Decode: Problem reading PrevDmThreadEntry")
		}
	}

	if MigrationTriggered(blockHeight, BalanceModelMigration) {
		op.BalancePublicKey, err = DecodeByteArray(rr)
		if err != nil {
			return errors.Wrapf(err, "UtxoOperation.Decode: Problem reading PublicKeyBytes")
		}
		op.BalanceAmountNanos, err = ReadUvarint(rr)
		if err != nil {
			return errors.Wrapf(err, "UtxoOperation.Decode: Problem reading BalanceAmountNanos")
		}

		var numPrevNonceEntries uint64
		numPrevNonceEntries, err = ReadUvarint(rr)
		if err != nil {
			return errors.Wrapf(err, "UtxoOperation.Decode: Problem reading numPrevNonceEntries")
		}

		for ; numPrevNonceEntries > 0; numPrevNonceEntries-- {
			prevNonceEntry := &TransactorNonceEntry{}
			if _, err = DecodeFromBytes(prevNonceEntry, rr); err != nil {
				return errors.Wrapf(err, "UtxoOperation.Decode: Problem reading prevNonceEntry")
			}
			op.PrevNonceEntries = append(op.PrevNonceEntries, prevNonceEntry)
		}
	}

	// DeSoEncoder
	stateChangeMetadata := GetStateChangeMetadataFromOpType(op.Type)
	// FIXME: This hackIsRunningStateSyncer() call is a hack to get around the fact that
	// we don't have a way to not require a resync while introducing the state change
	// metadata to the utxo operation struct. We don't want to use a block height to gate
	// this because we want to be able to get state change metadata for ALL transactions.
	// We should replace this with a more elegant solution, a better hack, or bundle it
	// in with a release that requires a resync anyway.
	if hackIsRunningStateSyncer() && stateChangeMetadata != nil {
		if exist, err := DecodeFromBytes(stateChangeMetadata, rr); exist && err == nil {
			op.StateChangeMetadata = stateChangeMetadata
		} else if err != nil {
			return errors.Wrapf(err, "UtxoOperation.Decode: Problem reading DeSoEncoder")
		}
	}

	if MigrationTriggered(blockHeight, ProofOfStake1StateSetupMigration) {
		// PrevValidatorEntry
		if op.PrevValidatorEntry, err = DecodeDeSoEncoder(&ValidatorEntry{}, rr); err != nil {
			return errors.Wrapf(err, "UtxoOperation.Decode: Problem reading PrevValidatorEntry: ")
		}

		// PrevStakeEntries
		if op.PrevStakeEntries, err = DecodeDeSoEncoderSlice[*StakeEntry](rr); err != nil {
			return errors.Wrapf(err, "UtxoOperation.Decode: Problem reading PrevStakeEntries: ")
		}

		// PrevLockedStakeEntries
		if op.PrevLockedStakeEntries, err = DecodeDeSoEncoderSlice[*LockedStakeEntry](rr); err != nil {
			return errors.Wrapf(err, "UtxoOperation.Decode: Problem reading PrevLockedStakeEntries: ")
		}

		// Lockup Fields

		// PrevLockedBalanceEntry, SetLockedBalanceEntries
		if op.PrevLockedBalanceEntry, err = DecodeDeSoEncoder(&LockedBalanceEntry{}, rr); err != nil {
			return errors.Wrapf(err, "UtxoOperation.Decode: Problem reading PrevLockedBalanceEntry: ")
		}
		if op.SetLockedBalanceEntries, err = DecodeDeSoEncoderSlice[*LockedBalanceEntry](rr); err != nil {
			return errors.Wrapf(err, "UtxoOperation.Decode: Problem reading SetLockedBalanceEntries: ")
		}

		// PrevLockupYieldCurvePoint, PrevLockupTransferRestriction
		if op.PrevLockupYieldCurvePoint, err = DecodeDeSoEncoder(&LockupYieldCurvePoint{}, rr); err != nil {
			return errors.Wrapf(err, "UtxoOperation.Decode: Problem reading PrevLockupYieldCurvePoint: ")
		}
		lockupTransferRestriction, err := rr.ReadByte()
		if err != nil {
			return errors.Wrapf(err, "UtxoOperation.Decode: Problem reading PrevLockupTransferRestriction: ")
		}
		op.PrevLockupTransferRestriction = TransferRestrictionStatus(lockupTransferRestriction)

		// PrevSenderLockedBalanceEntry, PrevReceiverLockedBalanceEntry
		if op.PrevSenderLockedBalanceEntry, err = DecodeDeSoEncoder(&LockedBalanceEntry{}, rr); err != nil {
			return errors.Wrapf(err, "UtxoOperation.Decode: Problem reading PrevSenderLockedBalanceEntry: ")
		}
		if op.PrevReceiverLockedBalanceEntry, err = DecodeDeSoEncoder(&LockedBalanceEntry{}, rr); err != nil {
			return errors.Wrapf(err, "UtxoOperation.Decode: Problem Reading PrevReceiverLockedBalanceEntry: ")
		}

		// PrevLockedBalanceEntries
		if op.PrevLockedBalanceEntries, err = DecodeDeSoEncoderSlice[*LockedBalanceEntry](rr); err != nil {
			return errors.Wrapf(err, "UtxoOperation.Decode: Problem reading PrevLockedBalanceEntry: ")
		}
		// ModifiedLockedBalanceEntry
		if op.ModifiedLockedBalanceEntry, err = DecodeDeSoEncoder(&LockedBalanceEntry{}, rr); err != nil {
			return errors.Wrapf(err, "UtxoOperation.Decode: Problem Reading ModifiedLockedBalanceEntry: ")
		}

		// StakeAmountNanosDiff
		if op.StakeAmountNanosDiff, err = ReadUvarint(rr); err != nil {
			return errors.Wrapf(err, "UtxoOperation.Decode: Problem reading StakeAmountNanosDiff: ")
		}

		// LockedAtEpochNumber
		if op.LockedAtEpochNumber, err = ReadUvarint(rr); err != nil {
			return errors.Wrapf(err, "UtxoOperation.Decode: Problem reading LockedAtEpochNumber: ")
		}

		// AtomicTxnsInnerUtxoOps
		lenAtomicTnxInnerUtxoOps, err := ReadUvarint(rr)
		if err != nil {
			return errors.Wrapf(err, "UtxoOperation.Decode: Problem reading len of AtomicTxnsInnerUtxoOps")
		}
		for ii := uint64(0); ii < lenAtomicTnxInnerUtxoOps; ii++ {
			lenInnerOperations, err := ReadUvarint(rr)
			if err != nil {
				return errors.Wrapf(err,
					"UtxoOperation.Decode: Problem reading len of AtomicTxnsInnerUtxoOps[%d]", ii)
			}

			var innerOperations []*UtxoOperation
			for jj := uint64(0); jj < lenInnerOperations; jj++ {
				innerOperation := &UtxoOperation{}
				if exist, err := DecodeFromBytes(innerOperation, rr); exist && err == nil {
					innerOperations = append(innerOperations, innerOperation)
				} else {
					return errors.Wrapf(err,
						"UtxoOperation.Decode: Problem decoding AtomicTxnsInnerUtxoOps[%d][%d]", ii, jj)
				}
			}
			op.AtomicTxnsInnerUtxoOps = append(op.AtomicTxnsInnerUtxoOps, innerOperations)
		}
	}

	return nil
}

func (op *UtxoOperation) GetVersionByte(blockHeight uint64) byte {
	return GetMigrationVersion(
		blockHeight,
		AssociationsAndAccessGroupsMigration,
		BalanceModelMigration,
		ProofOfStake1StateSetupMigration,
	)
}

func (op *UtxoOperation) GetEncoderType() EncoderType {
	return EncoderTypeUtxoOperation
}

type UtxoOperationBundle struct {
	UtxoOpBundle [][]*UtxoOperation
}

func (opBundle *UtxoOperationBundle) RawEncodeWithoutMetadata(blockHeight uint64, skipMetadata ...bool) []byte {
	var data []byte

	data = append(data, UintToBuf(uint64(len(opBundle.UtxoOpBundle)))...)
	for _, opList := range opBundle.UtxoOpBundle {
		data = append(data, UintToBuf(uint64(len(opList)))...)
		for _, op := range opList {
			data = append(data, EncodeToBytes(blockHeight, op, skipMetadata...)...)
		}
	}
	return data
}

func (opBundle *UtxoOperationBundle) RawDecodeWithoutMetadata(blockHeight uint64, rr *bytes.Reader) error {
	opBundle.UtxoOpBundle = make([][]*UtxoOperation, 0)
	opListLen, err := ReadUvarint(rr)
	if err != nil {
		return err
	}

	for ; opListLen > 0; opListLen-- {
		opLen, err := ReadUvarint(rr)
		if err != nil {
			return err
		}

		var opList []*UtxoOperation
		for ; opLen > 0; opLen-- {
			op := &UtxoOperation{}
			if exists, err := DecodeFromBytes(op, rr); !exists || err != nil {
				return err
			}
			opList = append(opList, op)
		}
		opBundle.UtxoOpBundle = append(opBundle.UtxoOpBundle, opList)
	}

	return nil
}

func (opBundle *UtxoOperationBundle) GetVersionByte(blockHeight uint64) byte {
	return 0
}

func (opBundle *UtxoOperationBundle) GetEncoderType() EncoderType {
	return EncoderTypeUtxoOperationBundle
}

// Have to define these because Go doesn't let you use raw byte slices as map keys.
// This needs to be in-sync with DeSoMainnetParams.MaxUsernameLengthBytes
type UsernameMapKey [MaxUsernameLengthBytes]byte

func MakeUsernameMapKey(nonLowercaseUsername []byte) UsernameMapKey {
	// Always lowercase the username when we use it as a key in our map. This allows
	// us to check uniqueness in a case-insensitive way.
	lowercaseUsername := []byte(strings.ToLower(string(nonLowercaseUsername)))
	usernameMapKey := UsernameMapKey{}
	copy(usernameMapKey[:], lowercaseUsername)
	return usernameMapKey
}

// DEPRECATED: Replace all instances with lib.PublicKey
type PkMapKey [btcec.PubKeyBytesLenCompressed]byte

func (mm PkMapKey) String() string {
	return PkToStringBoth(mm[:])
}

func MakePkMapKey(pk []byte) PkMapKey {
	pkMapKey := PkMapKey{}
	copy(pkMapKey[:], pk)
	return pkMapKey
}

func MakeMessageKey(pk []byte, tstampNanos uint64) MessageKey {
	return MessageKey{
		PublicKey:   *NewPublicKey(pk),
		TstampNanos: tstampNanos,
	}
}

type MessageKey struct {
	PublicKey   PublicKey
	BlockHeight uint32
	TstampNanos uint64
}

func (mm *MessageKey) String() string {
	return fmt.Sprintf("<Public Key: %s, TstampNanos: %d>",
		PkToStringMainnet(mm.PublicKey[:]), mm.TstampNanos)
}

// StringKey is useful for creating maps that need to be serialized to JSON.
func (mm *MessageKey) StringKey(params *DeSoParams) string {
	return PkToString(mm.PublicKey[:], params) + "_" + fmt.Sprint(mm.TstampNanos)
}

// MessageEntry stores the essential content of a message transaction.
type MessageEntry struct {
	SenderPublicKey    *PublicKey
	RecipientPublicKey *PublicKey
	EncryptedText      []byte
	// TODO: Right now a sender can fake the timestamp and make it appear to
	// the recipient that she sent messages much earlier than she actually did.
	// This isn't a big deal because there is generally not much to gain from
	// faking a timestamp, and it's still impossible for a user to impersonate
	// another user, which is the important thing. Moreover, it is easy to fix
	// the timestamp spoofing issue: You just need to make it so that the nodes
	// index messages based on block height in addition to on the tstamp. The
	// reason I didn't do it yet is because it adds some complexity around
	// detecting duplicates, particularly if a transaction is allowed to have
	// zero inputs/outputs, which is advantageous for various reasons.
	TstampNanos uint64

	isDeleted bool

	// Indicates message encryption method
	// Version = 3 : message encrypted using rotating keys and group chats.
	// Version = 2 : message encrypted using shared secrets
	// Version = 1 : message encrypted using public key
	Version uint8

	// DeSo V3 Messages fields

	// SenderMessagingPublicKey is the sender's messaging public key that was used
	// to encrypt the corresponding message.
	SenderMessagingPublicKey *PublicKey

	// SenderMessagingGroupKeyName is the sender's key name of SenderMessagingPublicKey
	SenderMessagingGroupKeyName *GroupKeyName

	// RecipientMessagingPublicKey is the recipient's messaging public key that was
	// used to encrypt the corresponding message.
	RecipientMessagingPublicKey *PublicKey

	// RecipientMessagingGroupKeyName is the recipient's key name of RecipientMessagingPublicKey
	RecipientMessagingGroupKeyName *GroupKeyName

	// Extra data
	ExtraData map[string][]byte
}

func (message *MessageEntry) RawEncodeWithoutMetadata(blockHeight uint64, skipMetadata ...bool) []byte {
	var data []byte

	data = append(data, EncodeToBytes(blockHeight, message.SenderPublicKey, skipMetadata...)...)
	data = append(data, EncodeToBytes(blockHeight, message.RecipientPublicKey, skipMetadata...)...)
	data = append(data, EncodeByteArray(message.EncryptedText)...)
	data = append(data, UintToBuf(message.TstampNanos)...)
	data = append(data, UintToBuf(uint64(message.Version))...)
	data = append(data, EncodeToBytes(blockHeight, message.SenderMessagingPublicKey, skipMetadata...)...)
	data = append(data, EncodeToBytes(blockHeight, message.SenderMessagingGroupKeyName, skipMetadata...)...)
	data = append(data, EncodeToBytes(blockHeight, message.RecipientMessagingPublicKey, skipMetadata...)...)
	data = append(data, EncodeToBytes(blockHeight, message.RecipientMessagingGroupKeyName, skipMetadata...)...)
	data = append(data, EncodeExtraData(message.ExtraData)...)
	return data
}

func (message *MessageEntry) RawDecodeWithoutMetadata(blockHeight uint64, rr *bytes.Reader) error {
	var err error

	senderPublicKey := &PublicKey{}
	if exist, err := DecodeFromBytes(senderPublicKey, rr); exist && err == nil {
		message.SenderPublicKey = senderPublicKey
	} else if err != nil {
		return errors.Wrapf(err, "MessageEntry.Decode: Problem reading SenderPublicKey")
	}

	recipientPublicKey := &PublicKey{}
	if exist, err := DecodeFromBytes(recipientPublicKey, rr); exist && err == nil {
		message.RecipientPublicKey = recipientPublicKey
	} else if err != nil {
		return errors.Wrapf(err, "MessageEntry.Decode: problem decoding recipient public key")
	}

	message.EncryptedText, err = DecodeByteArray(rr)
	if err != nil {
		return errors.Wrapf(err, "MessageEntry.Decode: problem decoding encrypted bytes")
	}

	message.TstampNanos, err = ReadUvarint(rr)
	if err != nil {
		return errors.Wrapf(err, "MessageEntry.Decode: problem decoding timestamp")
	}

	versionBytes, err := ReadUvarint(rr)
	if err != nil {
		return errors.Wrapf(err, "MessageEntry.Decode: problem decoding version")
	}
	message.Version = uint8(versionBytes)

	senderMessagingPublicKey := &PublicKey{}
	if exist, err := DecodeFromBytes(senderMessagingPublicKey, rr); exist && err == nil {
		message.SenderMessagingPublicKey = senderMessagingPublicKey
	} else if err != nil {
		return errors.Wrapf(err, "MessageEntry.Decode: problem decoding sender messaging public key")
	}

	senderMessagingKeyName := &GroupKeyName{}
	if exist, err := DecodeFromBytes(senderMessagingKeyName, rr); exist && err == nil {
		message.SenderMessagingGroupKeyName = senderMessagingKeyName
	} else if err != nil {
		return errors.Wrapf(err, "MessageEntry.Decode: problem decoding sender messaging key name")
	}

	recipientMessagingPublicKey := &PublicKey{}
	if exist, err := DecodeFromBytes(recipientMessagingPublicKey, rr); exist && err == nil {
		message.RecipientMessagingPublicKey = recipientMessagingPublicKey
	} else if err != nil {
		return errors.Wrapf(err, "MessageEntry.Decode: problem decoding sender messaging key name")
	}

	recipientMessagingKeyName := &GroupKeyName{}
	if exist, err := DecodeFromBytes(recipientMessagingKeyName, rr); exist && err == nil {
		message.RecipientMessagingGroupKeyName = recipientMessagingKeyName
	} else if err != nil {
		return errors.Wrapf(err, "MessageEntry.Decode: problem decoding sender messaging key name")
	}
	message.RecipientMessagingGroupKeyName = recipientMessagingKeyName

	message.ExtraData, err = DecodeExtraData(rr)
	if err != nil && strings.Contains(err.Error(), "EOF") {
		// To preserve backwards-compatibility, we set an empty map and return if we
		// encounter an EOF error decoding ExtraData.
		glog.Warning(err, "MesssageEntry.Decode: problem decoding extra data. "+
			"Please resync your node to upgrade your datadir before the next hard fork.")
		return nil
	} else if err != nil {
		return errors.Wrapf(err, "MesssageEntry.Decode: problem decoding extra data")
	}

	return nil
}

func (message *MessageEntry) GetVersionByte(blockHeight uint64) byte {
	return 0
}

func (message *MessageEntry) GetEncoderType() EncoderType {
	return EncoderTypeMessageEntry
}

//
// New Message
//

// NewMessageEntry stores the essential content of a message transaction.
type NewMessageEntry struct {

	// Sender
	// SenderAccessGroupOwnerPublicKey is the owner public key of the sender's access group.
	// Messages are sent between two access groups: the sender, and the recipient.
	SenderAccessGroupOwnerPublicKey *PublicKey

	// SenderAccessGroupKeyName is the sender's access group key name
	SenderAccessGroupKeyName *GroupKeyName

	// SenderAccessGroupPublicKey is the sender's access public key that was used
	// to encrypt the corresponding message.
	SenderAccessGroupPublicKey *PublicKey

	// Recipient
	// RecipientAccessGroupOwnerPublicKey is the owner public key of the recipient's access group.
	RecipientAccessGroupOwnerPublicKey *PublicKey

	// RecipientAccessGroupKeyName is the recipient's access group key name
	RecipientAccessGroupKeyName *GroupKeyName

	// RecipientAccessGroupPublicKey is the recipient's access public key that was
	// used to encrypt the corresponding message.
	RecipientAccessGroupPublicKey *PublicKey

	EncryptedText []byte

	// Right now a sender can fake the timestamp and make it appear to
	// the recipient that she sent messages much earlier than she actually did.
	// This isn't a big deal because there is generally not much to gain from
	// faking a timestamp. Messaging apps can just display messages with timestamps
	// smaller than the current time.
	TimestampNanos uint64

	// Extra data
	ExtraData map[string][]byte

	isDeleted bool
}

func (message *NewMessageEntry) RawEncodeWithoutMetadata(blockHeight uint64, skipMetadata ...bool) []byte {
	var data []byte

	data = append(data, EncodeToBytes(blockHeight, message.SenderAccessGroupOwnerPublicKey, skipMetadata...)...)
	data = append(data, EncodeToBytes(blockHeight, message.SenderAccessGroupKeyName, skipMetadata...)...)
	data = append(data, EncodeToBytes(blockHeight, message.SenderAccessGroupPublicKey, skipMetadata...)...)
	data = append(data, EncodeToBytes(blockHeight, message.RecipientAccessGroupOwnerPublicKey, skipMetadata...)...)
	data = append(data, EncodeToBytes(blockHeight, message.RecipientAccessGroupKeyName, skipMetadata...)...)
	data = append(data, EncodeToBytes(blockHeight, message.RecipientAccessGroupPublicKey, skipMetadata...)...)
	data = append(data, EncodeByteArray(message.EncryptedText)...)
	data = append(data, UintToBuf(message.TimestampNanos)...)
	data = append(data, EncodeExtraData(message.ExtraData)...)
	return data
}

func (message *NewMessageEntry) RawDecodeWithoutMetadata(blockHeight uint64, rr *bytes.Reader) error {
	var err error

	senderAccessGroupOwnerPublicKey := &PublicKey{}
	if exist, err := DecodeFromBytes(senderAccessGroupOwnerPublicKey, rr); exist && err == nil {
		message.SenderAccessGroupOwnerPublicKey = senderAccessGroupOwnerPublicKey
	} else if err != nil {
		return errors.Wrapf(err, "NewMessageEntry.Decode: Problem reading SenderAccessGroupOwnerPublicKey")
	}

	senderAccessGroupKeyName := &GroupKeyName{}
	if exist, err := DecodeFromBytes(senderAccessGroupKeyName, rr); exist && err == nil {
		message.SenderAccessGroupKeyName = senderAccessGroupKeyName
	} else if err != nil {
		return errors.Wrapf(err, "NewMessageEntry.Decode: problem decoding SenderAccessGroupKeyName")
	}

	senderAccessPublicKey := &PublicKey{}
	if exist, err := DecodeFromBytes(senderAccessPublicKey, rr); exist && err == nil {
		message.SenderAccessGroupPublicKey = senderAccessPublicKey
	} else if err != nil {
		return errors.Wrapf(err, "NewMessageEntry.Decode: problem decoding SenderAccessGroupPublicKey")
	}

	recipientAccessGroupOwnerPublicKey := &PublicKey{}
	if exist, err := DecodeFromBytes(recipientAccessGroupOwnerPublicKey, rr); exist && err == nil {
		message.RecipientAccessGroupOwnerPublicKey = recipientAccessGroupOwnerPublicKey
	} else if err != nil {
		return errors.Wrapf(err, "NewMessageEntry.Decode: problem decoding RecipientAccessGroupOwnerPublicKey")
	}

	recipientAccessGroupKeyName := &GroupKeyName{}
	if exist, err := DecodeFromBytes(recipientAccessGroupKeyName, rr); exist && err == nil {
		message.RecipientAccessGroupKeyName = recipientAccessGroupKeyName
	} else if err != nil {
		return errors.Wrapf(err, "NewMessageEntry.Decode: problem decoding RecipientAccessGroupKeyName")
	}

	recipientAccessPublicKey := &PublicKey{}
	if exist, err := DecodeFromBytes(recipientAccessPublicKey, rr); exist && err == nil {
		message.RecipientAccessGroupPublicKey = recipientAccessPublicKey
	} else if err != nil {
		return errors.Wrapf(err, "NewMessageEntry.Decode: problem decoding RecipientAccessGroupPublicKey")
	}

	message.EncryptedText, err = DecodeByteArray(rr)
	if err != nil {
		return errors.Wrapf(err, "NewMessageEntry.Decode: problem decoding encrypted bytes")
	}

	message.TimestampNanos, err = ReadUvarint(rr)
	if err != nil {
		return errors.Wrapf(err, "NewMessageEntry.Decode: problem decoding timestamp")
	}

	message.ExtraData, err = DecodeExtraData(rr)
	if err != nil {
		return errors.Wrapf(err, "NewMessageEntry.Decode: problem decoding extra data")
	}

	return nil
}

func (message *NewMessageEntry) GetVersionByte(blockHeight uint64) byte {
	return 0
}

func (message *NewMessageEntry) GetEncoderType() EncoderType {
	return EncoderTypeNewMessageEntry
}

type GroupChatMessageKey struct {
	AccessGroupOwnerPublicKey PublicKey
	AccessGroupKeyName        GroupKeyName
	TimestampNanos            uint64
}

func MakeGroupChatMessageKey(groupOwnerPublicKey PublicKey, groupKeyName GroupKeyName, tstampNanos uint64) GroupChatMessageKey {
	return GroupChatMessageKey{
		AccessGroupOwnerPublicKey: groupOwnerPublicKey,
		AccessGroupKeyName:        groupKeyName,
		TimestampNanos:            tstampNanos,
	}
}

type DmMessageKey struct {
	MinorAccessGroupOwnerPublicKey PublicKey
	MinorAccessGroupKeyName        GroupKeyName
	MajorAccessGroupOwnerPublicKey PublicKey
	MajorAccessGroupKeyName        GroupKeyName
	TimestampNanos                 uint64
}

func MakeDmMessageKey(xGroupOwnerPublicKey PublicKey, xGroupKeyName GroupKeyName,
	yGroupOwnerPublicKey PublicKey, yGroupKeyName GroupKeyName, tstampNanos uint64) DmMessageKey {

	minorGroupOwnerPublicKey := xGroupOwnerPublicKey
	minorGroupKeyName := xGroupKeyName
	majorGroupOwnerPublicKey := yGroupOwnerPublicKey
	majorGroupKeyName := yGroupKeyName
	switch bytes.Compare(xGroupOwnerPublicKey.ToBytes(), yGroupOwnerPublicKey.ToBytes()) {
	case 1:
		minorGroupOwnerPublicKey = yGroupOwnerPublicKey
		minorGroupKeyName = yGroupKeyName
		majorGroupOwnerPublicKey = xGroupOwnerPublicKey
		majorGroupKeyName = xGroupKeyName
	case 0:
		// If there is a tie on public keys, then we compare group key names.
		switch bytes.Compare(xGroupKeyName.ToBytes(), yGroupKeyName.ToBytes()) {
		case 1:
			minorGroupOwnerPublicKey = yGroupOwnerPublicKey
			minorGroupKeyName = yGroupKeyName
			majorGroupOwnerPublicKey = xGroupOwnerPublicKey
			majorGroupKeyName = xGroupKeyName
		}
	}

	return DmMessageKey{
		MinorAccessGroupOwnerPublicKey: minorGroupOwnerPublicKey,
		MinorAccessGroupKeyName:        minorGroupKeyName,
		MajorAccessGroupOwnerPublicKey: majorGroupOwnerPublicKey,
		MajorAccessGroupKeyName:        majorGroupKeyName,
		TimestampNanos:                 tstampNanos,
	}
}

func MakeDmMessageKeyFromDmThreadKey(dmThreadKey DmThreadKey) DmMessageKey {
	return MakeDmMessageKeyForSenderRecipient(dmThreadKey.UserAccessGroupOwnerPublicKey, dmThreadKey.UserAccessGroupKeyName,
		dmThreadKey.PartyAccessGroupOwnerPublicKey, dmThreadKey.PartyAccessGroupKeyName, 0)
}

func MakeDmMessageKeyForSenderRecipient(senderAccessGroupOwnerPublicKey PublicKey, senderAccessGroupKeyName GroupKeyName,
	recipientAccessGroupOwnerPublicKey PublicKey, recipientAccessGroupKeyName GroupKeyName, tstampNanos uint64) DmMessageKey {

	return MakeDmMessageKey(
		senderAccessGroupOwnerPublicKey, senderAccessGroupKeyName,
		recipientAccessGroupOwnerPublicKey, recipientAccessGroupKeyName,
		tstampNanos)
}

type DmThreadKey struct {
	UserAccessGroupOwnerPublicKey  PublicKey
	UserAccessGroupKeyName         GroupKeyName
	PartyAccessGroupOwnerPublicKey PublicKey
	PartyAccessGroupKeyName        GroupKeyName
}

func MakeDmThreadKey(userGroupOwnerPublicKey PublicKey, userGroupKeyName GroupKeyName,
	partyGroupOwnerPublicKey PublicKey, partyGroupKeyName GroupKeyName) DmThreadKey {
	return DmThreadKey{
		UserAccessGroupOwnerPublicKey:  userGroupOwnerPublicKey,
		UserAccessGroupKeyName:         userGroupKeyName,
		PartyAccessGroupOwnerPublicKey: partyGroupOwnerPublicKey,
		PartyAccessGroupKeyName:        partyGroupKeyName,
	}
}

func MakeDmThreadKeyFromMessageEntry(messageEntry *NewMessageEntry, shouldUseRecipientUser bool) (DmThreadKey, error) {
	if messageEntry == nil {
		return DmThreadKey{}, fmt.Errorf("MakeDmThreadKeyFromMessageEntry: messageEntry is nil")
	}
	if messageEntry.RecipientAccessGroupOwnerPublicKey == nil || messageEntry.RecipientAccessGroupKeyName == nil ||
		messageEntry.SenderAccessGroupOwnerPublicKey == nil || messageEntry.SenderAccessGroupKeyName == nil {
		return DmThreadKey{}, fmt.Errorf("MakeDmThreadKeyFromMessageEntry: messageEntry is missing fields")
	}
	if shouldUseRecipientUser {
		return MakeDmThreadKey(
			*messageEntry.RecipientAccessGroupOwnerPublicKey, *messageEntry.RecipientAccessGroupKeyName,
			*messageEntry.SenderAccessGroupOwnerPublicKey, *messageEntry.SenderAccessGroupKeyName), nil
	} else {
		return MakeDmThreadKey(
			*messageEntry.SenderAccessGroupOwnerPublicKey, *messageEntry.SenderAccessGroupKeyName,
			*messageEntry.RecipientAccessGroupOwnerPublicKey, *messageEntry.RecipientAccessGroupKeyName), nil
	}
}

// AccessGroupMemberEnumerationEntry
type AccessGroupMemberEnumerationEntry struct {
	isDeleted bool
}

func MakeAccessGroupMemberEnumerationEntry() AccessGroupMemberEnumerationEntry {
	return AccessGroupMemberEnumerationEntry{
		isDeleted: false,
	}
}

func (entry *AccessGroupMemberEnumerationEntry) RawEncodeWithoutMetadata(blockHeight uint64, skipMetadata ...bool) []byte {
	return []byte{}
}

func (entry *AccessGroupMemberEnumerationEntry) RawDecodeWithoutMetadata(blockHeight uint64, rr *bytes.Reader) error {
	return nil
}

func (entry *AccessGroupMemberEnumerationEntry) GetVersionByte(blockHeight uint64) byte {
	return 0
}

func (entry *AccessGroupMemberEnumerationEntry) GetEncoderType() EncoderType {
	return EncoderTypeAccessGroupMemberEnumerationEntry
}

// DmThreadEntry
type DmThreadEntry struct {
	isDeleted bool
}

func MakeDmThreadEntry() DmThreadEntry {
	return DmThreadEntry{
		isDeleted: false,
	}
}

func (entry *DmThreadEntry) RawEncodeWithoutMetadata(blockHeight uint64, skipMetadata ...bool) []byte {
	var data []byte
	return data
}

func (entry *DmThreadEntry) RawDecodeWithoutMetadata(blockHeight uint64, rr *bytes.Reader) error {
	return nil
}

func (entry *DmThreadEntry) GetVersionByte(blockHeight uint64) byte {
	return 0
}

func (entry *DmThreadEntry) GetEncoderType() EncoderType {
	return EncoderTypeDmThreadEntry
}

// GroupKeyName helps with handling key names in AccessGroups
type GroupKeyName [MaxAccessGroupKeyNameCharacters]byte

func (name *GroupKeyName) ToBytes() []byte {
	return name[:]
}

func (name *GroupKeyName) RawEncodeWithoutMetadata(blockHeight uint64, skipMetadata ...bool) []byte {
	return EncodeByteArray(name[:])
}

func (name *GroupKeyName) RawDecodeWithoutMetadata(blockHeight uint64, rr *bytes.Reader) error {
	nameBytes, err := DecodeByteArray(rr)
	if err != nil {
		return errors.Wrapf(err, "AccessGroupKeyName.Decode: Problem reading name")
	}
	copy(name[:], nameBytes)
	return nil
}

func (name *GroupKeyName) GetVersionByte(blockHeight uint64) byte {
	return 0
}

func (name *GroupKeyName) GetEncoderType() EncoderType {
	return EncoderTypeGroupKeyName
}

// Encode message key from varying length to a MaxAccessKeyNameCharacters.
// We fill the length of the access key to make sure there are no weird
// prefix overlaps in DB.
func NewGroupKeyName(groupKeyName []byte) *GroupKeyName {
	name := GroupKeyName{}

	// Fill with 0s to the MaxAccessKeyNameCharacters.
	for {
		if len(groupKeyName) < MaxAccessGroupKeyNameCharacters {
			groupKeyName = append(groupKeyName, []byte{0}...)
		} else {
			copy(name[:], groupKeyName)
			return &name
		}
	}
}

// Decode filled message key of length MaxMessagingKeyNameCharacters array.
func MessagingKeyNameDecode(name *GroupKeyName) []byte {

	bytes := make([]byte, MaxMessagingKeyNameCharacters)
	copy(bytes, name[:])

	// Return empty byte array if we have a non-existent key.
	if reflect.DeepEqual(bytes, (*NewGroupKeyName([]byte{}))[:]) {
		return []byte{}
	}

	// Remove trailing 0s from the encoded message key.
	for {
		if len(bytes) > MinMessagingKeyNameCharacters && bytes[len(bytes)-1] == byte(0) {
			bytes = bytes[:len(bytes)-1]
		} else {
			return bytes
		}
	}
}

// Decode filled message key of length MaxAccessKeyNameCharacters array.
func AccessKeyNameDecode(name *GroupKeyName) []byte {

	bytes := make([]byte, MaxAccessGroupKeyNameCharacters)
	copy(bytes, name[:])

	// Return empty byte array if we have a non-existent key.
	if reflect.DeepEqual(bytes, (*NewGroupKeyName([]byte{}))[:]) {
		return []byte{}
	}

	// Remove trailing 0s from the encoded message key.
	for {
		if len(bytes) > MinAccessGroupKeyNameCharacters && bytes[len(bytes)-1] == byte(0) {
			bytes = bytes[:len(bytes)-1]
		} else {
			return bytes
		}
	}
}

func EqualGroupKeyName(a, b *GroupKeyName) bool {
	return reflect.DeepEqual(a.ToBytes(), b.ToBytes())
}

func BaseGroupKeyName() *GroupKeyName {
	return NewGroupKeyName([]byte{})
}

func DefaultGroupKeyName() *GroupKeyName {
	return NewGroupKeyName([]byte("default-key"))
}

// MessagingGroupKey is similar to the MessageKey, and is used to index messaging keys for a user.
type MessagingGroupKey struct {
	OwnerPublicKey PublicKey
	GroupKeyName   GroupKeyName
}

func NewMessagingGroupKey(ownerPublicKey *PublicKey, groupKeyName []byte) *MessagingGroupKey {
	return &MessagingGroupKey{
		OwnerPublicKey: *ownerPublicKey,
		GroupKeyName:   *NewGroupKeyName(groupKeyName),
	}
}

func (key *MessagingGroupKey) String() string {
	return fmt.Sprintf("<OwnerPublicKey: %v, AccessGroupKeyName: %v",
		key.OwnerPublicKey, key.GroupKeyName)
}

type AccessGroupId struct {
	AccessGroupOwnerPublicKey PublicKey
	AccessGroupKeyName        GroupKeyName
}

func NewAccessGroupId(ownerPublicKey *PublicKey, groupKeyName []byte) *AccessGroupId {
	if ownerPublicKey == nil {
		return nil
	}
	return &AccessGroupId{
		AccessGroupOwnerPublicKey: *ownerPublicKey,
		AccessGroupKeyName:        *NewGroupKeyName(groupKeyName),
	}
}

func (key *AccessGroupId) String() string {
	return fmt.Sprintf("<AccessGroupOwnerPublicKey: %v, AccessGroupKeyName: %v",
		key.AccessGroupOwnerPublicKey, key.AccessGroupKeyName)
}

func (key *AccessGroupId) ToBytes() []byte {
	var data []byte
	data = append(data, EncodeByteArray(key.AccessGroupOwnerPublicKey.ToBytes())...)
	data = append(data, EncodeByteArray(key.AccessGroupKeyName.ToBytes())...)
	return data
}

func (key *AccessGroupId) FromBytes(rr *bytes.Reader) error {
	accessGroupOwnerPublicKeyBytes, err := DecodeByteArray(rr)
	if err != nil {
		return errors.Wrapf(err, "NewMessageMetadata.FromBytes: "+
			"Problem reading AccessGroupOwnerPublicKey")
	}
	key.AccessGroupOwnerPublicKey = *NewPublicKey(accessGroupOwnerPublicKeyBytes)

	accessGroupKeyNameBytes, err := DecodeByteArray(rr)
	if err != nil {
		return errors.Wrapf(err, "NewMessageMetadata.FromBytes: "+
			"Problem reading AccessGroupKeyName")
	}
	key.AccessGroupKeyName = *NewGroupKeyName(accessGroupKeyNameBytes)

	return nil
}

// AccessGroupMembershipKey is used to index group memberships for a user.
type AccessGroupMembershipKey struct {
	AccessGroupMemberPublicKey PublicKey
	AccessGroupOwnerPublicKey  PublicKey
	AccessGroupKeyName         GroupKeyName
}

func (key *AccessGroupMembershipKey) RawEncodeWithoutMetadata(blockHeight uint64, skipMetadata ...bool) []byte {
	var data []byte
	data = append(data, key.AccessGroupMemberPublicKey[:]...)
	data = append(data, key.AccessGroupOwnerPublicKey[:]...)
	data = append(data, key.AccessGroupKeyName[:]...)
	return data
}

func (key *AccessGroupMembershipKey) RawDecodeWithoutMetadata(blockHeight uint64, rr *bytes.Reader) error {

	groupMemberPublicKey := &PublicKey{}
	if exist, err := DecodeFromBytes(groupMemberPublicKey, rr); exist && err == nil {
		key.AccessGroupMemberPublicKey = *groupMemberPublicKey
	} else if err != nil {
		return errors.Wrapf(err, "AccessGroupMembershipKey.Decode: Problem reading "+
			"AccessGroupMemberPublicKey")
	}

	groupOwnerPublicKey := &PublicKey{}
	if exist, err := DecodeFromBytes(groupOwnerPublicKey, rr); exist && err == nil {
		key.AccessGroupOwnerPublicKey = *groupOwnerPublicKey
	} else if err != nil {
		return errors.Wrapf(err, "AccessGroupMembershipKey.Decode: Problem reading "+
			"AccessGroupOwnerPublicKey")
	}

	groupKeyName := &GroupKeyName{}
	if exist, err := DecodeFromBytes(groupKeyName, rr); exist && err == nil {
		key.AccessGroupKeyName = *groupKeyName
	} else if err != nil {
		return errors.Wrapf(err, "AccessGroupMembershipKey.Decode: Problem reading "+
			"AccessGroupKeyName")
	}

	return nil
}

func (key *AccessGroupMembershipKey) GetVersionByte(blockHeight uint64) byte {
	return 0
}

func (key *AccessGroupMembershipKey) GetEncoderType() EncoderType {
	return EncoderTypeGroupMembershipKey
}

func NewGroupMembershipKey(groupMemberPublicKey PublicKey, groupOwnerPublicKey PublicKey, groupKeyName GroupKeyName) *AccessGroupMembershipKey {
	return &AccessGroupMembershipKey{
		AccessGroupMemberPublicKey: groupMemberPublicKey,
		AccessGroupOwnerPublicKey:  groupOwnerPublicKey,
		AccessGroupKeyName:         groupKeyName,
	}
}

func (key *AccessGroupMembershipKey) String() string {
	return fmt.Sprintf("<AccessGroupMemberPublicKey: %v, AccessGroupOwnerPublicKey: %v, AccessGroupKeyName: %v>",
		key.AccessGroupMemberPublicKey, key.AccessGroupOwnerPublicKey, key.AccessGroupKeyName)
}

type AccessGroupEntry struct {
	AccessGroupOwnerPublicKey *PublicKey
	AccessGroupKeyName        *GroupKeyName
	AccessGroupPublicKey      *PublicKey

	ExtraData map[string][]byte
	isDeleted bool
}

func (entry *AccessGroupEntry) String() string {
	return fmt.Sprintf("<AccessGroupOwnerPublicKey: %v, AccessGroupKeyName: %v, AccessGroupPublicKey: %v, ExtraData: %v, isDeleted: %v>",
		entry.AccessGroupOwnerPublicKey, entry.AccessGroupKeyName, entry.AccessGroupPublicKey, entry.ExtraData, entry.isDeleted)
}

func (entry *AccessGroupEntry) IsDeleted() bool {
	return entry.isDeleted
}

func (entry *AccessGroupEntry) GetAccessGroupId() AccessGroupId {
	return AccessGroupId{
		AccessGroupOwnerPublicKey: *entry.AccessGroupOwnerPublicKey,
		AccessGroupKeyName:        *entry.AccessGroupKeyName,
	}
}

func (entry *AccessGroupEntry) RawEncodeWithoutMetadata(blockHeight uint64, skipMetadata ...bool) []byte {
	var data []byte

	data = append(data, EncodeToBytes(blockHeight, entry.AccessGroupOwnerPublicKey, skipMetadata...)...)
	data = append(data, EncodeToBytes(blockHeight, entry.AccessGroupKeyName, skipMetadata...)...)
	data = append(data, EncodeToBytes(blockHeight, entry.AccessGroupPublicKey, skipMetadata...)...)
	data = append(data, EncodeExtraData(entry.ExtraData)...)
	return data
}

func (entry *AccessGroupEntry) RawDecodeWithoutMetadata(blockHeight uint64, rr *bytes.Reader) error {
	accessGroupOwnerPublicKey := &PublicKey{}
	if exist, err := DecodeFromBytes(accessGroupOwnerPublicKey, rr); exist && err == nil {
		entry.AccessGroupOwnerPublicKey = accessGroupOwnerPublicKey
	} else if err != nil {
		return errors.Wrapf(err, "AccessGroupEntry.Decode: Problem reading "+
			"AccessGroupOwnerPublicKey")
	}

	accessGroupKeyName := &GroupKeyName{}
	if exist, err := DecodeFromBytes(accessGroupKeyName, rr); exist && err == nil {
		entry.AccessGroupKeyName = accessGroupKeyName
	} else if err != nil {
		return errors.Wrapf(err, "AccessGroupEntry.Decode: Problem reading "+
			"AccessGroupKeyName")
	}

	accessGroupPublicKey := &PublicKey{}
	if exist, err := DecodeFromBytes(accessGroupPublicKey, rr); exist && err == nil {
		entry.AccessGroupPublicKey = accessGroupPublicKey
	} else if err != nil {
		return errors.Wrapf(err, "AccessGroupEntry.Decode: Problem reading "+
			"AccessGroupPublicKey")
	}

	extraData, err := DecodeExtraData(rr)
	if err != nil {
		return errors.Wrapf(err, "AccessGroupEntry.Decode: Problem reading "+
			"ExtraData")
	}
	entry.ExtraData = extraData

	return nil
}

func (entry *AccessGroupEntry) GetVersionByte(blockHeight uint64) byte {
	return 0
}

func (entry *AccessGroupEntry) GetEncoderType() EncoderType {
	return EncoderTypeAccessGroupEntry
}

// AccessGroupEntry is used to update access keys for a user, this was added in
// the DeSo V3 Messages protocol.
type MessagingGroupEntry struct {
	// GroupOwnerPublicKey represents the owner public key of the user who created
	// this group. This key is what is used to index the group metadata in the db.
	GroupOwnerPublicKey *PublicKey

	// MessagingPublicKey is the key others will use to encrypt messages. The
	// GroupOwnerPublicKey is used for indexing, but the MessagingPublicKey is the
	// actual key used to encrypt/decrypt messages.
	MessagingPublicKey *PublicKey

	// MessagingGroupKeyName is the name of the messaging key. This is used to identify
	// the message public key. You can pass any 8-32 character string (byte array).
	// The standard Messages V3 key is named "default-key"
	MessagingGroupKeyName *GroupKeyName

	// MessagingGroupMembers is a list of recipients in a group chat. Messaging keys can have
	// multiple recipients, where the encrypted private key of the messaging public key
	// is given to all group members.
	MessagingGroupMembers []*MessagingGroupMember

	// ExtraData is an arbitrary key value map
	ExtraData map[string][]byte

	// Whether this entry should be deleted when the view is flushed
	// to the db. This is initially set to false, but can become true if
	// we disconnect the messaging key from UtxoView
	isDeleted bool
}

func (entry *MessagingGroupEntry) String() string {
	return fmt.Sprintf("<MessagingGroupEntry: %v | MessagingPublicKey : %v | MessagingGroupKey : %v | isDeleted : %v >",
		entry.GroupOwnerPublicKey, entry.MessagingPublicKey, entry.MessagingGroupKeyName, entry.isDeleted)
}

func (entry *MessagingGroupEntry) IsDeleted() bool {
	return entry.isDeleted
}

func sortMessagingGroupMembers(membersArg []*MessagingGroupMember) []*MessagingGroupMember {
	// Make a deep copy of the members to avoid messing up the slice the caller
	// used. Not doing this could cause downstream effects, mainly in tests where
	// the same slice is re-used in txns and in expectations later on.
	// TODO: use safe make here? will introduce an error
	members := make([]*MessagingGroupMember, len(membersArg))
	copy(members, membersArg)
	sort.Slice(members, func(ii, jj int) bool {
		iiStr := PkToStringMainnet(members[ii].GroupMemberPublicKey[:]) + string(members[ii].GroupMemberKeyName[:]) + string(members[ii].EncryptedKey)
		jjStr := PkToStringMainnet(members[jj].GroupMemberPublicKey[:]) + string(members[jj].GroupMemberKeyName[:]) + string(members[jj].EncryptedKey)
		return iiStr < jjStr
	})
	return members
}

func (entry *MessagingGroupEntry) RawEncodeWithoutMetadata(blockHeight uint64, skipMetadata ...bool) []byte {
	var entryBytes []byte

	entryBytes = append(entryBytes, EncodeToBytes(blockHeight, entry.GroupOwnerPublicKey, skipMetadata...)...)
	entryBytes = append(entryBytes, EncodeToBytes(blockHeight, entry.MessagingPublicKey, skipMetadata...)...)
	entryBytes = append(entryBytes, EncodeToBytes(blockHeight, entry.MessagingGroupKeyName, skipMetadata...)...)
	entryBytes = append(entryBytes, UintToBuf(uint64(len(entry.MessagingGroupMembers)))...)
	// We sort the MessagingGroupMembers because they can be added while iterating over
	// a map, which could lead to inconsistent orderings across nodes when encoding.
	members := sortMessagingGroupMembers(entry.MessagingGroupMembers)
	for ii := 0; ii < len(members); ii++ {
		entryBytes = append(entryBytes, EncodeToBytes(blockHeight, members[ii], skipMetadata...)...)
	}
	entryBytes = append(entryBytes, EncodeExtraData(entry.ExtraData)...)
	return entryBytes
}

func (entry *MessagingGroupEntry) RawDecodeWithoutMetadata(blockHeight uint64, rr *bytes.Reader) error {
	groupOwnerPublicKeyBytes := &PublicKey{}
	if exist, err := DecodeFromBytes(groupOwnerPublicKeyBytes, rr); exist && err == nil {
		entry.GroupOwnerPublicKey = groupOwnerPublicKeyBytes
	} else if err != nil {
		return errors.Wrapf(err, "MessagingGroupEntry.Decode: Problem decoding groupOwnerPublicKeyBytes")
	}

	messagingPublicKeyBytes := &PublicKey{}
	if exist, err := DecodeFromBytes(messagingPublicKeyBytes, rr); exist && err == nil {
		entry.MessagingPublicKey = messagingPublicKeyBytes
	} else if err != nil {
		return errors.Wrapf(err, "MessagingGroupEntry.Decode: Problem decoding messagingPublicKey")
	}

	messagingKeyNameBytes := &GroupKeyName{}
	if exist, err := DecodeFromBytes(messagingKeyNameBytes, rr); exist && err == nil {
		entry.MessagingGroupKeyName = messagingKeyNameBytes
	} else if err != nil {
		return errors.Wrapf(err, "MessagingGroupEntry.Decode: Problem decoding messagingKeyName")
	}

	recipientsLen, err := ReadUvarint(rr)
	if err != nil {
		return errors.Wrapf(err, "MessagingGroupEntry.Decode: Problem decoding recipients length")
	}
	for ; recipientsLen > 0; recipientsLen-- {
		recipient := &MessagingGroupMember{}
		if exist, err := DecodeFromBytes(recipient, rr); exist && err == nil {
			entry.MessagingGroupMembers = append(entry.MessagingGroupMembers, recipient)
		} else if err != nil {
			return errors.Wrapf(err, "MessagingGroupEntry.Decode: Problem decoding recipient")
		}
	}

	entry.ExtraData, err = DecodeExtraData(rr)
	if err != nil && strings.Contains(err.Error(), "EOF") {
		// To preserve backwards-compatibility, we set an empty map and return if we
		// encounter an EOF error decoding ExtraData.
		glog.Warning(err, "MessagingGroupEntry.Decode: problem decoding extra data. "+
			"Please resync your node to upgrade your datadir before the next hard fork.")
		return nil
	} else if err != nil {
		return errors.Wrapf(err, "MessagingGroupEntry.Decode: Problem decoding extra data")
	}

	return nil
}

func (entry *MessagingGroupEntry) GetVersionByte(blockHeight uint64) byte {
	return 0
}

func (entry *MessagingGroupEntry) GetEncoderType() EncoderType {
	return EncoderTypeMessagingGroupEntry
}

type AccessGroupMemberEntry struct {
	// AccessGroupMemberPublicKey is the *owner* public key of the user in the access group
	AccessGroupMemberPublicKey *PublicKey

	// AccessGroupMemberKeyName is the key name of the user in the access group
	// Most of the time, we will be using a user's "default-key" key name
	AccessGroupMemberKeyName *GroupKeyName

	// EncryptedKey is the encrypted private key of the access group public key
	// If the access group's private key were GroupPriv, and the member's public
	// key were MemberPub, then we would have EncrypetdKey would be GroupPriv
	// encrypted with MemberPub.
	EncryptedKey []byte

	// ExtraData is an arbitrary key value map
	ExtraData map[string][]byte

	// Whether this entry should be deleted when the view is flushed to the db.
	// This is initially set to false, but can become true if the entry is disconnected.
	isDeleted bool
}

func (entry *AccessGroupMemberEntry) String() string {
	return fmt.Sprintf("<AccessGroupMemberEntry: %v | AccessGroupMemberKeyName : %v | EncryptedKey : %v | "+
		"ExtraData : %v | isDeleted : %v >", entry.AccessGroupMemberPublicKey, entry.AccessGroupMemberKeyName,
		entry.EncryptedKey, entry.ExtraData, entry.isDeleted)
}

func (entry *AccessGroupMemberEntry) IsDeleted() bool {
	return entry.isDeleted
}

func (entry *AccessGroupMemberEntry) RawEncodeWithoutMetadata(blockHeight uint64, skipMetadata ...bool) []byte {
	var entryBytes []byte

	entryBytes = append(entryBytes, EncodeToBytes(blockHeight, entry.AccessGroupMemberPublicKey, skipMetadata...)...)
	entryBytes = append(entryBytes, EncodeToBytes(blockHeight, entry.AccessGroupMemberKeyName, skipMetadata...)...)
	entryBytes = append(entryBytes, EncodeByteArray(entry.EncryptedKey)...)
	entryBytes = append(entryBytes, EncodeExtraData(entry.ExtraData)...)
	return entryBytes
}

func (entry *AccessGroupMemberEntry) RawDecodeWithoutMetadata(blockHeight uint64, rr *bytes.Reader) error {
	accessGroupMemberPublicKeyBytes := &PublicKey{}
	if exist, err := DecodeFromBytes(accessGroupMemberPublicKeyBytes, rr); exist && err == nil {
		entry.AccessGroupMemberPublicKey = accessGroupMemberPublicKeyBytes
	} else if err != nil {
		return errors.Wrapf(err, "AccessGroupMemberEntry.Decode: Problem decoding accessGroupMemberPublicKeyBytes")
	}

	accessGroupMemberKeyNameBytes := &GroupKeyName{}
	if exist, err := DecodeFromBytes(accessGroupMemberKeyNameBytes, rr); exist && err == nil {
		entry.AccessGroupMemberKeyName = accessGroupMemberKeyNameBytes
	} else if err != nil {
		return errors.Wrapf(err, "AccessGroupMemberEntry.Decode: Problem decoding accessGroupMemberKeyNameBytes")
	}

	encryptedKey, err := DecodeByteArray(rr)
	if err != nil {
		return errors.Wrapf(err, "AccessGroupMemberEntry.Decode: Problem decoding encryptedKey")
	}
	entry.EncryptedKey = encryptedKey

	entry.ExtraData, err = DecodeExtraData(rr)
	if err != nil && strings.Contains(err.Error(), "EOF") {
		// To preserve backwards-compatibility, we set an empty map and return if we
		// encounter an EOF error decoding ExtraData.
		glog.Warning(err, "AccessGroupMemberEntry.Decode: problem decoding extra data. "+
			"Please resync your node to upgrade your datadir before the next hard fork.")
		return nil
	} else if err != nil {
		return errors.Wrapf(err, "AccessGroupMemberEntry.Decode: Problem decoding extra data")
	}

	return nil
}

func (entry *AccessGroupMemberEntry) GetVersionByte(blockHeight uint64) byte {
	return 0
}

func (entry *AccessGroupMemberEntry) GetEncoderType() EncoderType {
	return EncoderTypeAccessGroupMemberEntry
}

// MessagingGroupMember is used to store information about a group chat member.
type MessagingGroupMember struct {
	// GroupMemberPublicKey is the main public key of the group chat member.
	// Importantly, it isn't a messaging public key.
	GroupMemberPublicKey *PublicKey

	// GroupMemberKeyName determines the key of the recipient that the
	// encrypted key is addressed to. We allow adding recipients by their
	// messaging keys. It suffices to specify the recipient's main public key
	// and recipient's messaging key name for the consensus to know how to
	// index the recipient. That's why we don't actually store the messaging
	// public key in the MessagingGroupMember entry.
	GroupMemberKeyName *GroupKeyName

	// EncryptedKey is the encrypted messaging public key, addressed to the recipient.
	EncryptedKey []byte
}

func (rec *MessagingGroupMember) ToBytes() []byte {
	var data []byte

	data = append(data, EncodeByteArray(rec.GroupMemberPublicKey.ToBytes())...)
	data = append(data, EncodeByteArray(rec.GroupMemberKeyName.ToBytes())...)
	data = append(data, EncodeByteArray(rec.EncryptedKey)...)

	return data
}

func (rec *MessagingGroupMember) FromBytes(rr *bytes.Reader) error {
	var err error

	pkBytes, err := DecodeByteArray(rr)
	if err != nil {
		return errors.Wrapf(err, "MessagingGroupMember.FromBytes: Problem reading GroupMemberPublicKey")
	}
	rec.GroupMemberPublicKey = NewPublicKey(pkBytes)

	keyNameBytes, err := DecodeByteArray(rr)
	if err != nil {
		return errors.Wrapf(err, "MessagingGroupMember.FromBytes: Problem reading GroupMemberKeyName")
	}
	rec.GroupMemberKeyName = NewGroupKeyName(keyNameBytes)

	rec.EncryptedKey, err = DecodeByteArray(rr)
	if err != nil {
		return errors.Wrapf(err, "MessagingGroupMember.FromBytes: Problem reading EncryptedKey")
	}
	return nil
}

func (rec *MessagingGroupMember) RawEncodeWithoutMetadata(blockHeight uint64, skipMetadata ...bool) []byte {
	data := []byte{}

	data = append(data, EncodeToBytes(blockHeight, rec.GroupMemberPublicKey, skipMetadata...)...)
	data = append(data, EncodeToBytes(blockHeight, rec.GroupMemberKeyName, skipMetadata...)...)
	data = append(data, EncodeByteArray(rec.EncryptedKey)...)

	return data
}

func (rec *MessagingGroupMember) RawDecodeWithoutMetadata(blockHeight uint64, rr *bytes.Reader) error {
	var err error

	groupMemberPublicKey := &PublicKey{}
	if exist, err := DecodeFromBytes(groupMemberPublicKey, rr); exist && err == nil {
		rec.GroupMemberPublicKey = groupMemberPublicKey
	} else if err != nil {
		return errors.Wrapf(err, "MessagingGroupMember.Decode: Problem reading "+
			"GroupMemberPublicKey")
	}

	groupMemberKeyName := &GroupKeyName{}
	if exist, err := DecodeFromBytes(groupMemberKeyName, rr); exist && err == nil {
		rec.GroupMemberKeyName = groupMemberKeyName
	} else if err != nil {
		return errors.Wrapf(err, "MessagingGroupMember.Decode: Problem reading "+
			"GroupMemberKeyName")
	}

	rec.EncryptedKey, err = DecodeByteArray(rr)
	if err != nil {
		return errors.Wrapf(err, "MessagingGroupMember.Decode: Problem reading "+
			"EncryptedKey")
	}
	return nil
}

func (rec *MessagingGroupMember) GetVersionByte(blockHeight uint64) byte {
	return 0
}

func (rec *MessagingGroupMember) GetEncoderType() EncoderType {
	return EncoderTypeMessagingGroupMember
}

// Entry for a public key forbidden from signing blocks.
type ForbiddenPubKeyEntry struct {
	PubKey []byte

	// Whether or not this entry is deleted in the view.
	isDeleted bool
}

func (entry *ForbiddenPubKeyEntry) RawEncodeWithoutMetadata(blockHeight uint64, skipMetadata ...bool) []byte {
	var data []byte
	data = append(data, EncodeByteArray(entry.PubKey)...)
	return data
}

func (entry *ForbiddenPubKeyEntry) RawDecodeWithoutMetadata(blockHeight uint64, rr *bytes.Reader) error {
	var err error
	entry.PubKey, err = DecodeByteArray(rr)
	if err != nil {
		return errors.Wrapf(err, "ForbiddenPubKeyEntry.Decode: Problem decoding PubKey")
	}
	return nil
}

func (entry *ForbiddenPubKeyEntry) GetVersionByte(blockHeight uint64) byte {
	return 0
}

func (entry *ForbiddenPubKeyEntry) GetEncoderType() EncoderType {
	return EncoderTypeForbiddenPubKeyEntry
}

func MakeLikeKey(userPk []byte, LikedPostHash BlockHash) LikeKey {
	return LikeKey{
		LikerPubKey:   MakePkMapKey(userPk),
		LikedPostHash: LikedPostHash,
	}
}

type LikeKey struct {
	LikerPubKey   PkMapKey
	LikedPostHash BlockHash
}

// LikeEntry stores the content of a like transaction.
type LikeEntry struct {
	LikerPubKey   []byte
	LikedPostHash *BlockHash

	// Whether or not this entry is deleted in the view.
	isDeleted bool
}

func (likeEntry *LikeEntry) RawEncodeWithoutMetadata(blockHeight uint64, skipMetadata ...bool) []byte {
	var data []byte

	data = append(data, EncodeByteArray(likeEntry.LikerPubKey)...)
	data = append(data, EncodeToBytes(blockHeight, likeEntry.LikedPostHash, skipMetadata...)...)
	return data
}

func (likeEntry *LikeEntry) RawDecodeWithoutMetadata(blockHeight uint64, rr *bytes.Reader) error {
	var err error

	likeEntry.LikerPubKey, err = DecodeByteArray(rr)
	if err != nil {
		return errors.Wrapf(err, "LikeEntry.Decode: problem reading LikerPubKey")
	}
	likedPostHash := &BlockHash{}
	if exist, err := DecodeFromBytes(likedPostHash, rr); exist && err == nil {
		likeEntry.LikedPostHash = likedPostHash
	} else if err != nil {
		return errors.Wrapf(err, "LikeEntry.Decode: problem reading LikedPostHash")
	}
	return nil
}

func (likeEntry *LikeEntry) DecodeLikeEntryFromLikerPubKeyToLikedPostHashKey(key []byte) error {
	if len(key) < HashSizeBytes+btcec.PubKeyBytesLenCompressed+1 {
		return fmt.Errorf("LikeEntry.RawDecodeWithoutMetadataFromKey: key is too short: %v", len(key))
	}
	likeEntry.LikerPubKey = key[1 : btcec.PubKeyBytesLenCompressed+1]
	likeEntry.LikedPostHash = &BlockHash{}
	copy(likeEntry.LikedPostHash[:], key[btcec.PubKeyBytesLenCompressed+1:])
	return nil
}

func (likeEntry *LikeEntry) GetVersionByte(blockHeight uint64) byte {
	return 0
}

func (likeEntry *LikeEntry) GetEncoderType() EncoderType {
	return EncoderTypeLikeEntry
}

func MakeNFTKey(nftPostHash *BlockHash, serialNumber uint64) NFTKey {
	return NFTKey{
		NFTPostHash:  *nftPostHash,
		SerialNumber: serialNumber,
	}
}

type NFTKey struct {
	NFTPostHash  BlockHash
	SerialNumber uint64
}

// This struct defines an individual NFT owned by a PKID. An NFT entry  maps to a single
// postEntry, but a single postEntry can map to multiple NFT entries. Each NFT copy is
// defined by a serial number, which denotes it's place in the set (ie. #1 of 100).
type NFTEntry struct {
	LastOwnerPKID              *PKID // This is needed to decrypt unlockable text.
	OwnerPKID                  *PKID
	NFTPostHash                *BlockHash
	SerialNumber               uint64
	IsForSale                  bool
	MinBidAmountNanos          uint64
	UnlockableText             []byte
	LastAcceptedBidAmountNanos uint64

	// If this NFT was transferred to the current owner, it will be pending until accepted.
	IsPending bool

	// If an NFT does not have unlockable content, it can be sold instantly at BuyNowPriceNanos.
	IsBuyNow bool

	// If an NFT is a Buy Now NFT, it can be purchased for this price.
	BuyNowPriceNanos uint64

	ExtraData map[string][]byte

	// Whether or not this entry is deleted in the view.
	isDeleted bool
}

func (nft *NFTEntry) RawEncodeWithoutMetadata(blockHeight uint64, skipMetadata ...bool) []byte {
	var data []byte

	data = append(data, EncodeToBytes(blockHeight, nft.LastOwnerPKID, skipMetadata...)...)
	data = append(data, EncodeToBytes(blockHeight, nft.OwnerPKID, skipMetadata...)...)
	data = append(data, EncodeToBytes(blockHeight, nft.NFTPostHash, skipMetadata...)...)
	data = append(data, UintToBuf(nft.SerialNumber)...)
	data = append(data, BoolToByte(nft.IsForSale))
	data = append(data, UintToBuf(nft.MinBidAmountNanos)...)
	data = append(data, EncodeByteArray(nft.UnlockableText)...)
	data = append(data, UintToBuf(nft.LastAcceptedBidAmountNanos)...)
	data = append(data, BoolToByte(nft.IsPending))
	data = append(data, BoolToByte(nft.IsBuyNow))
	data = append(data, UintToBuf(nft.BuyNowPriceNanos)...)
	data = append(data, EncodeExtraData(nft.ExtraData)...)
	return data
}

func (nft *NFTEntry) RawDecodeWithoutMetadata(blockHeight uint64, rr *bytes.Reader) error {
	var err error

	lastOwnerPKID := &PKID{}
	if exist, err := DecodeFromBytes(lastOwnerPKID, rr); exist && err == nil {
		nft.LastOwnerPKID = lastOwnerPKID
	} else if err != nil {
		return errors.Wrapf(err, "NFTEntry.Decode: Problem reading LastOwnerPKID")
	}

	ownerPKID := &PKID{}
	if exist, err := DecodeFromBytes(ownerPKID, rr); exist && err == nil {
		nft.OwnerPKID = ownerPKID
	} else if err != nil {
		return errors.Wrapf(err, "NFTEntry.Decode: Problem reading OwnerPKID")
	}

	NFTPostHash := &BlockHash{}
	if exist, err := DecodeFromBytes(NFTPostHash, rr); exist && err == nil {
		nft.NFTPostHash = NFTPostHash
	} else if err != nil {
		return errors.Wrapf(err, "NFTEntry.Decode: Problem reading NFTPostHash")
	}
	nft.SerialNumber, err = ReadUvarint(rr)
	if err != nil {
		return errors.Wrapf(err, "NFTEntry.Decode: Problem reading SerialNumber")
	}
	nft.IsForSale, err = ReadBoolByte(rr)
	if err != nil {
		return errors.Wrapf(err, "NFTEntry.Decode: Problem reading IsForSale")
	}
	nft.MinBidAmountNanos, err = ReadUvarint(rr)
	if err != nil {
		return errors.Wrapf(err, "NFTEntry.Decode: Problem reading MinBidAmountNanos")
	}

	nft.UnlockableText, err = DecodeByteArray(rr)
	if err != nil {
		return errors.Wrapf(err, "NFTEntry.Decode: Problem reading UnlockableText")
	}

	nft.LastAcceptedBidAmountNanos, err = ReadUvarint(rr)
	if err != nil {
		return errors.Wrapf(err, "NFTEntry.Decode: Problem reading LastAcceptedBidAmountNanos")
	}
	nft.IsPending, err = ReadBoolByte(rr)
	if err != nil {
		return errors.Wrapf(err, "NFTEntry.Decode: Problem reading IsPending")
	}
	nft.IsBuyNow, err = ReadBoolByte(rr)
	if err != nil {
		return errors.Wrapf(err, "NFTEntry.Decode: Problem reading IsBuyNow")
	}
	nft.BuyNowPriceNanos, err = ReadUvarint(rr)
	if err != nil {
		return errors.Wrapf(err, "NFTEntry.Decode: Problem reading BuyNowPriceNanos")
	}

	nft.ExtraData, err = DecodeExtraData(rr)
	if err != nil && strings.Contains(err.Error(), "EOF") {
		// To preserve backwards-compatibility, we set an empty map and return if we
		// encounter an EOF error decoding ExtraData.
		glog.Warning(err, "NFTEntry.Decode: problem decoding extra data. "+
			"Please resync your node to upgrade your datadir before the next hard fork.")
		return nil
	} else if err != nil {
		return errors.Wrapf(err, "NFTEntry.Decode: Problem decoding extra data")
	}

	return nil
}

func (nft *NFTEntry) GetVersionByte(blockHeight uint64) byte {
	return 0
}

func (nft *NFTEntry) GetEncoderType() EncoderType {
	return EncoderTypeNFTEntry
}

func MakeNFTBidKey(bidderPKID *PKID, nftPostHash *BlockHash, serialNumber uint64) NFTBidKey {
	return NFTBidKey{
		BidderPKID:   *bidderPKID,
		NFTPostHash:  *nftPostHash,
		SerialNumber: serialNumber,
	}
}

type NFTBidKey struct {
	BidderPKID   PKID
	NFTPostHash  BlockHash
	SerialNumber uint64
}

// This struct defines a single bid on an NFT.
type NFTBidEntry struct {
	BidderPKID     *PKID
	NFTPostHash    *BlockHash
	SerialNumber   uint64
	BidAmountNanos uint64

	AcceptedBlockHeight *uint32

	// Whether or not this entry is deleted in the view.
	isDeleted bool
}

func (be *NFTBidEntry) RawEncodeWithoutMetadata(blockHeight uint64, skipMetadata ...bool) []byte {
	var data []byte

	data = append(data, EncodeToBytes(blockHeight, be.BidderPKID, skipMetadata...)...)
	data = append(data, EncodeToBytes(blockHeight, be.NFTPostHash, skipMetadata...)...)
	data = append(data, UintToBuf(be.SerialNumber)...)
	data = append(data, UintToBuf(be.BidAmountNanos)...)

	if be.AcceptedBlockHeight != nil {
		data = append(data, BoolToByte(true))
		data = append(data, UintToBuf(uint64(*be.AcceptedBlockHeight))...)
	} else {
		data = append(data, BoolToByte(false))
	}
	return data
}

func (be *NFTBidEntry) RawDecodeWithoutMetadata(blockHeight uint64, rr *bytes.Reader) error {
	var err error

	bidderPKID := &PKID{}
	if exist, err := DecodeFromBytes(bidderPKID, rr); exist && err == nil {
		be.BidderPKID = bidderPKID
	} else if err != nil {
		return errors.Wrapf(err, "NFTBidEntry.Decode: Problem reading BidderPKID")
	}
	NFTPostHash := &BlockHash{}
	if exist, err := DecodeFromBytes(NFTPostHash, rr); exist && err == nil {
		be.NFTPostHash = NFTPostHash
	} else if err != nil {
		return errors.Wrapf(err, "NFTBidEntry.Decode: Problem reading NFTPostHash")
	}
	be.SerialNumber, err = ReadUvarint(rr)
	if err != nil {
		return errors.Wrapf(err, "NFTBidEntry.Decode: Problem reading SerialNubmer")
	}
	be.BidAmountNanos, err = ReadUvarint(rr)
	if err != nil {
		return errors.Wrapf(err, "NFTBidEntry.Decode: Problem reading BidAmountNanos")
	}

	if existByte, err := ReadBoolByte(rr); existByte && err == nil {
		acceptedBlockHeight, err := ReadUvarint(rr)
		if err != nil {
			return errors.Wrapf(err, "NFTBidEntry.Decode: Problem reading AcceptedBlockHeight")
		}
		acceptedBlockHeight32 := uint32(acceptedBlockHeight)
		be.AcceptedBlockHeight = &acceptedBlockHeight32
	}
	return nil
}

func (be *NFTBidEntry) GetVersionByte(blockHeight uint64) byte {
	return 0
}

func (be *NFTBidEntry) GetEncoderType() EncoderType {
	return EncoderTypeNFTBidEntry
}

func (nftBidEntry *NFTBidEntry) Copy() *NFTBidEntry {
	if nftBidEntry == nil {
		return nil
	}
	newEntry := *nftBidEntry
	newEntry.BidderPKID = nftBidEntry.BidderPKID.NewPKID()
	newEntry.NFTPostHash = nftBidEntry.NFTPostHash.NewBlockHash()
	if nftBidEntry.AcceptedBlockHeight != nil {
		*newEntry.AcceptedBlockHeight = *nftBidEntry.AcceptedBlockHeight
	}
	return &newEntry
}

type NFTBidEntryBundle struct {
	nftBidEntryBundle []*NFTBidEntry
}

func (bundle *NFTBidEntryBundle) RawEncodeWithoutMetadata(blockHeight uint64, skipMetadata ...bool) []byte {
	var data []byte

	if bundle.nftBidEntryBundle != nil {
		numEntries := uint64(len(bundle.nftBidEntryBundle))
		data = append(data, UintToBuf(numEntries)...)

		for _, entry := range bundle.nftBidEntryBundle {
			data = append(data, EncodeToBytes(blockHeight, entry, skipMetadata...)...)
		}
	} else {
		data = append(data, UintToBuf(0)...)
	}

	return data
}

func (bundle *NFTBidEntryBundle) RawDecodeWithoutMetadata(blockHeight uint64, rr *bytes.Reader) error {

	numEntries, err := ReadUvarint(rr)
	if err != nil {
		return errors.Wrapf(err, "NFTBidEntryBundle.RawDecodeWithoutMetadata: Problem decoding number of nft bids")
	}
	bundle.nftBidEntryBundle, err = SafeMakeSliceWithLength[*NFTBidEntry](numEntries)
	if err != nil {
		return errors.Wrapf(err, "NFTBidEntryBundle.RawDecodeWithoutMetadata: Problem creating slice for nftBidEntryBundle")
	}
	for ii := uint64(0); ii < numEntries; ii++ {
		bidEntry := &NFTBidEntry{}
		if exists, err := DecodeFromBytes(bidEntry, rr); !exists || err != nil {
			return errors.Wrapf(err, "NFTBidEntryBundle.RawDecodeWithoutMetadata: Problem decoding nft bids at index ii: %v", ii)
		}
		bundle.nftBidEntryBundle = append(bundle.nftBidEntryBundle, bidEntry)
	}

	return nil
}

func (bundle *NFTBidEntryBundle) GetVersionByte(blockHeight uint64) byte {
	return 0
}

func (bundle *NFTBidEntryBundle) GetEncoderType() EncoderType {
	return EncoderTypeNFTBidEntryBundle
}

type DerivedKeyEntry struct {
	// Owner public key
	OwnerPublicKey PublicKey

	// Derived public key
	DerivedPublicKey PublicKey

	// Expiration Block
	ExpirationBlock uint64

	// Operation type determines if the derived key is
	// authorized or de-authorized.
	OperationType AuthorizeDerivedKeyOperationType

	ExtraData map[string][]byte

	// Transaction Spending limit Tracker
	TransactionSpendingLimitTracker *TransactionSpendingLimit

	// Memo that tells you what this derived key is for. Should
	// include the name or domain of the app that asked for these
	// permissions so the user can manage it from a centralized UI.
	Memo []byte

	// Whether or not this entry is deleted in the view.
	isDeleted bool
}

func (key *DerivedKeyEntry) IsDeleted() bool {
	return key.isDeleted
}

func (key *DerivedKeyEntry) RawEncodeWithoutMetadata(blockHeight uint64, skipMetadata ...bool) []byte {
	var data []byte

	data = append(data, EncodeByteArray(key.OwnerPublicKey.ToBytes())...)
	data = append(data, EncodeByteArray(key.DerivedPublicKey.ToBytes())...)
	data = append(data, UintToBuf(key.ExpirationBlock)...)
	data = append(data, byte(key.OperationType))
	data = append(data, EncodeExtraData(key.ExtraData)...)
	if key.TransactionSpendingLimitTracker != nil {
		data = append(data, BoolToByte(true))
		// TODO: we need to catch the error here or not raise an error in spending limits .ToBytes
		tslBytes, _ := key.TransactionSpendingLimitTracker.ToBytes(blockHeight)
		data = append(data, tslBytes...)
	} else {
		data = append(data, BoolToByte(false))
	}
	data = append(data, EncodeByteArray(key.Memo)...)

	return data
}

func (key *DerivedKeyEntry) RawDecodeWithoutMetadata(blockHeight uint64, rr *bytes.Reader) error {
	ownerPublicKeyBytes, err := DecodeByteArray(rr)
	if err != nil {
		return errors.Wrapf(err, "DerivedKeyEntry.Decode: Problem reading OwnerPublicKey")
	}
	key.OwnerPublicKey = *NewPublicKey(ownerPublicKeyBytes)
	derivedPublicKeyBytes, err := DecodeByteArray(rr)
	if err != nil {
		return errors.Wrapf(err, "DerivedKeyEntry.Decode: Problem reading DerivedPublicKey")
	}
	key.DerivedPublicKey = *NewPublicKey(derivedPublicKeyBytes)

	key.ExpirationBlock, err = ReadUvarint(rr)
	if err != nil {
		return errors.Wrapf(err, "DerivedKeyEntry.Decode: Problem reading ExpirationBlock")
	}

	operationType, err := rr.ReadByte()
	if err != nil {
		return errors.Wrapf(err, "DerivedKeyEntry.Decode: Problem reading OperationType")
	}
	key.OperationType = AuthorizeDerivedKeyOperationType(operationType)

	key.ExtraData, err = DecodeExtraData(rr)
	if err != nil && strings.Contains(err.Error(), "EOF") {
		// To preserve backwards-compatibility, we set an empty map and return if we
		// encounter an EOF error decoding ExtraData.
		glog.Warning(err, "DerivedKeyEntry.Decode: problem decoding extra data. "+
			"Please resync your node to upgrade your datadir before the next hard fork.")
		return nil
	} else if err != nil {
		return errors.Wrapf(err, "DerivedKeyEntry.Decode: Problem decoding extra data")
	}

	if exists, err := ReadBoolByte(rr); exists && err == nil {
		key.TransactionSpendingLimitTracker = &TransactionSpendingLimit{}
		err := key.TransactionSpendingLimitTracker.FromBytes(blockHeight, rr)
		if err != nil {
			return errors.Wrapf(err, "DerivedKeyEntry.Decode: Problem decoding TransactionSpendingLimitTracker")
		}
	} else if err != nil {
		return errors.Wrapf(err, "DerivedKeyEntry.Decode: Problem decoding TransactionSpendingLimitTracker existence byte")
	}

	key.Memo, err = DecodeByteArray(rr)
	if err != nil {
		return errors.Wrapf(err, "DerivedKeyEntry.Decode: Problem decoding Memo")
	}

	return nil
}

func (key *DerivedKeyEntry) GetVersionByte(blockHeight uint64) byte {
	// Remember to update this every time there an encoder migration that impacts
	// the TransactionSpendingLimit struct.
	return GetMigrationVersion(blockHeight, UnlimitedDerivedKeysMigration, AssociationsAndAccessGroupsMigration,
		BalanceModelMigration, ProofOfStake1StateSetupMigration)
}

func (key *DerivedKeyEntry) GetEncoderType() EncoderType {
	return EncoderTypeDerivedKeyEntry
}

func (dk *DerivedKeyEntry) Copy() *DerivedKeyEntry {
	if dk == nil {
		return nil
	}
	newEntry := *dk
	if dk.TransactionSpendingLimitTracker != nil {
		newEntry.TransactionSpendingLimitTracker = dk.TransactionSpendingLimitTracker.Copy()
	}
	return &newEntry
}

type DerivedKeyMapKey struct {
	// Owner public key
	OwnerPublicKey PublicKey

	// Derived public key
	DerivedPublicKey PublicKey
}

func MakeDerivedKeyMapKey(ownerPublicKey PublicKey, derivedPublicKey PublicKey) DerivedKeyMapKey {
	return DerivedKeyMapKey{
		OwnerPublicKey:   ownerPublicKey,
		DerivedPublicKey: derivedPublicKey,
	}
}

func MakeFollowKey(followerPKID *PKID, followedPKID *PKID) FollowKey {
	return FollowKey{
		FollowerPKID: *followerPKID,
		FollowedPKID: *followedPKID,
	}
}

type FollowKey struct {
	FollowerPKID PKID
	FollowedPKID PKID
}

// FollowEntry stores the content of a follow transaction.
type FollowEntry struct {
	// Note: It's a little redundant to have these in the entry because they're
	// already used as the key in the DB but it doesn't hurt for now.
	FollowerPKID *PKID
	FollowedPKID *PKID

	// Whether or not this entry is deleted in the view.
	isDeleted bool
}

func (fe *FollowEntry) IsDeleted() bool {
	return fe.isDeleted
}

func (fe *FollowEntry) RawEncodeWithoutMetadata(blockHeight uint64, skipMetadata ...bool) []byte {
	var data []byte
	data = append(data, EncodeToBytes(blockHeight, fe.FollowerPKID, skipMetadata...)...)
	data = append(data, EncodeToBytes(blockHeight, fe.FollowedPKID, skipMetadata...)...)
	return data
}

func (fe *FollowEntry) RawDecodeWithoutMetadata(blockHeight uint64, rr *bytes.Reader) error {
	followerPKID := &PKID{}
	if exist, err := DecodeFromBytes(followerPKID, rr); exist && err == nil {
		fe.FollowerPKID = followerPKID
	} else if err != nil {
		return errors.Wrapf(err, "FollowEntry.Decode: Problem reading FollowerPKID")
	}

	// FollowedPKID
	followedPKID := &PKID{}
	if exist, err := DecodeFromBytes(followedPKID, rr); exist && err == nil {
		fe.FollowedPKID = followedPKID
	} else if err != nil {
		return errors.Wrapf(err, "FollowEntry.Decode: Problem reading FollowedPKID")
	}

	return nil
}

func (fe *FollowEntry) GetVersionByte(blockHeight uint64) byte {
	return 0
}

func (fe *FollowEntry) GetEncoderType() EncoderType {
	return EncoderTypeFollowEntry
}

// DeSoBalanceEntry stores the user's pkid and their corresponding DeSo balance nanos.
type DeSoBalanceEntry struct {
	PublicKey    []byte
	BalanceNanos uint64

	// Whether or not this entry is deleted in the view.
	isDeleted bool
}

func (desoBalanceEntry *DeSoBalanceEntry) IsDeleted() bool {
	return desoBalanceEntry.isDeleted
}

func (desoBalanceEntry *DeSoBalanceEntry) RawEncodeWithoutMetadata(blockHeight uint64, skipMetadata ...bool) []byte {
	var data []byte
	data = append(data, EncodeByteArray(desoBalanceEntry.PublicKey)...)
	data = append(data, UintToBuf(desoBalanceEntry.BalanceNanos)...)
	return data
}

func (desoBalanceEntry *DeSoBalanceEntry) RawDecodeWithoutMetadata(blockHeight uint64, rr *bytes.Reader) error {
	var err error
	desoBalanceEntry.PublicKey, err = DecodeByteArray(rr)
	if err != nil {
		return errors.Wrapf(err, "DesoBalanceEntry.Decode: Problem reading PublicKey")
	}

	balanceNanos, err := ReadUvarint(rr)
	if err != nil {
		return errors.Wrapf(err, "DesoBalanceEntry.Decode: Problem reading BalanceNanos")
	}
	desoBalanceEntry.BalanceNanos = balanceNanos
	return nil
}

func (desoBalanceEntry *DeSoBalanceEntry) GetVersionByte(blockHeight uint64) byte {
	return 0
}

func (desoBalanceEntry *DeSoBalanceEntry) GetEncoderType() EncoderType {
	return EncoderTypeDeSoBalanceEntry
}

type DiamondKey struct {
	SenderPKID      PKID
	ReceiverPKID    PKID
	DiamondPostHash BlockHash
}

func MakeDiamondKey(senderPKID *PKID, receiverPKID *PKID, diamondPostHash *BlockHash) DiamondKey {
	return DiamondKey{
		SenderPKID:      *senderPKID,
		ReceiverPKID:    *receiverPKID,
		DiamondPostHash: *diamondPostHash,
	}
}

func (mm *DiamondKey) String() string {
	return fmt.Sprintf("<SenderPKID: %v, ReceiverPKID: %v, DiamondPostHash: %v>",
		PkToStringMainnet(mm.SenderPKID[:]), PkToStringMainnet(mm.ReceiverPKID[:]),
		hex.EncodeToString(mm.DiamondPostHash[:]))
}

// DiamondEntry stores the number of diamonds given by a sender to a post.
type DiamondEntry struct {
	SenderPKID      *PKID
	ReceiverPKID    *PKID
	DiamondPostHash *BlockHash
	DiamondLevel    int64

	// Whether or not this entry is deleted in the view.
	isDeleted bool
}

func (de *DiamondEntry) RawEncodeWithoutMetadata(blockHeight uint64, skipMetadata ...bool) []byte {
	var data []byte

	data = append(data, EncodeToBytes(blockHeight, de.SenderPKID, skipMetadata...)...)
	data = append(data, EncodeToBytes(blockHeight, de.ReceiverPKID, skipMetadata...)...)
	data = append(data, EncodeToBytes(blockHeight, de.DiamondPostHash, skipMetadata...)...)
	// Encoding as uint64 as it's encoded identically to int64.
	data = append(data, UintToBuf(uint64(de.DiamondLevel))...)

	return data
}

func (de *DiamondEntry) RawDecodeWithoutMetadata(blockHeight uint64, rr *bytes.Reader) error {
	senderPKID := &PKID{}
	if exist, err := DecodeFromBytes(senderPKID, rr); exist && err == nil {
		de.SenderPKID = senderPKID
	} else if err != nil {
		return errors.Wrapf(err, "DiamondEntry.Decode: Problem reading SenderPKID")
	}

	// ReceiverPKID
	receiverPKID := &PKID{}
	if exist, err := DecodeFromBytes(receiverPKID, rr); exist && err == nil {
		de.ReceiverPKID = receiverPKID
	} else if err != nil {
		return errors.Wrapf(err, "DiamondEntry.Decode: Problem reading ReceiverPKID")
	}

	diamondPostHash := &BlockHash{}
	if exist, err := DecodeFromBytes(diamondPostHash, rr); exist && err == nil {
		de.DiamondPostHash = diamondPostHash
	} else if err != nil {
		return errors.Wrapf(err, "DiamondEntry.Decode: Problem reading DiamondPostHash")
	}

	diamondLevel, err := ReadUvarint(rr)
	if err != nil {
		return errors.Wrapf(err, "DiamondEntry.Decode: Problem reading DiamondLevel")
	}
	de.DiamondLevel = int64(diamondLevel)

	return nil
}

func (de *DiamondEntry) GetVersionByte(blockHeight uint64) byte {
	return 0
}

func (de *DiamondEntry) GetEncoderType() EncoderType {
	return EncoderTypeDiamondEntry
}

func MakeRepostKey(userPk []byte, RepostedPostHash BlockHash) RepostKey {
	return RepostKey{
		ReposterPubKey:   MakePkMapKey(userPk),
		RepostedPostHash: RepostedPostHash,
	}
}

type RepostKey struct {
	ReposterPubKey PkMapKey
	// Post Hash of post that was reposted
	RepostedPostHash BlockHash
}

// RepostEntry stores the content of a Repost transaction.
type RepostEntry struct {
	ReposterPubKey []byte

	// BlockHash of the repost
	RepostPostHash *BlockHash

	// Post Hash of post that was reposted
	RepostedPostHash *BlockHash

	// Whether or not this entry is deleted in the view.
	isDeleted bool
}

func (re *RepostEntry) RawEncodeWithoutMetadata(blockHeight uint64, skipMetadata ...bool) []byte {
	var data []byte

	data = append(data, EncodeByteArray(re.ReposterPubKey)...)
	data = append(data, EncodeToBytes(blockHeight, re.RepostPostHash, skipMetadata...)...)
	data = append(data, EncodeToBytes(blockHeight, re.RepostedPostHash, skipMetadata...)...)

	return data
}

func (re *RepostEntry) RawDecodeWithoutMetadata(blockHeight uint64, rr *bytes.Reader) error {
	var err error

	re.ReposterPubKey, err = DecodeByteArray(rr)
	if err != nil {
		return errors.Wrapf(err, "RepostEntry.Decode: Problem reading ReposterPubKey")
	}

	repostPostHash := &BlockHash{}
	if exist, err := DecodeFromBytes(repostPostHash, rr); exist && err == nil {
		re.RepostPostHash = repostPostHash
	} else if err != nil {
		return errors.Wrapf(err, "RepostEntry.Decode: Problem reading RepostPostHash")
	}

	repostedPostHash := &BlockHash{}
	if exist, err := DecodeFromBytes(repostedPostHash, rr); exist && err == nil {
		re.RepostedPostHash = repostedPostHash
	} else if err != nil {
		return errors.Wrapf(err, "RepostEntry.Decode: Problem reading RepostedPostHash")
	}

	return nil
}

func (re *RepostEntry) GetVersionByte(blockHeight uint64) byte {
	return 0
}

func (re *RepostEntry) GetEncoderType() EncoderType {
	return EncoderTypeRepostEntry
}

type GlobalParamsEntry struct {
	// The new exchange rate to set.
	USDCentsPerBitcoin uint64

	// The new create profile fee
	CreateProfileFeeNanos uint64

	// The fee to create a single NFT (NFTs with n copies incur n of these fees).
	CreateNFTFeeNanos uint64

	// The maximum number of NFT copies that are allowed to be minted.
	MaxCopiesPerNFT uint64

	// MinimumNetworkFeeNanosPerKB is the minimal fee rate in DeSo nanos per KB a transaction can have.
	// If a transaction has a lower fee than MinimumNetworkFeeNanosPerKB, it will be
	// rejected by the node's mempool.
	MinimumNetworkFeeNanosPerKB uint64

	// MaxNonceExpirationBlockHeightOffset is maximum value nodes will
	// tolerate for the difference between the current block height
	// and the expiration block height specified in the nonce for a
	// transaction.
	MaxNonceExpirationBlockHeightOffset uint64

	// StakeLockupEpochDuration is the number of epochs that a
	// user must wait before unlocking their unstaked stake.
	StakeLockupEpochDuration uint64

	// ValidatorJailEpochDuration is the number of epochs that a validator must
	// wait after being jailed before submitting an UnjailValidator txn.
	ValidatorJailEpochDuration uint64

	// LeaderScheduleMaxNumValidators is the maximum number of validators that
	// are included when generating a new Proof-of-Stake leader schedule.
	LeaderScheduleMaxNumValidators uint64

	// ValidatorSetMaxNumValidators is the maximum number of validators that
	// are included in the active validator set every epoch in the Proof-of-Stake
	// consensus.
	ValidatorSetMaxNumValidators uint64

	// StakingRewardsMaxNumStakes is the maximum number of stake entries that are
	// eligible to receive block rewards every epoch in the Proof-of-Stake
	// consensus.
	StakingRewardsMaxNumStakes uint64

	// StakingRewardsAPYBasisPoints determines the annual interest rate that stakers
	// receive on their stake in the Proof-of-Stake consensus. Stake rewards are paid
	// out at the end of every epoch based on the APY. The APY is configured as basis
	// points. Example:
	// - An APY of 5% corresponds to a value of 0.05 * 10000 = 500 basis points
	StakingRewardsAPYBasisPoints uint64

	// EpochDurationNumBlocks is the number of blocks included in one epoch.
	EpochDurationNumBlocks uint64

	// JailInactiveValidatorGracePeriodEpochs is the number of epochs we
	// allow a validator to be inactive for (neither voting nor proposing
	// blocks) before they are jailed.
	JailInactiveValidatorGracePeriodEpochs uint64

	// MaximumVestedIntersectionsPerLockupTransaction is used to limit the computational complexity of
	// vested lockup transactions. Essentially, vested lockups may overlap in time creating either
	// significant complexity on the lockup transaction or the unlock transaction. As a simple example,
	// consider a user having the following five vested lockups:
	//
	//		January 1st 2024 -> January 1st 2025; Amount: 1 DESO
	//		February 1st 2024 -> February 1st 2025; Amount: 1 DESO
	//		March 1st 2024 -> March 1st 2025; Amount: 1 DESO
	//		April 1st 2024 -> April 1st 2025; Amount: 1 DESO
	//		May 1st 2024 -> May 1st 2025; Amount: 1 DESO
	//
	// Notice that between May 1st 2024 and January 1st 2025 anytime the user wants to perform an unlock
	// on these vested locked balance entries they must read five distinct entries, update them,
	// possible consolidate them with other existing entries in the db, and write them back to disk. Worse,
	// this would happen on the unlock transaction which can be triggered every time. To get around this issue,
	// we consolidate these transactions on the lockup instead. For example, what SHOULD be stored in the database
	// for these five vested lockups is:
	//
	//		January 1st 2024 -> February 1st 2024; Amount: 1 DESO
	//		February 1st 2024 -> March 1st 2024; Amount: 2 DESO
	//		March 1st 2024 -> April 1st 2024; Amount: 3 DESO
	//		April 1st 2024 -> May 1st 2024; Amount: 4 DESO
	//		May 1st 2024 -> January 1st 2025; Amount: 5 DESO
	//		January 1st 2025 -> February 1st 2025; Amount: 4 DESO
	//		February 1st 2025 -> March 1st 2025; Amount: 3 DESO
	//		March 1st 2025 -> April 1st 2025; Amount: 2 DESO
	//		April 1st 2025 -> May 1st 2025; Amount: 1 DESO
	//
	// Notice that this is functionally identical but at any given point in time we hit exactly one vested
	// locked balance entry. This consolidation on the lockup transaction operation could be computationally expensive.
	// Hence, we limit this complexity with the MaximumVestedIntersectionsPerLockupTransactions (default: 1000).
	// When connecting a lockup transaction we check to see how many existing vested locked balance entries
	// we would intersect with. If we exceed the MaximumVestedIntersectionsPerLockupTransaction, we reject
	// the transaction. A user must split their single transaction into multiple disjoint time intervals which
	// satisfies the limit.
	MaximumVestedIntersectionsPerLockupTransaction int

	// FeeBucketGrowthRateBasisPoints is the rate of growth of the fee bucket ranges. This is part of the new
	// PoS Mempool. The multiplier is given as basis points. For example a value of 1000 means that the fee bucket
	// ranges will grow by 10% each time. If, let's say, we start with MinimumNetworkFeeNanosPerKB of 1000 nanos,
	// then the first bucket will be [1000, 1099], the second bucket will be [1100, 1209], the third bucket will
	// be [1210, 1330], etc.
	FeeBucketGrowthRateBasisPoints uint64

	// FailingTransactionBMFMultiplierBasisPoints is the factor of the transaction fee that is used for the computation
	// BMF. The value is expressed in basis points. For example a value of 2500 means that 25% of the fee will be
	// failing transaction fee will be used in the BMF algorithm.
	FailingTransactionBMFMultiplierBasisPoints uint64

	// BlockTimestampDriftNanoSecs is the maximum number of nanoseconds from the current timestamp that
	// we will allow a PoS block to be submitted.
	BlockTimestampDriftNanoSecs int64

	// MempoolMaxSizeBytes is the maximum size of the mempool in bytes.
	MempoolMaxSizeBytes uint64

	// MempoolFeeEstimatorNumMempoolBlocks is the number of possible future blocks to a txn may be placed
	// into when consider when estimating the fee for a new txn.
	MempoolFeeEstimatorNumMempoolBlocks uint64

	// MempoolFeeEstimatorNumPastBlocks is the number of past blocks to reference txn fees from when estimating
	// the fee for a new txn.
	MempoolFeeEstimatorNumPastBlocks uint64
}

func (gp *GlobalParamsEntry) Copy() *GlobalParamsEntry {
	return &GlobalParamsEntry{
		USDCentsPerBitcoin:                             gp.USDCentsPerBitcoin,
		CreateProfileFeeNanos:                          gp.CreateProfileFeeNanos,
		CreateNFTFeeNanos:                              gp.CreateNFTFeeNanos,
		MaxCopiesPerNFT:                                gp.MaxCopiesPerNFT,
		MinimumNetworkFeeNanosPerKB:                    gp.MinimumNetworkFeeNanosPerKB,
		MaxNonceExpirationBlockHeightOffset:            gp.MaxNonceExpirationBlockHeightOffset,
		StakeLockupEpochDuration:                       gp.StakeLockupEpochDuration,
		ValidatorJailEpochDuration:                     gp.ValidatorJailEpochDuration,
		LeaderScheduleMaxNumValidators:                 gp.LeaderScheduleMaxNumValidators,
		ValidatorSetMaxNumValidators:                   gp.ValidatorSetMaxNumValidators,
		StakingRewardsMaxNumStakes:                     gp.StakingRewardsMaxNumStakes,
		StakingRewardsAPYBasisPoints:                   gp.StakingRewardsAPYBasisPoints,
		EpochDurationNumBlocks:                         gp.EpochDurationNumBlocks,
		JailInactiveValidatorGracePeriodEpochs:         gp.JailInactiveValidatorGracePeriodEpochs,
		MaximumVestedIntersectionsPerLockupTransaction: gp.MaximumVestedIntersectionsPerLockupTransaction,
		FeeBucketGrowthRateBasisPoints:                 gp.FeeBucketGrowthRateBasisPoints,
		FailingTransactionBMFMultiplierBasisPoints:     gp.FailingTransactionBMFMultiplierBasisPoints,
		BlockTimestampDriftNanoSecs:                    gp.BlockTimestampDriftNanoSecs,
		MempoolMaxSizeBytes:                            gp.MempoolMaxSizeBytes,
		MempoolFeeEstimatorNumMempoolBlocks:            gp.MempoolFeeEstimatorNumMempoolBlocks,
		MempoolFeeEstimatorNumPastBlocks:               gp.MempoolFeeEstimatorNumPastBlocks,
	}
}

func (gp *GlobalParamsEntry) RawEncodeWithoutMetadata(blockHeight uint64, skipMetadata ...bool) []byte {
	var data []byte

	data = append(data, UintToBuf(gp.USDCentsPerBitcoin)...)
	data = append(data, UintToBuf(gp.CreateProfileFeeNanos)...)
	data = append(data, UintToBuf(gp.CreateNFTFeeNanos)...)
	data = append(data, UintToBuf(gp.MaxCopiesPerNFT)...)
	data = append(data, UintToBuf(gp.MinimumNetworkFeeNanosPerKB)...)
	if MigrationTriggered(blockHeight, BalanceModelMigration) {
		data = append(data, UintToBuf(gp.MaxNonceExpirationBlockHeightOffset)...)
	}
	if MigrationTriggered(blockHeight, ProofOfStake1StateSetupMigration) {
		data = append(data, UintToBuf(gp.StakeLockupEpochDuration)...)
		data = append(data, UintToBuf(gp.ValidatorJailEpochDuration)...)
		data = append(data, UintToBuf(gp.LeaderScheduleMaxNumValidators)...)
		data = append(data, UintToBuf(gp.ValidatorSetMaxNumValidators)...)
		data = append(data, UintToBuf(gp.StakingRewardsMaxNumStakes)...)
		data = append(data, UintToBuf(gp.StakingRewardsAPYBasisPoints)...)
		data = append(data, UintToBuf(gp.EpochDurationNumBlocks)...)
		data = append(data, UintToBuf(gp.JailInactiveValidatorGracePeriodEpochs)...)
		data = append(data, IntToBuf(int64(gp.MaximumVestedIntersectionsPerLockupTransaction))...)
		data = append(data, UintToBuf(gp.FeeBucketGrowthRateBasisPoints)...)
		data = append(data, UintToBuf(gp.FailingTransactionBMFMultiplierBasisPoints)...)
		data = append(data, IntToBuf(gp.BlockTimestampDriftNanoSecs)...)
		data = append(data, UintToBuf(gp.MempoolMaxSizeBytes)...)
		data = append(data, UintToBuf(gp.MempoolFeeEstimatorNumMempoolBlocks)...)
		data = append(data, UintToBuf(gp.MempoolFeeEstimatorNumPastBlocks)...)
	}
	return data
}

func (gp *GlobalParamsEntry) RawDecodeWithoutMetadata(blockHeight uint64, rr *bytes.Reader) error {
	var err error

	gp.USDCentsPerBitcoin, err = ReadUvarint(rr)
	if err != nil {
		return errors.Wrapf(err, "GlobalParamsEntry.Decode: Problem reading USDCentsPerBitcoin")
	}
	gp.CreateProfileFeeNanos, err = ReadUvarint(rr)
	if err != nil {
		return errors.Wrapf(err, "GlobalParamsEntry.Decode: Problem reading CreateProfileFeeNanos")
	}
	gp.CreateNFTFeeNanos, err = ReadUvarint(rr)
	if err != nil {
		return errors.Wrapf(err, "GlobalParamsEntry.Decode: Problem reading CreateNFTFeeNanos")
	}
	gp.MaxCopiesPerNFT, err = ReadUvarint(rr)
	if err != nil {
		return errors.Wrapf(err, "GlobalParamsEntry.Decode: Problem reading MaxCopiesPerNFT")
	}
	gp.MinimumNetworkFeeNanosPerKB, err = ReadUvarint(rr)
	if err != nil {
		return errors.Wrapf(err, "GlobalParamsEntry.Decode: Problem reading MinimumNetworkFeeNanosPerKB")
	}
	if MigrationTriggered(blockHeight, BalanceModelMigration) {
		gp.MaxNonceExpirationBlockHeightOffset, err = ReadUvarint(rr)
		if err != nil {
			return errors.Wrapf(err, "GlobalParamsEntry.Decode: Problem reading MaxNonceExpirationBlockHeightOffset")
		}
	}
	if MigrationTriggered(blockHeight, ProofOfStake1StateSetupMigration) {
		gp.StakeLockupEpochDuration, err = ReadUvarint(rr)
		if err != nil {
			return errors.Wrapf(err, "GlobalParamsEntry.Decode: Problem reading StakeLockupEpochDuration: ")
		}
		gp.ValidatorJailEpochDuration, err = ReadUvarint(rr)
		if err != nil {
			return errors.Wrapf(err, "GlobalParamsEntry.Decode: Problem reading ValidatorJailEpochDuration: ")
		}
		gp.LeaderScheduleMaxNumValidators, err = ReadUvarint(rr)
		if err != nil {
			return errors.Wrapf(err, "GlobalParamsEntry.Decode: Problem reading LeaderScheduleMaxNumValidators: ")
		}
		gp.ValidatorSetMaxNumValidators, err = ReadUvarint(rr)
		if err != nil {
			return errors.Wrapf(err, "GlobalParamsEntry.Decode: Problem reading ValidatorSetMaxNumValidators: ")
		}
		gp.StakingRewardsMaxNumStakes, err = ReadUvarint(rr)
		if err != nil {
			return errors.Wrapf(err, "GlobalParamsEntry.Decode: Problem reading StakingRewardsMaxNumStakes: ")
		}
		gp.StakingRewardsAPYBasisPoints, err = ReadUvarint(rr)
		if err != nil {
			return errors.Wrapf(err, "GlobalParamsEntry.Decode: Problem reading StakingRewardsAPYBasisPoints: ")
		}
		gp.EpochDurationNumBlocks, err = ReadUvarint(rr)
		if err != nil {
			return errors.Wrapf(err, "GlobalParamsEntry.Decode: Problem reading EpochDurationNumBlocks: ")
		}
		gp.JailInactiveValidatorGracePeriodEpochs, err = ReadUvarint(rr)
		if err != nil {
			return errors.Wrapf(err, "GlobalParamsEntry.Decode: Problem reading JailInactiveValidatorGracePeriodEpochs: ")
		}
		maximumVestedIntersectionsPerLockupTransaction, err := ReadVarint(rr)
		if err != nil {
			return errors.Wrapf(err,
				"GlobalParamsEntry.Decode: Problem reading MaximumVestedIntersectionsPerLockupTransaction")
		}
		gp.MaximumVestedIntersectionsPerLockupTransaction = int(maximumVestedIntersectionsPerLockupTransaction)
		gp.FeeBucketGrowthRateBasisPoints, err = ReadUvarint(rr)
		if err != nil {
			return errors.Wrapf(err, "GlobalParamsEntry.Decode: Problem reading FeeBucketGrowthRateBasisPoints")
		}
		gp.FailingTransactionBMFMultiplierBasisPoints, err = ReadUvarint(rr)
		if err != nil {
			return errors.Wrapf(err, "GlobalParamsEntry.Decode: Problem reading FailingTransactionBMFMultiplierBasisPoints")
		}
		gp.BlockTimestampDriftNanoSecs, err = ReadVarint(rr)
		if err != nil {
			return errors.Wrapf(err, "GlobalParamsEntry.Decode: Problem reading BlockTimestampDriftNanoSecs")
		}
		gp.MempoolMaxSizeBytes, err = ReadUvarint(rr)
		if err != nil {
			return errors.Wrapf(err, "GlobalParamsEntry.Decode: Problem reading MempoolMaxSizeBytes")
		}
		gp.MempoolFeeEstimatorNumMempoolBlocks, err = ReadUvarint(rr)
		if err != nil {
			return errors.Wrapf(err, "GlobalParamsEntry.Decode: Problem reading MempoolFeeEstimatorNumMempoolBlocks")
		}
		gp.MempoolFeeEstimatorNumPastBlocks, err = ReadUvarint(rr)
		if err != nil {
			return errors.Wrapf(err, "GlobalParamsEntry.Decode: Problem reading MempoolFeeEstimatorNumPastBlocks")
		}
	}
	return nil
}

func (gp *GlobalParamsEntry) GetVersionByte(blockHeight uint64) byte {
	return GetMigrationVersion(blockHeight, BalanceModelMigration, ProofOfStake1StateSetupMigration)
}

func (gp *GlobalParamsEntry) GetEncoderType() EncoderType {
	return EncoderTypeGlobalParamsEntry
}

// ComputeFeeTimeBucketMinimumFeeAndMultiplier takes the MinimumNetworkFeeNanosPerKB and FeeBucketGrowthRateBasisPoints for
// the GlobalParamsEntry, and returns them as big.Floats.
func (gp *GlobalParamsEntry) ComputeFeeTimeBucketMinimumFeeAndMultiplier() (
	_minimumRate *big.Float, _bucketMultiplier *big.Float) {

	minimumNetworkFeeNanosPerKB := NewFloat().SetUint64(gp.MinimumNetworkFeeNanosPerKB)
	feeBucketMultiplier := NewFloat().SetUint64(10000 + gp.FeeBucketGrowthRateBasisPoints)
	feeBucketMultiplier.Quo(feeBucketMultiplier, NewFloat().SetUint64(10000))
	return minimumNetworkFeeNanosPerKB, feeBucketMultiplier
}

// This struct holds info on a readers interactions (e.g. likes) with a post.
// It is added to a post entry response in the frontend server api.
type PostEntryReaderState struct {
	// This is true if the reader has liked the associated post.
	LikedByReader bool

	// The number of diamonds that the reader has given this post.
	DiamondLevelBestowed int64

	// This is true if the reader has reposted the associated post.
	RepostedByReader bool

	// This is the post hash hex of the repost
	RepostPostHashHex string
}

type PostEntry struct {
	// The hash of this post entry. Used as the ID for the entry.
	PostHash *BlockHash

	// The public key of the user who made the post.
	PosterPublicKey []byte

	// The parent post. This is used for comments.
	ParentStakeID []byte

	// The body of this post.
	Body []byte

	// The PostHash of the post this post reposts
	RepostedPostHash *BlockHash

	// Indicator if this PostEntry is a quoted repost or not
	IsQuotedRepost bool

	// The amount the creator of the post gets when someone stakes
	// to the post.
	CreatorBasisPoints uint64

	// The multiple of the payout when a user stakes to a post.
	// 2x multiple = 200% = 20,000bps
	StakeMultipleBasisPoints uint64

	// The block height when the post was confirmed.
	ConfirmationBlockHeight uint32

	// A timestamp used for ordering messages when displaying them to
	// users. The timestamp must be unique. Note that we use a nanosecond
	// timestamp because it makes it easier to deal with the uniqueness
	// constraint technically (e.g. If one second spacing is required
	// as would be the case with a standard Unix timestamp then any code
	// that generates these transactions will need to potentially wait
	// or else risk a timestamp collision. This complexity is avoided
	// by just using a nanosecond timestamp). Note that the timestamp is
	// an unsigned int as opposed to a signed int, which means times
	// before the zero time are not represented which doesn't matter
	// for our purposes. Restricting the timestamp in this way makes
	// lexicographic sorting based on bytes easier in our database which
	// is one of the reasons we do it.
	TimestampNanos uint64

	// Users can "delete" posts, but right now we just implement this as
	// setting a flag on the post to hide it rather than actually deleting
	// it. This simplifies the implementation and makes it easier to "undelete"
	// posts in certain situations.
	IsHidden bool

	// Counter of users that have liked this post.
	LikeCount uint64

	// Counter of users that have reposted this post.
	RepostCount uint64

	// Counter of quote reposts for this post.
	QuoteRepostCount uint64

	// Counter of diamonds that the post has received.
	DiamondCount uint64

	// The private fields below aren't serialized or hashed. They are only kept
	// around for in-memory bookkeeping purposes.

	// Whether or not this entry is deleted in the view.
	isDeleted bool

	// How many comments this post has
	CommentCount uint64

	// Indicator if a post is pinned or not.
	IsPinned bool

	// NFT info.
	IsNFT                          bool
	NumNFTCopies                   uint64
	NumNFTCopiesForSale            uint64
	NumNFTCopiesBurned             uint64
	HasUnlockable                  bool
	NFTRoyaltyToCreatorBasisPoints uint64
	NFTRoyaltyToCoinBasisPoints    uint64

	// AdditionalNFTRoyaltiesToCreatorsBasisPoints is a map where keys are PKIDs and values are uint64s representing
	// basis points. The user with the PKID specified should receive the basis points specified by the value as a
	// royalty anytime this NFT is sold. This map must not contain the post creator.
	AdditionalNFTRoyaltiesToCreatorsBasisPoints map[PKID]uint64
	// AdditionalNFTRoyaltiesToCoinsBasisPoints is a map where keys are PKIDs and values are uint64s representing
	// basis points. The user with the PKID specified should have the basis points specified as by the value added to
	// the DESO locked in their profile anytime this NFT is sold. This map must not contain the post creator.
	AdditionalNFTRoyaltiesToCoinsBasisPoints map[PKID]uint64

	// ExtraData map to hold arbitrary attributes of a post. Holds non-consensus related information about a post.
	// TODO: Change to just ExtraData. Will be easy to do once we have hypersync
	// encoders/decoders, but for now doing so would mess up GOB encoding so we'll
	// wait.
	PostExtraData map[string][]byte

	// If a PostEntry is frozen then it can no longer be updated.
	// That includes unfreezing the post.
	IsFrozen bool
}

func (pe *PostEntry) IsDeleted() bool {
	return pe.isDeleted
}

func IsQuotedRepost(postEntry *PostEntry) bool {
	return postEntry.IsQuotedRepost && postEntry.RepostedPostHash != nil
}

func (pe *PostEntry) HasMedia() bool {
	bodyJSONObj := DeSoBodySchema{}
	err := json.Unmarshal(pe.Body, &bodyJSONObj)
	//Return true if body json can be parsed and ImageURLs or VideoURLs is not nil/non-empty or EmbedVideoUrl is not nil/non-empty
	if (err == nil && len(bodyJSONObj.ImageURLs) > 0 || len(bodyJSONObj.VideoURLs) > 0) || len(pe.PostExtraData["EmbedVideoURL"]) > 0 {
		return true
	}
	return false
}

// Return true if postEntry is a vanilla repost.  A vanilla repost is a post that reposts another post,
// but does not have a body.
func IsVanillaRepost(postEntry *PostEntry) bool {
	return !postEntry.IsQuotedRepost && postEntry.RepostedPostHash != nil
}

func (pe *PostEntry) RawEncodeWithoutMetadata(blockHeight uint64, skipMetadata ...bool) []byte {
	var data []byte

	data = append(data, EncodeToBytes(blockHeight, pe.PostHash, skipMetadata...)...)
	data = append(data, EncodeByteArray(pe.PosterPublicKey)...)
	data = append(data, EncodeByteArray(pe.ParentStakeID)...)
	data = append(data, EncodeByteArray(pe.Body)...)
	data = append(data, EncodeToBytes(blockHeight, pe.RepostedPostHash, skipMetadata...)...)
	data = append(data, BoolToByte(pe.IsQuotedRepost))
	data = append(data, UintToBuf(pe.CreatorBasisPoints)...)
	data = append(data, UintToBuf(pe.StakeMultipleBasisPoints)...)
	data = append(data, UintToBuf(uint64(pe.ConfirmationBlockHeight))...)
	data = append(data, UintToBuf(pe.TimestampNanos)...)
	data = append(data, BoolToByte(pe.IsHidden))
	data = append(data, UintToBuf(pe.LikeCount)...)
	data = append(data, UintToBuf(pe.RepostCount)...)
	data = append(data, UintToBuf(pe.QuoteRepostCount)...)
	data = append(data, UintToBuf(pe.DiamondCount)...)
	data = append(data, UintToBuf(pe.CommentCount)...)
	data = append(data, BoolToByte(pe.IsPinned))
	data = append(data, BoolToByte(pe.IsNFT))
	data = append(data, UintToBuf(pe.NumNFTCopies)...)
	data = append(data, UintToBuf(pe.NumNFTCopiesForSale)...)
	data = append(data, UintToBuf(pe.NumNFTCopiesBurned)...)
	data = append(data, BoolToByte(pe.HasUnlockable))
	data = append(data, UintToBuf(pe.NFTRoyaltyToCreatorBasisPoints)...)
	data = append(data, UintToBuf(pe.NFTRoyaltyToCoinBasisPoints)...)
	data = append(data, EncodePKIDuint64Map(pe.AdditionalNFTRoyaltiesToCreatorsBasisPoints)...)
	data = append(data, EncodePKIDuint64Map(pe.AdditionalNFTRoyaltiesToCoinsBasisPoints)...)
	data = append(data, EncodeExtraData(pe.PostExtraData)...)

	if MigrationTriggered(blockHeight, AssociationsAndAccessGroupsMigration) {
		data = append(data, BoolToByte(pe.IsFrozen))
	}

	return data
}

func (pe *PostEntry) RawDecodeWithoutMetadata(blockHeight uint64, rr *bytes.Reader) error {
	var err error

	postHash := &BlockHash{}
	if exist, err := DecodeFromBytes(postHash, rr); exist && err == nil {
		pe.PostHash = postHash
	} else if err != nil {
		return errors.Wrapf(err, "PostEntry.Decode: Problem reading PostHash")
	}
	pe.PosterPublicKey, err = DecodeByteArray(rr)
	if err != nil {
		return errors.Wrapf(err, "PostEntry.Decode: Problem reading PosterPublicKey")
	}
	pe.ParentStakeID, err = DecodeByteArray(rr)
	if err != nil {
		return errors.Wrapf(err, "PostEntry.Decode: Problem reading ParentStakeID")
	}
	pe.Body, err = DecodeByteArray(rr)
	if err != nil {
		return errors.Wrapf(err, "PostEntry.Decode: Problem reading Body")
	}

	repostedPostHash := &BlockHash{}
	if exist, err := DecodeFromBytes(repostedPostHash, rr); exist && err == nil {
		pe.RepostedPostHash = repostedPostHash
	} else if err != nil {
		return errors.Wrapf(err, "PostEntry.Decode: Problem reading RepostedPostHash")
	}

	pe.IsQuotedRepost, err = ReadBoolByte(rr)
	if err != nil {
		return errors.Wrapf(err, "PostEntry.Decode: Problem reading IsQuotedRepost")
	}
	pe.CreatorBasisPoints, err = ReadUvarint(rr)
	if err != nil {
		return errors.Wrapf(err, "PostEntry.Decode: Problem reading CreatorBasisPoints")
	}
	pe.StakeMultipleBasisPoints, err = ReadUvarint(rr)
	if err != nil {
		return errors.Wrapf(err, "PostEntry.Decode: Problem reading StakeMultipleBasisPoints")
	}

	confirmationBlockHeight, err := ReadUvarint(rr)
	if err != nil {
		return errors.Wrapf(err, "PostEntry.Decode: Problem reading ConfirmationBlockHeight")
	}
	pe.ConfirmationBlockHeight = uint32(confirmationBlockHeight)

	pe.TimestampNanos, err = ReadUvarint(rr)
	if err != nil {
		return errors.Wrapf(err, "PostEntry.Decode: Problem reading TimestampNanos")
	}
	pe.IsHidden, err = ReadBoolByte(rr)
	if err != nil {
		return errors.Wrapf(err, "PostEntry.Decode: Problem reading IsHidden")
	}
	pe.LikeCount, err = ReadUvarint(rr)
	if err != nil {
		return errors.Wrapf(err, "PostEntry.Decode: Problem reading LikeCount")
	}
	pe.RepostCount, err = ReadUvarint(rr)
	if err != nil {
		return errors.Wrapf(err, "PostEntry.Decode: Problem reading RepostCount")
	}
	pe.QuoteRepostCount, err = ReadUvarint(rr)
	if err != nil {
		return errors.Wrapf(err, "PostEntry.Decode: Problem reading QuoteRepostCount")
	}
	pe.DiamondCount, err = ReadUvarint(rr)
	if err != nil {
		return errors.Wrapf(err, "PostEntry.Decode: Problem reading DiamondCount")
	}
	pe.CommentCount, err = ReadUvarint(rr)
	if err != nil {
		return errors.Wrapf(err, "PostEntry.Decode: Problem reading CommentCount")
	}
	pe.IsPinned, err = ReadBoolByte(rr)
	if err != nil {
		return errors.Wrapf(err, "PostEntry.Decode: Problem reading IsPinned")
	}
	pe.IsNFT, err = ReadBoolByte(rr)
	if err != nil {
		return errors.Wrapf(err, "PostEntry.Decode: Problem reading IsNFT")
	}
	pe.NumNFTCopies, err = ReadUvarint(rr)
	if err != nil {
		return errors.Wrapf(err, "PostEntry.Decode: Problem reading NumNFTCopies")
	}
	pe.NumNFTCopiesForSale, err = ReadUvarint(rr)
	if err != nil {
		return errors.Wrapf(err, "PostEntry.Decode: Problem reading NumNFTCopiesForSale")
	}
	pe.NumNFTCopiesBurned, err = ReadUvarint(rr)
	if err != nil {
		return errors.Wrapf(err, "PostEntry.Decode: Problem reading NumNFTCopiesBurned")
	}
	pe.HasUnlockable, err = ReadBoolByte(rr)
	if err != nil {
		return errors.Wrapf(err, "PostEntry.Decode: Problem reading HasUnlockable")
	}
	pe.NFTRoyaltyToCreatorBasisPoints, err = ReadUvarint(rr)
	if err != nil {
		return errors.Wrapf(err, "PostEntry.Decode: Problem reading NFTRoyaltyToCreatorBasisPoints")
	}
	pe.NFTRoyaltyToCoinBasisPoints, err = ReadUvarint(rr)
	if err != nil {
		return errors.Wrapf(err, "PostEntry.Decode: Problem reading NFTRoyaltyToCoinBasisPoints")
	}
	pe.AdditionalNFTRoyaltiesToCreatorsBasisPoints, err = DecodePKIDuint64Map(rr)
	if err != nil {
		return errors.Wrapf(err, "PostEntry.Decode: Problem reading AdditionalNFTRoyaltiesToCreatorsBasisPoints")
	}
	pe.AdditionalNFTRoyaltiesToCoinsBasisPoints, err = DecodePKIDuint64Map(rr)
	if err != nil {
		return errors.Wrapf(err, "PostEntry.Decode: Problem reading AdditionalNFTRoyaltiesToCoinsBasisPoints")
	}
	pe.PostExtraData, err = DecodeExtraData(rr)
	if err != nil {
		return errors.Wrapf(err, "PostEntry.Decode: Problem reading PostExtraData")
	}

	if MigrationTriggered(blockHeight, AssociationsAndAccessGroupsMigration) {
		pe.IsFrozen, err = ReadBoolByte(rr)
		if err != nil {
			return errors.Wrap(err, "PostEntry.Decode: Problem reading IsFrozen")
		}
	}

	return nil
}

func (pe *PostEntry) GetVersionByte(blockHeight uint64) byte {
	return GetMigrationVersion(blockHeight, AssociationsAndAccessGroupsMigration)
}

func (pe *PostEntry) GetEncoderType() EncoderType {
	return EncoderTypePostEntry
}

type BalanceEntryMapKey struct {
	HODLerPKID  PKID
	CreatorPKID PKID
}

func MakeBalanceEntryKey(hodlerPKID *PKID, creatorPKID *PKID) BalanceEntryMapKey {
	return BalanceEntryMapKey{
		HODLerPKID:  *hodlerPKID,
		CreatorPKID: *creatorPKID,
	}
}

func (mm BalanceEntryMapKey) String() string {
	return fmt.Sprintf("BalanceEntryMapKey: <HODLer Pub Key: %v, Creator Pub Key: %v>",
		PkToStringBoth(mm.HODLerPKID[:]), PkToStringBoth(mm.CreatorPKID[:]))
}

// This struct is mainly used to track a user's balance of a particular
// creator coin. In the database, we store it as the value in a mapping
// that looks as follows:
// <HodlerPKID, CreatorPKID> -> HODLerEntry
type BalanceEntry struct {
	// The PKID of the HODLer. This should never change after it's set initially.
	HODLerPKID *PKID
	// The PKID of the creator. This should never change after it's set initially.
	CreatorPKID *PKID

	// How much this HODLer owns of a particular creator coin.
	BalanceNanos uint256.Int

	// Has the hodler purchased any amount of this user's coin
	HasPurchased bool

	// Whether or not this entry is deleted in the view.
	isDeleted bool
}

func (be *BalanceEntry) IsDeleted() bool {
	return be.isDeleted
}

func (be *BalanceEntry) Copy() *BalanceEntry {
	return &BalanceEntry{
		HODLerPKID:   be.HODLerPKID.NewPKID(),
		CreatorPKID:  be.CreatorPKID.NewPKID(),
		BalanceNanos: *be.BalanceNanos.Clone(),
		HasPurchased: be.HasPurchased,
		isDeleted:    be.isDeleted,
	}
}

func (be *BalanceEntry) RawEncodeWithoutMetadata(blockHeight uint64, skipMetadata ...bool) []byte {
	var data []byte

	data = append(data, EncodeToBytes(blockHeight, be.HODLerPKID, skipMetadata...)...)
	data = append(data, EncodeToBytes(blockHeight, be.CreatorPKID, skipMetadata...)...)
	data = append(data, VariableEncodeUint256(&be.BalanceNanos)...)
	data = append(data, BoolToByte(be.HasPurchased))

	return data
}

func (be *BalanceEntry) RawDecodeWithoutMetadata(blockHeight uint64, rr *bytes.Reader) error {

	HODLerPKID := &PKID{}
	if exist, err := DecodeFromBytes(HODLerPKID, rr); exist && err == nil {
		be.HODLerPKID = HODLerPKID
	} else if err != nil {
		return errors.Wrapf(err, "BalanceEntry.Decode: Problem decoding HODLerPKID")
	}

	creatorPKID := &PKID{}
	if exist, err := DecodeFromBytes(creatorPKID, rr); exist && err == nil {
		be.CreatorPKID = creatorPKID
	} else if err != nil {
		return errors.Wrapf(err, "BalanceEntry.Decode: Problem decoding CreatorPKID")
	}

	balanceNanos, err := VariableDecodeUint256(rr)
	if err != nil {
		return errors.Wrapf(err, "BalanceEntry.Decode: Problem reading BalanceNanos")
	}
	be.BalanceNanos = *balanceNanos
	be.HasPurchased, err = ReadBoolByte(rr)
	if err != nil {
		return errors.Wrapf(err, "BalanceEntry.Decode: Problem reading HasPurchased")
	}

	return nil
}

func (be *BalanceEntry) GetVersionByte(blockHeight uint64) byte {
	return byte(0)
}

func (be *BalanceEntry) GetEncoderType() EncoderType {
	return EncoderTypeBalanceEntry
}

type TransferRestrictionStatus uint8

const (
	TransferRestrictionStatusUnrestricted            TransferRestrictionStatus = 0
	TransferRestrictionStatusProfileOwnerOnly        TransferRestrictionStatus = 1
	TransferRestrictionStatusDAOMembersOnly          TransferRestrictionStatus = 2
	TransferRestrictionStatusPermanentlyUnrestricted TransferRestrictionStatus = 3
)

func (transferRestrictionStatus TransferRestrictionStatus) IsUnrestricted() bool {
	if transferRestrictionStatus == TransferRestrictionStatusUnrestricted ||
		transferRestrictionStatus == TransferRestrictionStatusPermanentlyUnrestricted {
		return true
	}
	return false
}

func (transferRestrictionStatus TransferRestrictionStatus) String() string {
	switch transferRestrictionStatus {
	case TransferRestrictionStatusUnrestricted:
		return "Unrestricted"
	case TransferRestrictionStatusProfileOwnerOnly:
		return "Profile Owner Only"
	case TransferRestrictionStatusDAOMembersOnly:
		return "DAO Members Only"
	case TransferRestrictionStatusPermanentlyUnrestricted:
		return "Permanently Unrestricted"
	default:
		return "INVALID TRANSFER RESTRICTION STATUS"
	}
}

// This struct contains all the information required to support coin
// buy/sell transactions on profiles.
type CoinEntry struct {
	// The amount the owner of this profile receives when there is a
	// "net new" purchase of their coin.
	CreatorBasisPoints uint64

	// The amount of DeSo backing the coin. Whenever a user buys a coin
	// from the protocol this amount increases, and whenever a user sells a
	// coin to the protocol this decreases.
	DeSoLockedNanos uint64

	// The number of public keys who have holdings in this creator coin.
	// Due to floating point truncation, it can be difficult to simultaneously
	// reset CoinsInCirculationNanos and DeSoLockedNanos to zero after
	// everyone has sold all their creator coins. Initially NumberOfHolders
	// is set to zero. Once it returns to zero after a series of buys & sells
	// we reset the DeSoLockedNanos and CoinsInCirculationNanos to prevent
	// abnormal bancor curve behavior.
	NumberOfHolders uint64

	// The number of coins currently in circulation. Whenever a user buys a
	// coin from the protocol this increases, and whenever a user sells a
	// coin to the protocol this decreases.
	//
	// It's OK to have a pointer here as long as we *NEVER* manipulate the
	// bigint in place. Instead, we must always do computations of the form:
	//
	// CoinsInCirculationNanos = uint256.NewInt(0).Add(CoinsInCirculationNanos, <other uint256>)
	//
	// This will guarantee that modifying a copy of this struct will not break
	// the original, which is needed for disconnects to work.
	CoinsInCirculationNanos uint256.Int

	// This field keeps track of the highest number of coins that has ever
	// been in circulation. It is used to determine when a creator should
	// receive a "founder reward." In particular, whenever the number of
	// coins being minted would push the number of coins in circulation
	// beyond the watermark, we allocate a percentage of the coins being
	// minted to the creator as a "founder reward."
	//
	// Note that this field doesn't need to be uint256 because it's only
	// relevant for CreatorCoins, which can't exceed math.MaxUint64 in total
	// supply.
	CoinWatermarkNanos uint64

	// If true, DAO coins can no longer be minted.
	MintingDisabled bool

	TransferRestrictionStatus TransferRestrictionStatus

	// ===== ENCODER MIGRATION ProofOfStake1StateSetupMigration =====
	// LockupTransferRestrictionStatus specifies transfer restrictions
	// for only those DAO coins actively locked up.
	LockupTransferRestrictionStatus TransferRestrictionStatus
}

func (ce *CoinEntry) Copy() *CoinEntry {
	return &CoinEntry{
		CreatorBasisPoints:              ce.CreatorBasisPoints,
		DeSoLockedNanos:                 ce.DeSoLockedNanos,
		NumberOfHolders:                 ce.NumberOfHolders,
		CoinsInCirculationNanos:         *uint256.NewInt().Set(&ce.CoinsInCirculationNanos),
		CoinWatermarkNanos:              ce.CoinWatermarkNanos,
		MintingDisabled:                 ce.MintingDisabled,
		TransferRestrictionStatus:       ce.TransferRestrictionStatus,
		LockupTransferRestrictionStatus: ce.LockupTransferRestrictionStatus,
	}
}

func (ce *CoinEntry) RawEncodeWithoutMetadata(blockHeight uint64, skipMetadata ...bool) []byte {
	var data []byte

	// CoinEntry
	data = append(data, UintToBuf(ce.CreatorBasisPoints)...)
	data = append(data, UintToBuf(ce.DeSoLockedNanos)...)
	data = append(data, UintToBuf(ce.NumberOfHolders)...)
	data = append(data, VariableEncodeUint256(&ce.CoinsInCirculationNanos)...)
	data = append(data, UintToBuf(ce.CoinWatermarkNanos)...)
	data = append(data, BoolToByte(ce.MintingDisabled))
	data = append(data, byte(ce.TransferRestrictionStatus))

	if MigrationTriggered(blockHeight, ProofOfStake1StateSetupMigration) {
		data = append(data, byte(ce.LockupTransferRestrictionStatus))
	}

	return data
}

func (ce *CoinEntry) RawDecodeWithoutMetadata(blockHeight uint64, rr *bytes.Reader) error {
	var err error

	// CoinEntry
	ce.CreatorBasisPoints, err = ReadUvarint(rr)
	if err != nil {
		return errors.Wrapf(err, "CoinEntry.Decode: Problem reading CreatorBasisPoints")
	}
	ce.DeSoLockedNanos, err = ReadUvarint(rr)
	if err != nil {
		return errors.Wrapf(err, "CoinEntry.Decode: Problem reading DeSoLockedNanos")
	}
	ce.NumberOfHolders, err = ReadUvarint(rr)
	if err != nil {
		return errors.Wrapf(err, "CoinEntry.Decode: Problem reading NumberOfHolders")
	}
	coinsInCirculationNanos, err := VariableDecodeUint256(rr)
	if err != nil {
		return errors.Wrapf(err, "CoinEntry.Decode: Problem reading NumberOfHolders")
	}
	ce.CoinsInCirculationNanos = *coinsInCirculationNanos

	ce.CoinWatermarkNanos, err = ReadUvarint(rr)
	if err != nil {
		return errors.Wrapf(err, "CoinEntry.Decode: Problem reading CoinWatermarkNanos")
	}

	ce.MintingDisabled, err = ReadBoolByte(rr)
	if err != nil {
		return errors.Wrapf(err, "CoinEntry.Decode: Problem reading MintingDisabled")
	}

	statusByte, err := rr.ReadByte()
	if err != nil {
		return errors.Wrapf(err, "CoinEntry.Decode: Problem reading TransferRestrictionStatus")
	}
	ce.TransferRestrictionStatus = TransferRestrictionStatus(statusByte)

	if MigrationTriggered(blockHeight, ProofOfStake1StateSetupMigration) {
		lockedStatusByte, err := rr.ReadByte()
		if err != nil {
			return errors.Wrapf(err, "CoinEntry.Decode: Problem reading LockupTransferRestrictionStatus")
		}
		ce.LockupTransferRestrictionStatus = TransferRestrictionStatus(lockedStatusByte)
	}

	return nil
}

func (ce *CoinEntry) GetVersionByte(blockHeight uint64) byte {
	return GetMigrationVersion(
		blockHeight,
		ProofOfStake1StateSetupMigration,
	)
}

func (ce *CoinEntry) GetEncoderType() EncoderType {
	return EncoderTypeCoinEntry
}

type PublicKeyRoyaltyPair struct {
	PublicKey          []byte
	RoyaltyAmountNanos uint64
}

func (pair *PublicKeyRoyaltyPair) RawEncodeWithoutMetadata(blockHeight uint64, skipMetadata ...bool) []byte {
	var data []byte

	data = append(data, EncodeByteArray(pair.PublicKey)...)
	data = append(data, UintToBuf(pair.RoyaltyAmountNanos)...)
	return data
}

func (pair *PublicKeyRoyaltyPair) RawDecodeWithoutMetadata(blockHeight uint64, rr *bytes.Reader) error {
	var err error

	pair.PublicKey, err = DecodeByteArray(rr)
	if err != nil {
		return errors.Wrapf(err, "PublicKeyRoyaltyPair.Decode: problem decoding public key")
	}

	pair.RoyaltyAmountNanos, err = ReadUvarint(rr)
	if err != nil {
		return errors.Wrapf(err, "PublicKeyRoyaltyPair.Decode: problem decoding royalty amount")
	}
	return nil
}

func (pair *PublicKeyRoyaltyPair) GetVersionByte(blockHeight uint64) byte {
	return 0
}

func (pair *PublicKeyRoyaltyPair) GetEncoderType() EncoderType {
	return EncoderTypePublicKeyRoyaltyPair
}

type PKIDEntry struct {
	PKID *PKID
	// We add the public key only so we can reuse this struct to store the reverse
	// mapping of pkid -> public key.
	PublicKey []byte

	isDeleted bool
}

func (pkid *PKIDEntry) String() string {
	return fmt.Sprintf("< PKID: %s, OwnerPublicKey: %s >", PkToStringMainnet(pkid.PKID[:]), PkToStringMainnet(pkid.PublicKey))
}

func (pkid *PKIDEntry) RawEncodeWithoutMetadata(blockHeight uint64, skipMetadata ...bool) []byte {
	var data []byte

	data = append(data, EncodeToBytes(blockHeight, pkid.PKID, skipMetadata...)...)
	data = append(data, EncodeByteArray(pkid.PublicKey)...)

	return data
}

func (pkid *PKIDEntry) RawDecodeWithoutMetadata(blockHeight uint64, rr *bytes.Reader) error {
	var err error

	pkidCopy := &PKID{}
	if exist, err := DecodeFromBytes(pkidCopy, rr); exist && err == nil {
		pkid.PKID = pkidCopy
	} else if err != nil {
		return errors.Wrapf(err, "PKIDEntry.Decode: Problem decoding PKID")
	}

	pkid.PublicKey, err = DecodeByteArray(rr)
	if err != nil {
		return errors.Wrapf(err, "PKIDEntry.Decode: Problem reading Public Key")
	}

	return nil
}

func (pkid *PKIDEntry) GetVersionByte(blockHeight uint64) byte {
	return 0
}

func (pkid *PKIDEntry) GetEncoderType() EncoderType {
	return EncoderTypePKIDEntry
}

type ProfileEntry struct {
	// PublicKey is the key used by the user to sign for things and generally
	// verify her identity.
	PublicKey []byte

	// Username is a unique human-readable identifier associated with a profile.
	Username []byte

	// Some text describing the profile.
	Description []byte

	// The profile pic string encoded as a link e.g.
	// data:image/png;base64,<data in base64>
	ProfilePic []byte

	// Users can "delete" profiles, but right now we just implement this as
	// setting a flag on the post to hide it rather than actually deleting
	// it. This simplifies the implementation and makes it easier to "undelete"
	// profiles in certain situations.
	IsHidden bool

	// CreatorCoinEntry tracks the information required to buy/sell creator coins on a user's
	// profile. We "embed" it here for convenience so we can access the fields
	// directly on the ProfileEntry object. Embedding also makes it so that we
	// don't need to initialize it explicitly.
	CreatorCoinEntry CoinEntry

	// DAOCoinEntry tracks the information around the DAO coins issued on a user's profile.
	// Note: the following fields are basically ignored for the DAOCoinEntry
	// 1. CreatorBasisPoints
	// 2. DeSoLockedNanos
	// 3. CoinWaterMarkNanos
	DAOCoinEntry CoinEntry

	// ExtraData map to hold arbitrary attributes of a profile. Holds
	// non-consensus related information about a profile.
	ExtraData map[string][]byte

	// Whether or not this entry should be deleted when the view is flushed
	// to the db. This is initially set to false, but can become true if for
	// example we update a user entry and need to delete the data associated
	// with the old entry.
	isDeleted bool
}

func (pe *ProfileEntry) IsDeleted() bool {
	return pe.isDeleted
}

func (pe *ProfileEntry) RawEncodeWithoutMetadata(blockHeight uint64, skipMetadata ...bool) []byte {
	var data []byte

	data = append(data, EncodeByteArray(pe.PublicKey)...)
	data = append(data, EncodeByteArray(pe.Username)...)
	data = append(data, EncodeByteArray(pe.Description)...)
	data = append(data, EncodeByteArray(pe.ProfilePic)...)
	data = append(data, BoolToByte(pe.IsHidden))

	// CoinEntry
	data = append(data, EncodeToBytes(blockHeight, &pe.CreatorCoinEntry, skipMetadata...)...)
	data = append(data, EncodeToBytes(blockHeight, &pe.DAOCoinEntry, skipMetadata...)...)

	data = append(data, EncodeExtraData(pe.ExtraData)...)

	return data
}

func (pe *ProfileEntry) RawDecodeWithoutMetadata(blockHeight uint64, rr *bytes.Reader) error {
	var err error

	pe.PublicKey, err = DecodeByteArray(rr)
	if err != nil {
		return errors.Wrapf(err, "ProfileEntry.Decode: Problem reading PublicKey")
	}
	pe.Username, err = DecodeByteArray(rr)
	if err != nil {
		return errors.Wrapf(err, "ProfileEntry.Decode: Problem reading Username")
	}
	pe.Description, err = DecodeByteArray(rr)
	if err != nil {
		return errors.Wrapf(err, "ProfileEntry.Decode: Problem reading Description")
	}
	pe.ProfilePic, err = DecodeByteArray(rr)
	if err != nil {
		return errors.Wrapf(err, "ProfileEntry.Decode: Problem reading ProfilePic")
	}
	pe.IsHidden, err = ReadBoolByte(rr)
	if err != nil {
		return errors.Wrapf(err, "ProfileEntry.Decode: Problem reading IsHidden")
	}
	pe.CreatorCoinEntry = CoinEntry{}
	if exists, err := DecodeFromBytes(&pe.CreatorCoinEntry, rr); !exists || err != nil {
		return errors.Wrapf(err, "ProfileEntry.Decode: Problem reading CreatorCoinEntry")
	}

	pe.DAOCoinEntry = CoinEntry{}
	if exists, err := DecodeFromBytes(&pe.DAOCoinEntry, rr); !exists || err != nil {
		return errors.Wrapf(err, "ProfileEntry.Decode: Problem reading DAOCoinEntry")
	}

	pe.ExtraData, err = DecodeExtraData(rr)
	if err != nil && strings.Contains(err.Error(), "EOF") {
		// To preserve backwards-compatibility, we set an empty map and return if we
		// encounter an EOF error decoding ExtraData.
		glog.Warning(err, "ProfileEntry.Decode: problem decoding extra data. "+
			"Please resync your node to upgrade your datadir before the next hard fork.")
		return nil
	} else if err != nil {
		return errors.Wrapf(err, "ProfileEntry.Decode: problem decoding extra data")
	}

	return nil
}

func (pe *ProfileEntry) GetVersionByte(blockHeight uint64) byte {
	return 0
}

func (pe *ProfileEntry) GetEncoderType() EncoderType {
	return EncoderTypeProfileEntry
}

func EncodeByteArray(bytes []byte) []byte {
	var data []byte

	data = append(data, UintToBuf(uint64(len(bytes)))...)
	data = append(data, bytes...)

	return data
}

func DecodeByteArray(reader io.Reader) ([]byte, error) {
	pkLen, err := ReadUvarint(reader)
	if err != nil {
		return nil, errors.Wrapf(err, "DecodeByteArray: Problem when ReadUvarint")
	}

	if pkLen > 0 {
		var result []byte
		result, err = SafeMakeSliceWithLength[byte](pkLen)
		if err != nil {
			return nil, errors.Wrapf(err, "DecodeByteArray: Problem creating slice")
		}

		_, err = io.ReadFull(reader, result)
		if err != nil {
			return nil, errors.Wrapf(err, "DecodeByteArray: Problem when ReadFull")
		}

		return result, nil
	} else {
		return nil, nil
	}
}

func EncodeUint64Array(uint64s []uint64) []byte {
	var data []byte

	data = append(data, UintToBuf(uint64(len(uint64s)))...)
	for _, uint64 := range uint64s {
		data = append(data, UintToBuf(uint64)...)
	}

	return data
}

func DecodeUint64Array(reader io.Reader) ([]uint64, error) {
	arrLen, err := ReadUvarint(reader)
	if err != nil {
		return nil, errors.Wrapf(err, "DecodeUint64Array: Problem reading array length")
	}

	if arrLen == 0 {
		return nil, nil
	}

	var result []uint64
	result, err = SafeMakeSliceWithLength[uint64](arrLen)
	if err != nil {
		return nil, errors.Wrapf(err, "DecodeUint64Array: Problem creating slice")
	}

	for ii := uint64(0); ii < arrLen; ii++ {
		result[ii], err = ReadUvarint(reader)
		if err != nil {
			return nil, errors.Wrapf(err, "DecodeUint64Array: Problem reading uint64")
		}
	}

	return result, nil
}

func EncodePKIDuint64Map(pkidMap map[PKID]uint64) []byte {
	var data []byte

	mapLength := uint64(len(pkidMap))
	data = append(data, UintToBuf(mapLength)...)
	if mapLength > 0 {
		// TODO: do we want to use safe make here and introduce an error?
		keys := make([][33]byte, 0, len(pkidMap))
		for pkid := range pkidMap {
			pkidBytes := [33]byte{}
			copy(pkidBytes[:], pkid[:])
			keys = append(keys, pkidBytes)
		}
		sort.SliceStable(keys, func(i, j int) bool {
			switch bytes.Compare(keys[i][:], keys[j][:]) {
			case 0:
				return true
			case -1:
				return true
			case 1:
				return false
			}
			return false
		})

		for _, key := range keys {
			pkid := NewPKID(key[:])
			data = append(data, UintToBuf(uint64(len(key)))...)
			data = append(data, key[:]...)

			data = append(data, UintToBuf(pkidMap[*pkid])...)
		}
	}
	return data
}

func DecodePKIDuint64Map(rr io.Reader) (map[PKID]uint64, error) {
	mapLength, err := ReadUvarint(rr)
	if err != nil {
		return nil, errors.Wrapf(err, "DecodePKIDuint64Map: Problem reading map length")
	}

	if mapLength > 0 {
		pkidMap, err := SafeMakeMapWithCapacity[PKID, uint64](mapLength)
		if err != nil {
			return nil, errors.Wrapf(err, "DecodePKIDuint64Map: Problem making map for pkidMap")
		}

		for ii := uint64(0); ii < mapLength; ii++ {
			pkidLen, err := ReadUvarint(rr)
			if err != nil {
				return nil, errors.Wrapf(err, "DecodePKIDuint64Map: Problem reading pkid length at ii: (%v)", ii)
			}
			pkidBytes, err := SafeMakeSliceWithLength[byte](pkidLen)
			if err != nil {
				return nil, errors.Wrapf(err, "DecodePKIDuint64Map: Problem making slice for pkidBytes")
			}
			_, err = io.ReadFull(rr, pkidBytes)
			if err != nil {
				return nil, errors.Wrapf(err, "DecodePKIDuint64Map: Problem reading pkid bytes at ii: (%v)", ii)
			}
			pkid := NewPKID(pkidBytes)
			value, err := ReadUvarint(rr)
			if err != nil {
				return nil, errors.Wrapf(err, "DecodePKIDuint64Map: Problem reading value at ii (%v)", ii)
			}
			pkidMap[*pkid] = value
		}
		return pkidMap, nil
	}
	return nil, nil
}

// EncodeExtraData is used in consensus so don't change it
func EncodeExtraData(extraData map[string][]byte) []byte {
	var data []byte

	extraDataLength := uint64(len(extraData))
	data = append(data, UintToBuf(extraDataLength)...)
	if extraDataLength > 0 {
		// Sort the keys of the map
		// TODO: do we want to use safe make here and introduce an error?
		keys := make([]string, 0, len(extraData))
		for key := range extraData {
			keys = append(keys, key)
		}
		sort.Strings(keys)

		// Encode the length of the key, the key itself
		// then the length of the value, then the value itself.
		for _, key := range keys {
			data = append(data, UintToBuf(uint64(len(key)))...)
			data = append(data, []byte(key)...)
			value := extraData[key]
			data = append(data, UintToBuf(uint64(len(value)))...)
			data = append(data, value...)
		}
	}

	return data
}

// DecodeExtraData is used in consensus so don't change it
func DecodeExtraData(rr io.Reader) (map[string][]byte, error) {
	extraDataLen, err := ReadUvarint(rr)
	if err != nil {
		return nil, errors.Wrapf(err, "DecodeExtraData: Problem reading")
	}

	if extraDataLen > MaxMessagePayload {
		return nil, fmt.Errorf("DecodeExtraData: extraDataLen length %d longer than max %d", extraDataLen, MaxMessagePayload)
	}

	// Initialize an map of strings to byte slices of size extraDataLen -- extraDataLen is the number of keys.
	if extraDataLen != 0 {
		var extraData map[string][]byte
		extraData, err = SafeMakeMapWithCapacity[string, []byte](extraDataLen)
		if err != nil {
			return nil, fmt.Errorf("DecodeExtraData: Problem creating map with length %d", extraDataLen)
		}

		// Loop over each key
		for ii := uint64(0); ii < extraDataLen; ii++ {
			// De-serialize the length of the key
			var keyLen uint64
			keyLen, err = ReadUvarint(rr)
			if err != nil {
				return nil, fmt.Errorf("DecodeExtraData: Problem reading len(DeSoTxn.ExtraData.Keys[#{ii}]")
			}

			// De-serialize the key
			var keyBytes []byte
			keyBytes, err = SafeMakeSliceWithLength[byte](keyLen)
			if err != nil {
				return nil, fmt.Errorf("DecodeExtraData: Problem creating slice for key #{ii} with length #{keyLen}")
			}
			_, err = io.ReadFull(rr, keyBytes)
			if err != nil {
				return nil, fmt.Errorf("DecodeExtraData: Problem reading key #{ii}")
			}

			// Convert the key to a string and check if it already exists in the map.
			// If it already exists in the map, this is an error as a map cannot have duplicate keys.
			key := string(keyBytes)
			if _, keyExists := extraData[key]; keyExists {
				return nil, fmt.Errorf("DecodeExtraData: Key [#{ii}] ({key}) already exists in ExtraData")
			}

			// De-serialize the length of the value
			var valueLen uint64
			valueLen, err = ReadUvarint(rr)
			if err != nil {
				return nil, fmt.Errorf("DecodeExtraData: Problem reading len(DeSoTxn.ExtraData.Value[#{ii}]")
			}

			// De-serialize the value
			var value []byte
			value, err = SafeMakeSliceWithLength[byte](valueLen)
			if err != nil {
				return nil, fmt.Errorf("DecodeExtraData: Problem creating slice for value #{ii} with length #{valueLen}")
			}
			_, err = io.ReadFull(rr, value)
			if err != nil {
				return nil, fmt.Errorf("DecodeExtraData: Problem read value #{ii}")
			}

			// Map the key to the value
			extraData[key] = value
		}

		return extraData, nil
	}

	return nil, nil
}

func EncodeMapStringUint64(mapStruct map[string]uint64) []byte {
	var data []byte

	extraDataLength := uint64(len(mapStruct))
	data = append(data, UintToBuf(extraDataLength)...)
	if extraDataLength > 0 {
		// Sort the keys of the map
		keys, err := SafeMakeSliceWithLengthAndCapacity[string](0, extraDataLength)
		if err != nil {
			// TODO: do we really want to introduce an error here?
		}
		for key := range mapStruct {
			keys = append(keys, key)
		}
		sort.Strings(keys)

		// Encode the length of the key, the key itself
		// then the length of the value, then the value itself.
		for _, key := range keys {
			data = append(data, UintToBuf(uint64(len(key)))...)
			data = append(data, []byte(key)...)
			value := mapStruct[key]
			data = append(data, UintToBuf(value)...)
		}
	}

	return data
}

func DecodeMapStringUint64(rr *bytes.Reader) (map[string]uint64, error) {
	extraDataLen, err := ReadUvarint(rr)
	if err != nil {
		return nil, errors.Wrapf(err, "DecodeExtraData: Problem reading")
	}

	// Initialize an map of strings to byte slices of size extraDataLen -- extraDataLen is the number of keys.
	if extraDataLen != 0 {
		var extraData map[string]uint64
		extraData, err = SafeMakeMapWithCapacity[string, uint64](extraDataLen)
		if err != nil {
			return nil, fmt.Errorf("DecodeExtraData: Problem creating extra map with length #{extraDataLen}")
		}

		// Loop over each key
		for ii := uint64(0); ii < extraDataLen; ii++ {
			// De-serialize the length of the key
			var keyLen uint64
			keyLen, err = ReadUvarint(rr)
			if err != nil {
				return nil, fmt.Errorf("DecodeExtraData: Problem reading len(DeSoTxn.ExtraData.Keys[#{ii}]")
			}

			// De-serialize the key
			var keyBytes []byte
			keyBytes, err = SafeMakeSliceWithLength[byte](keyLen)
			if err != nil {
				return nil, fmt.Errorf("DecodeExtraData: Problem creating slice of length #{keyLen} for key #{ii}")
			}
			_, err = io.ReadFull(rr, keyBytes)
			if err != nil {
				return nil, fmt.Errorf("DecodeExtraData: Problem reading key #{ii}")
			}

			// Convert the key to a string and check if it already exists in the map.
			// If it already exists in the map, this is an error as a map cannot have duplicate keys.
			key := string(keyBytes)
			if _, keyExists := extraData[key]; keyExists {
				return nil, fmt.Errorf("DecodeExtraData: Key [#{ii}] ({key}) already exists in ExtraData")
			}

			// De-serialize the length of the value
			var value uint64
			value, err = ReadUvarint(rr)
			if err != nil {
				return nil, fmt.Errorf("DecodeExtraData: Problem reading value")
			}

			// Map the key to the value
			extraData[key] = value
		}

		return extraData, nil
	}

	return nil, nil
}

// VariableEncodeUint256 is useful for space-efficient encoding of uint256s.
// It does not guarantee fixed-width encoding, so should not be used
// in BadgerDB keys. Use FixedWidthEncodeUint256 instead, which does
// guarantee fixed-width encoding. Both VariableEncodeUint256 and
// FixedWidthEncodeUint256 can handle nil inputs.
func VariableEncodeUint256(number *uint256.Int) []byte {
	var data []byte
	if number != nil {
		data = append(data, BoolToByte(true))
		numberBytes := number.Bytes()
		data = append(data, EncodeByteArray(numberBytes)...)
	} else {
		data = append(data, BoolToByte(false))
	}
	return data
}

func VariableDecodeUint256(rr *bytes.Reader) (*uint256.Int, error) {
	if existenceByte, err := ReadBoolByte(rr); existenceByte && err == nil {
		maxUint256BytesLen := len(MaxUint256.Bytes())
		intLen, err := ReadUvarint(rr)
		if err != nil {
			return nil, errors.Wrapf(err, "DecodeUint256: Problem reading length")
		}
		if intLen > uint64(maxUint256BytesLen) {
			return nil, fmt.Errorf("DecodeUint256: Length (%v) exceeds max (%v) length",
				intLen, maxUint256BytesLen)
		}

		numberBytes, err := SafeMakeSliceWithLength[byte](intLen)
		if err != nil {
			return nil, fmt.Errorf("DecodeUint256: Problem making slice of length %v", intLen)
		}
		_, err = io.ReadFull(rr, numberBytes)
		if err != nil {
			return nil, errors.Wrapf(err, "DecodeUint256: Error reading uint256")
		}
		return uint256.NewInt().SetBytes(numberBytes), nil
	} else if err != nil {
		return nil, errors.Wrapf(err, "DecodeUint256: Error reading uint256")
	} else {
		return nil, nil
	}
}

// -----------------------------------
// DAO coin limit order
// -----------------------------------

type DAOCoinLimitOrderEntry struct {
	// OrderID is the txn hash (unique identifier) for this order.
	OrderID *BlockHash
	// TransactorPKID is the PKID of the user who created this order.
	TransactorPKID *PKID
	// The PKID of the coin that we're going to buy
	BuyingDAOCoinCreatorPKID *PKID
	// The PKID of the coin that we're going to sell
	SellingDAOCoinCreatorPKID *PKID
	// ScaledExchangeRateCoinsToSellPerCoinToBuy specifies how many of the coins
	// associated with SellingDAOCoinCreatorPKID we need to convert in order
	// to get one BuyingDAOCoinCreatorPKID. For example, if this value was
	// 2, then we would need to convert 2 SellingDAOCoinCreatorPKID
	// coins to get 1 BuyingDAOCoinCreatorPKID. Note, however, that to represent
	// 2, we would actually have to set ScaledExchangeRateCoinsToSellPerCoinToBuy to
	// be equal to 2*1e38 because of the representation format we describe
	// below.
	//
	// The exchange rate is represented as a fixed-point value, which works
	// as follows:
	// - Whenever we reference an exchange rate, call it Y, we pass it
	//   around as a uint256 BUT we consider it to be implicitly divided
	//   by 1e38.
	// - For example, to represent a decimal number like 123456789.987654321,
	//   call it X, we would pass around Y = X*1e38 = 1234567899876543210000000000000000000000000000
	//   as a uint256.
	//   Then, to do operations with Y, we would make sure to always divide by
	//   1e38 before returning a final quantity.
	// - We will refer to Y as "scaled." The value of ScaledExchangeRateCoinsToSellPerCoinToBuy
	//   will always be scaled, meaning it is a uint256 that we implicitly
	//   assume represents a number that is divided by 1e38.
	//
	// This scheme is also referred to as "fixed point," and a similar scheme
	// is utilized by Uniswap. You can learn more about how this works here:
	// - https://en.wikipedia.org/wiki/Q_(number_format)
	// - https://ethereum.org/de/developers/tutorials/uniswap-v2-annotated-code/#FixedPoint
	// - https://uniswap.org/whitepaper.pdf
	ScaledExchangeRateCoinsToSellPerCoinToBuy *uint256.Int
	// QuantityBaseUnits expresses how many "base units" of the coin this order is
	// buying. Note that we could have called this QuantityToBuyNanos, and in the
	// case where we're buying DESO, the base unit is a "nano." However, we call it
	// "base unit" rather than nano because other DAO coins might decide to use a
	// different scheme than nanos for their base unit. In particular, we expect 1e18
	// base units to equal 1 DAO coin, rather than using nanos.
	QuantityToFillInBaseUnits *uint256.Int
	// This is one of ASK or BID. If the operation type is an ASK, then the quantity
	// column applies to the selling coin. I.e. the order is considered fulfilled
	// once the selling coin quantity to fill is zero. If the operation type is a BID,
	// then quantity column applies to the buying coin. I.e. the order is considered
	// fulfilled once the buying coin quantity to fill is zero.
	OperationType DAOCoinLimitOrderOperationType
	// This is one of GoodTillCancelled, ImmediateOrCancel, or FillOrKill.
	// See the DAOCoinLimitOrderFillType struct for more details.
	FillType DAOCoinLimitOrderFillType
	// This is the block height at which the order was placed. We use the block height
	// to break ties between orders. If there are two orders that could be filled, we
	// pick the one that was submitted earlier.
	BlockHeight uint32

	isDeleted bool
}

type DAOCoinLimitOrderOperationType uint8

const (
	// We intentionally skip zero as otherwise that would be the default value.
	DAOCoinLimitOrderOperationTypeASK DAOCoinLimitOrderOperationType = 1
	DAOCoinLimitOrderOperationTypeBID DAOCoinLimitOrderOperationType = 2
)

func (tp DAOCoinLimitOrderOperationType) String() string {
	if tp == DAOCoinLimitOrderOperationTypeASK {
		return "ASK"
	} else if tp == DAOCoinLimitOrderOperationTypeBID {
		return "BID"
	} else {
		return "UNKNOWN"
	}
}

type DAOCoinLimitOrderFillType uint8

const (
	// GoodTillCancelled: fulfill whatever you can immediately then
	// store whatever is remaining of this order in the database.
	DAOCoinLimitOrderFillTypeGoodTillCancelled DAOCoinLimitOrderFillType = 1
	// ImmediateOrCancel: fulfill whatever you can immediately then
	// cancel whatever is remaining of this order.
	DAOCoinLimitOrderFillTypeImmediateOrCancel DAOCoinLimitOrderFillType = 2
	// FillOrKill: fulfill whatever you can immediately then cancel
	// the entire order if it is unable to be completely fulfilled.
	DAOCoinLimitOrderFillTypeFillOrKill DAOCoinLimitOrderFillType = 3
)

// FilledDAOCoinLimitOrder only exists to support understanding what orders were
// fulfilled when connecting a DAO Coin Limit Order Txn
type FilledDAOCoinLimitOrder struct {
	OrderID                       *BlockHash
	TransactorPKID                *PKID
	BuyingDAOCoinCreatorPKID      *PKID
	SellingDAOCoinCreatorPKID     *PKID
	CoinQuantityInBaseUnitsBought *uint256.Int
	CoinQuantityInBaseUnitsSold   *uint256.Int
	IsFulfilled                   bool
}

func (order *DAOCoinLimitOrderEntry) Copy() *DAOCoinLimitOrderEntry {
	return &DAOCoinLimitOrderEntry{
		OrderID:                   order.OrderID.NewBlockHash(),
		TransactorPKID:            order.TransactorPKID.NewPKID(),
		BuyingDAOCoinCreatorPKID:  order.BuyingDAOCoinCreatorPKID.NewPKID(),
		SellingDAOCoinCreatorPKID: order.SellingDAOCoinCreatorPKID.NewPKID(),
		ScaledExchangeRateCoinsToSellPerCoinToBuy: order.ScaledExchangeRateCoinsToSellPerCoinToBuy.Clone(),
		QuantityToFillInBaseUnits:                 order.QuantityToFillInBaseUnits.Clone(),
		OperationType:                             order.OperationType,
		FillType:                                  order.FillType,
		BlockHeight:                               order.BlockHeight,
		isDeleted:                                 order.isDeleted,
	}
}

func (order *DAOCoinLimitOrderEntry) RawEncodeWithoutMetadata(blockHeight uint64, skipMetadata ...bool) []byte {
	var data []byte

	data = append(data, EncodeToBytes(blockHeight, order.OrderID, skipMetadata...)...)
	data = append(data, EncodeToBytes(blockHeight, order.TransactorPKID, skipMetadata...)...)
	data = append(data, EncodeToBytes(blockHeight, order.BuyingDAOCoinCreatorPKID, skipMetadata...)...)
	data = append(data, EncodeToBytes(blockHeight, order.SellingDAOCoinCreatorPKID, skipMetadata...)...)
	data = append(data, VariableEncodeUint256(order.ScaledExchangeRateCoinsToSellPerCoinToBuy)...)
	data = append(data, VariableEncodeUint256(order.QuantityToFillInBaseUnits)...)
	data = append(data, UintToBuf(uint64(order.OperationType))...)
	data = append(data, UintToBuf(uint64(order.FillType))...)
	data = append(data, UintToBuf(uint64(order.BlockHeight))...)

	return data
}

func (order *DAOCoinLimitOrderEntry) RawDecodeWithoutMetadata(blockHeight uint64, rr *bytes.Reader) error {
	var err error

	orderID := &BlockHash{}
	if exist, err := DecodeFromBytes(orderID, rr); exist && err == nil {
		order.OrderID = orderID
	} else if err != nil {
		return errors.Wrapf(err, "DAOCoinLimitOrderEntry.Decode: Problem decoding OrderID")
	}

	// TransactorPKID
	transactorPKID := &PKID{}
	if exist, err := DecodeFromBytes(transactorPKID, rr); exist && err == nil {
		order.TransactorPKID = transactorPKID
	} else if err != nil {
		return errors.Wrapf(err, "DAOCoinLimitOrderEntry.Decode: Problem reading TransactorPKID")
	}

	// BuyingDAOCoinCreatorPKID
	buyingDAOCoinCreatorPKID := &PKID{}
	if exist, err := DecodeFromBytes(buyingDAOCoinCreatorPKID, rr); exist && err == nil {
		order.BuyingDAOCoinCreatorPKID = buyingDAOCoinCreatorPKID
	} else if err != nil {
		return errors.Wrapf(err, "DAOCoinLimitOrderEntry.Decode: Problem reading BuyingDAOCoinCreatorPKID")
	}

	// SellingDAOCoinCreatorPKID
	sellingDAOCoinCreatorPKID := &PKID{}
	if exist, err := DecodeFromBytes(sellingDAOCoinCreatorPKID, rr); exist && err == nil {
		order.SellingDAOCoinCreatorPKID = sellingDAOCoinCreatorPKID
	} else if err != nil {
		return errors.Wrapf(err, "DAOCoinLimitOrderEntry.Decode: Problem reading SellingDAOCoinCreatorPKID")
	}

	// ScaledExchangeRateCoinsToSellPerCoinToBuy
	if order.ScaledExchangeRateCoinsToSellPerCoinToBuy, err = VariableDecodeUint256(rr); err != nil {
		return errors.Wrapf(err, "DAOCoinLimitOrderEntry.Decode: Problem reading ScaledExchangeRateCoinsToSellPerCoinToBuy")
	}

	// QuantityToFillInBaseUnits
	if order.QuantityToFillInBaseUnits, err = VariableDecodeUint256(rr); err != nil {
		return errors.Wrapf(err, "DAOCoinLimitOrderEntry.Decode: Problem reading QuantityToFillInBaseUnits")
	}

	// OperationType
	operationType, err := ReadUvarint(rr)
	if err != nil {
		return errors.Wrapf(err, "DAOCoinLimitOrderEntry.Decode: Error reading OperationType")
	}
	if operationType > math.MaxUint8 {
		return fmt.Errorf("DAOCoinLimitOrderEntry.FromBytes: OperationType exceeds "+
			"uint8 max: %v vs %v", operationType, math.MaxUint8)
	}
	order.OperationType = DAOCoinLimitOrderOperationType(operationType)

	// Parse FillType
	fillType, err := ReadUvarint(rr)
	if err != nil {
		return fmt.Errorf("DAOCoinLimitOrderEntry.FromBytes: Error reading FillType: %v", err)
	}
	if fillType > math.MaxUint8 {
		return fmt.Errorf("DAOCoinLimitOrderEntry.FromBytes: FillType exceeds "+
			"uint8 max: %v vs %v", fillType, math.MaxUint8)
	}
	order.FillType = DAOCoinLimitOrderFillType(fillType)

	// Parse BlockHeight
	daoBlockHeight, err := ReadUvarint(rr)
	if err != nil {
		return fmt.Errorf("DAOCoinLimitOrderEntry.Decode: Error reading BlockHeight: %v", err)
	}
	if daoBlockHeight > uint64(math.MaxUint32) {
		return fmt.Errorf("DAOCoinLimitOrderEntry.FromBytes: Invalid block height %d: Greater than max uint32", daoBlockHeight)
	}
	order.BlockHeight = uint32(daoBlockHeight)

	return nil
}

func (order *DAOCoinLimitOrderEntry) GetVersionByte(blockHeight uint64) byte {
	return byte(0)
}

func (order *DAOCoinLimitOrderEntry) GetEncoderType() EncoderType {
	return EncoderTypeDAOCoinLimitOrderEntry
}

func (order *DAOCoinLimitOrderEntry) IsMarketOrder() bool {
	// For ImmediateOrCancel and FillOrKill orders, the exchange
	// rate can be zero, in which case it is ignored and the order
	// functions as a market order accepting the best price available
	// in the order book for the specified buying + selling coin pair.
	return (order.FillType == DAOCoinLimitOrderFillTypeImmediateOrCancel ||
		order.FillType == DAOCoinLimitOrderFillTypeFillOrKill) &&
		order.ScaledExchangeRateCoinsToSellPerCoinToBuy.IsZero()
}

func (order *DAOCoinLimitOrderEntry) IsBetterMatchingOrderThan(other *DAOCoinLimitOrderEntry) bool {
	// We prefer the order with the higher exchange rate. This would result
	// in more of their selling DAO coin being offered to the transactor
	// for each of the corresponding buying DAO coin.
	if !order.ScaledExchangeRateCoinsToSellPerCoinToBuy.Eq(
		other.ScaledExchangeRateCoinsToSellPerCoinToBuy) {

		// order.ScaledPrice > other.ScaledPrice
		return order.ScaledExchangeRateCoinsToSellPerCoinToBuy.Gt(
			other.ScaledExchangeRateCoinsToSellPerCoinToBuy)
	}

	// FIFO, prefer older orders first, i.e. lower block height.
	if order.BlockHeight != other.BlockHeight {
		return order.BlockHeight < other.BlockHeight
	}

	// To break a tie and guarantee idempotency in sorting,
	// prefer higher OrderIDs. This matches the BadgerDB
	// ordering where we SEEK descending.
	return bytes.Compare(order.OrderID.ToBytes(), other.OrderID.ToBytes()) > 0
}

func (order *DAOCoinLimitOrderEntry) BaseUnitsToBuyUint256() (*uint256.Int, error) {
	if order.OperationType == DAOCoinLimitOrderOperationTypeASK {
		// In this case, the quantity specified in the order is the amount to sell,
		// so needs to be converted.
		return ComputeBaseUnitsToBuyUint256(
			order.ScaledExchangeRateCoinsToSellPerCoinToBuy,
			order.QuantityToFillInBaseUnits)
	} else if order.OperationType == DAOCoinLimitOrderOperationTypeBID {
		// In this case, the quantity specified in the order is the amount to buy,
		// so can be returned as-is.
		return order.QuantityToFillInBaseUnits, nil
	} else {
		return nil, fmt.Errorf("Invalid OperationType %v", order.OperationType)
	}
}

func ComputeBaseUnitsToBuyUint256(
	scaledExchangeRateCoinsToSellPerCoinToBuy *uint256.Int,
	quantityToSellBaseUnits *uint256.Int) (*uint256.Int, error) {
	// Converts quantity to sell to quantity to buy according to the given exchange rate.
	// Quantity to buy
	//	 = Scaling factor * Quantity to sell / Scaled exchange rate coins to sell per coin to buy
	//	 = Scaling factor * Quantity to sell / (Scaling factor * Quantity to sell / Quantity to Buy)
	//	 = 1 / (1 / Quantity to buy)
	//	 = Quantity to buy

	// Perform a few validations.
	if scaledExchangeRateCoinsToSellPerCoinToBuy == nil ||
		scaledExchangeRateCoinsToSellPerCoinToBuy.IsZero() {
		// This should never happen.
		return nil, fmt.Errorf("ComputeBaseUnitsToBuyUint256: passed invalid exchange rate")
	}

	if quantityToSellBaseUnits == nil {
		// This should never happen.
		return nil, fmt.Errorf("ComputeBaseUnitsToBuyUint256: passed invalid quantity to sell")
	}

	// If the quantity to sell is zero then return zero (selling
	// zero means you should buy zero)
	if quantityToSellBaseUnits.IsZero() {
		return uint256.NewInt(), nil
	}

	// Perform calculation.
	scaledQuantityToSellBigInt := big.NewInt(0).Mul(
		OneE38.ToBig(), quantityToSellBaseUnits.ToBig())

	quantityToBuyBigInt := big.NewInt(0).Div(
		scaledQuantityToSellBigInt, scaledExchangeRateCoinsToSellPerCoinToBuy.ToBig())

	// Check for overflow.
	if quantityToBuyBigInt.Cmp(MaxUint256.ToBig()) > 0 {
		return nil, errors.Wrapf(
			RuleErrorDAOCoinLimitOrderTotalCostOverflowsUint256,
			"ComputeBaseUnitsToBuyUint256: scaledExchangeRateCoinsToSellPerCoinToBuy: %v, "+
				"quantityToSellBaseUnits: %v",
			scaledExchangeRateCoinsToSellPerCoinToBuy.Hex(),
			quantityToSellBaseUnits.Hex())
	}

	// We don't trust the overflow checker in uint256. It's too risky because
	// it could cause a money printer bug if there's a problem with it. We
	// manually check for overflow above.
	quantityToBuyUint256, _ := uint256.FromBig(quantityToBuyBigInt)

	return quantityToBuyUint256, nil
}

func (order *DAOCoinLimitOrderEntry) BaseUnitsToSellUint256() (*uint256.Int, error) {
	if order.OperationType == DAOCoinLimitOrderOperationTypeBID {
		// In this case, the quantity specified in the order is the amount to buy,
		// so needs to be converted.
		return ComputeBaseUnitsToSellUint256(
			order.ScaledExchangeRateCoinsToSellPerCoinToBuy,
			order.QuantityToFillInBaseUnits)
	} else if order.OperationType == DAOCoinLimitOrderOperationTypeASK {
		// In this case, the quantity specified in the order is the amount to sell,
		// so can be returned as-is.
		return order.QuantityToFillInBaseUnits, nil
	} else {
		return nil, fmt.Errorf("Invalid OperationType %v", order.OperationType)
	}
}

func ComputeBaseUnitsToSellUint256(
	scaledExchangeRateCoinsToSellPerCoinToBuy *uint256.Int,
	quantityToBuyBaseUnits *uint256.Int) (*uint256.Int, error) {
	// Converts quantity to buy to quantity to sell according to the given exchange rate.
	// Quantity to sell
	//   = Scaled exchange rate coins to sell per coin to buy * Quantity to buy / Scaling factor
	//   = (Scaling factor * Quantity to sell / Quantity to buy) * Quantity to buy / Scaling factor
	//   = Quantity to sell

	if scaledExchangeRateCoinsToSellPerCoinToBuy == nil ||
		scaledExchangeRateCoinsToSellPerCoinToBuy.IsZero() {
		// This should never happen.
		return nil, fmt.Errorf("ComputeBaseUnitsToBuyUint256: passed invalid exchange rate")
	}

	if quantityToBuyBaseUnits == nil {
		// This should never happen.
		return nil, fmt.Errorf("ComputeBaseUnitsToBuyUint256: passed invalid quantity to buy")
	}

	// If the quantity to buy is zero then return zero (buying
	// zero means you should sell zero)
	if quantityToBuyBaseUnits.IsZero() {
		return uint256.NewInt(), nil
	}

	// Perform calculation.
	// Note that we account for overflow here. Not doing this could result
	// in a money printer bug. You need to check the following:
	// scaledExchangeRateCoinsToSellPerCoinToBuy * quantityToBuyBaseUnits < uint256max
	// -> scaledExchangeRateCoinsToSellPerCoinToBuy < uint256max / quantitybaseunits
	//
	// The division afterward is inherently safe so no need to check it.

	// Returns the total cost of the inputted price x quantity as a uint256.
	scaledQuantityToSellBigint := big.NewInt(0).Mul(
		scaledExchangeRateCoinsToSellPerCoinToBuy.ToBig(),
		quantityToBuyBaseUnits.ToBig())

	// Check for overflow.
	if scaledQuantityToSellBigint.Cmp(MaxUint256.ToBig()) > 0 {
		return nil, errors.Wrapf(
			RuleErrorDAOCoinLimitOrderTotalCostOverflowsUint256,
			"ComputeBaseUnitsToSellUint256: scaledExchangeRateCoinsToSellPerCoinToBuy: %v, "+
				"quantityToBuyBaseUnits: %v",
			scaledExchangeRateCoinsToSellPerCoinToBuy.Hex(),
			quantityToBuyBaseUnits.Hex())
	}

	// We don't trust the overflow checker in uint256. It's too risky because
	// it could cause a money printer bug if there's a problem with it. We
	// manually check for overflow above.
	scaledQuantityToSellUint256, _ := uint256.FromBig(scaledQuantityToSellBigint)
	quantityToSellUint256, err := SafeUint256().Div(scaledQuantityToSellUint256, OneE38)
	if err != nil {
		// This should never happen as we're dividing by a known constant.
		return nil, errors.Wrapf(err, "ComputeBaseUnitsToSellUint256: ")
	}

	return quantityToSellUint256, nil
}

type DAOCoinLimitOrderMapKey struct {
	// An OrderID uniquely identifies an order
	OrderID BlockHash
}

func (order *DAOCoinLimitOrderEntry) ToMapKey() DAOCoinLimitOrderMapKey {
	return DAOCoinLimitOrderMapKey{
		OrderID: *order.OrderID.NewBlockHash(),
	}
}

func (order *FilledDAOCoinLimitOrder) RawEncodeWithoutMetadata(blockHeight uint64, skipMetadata ...bool) []byte {
	var data []byte

	data = append(data, EncodeToBytes(blockHeight, order.OrderID, skipMetadata...)...)
	data = append(data, EncodeToBytes(blockHeight, order.TransactorPKID, skipMetadata...)...)
	data = append(data, EncodeToBytes(blockHeight, order.BuyingDAOCoinCreatorPKID, skipMetadata...)...)
	data = append(data, EncodeToBytes(blockHeight, order.SellingDAOCoinCreatorPKID, skipMetadata...)...)
	data = append(data, VariableEncodeUint256(order.CoinQuantityInBaseUnitsBought)...)
	data = append(data, VariableEncodeUint256(order.CoinQuantityInBaseUnitsSold)...)
	data = append(data, BoolToByte(order.IsFulfilled))

	return data
}

func (order *FilledDAOCoinLimitOrder) RawDecodeWithoutMetadata(blockHeight uint64, rr *bytes.Reader) error {
	var err error

	// OrderID
	orderID := &BlockHash{}
	if exist, err := DecodeFromBytes(orderID, rr); exist && err == nil {
		order.OrderID = orderID
	} else if err != nil {
		return errors.Wrapf(err, "FilledDAOCoinLimitOrder.Decode: Problem reading OrderID")
	}

	// TransactorPKID
	transactorPKID := &PKID{}
	if exist, err := DecodeFromBytes(transactorPKID, rr); exist && err == nil {
		order.TransactorPKID = transactorPKID
	} else if err != nil {
		return errors.Wrapf(err, "FilledDAOCoinLimiteOrder.Decode: Problem reading TransactorPKID")
	}

	// BuyingDAOCoinCreatorPKID
	buyingDAOCoinCreatorPKID := &PKID{}
	if exist, err := DecodeFromBytes(buyingDAOCoinCreatorPKID, rr); exist && err == nil {
		order.BuyingDAOCoinCreatorPKID = buyingDAOCoinCreatorPKID
	} else if err != nil {
		return errors.Wrapf(err, "FilledDAOCoinLimiteOrder.Decode: Problem reading BuyingDAOCoinCreatorPKID")
	}

	// SellingDAOCoinCreatorPKID
	sellingDAOCoinCreatorPKID := &PKID{}
	if exist, err := DecodeFromBytes(sellingDAOCoinCreatorPKID, rr); exist && err == nil {
		order.SellingDAOCoinCreatorPKID = sellingDAOCoinCreatorPKID
	} else if err != nil {
		return errors.Wrapf(err, "FilledDAOCoinLimiteOrder.Decode: Problem reading SellingDAOCoinCreatorPKID")
	}

	// CoinQuantityInBaseUnitsBought
	if order.CoinQuantityInBaseUnitsBought, err = VariableDecodeUint256(rr); err != nil {
		return errors.Wrapf(err, "FilledDAOCoinLimiteOrder.Decode: Problem reading CoinQuantityInBaseUnitsBought")
	}

	// CoinQuantityInBaseUnitsSold
	if order.CoinQuantityInBaseUnitsSold, err = VariableDecodeUint256(rr); err != nil {
		return errors.Wrapf(err, "FilledDAOCoinLimiteOrder.Decode: Problem reading CoinQuantityInBaseUnitsSold")
	}

	// IsFulfilled
	if order.IsFulfilled, err = ReadBoolByte(rr); err != nil {
		return errors.Wrapf(err, "FilledDAOCoinLimiteOrder.Decode: Problem reading IsFulfilled")
	}

	return nil
}

func (order *FilledDAOCoinLimitOrder) GetVersionByte(blockHeight uint64) byte {
	return byte(0)
}

func (order *FilledDAOCoinLimitOrder) GetEncoderType() EncoderType {
	return EncoderTypeFilledDAOCoinLimitOrder
}

// -----------------------------------
// Associations
// -----------------------------------

type UserAssociationEntry struct {
	AssociationID    *BlockHash
	TransactorPKID   *PKID
	TargetUserPKID   *PKID
	AppPKID          *PKID
	AssociationType  []byte
	AssociationValue []byte
	ExtraData        map[string][]byte
	BlockHeight      uint32
	isDeleted        bool
}

type PostAssociationEntry struct {
	AssociationID    *BlockHash
	TransactorPKID   *PKID
	PostHash         *BlockHash
	AppPKID          *PKID
	AssociationType  []byte
	AssociationValue []byte
	ExtraData        map[string][]byte
	BlockHeight      uint32
	isDeleted        bool
}

func (associationEntry *UserAssociationEntry) Copy() *UserAssociationEntry {
	// Copy ExtraData.
	extraDataCopy := make(map[string][]byte)
	for key, value := range associationEntry.ExtraData {
		extraDataCopy[key] = value
	}

	// Return new AssociationEntry.
	return &UserAssociationEntry{
		AssociationID:    associationEntry.AssociationID.NewBlockHash(),
		TransactorPKID:   associationEntry.TransactorPKID.NewPKID(),
		TargetUserPKID:   associationEntry.TargetUserPKID.NewPKID(),
		AppPKID:          associationEntry.AppPKID.NewPKID(),
		AssociationType:  append([]byte{}, associationEntry.AssociationType...),  // Makes a copy.
		AssociationValue: append([]byte{}, associationEntry.AssociationValue...), // Makes a copy.
		ExtraData:        extraDataCopy,
		BlockHeight:      associationEntry.BlockHeight,
		isDeleted:        associationEntry.isDeleted,
	}
}

func (associationEntry *PostAssociationEntry) Copy() *PostAssociationEntry {
	// Copy ExtraData.
	extraDataCopy := make(map[string][]byte)
	for key, value := range associationEntry.ExtraData {
		extraDataCopy[key] = value
	}

	// Return new AssociationEntry.
	return &PostAssociationEntry{
		AssociationID:    associationEntry.AssociationID.NewBlockHash(),
		TransactorPKID:   associationEntry.TransactorPKID.NewPKID(),
		PostHash:         associationEntry.PostHash.NewBlockHash(),
		AppPKID:          associationEntry.AppPKID.NewPKID(),
		AssociationType:  append([]byte{}, associationEntry.AssociationType...),  // Makes a copy.
		AssociationValue: append([]byte{}, associationEntry.AssociationValue...), // Makes a copy.
		ExtraData:        extraDataCopy,
		BlockHeight:      associationEntry.BlockHeight,
		isDeleted:        associationEntry.isDeleted,
	}
}

func (associationEntry *UserAssociationEntry) ToMapKey() AssociationMapKey {
	return AssociationMapKey{
		AssociationID: *associationEntry.AssociationID,
	}
}

func (associationEntry *PostAssociationEntry) ToMapKey() AssociationMapKey {
	return AssociationMapKey{
		AssociationID: *associationEntry.AssociationID,
	}
}

func (associationEntry *UserAssociationEntry) RawEncodeWithoutMetadata(blockHeight uint64, skipMetadata ...bool) []byte {
	var data []byte
	data = append(data, EncodeToBytes(blockHeight, associationEntry.AssociationID, skipMetadata...)...)
	data = append(data, EncodeToBytes(blockHeight, associationEntry.TransactorPKID, skipMetadata...)...)
	data = append(data, EncodeToBytes(blockHeight, associationEntry.TargetUserPKID, skipMetadata...)...)
	data = append(data, EncodeToBytes(blockHeight, associationEntry.AppPKID, skipMetadata...)...)
	data = append(data, EncodeByteArray(associationEntry.AssociationType)...)
	data = append(data, EncodeByteArray(associationEntry.AssociationValue)...)
	data = append(data, EncodeExtraData(associationEntry.ExtraData)...)
	data = append(data, UintToBuf(uint64(associationEntry.BlockHeight))...)
	return data
}

func (associationEntry *PostAssociationEntry) RawEncodeWithoutMetadata(blockHeight uint64, skipMetadata ...bool) []byte {
	var data []byte
	data = append(data, EncodeToBytes(blockHeight, associationEntry.AssociationID, skipMetadata...)...)
	data = append(data, EncodeToBytes(blockHeight, associationEntry.TransactorPKID, skipMetadata...)...)
	data = append(data, EncodeToBytes(blockHeight, associationEntry.PostHash, skipMetadata...)...)
	data = append(data, EncodeToBytes(blockHeight, associationEntry.AppPKID, skipMetadata...)...)
	data = append(data, EncodeByteArray(associationEntry.AssociationType)...)
	data = append(data, EncodeByteArray(associationEntry.AssociationValue)...)
	data = append(data, EncodeExtraData(associationEntry.ExtraData)...)
	data = append(data, UintToBuf(uint64(associationEntry.BlockHeight))...)
	return data
}

func (associationEntry *UserAssociationEntry) RawDecodeWithoutMetadata(blockHeight uint64, rr *bytes.Reader) error {
	var err error

	// AssociationID
	associationID := &BlockHash{}
	if exist, err := DecodeFromBytes(associationID, rr); exist && err == nil {
		associationEntry.AssociationID = associationID
	} else if err != nil {
		return errors.Wrapf(err, "UserAssociationEntry.Decode: Problem reading AssociationID: ")
	}

	// TransactorPKID
	transactorPKID := &PKID{}
	if exist, err := DecodeFromBytes(transactorPKID, rr); exist && err == nil {
		associationEntry.TransactorPKID = transactorPKID
	} else if err != nil {
		return errors.Wrapf(err, "UserAssociationEntry.Decode: Problem reading TransactorPKID: ")
	}

	// TargetUserPKID
	targetUserPKID := &PKID{}
	if exist, err := DecodeFromBytes(targetUserPKID, rr); exist && err == nil {
		associationEntry.TargetUserPKID = targetUserPKID
	} else if err != nil {
		return errors.Wrapf(err, "UserAssociationEntry.Decode: Problem reading TargetUserPKID: ")
	}

	// AppPKID
	appPKID := &PKID{}
	if exist, err := DecodeFromBytes(appPKID, rr); exist && err == nil {
		associationEntry.AppPKID = appPKID
	} else if err != nil {
		return errors.Wrapf(err, "UserAssociationEntry.Decode: Problem reading AppPKID: ")
	}

	// AssociationType
	associationEntry.AssociationType, err = DecodeByteArray(rr)
	if err != nil {
		return errors.Wrapf(err, "UserAssociationEntry.Decode: Problem reading AssociationType: ")
	}

	// AssociationValue
	associationEntry.AssociationValue, err = DecodeByteArray(rr)
	if err != nil {
		return errors.Wrapf(err, "UserAssociationEntry.Decode: Problem reading AssociationValue: ")
	}

	// ExtraData
	extraData, err := DecodeExtraData(rr)
	if err != nil {
		return errors.Wrapf(err, "UserAssociationEntry.Decode: Problem reading ExtraData: ")
	}
	associationEntry.ExtraData = extraData

	// BlockHeight
	entryBlockHeight, err := ReadUvarint(rr)
	if err != nil {
		return errors.Wrapf(err, "UserAssociationEntry.Decode: Problem reading BlockHeight: ")
	}
	if blockHeight > uint64(math.MaxUint32) {
		return fmt.Errorf("UserAssociationEntry.Decode: invalid block height %d: greater than max uint32", entryBlockHeight)
	}
	associationEntry.BlockHeight = uint32(entryBlockHeight)

	return nil
}

func (associationEntry *PostAssociationEntry) RawDecodeWithoutMetadata(blockHeight uint64, rr *bytes.Reader) error {
	var err error

	// AssociationID
	associationID := &BlockHash{}
	if exist, err := DecodeFromBytes(associationID, rr); exist && err == nil {
		associationEntry.AssociationID = associationID
	} else if err != nil {
		return errors.Wrapf(err, "PostAssociationEntry.Decode: Problem reading AssociationID: ")
	}

	// TransactorPKID
	transactorPKID := &PKID{}
	if exist, err := DecodeFromBytes(transactorPKID, rr); exist && err == nil {
		associationEntry.TransactorPKID = transactorPKID
	} else if err != nil {
		return errors.Wrapf(err, "PostAssociationEntry.Decode: Problem reading TransactorPKID: ")
	}

	// PostHash
	postHash := &BlockHash{}
	if exist, err := DecodeFromBytes(postHash, rr); exist && err == nil {
		associationEntry.PostHash = postHash
	} else if err != nil {
		return errors.Wrapf(err, "PostAssociationEntry.Decode: Problem reading PostHash: ")
	}

	// AppPKID
	appPKID := &PKID{}
	if exist, err := DecodeFromBytes(appPKID, rr); exist && err == nil {
		associationEntry.AppPKID = appPKID
	} else if err != nil {
		return errors.Wrapf(err, "PostAssociationEntry.Decode: Problem reading AppPKID: ")
	}

	// AssociationType
	associationEntry.AssociationType, err = DecodeByteArray(rr)
	if err != nil {
		return errors.Wrapf(err, "PostAssociationEntry.Decode: Problem reading AssociationType: ")
	}

	// AssociationValue
	associationEntry.AssociationValue, err = DecodeByteArray(rr)
	if err != nil {
		return errors.Wrapf(err, "PostAssociationEntry.Decode: Problem reading AssociationValue: ")
	}

	// ExtraData
	extraData, err := DecodeExtraData(rr)
	if err != nil {
		return errors.Wrapf(err, "PostAssociationEntry.Decode: Problem reading ExtraData: ")
	}
	associationEntry.ExtraData = extraData

	// BlockHeight
	entryBlockHeight, err := ReadUvarint(rr)
	if err != nil {
		return errors.Wrapf(err, "PostAssociationEntry.Decode: Problem reading BlockHeight: ")
	}
	if blockHeight > uint64(math.MaxUint32) {
		return fmt.Errorf("PostAssociationEntry.Decode: invalid block height %d: greater than max uint32", entryBlockHeight)
	}
	associationEntry.BlockHeight = uint32(entryBlockHeight)

	return nil
}

func (associationEntry *UserAssociationEntry) GetVersionByte(blockHeight uint64) byte {
	return 0
}

func (associationEntry *PostAssociationEntry) GetVersionByte(blockHeight uint64) byte {
	return 0
}

func (associationEntry *UserAssociationEntry) GetEncoderType() EncoderType {
	return EncoderTypeUserAssociationEntry
}

func (associationEntry *PostAssociationEntry) GetEncoderType() EncoderType {
	return EncoderTypePostAssociationEntry
}

type AssociationMapKey struct {
	AssociationID BlockHash
}

func (associationEntry *UserAssociationEntry) Eq(other *UserAssociationEntry) bool {
	// Compare if two user association entries are equal. Note that their ExtraData and
	// BlockHeights can differ, and we would still consider them equal. Also note that
	// AssociationType is case-insensitive while AssociationValue is case-sensitive.
	// Basically all of these nil checks can never happen. But they're safety checks.
	if other == nil {
		return false
	}
	return associationEntry.TransactorPKID != nil &&
		associationEntry.TransactorPKID.Eq(other.TransactorPKID) &&
		associationEntry.TargetUserPKID != nil &&
		associationEntry.TargetUserPKID.Eq(other.TargetUserPKID) &&
		associationEntry.AppPKID != nil &&
		associationEntry.AppPKID.Eq(other.AppPKID) &&
		_isMatchingAssociationType(associationEntry.AssociationType, other.AssociationType) &&
		bytes.Equal(associationEntry.AssociationValue, other.AssociationValue)
}

func (associationEntry *PostAssociationEntry) Eq(other *PostAssociationEntry) bool {
	// Compare if two post association entries are equal. Note that their ExtraData and
	// BlockHeights can differ, and we would still consider them equal. Also note that
	// AssociationType is case-insensitive while AssociationValue is case-sensitive.
	// Basically all of these nil checks can never happen. But they're safety checks.
	if other == nil {
		return false
	}
	return associationEntry.TransactorPKID != nil &&
		associationEntry.TransactorPKID.Eq(other.TransactorPKID) &&
		associationEntry.PostHash != nil &&
		associationEntry.PostHash.IsEqual(other.PostHash) &&
		associationEntry.AppPKID != nil &&
		associationEntry.AppPKID.Eq(other.AppPKID) &&
		_isMatchingAssociationType(associationEntry.AssociationType, other.AssociationType) &&
		bytes.Equal(associationEntry.AssociationValue, other.AssociationValue)
}

type CreateUserAssociationTxindexMetadata struct {
	TargetUserPublicKeyBase58Check string
	AppPublicKeyBase58Check        string
	AssociationType                string
	AssociationValue               string
}

type DeleteUserAssociationTxindexMetadata struct {
	AssociationIDHex               string
	TargetUserPublicKeyBase58Check string
	AppPublicKeyBase58Check        string
	AssociationType                string
	AssociationValue               string
}

type CreatePostAssociationTxindexMetadata struct {
	PostHashHex             string
	AppPublicKeyBase58Check string
	AssociationType         string
	AssociationValue        string
}

type DeletePostAssociationTxindexMetadata struct {
	AssociationIDHex        string
	PostHashHex             string
	AppPublicKeyBase58Check string
	AssociationType         string
	AssociationValue        string
}

func (associationTxindexMeta *CreateUserAssociationTxindexMetadata) RawEncodeWithoutMetadata(blockHeight uint64, skipMetadata ...bool) []byte {
	var data []byte
	data = append(data, EncodeByteArray([]byte(associationTxindexMeta.TargetUserPublicKeyBase58Check))...)
	data = append(data, EncodeByteArray([]byte(associationTxindexMeta.AppPublicKeyBase58Check))...)
	data = append(data, EncodeByteArray([]byte(associationTxindexMeta.AssociationType))...)
	data = append(data, EncodeByteArray([]byte(associationTxindexMeta.AssociationValue))...)
	return data
}

func (associationTxindexMeta *DeleteUserAssociationTxindexMetadata) RawEncodeWithoutMetadata(blockHeight uint64, skipMetadata ...bool) []byte {
	var data []byte
	data = append(data, EncodeByteArray([]byte(associationTxindexMeta.AssociationIDHex))...)
	data = append(data, EncodeByteArray([]byte(associationTxindexMeta.TargetUserPublicKeyBase58Check))...)
	data = append(data, EncodeByteArray([]byte(associationTxindexMeta.AppPublicKeyBase58Check))...)
	data = append(data, EncodeByteArray([]byte(associationTxindexMeta.AssociationType))...)
	data = append(data, EncodeByteArray([]byte(associationTxindexMeta.AssociationValue))...)
	return data
}

func (associationTxindexMeta *CreatePostAssociationTxindexMetadata) RawEncodeWithoutMetadata(blockHeight uint64, skipMetadata ...bool) []byte {
	var data []byte
	data = append(data, EncodeByteArray([]byte(associationTxindexMeta.PostHashHex))...)
	data = append(data, EncodeByteArray([]byte(associationTxindexMeta.AppPublicKeyBase58Check))...)
	data = append(data, EncodeByteArray([]byte(associationTxindexMeta.AssociationType))...)
	data = append(data, EncodeByteArray([]byte(associationTxindexMeta.AssociationValue))...)
	return data
}

func (associationTxindexMeta *DeletePostAssociationTxindexMetadata) RawEncodeWithoutMetadata(blockHeight uint64, skipMetadata ...bool) []byte {
	var data []byte
	data = append(data, EncodeByteArray([]byte(associationTxindexMeta.AssociationIDHex))...)
	data = append(data, EncodeByteArray([]byte(associationTxindexMeta.PostHashHex))...)
	data = append(data, EncodeByteArray([]byte(associationTxindexMeta.AppPublicKeyBase58Check))...)
	data = append(data, EncodeByteArray([]byte(associationTxindexMeta.AssociationType))...)
	data = append(data, EncodeByteArray([]byte(associationTxindexMeta.AssociationValue))...)
	return data
}

func (associationTxindexMeta *CreateUserAssociationTxindexMetadata) RawDecodeWithoutMetadata(blockHeight uint64, rr *bytes.Reader) error {
	// TargetUserPublicKeyBase58Check
	targetUserPublicKeyBase58CheckBytes, err := DecodeByteArray(rr)
	if err != nil {
		return errors.Wrapf(err, "CreateUserAssociationTxindexMetadata.Decode: Problem reading TargetUserPublicKeyBase58Check: ")
	}
	associationTxindexMeta.TargetUserPublicKeyBase58Check = string(targetUserPublicKeyBase58CheckBytes)

	// AppPublicKeyBase58Check
	appPublicKeyBase58CheckBytes, err := DecodeByteArray(rr)
	if err != nil {
		return errors.Wrapf(err, "CreateUserAssociationTxindexMetadata.Decode: Problem reading AppPublicKeyBase58Check: ")
	}
	associationTxindexMeta.AppPublicKeyBase58Check = string(appPublicKeyBase58CheckBytes)

	// AssociationType
	associationTypeBytes, err := DecodeByteArray(rr)
	if err != nil {
		return errors.Wrapf(err, "CreateUserAssociationTxindexMetadata.Decode: Problem reading AssociationType: ")
	}
	associationTxindexMeta.AssociationType = string(associationTypeBytes)

	// AssociationValue
	associationValueBytes, err := DecodeByteArray(rr)
	if err != nil {
		return errors.Wrapf(err, "CreateUserAssociationTxindexMetadata.Decode: Problem reading AssociationValue: ")
	}
	associationTxindexMeta.AssociationValue = string(associationValueBytes)

	return nil
}

func (associationTxindexMeta *DeleteUserAssociationTxindexMetadata) RawDecodeWithoutMetadata(blockHeight uint64, rr *bytes.Reader) error {
	// AssociationIDHex
	associationIDHexBytes, err := DecodeByteArray(rr)
	if err != nil {
		return errors.Wrapf(err, "DeleteUserAssociationTxindexMetadata.Decode: Problem reading AssociationIDHex: ")
	}
	associationTxindexMeta.AssociationIDHex = string(associationIDHexBytes)

	// TargetUserPublicKeyBase58Check
	targetUserPublicKeyBase58CheckBytes, err := DecodeByteArray(rr)
	if err != nil {
		return errors.Wrapf(err, "DeleteUserAssociationTxindexMetadata.Decode: Problem reading TargetUserPublicKeyBase58Check: ")
	}
	associationTxindexMeta.TargetUserPublicKeyBase58Check = string(targetUserPublicKeyBase58CheckBytes)

	// AppPublicKeyBase58Check
	appPublicKeyBase58CheckBytes, err := DecodeByteArray(rr)
	if err != nil {
		return errors.Wrapf(err, "DeleteUserAssociationTxindexMetadata.Decode: Problem reading AppPublicKeyBase58Check: ")
	}
	associationTxindexMeta.AppPublicKeyBase58Check = string(appPublicKeyBase58CheckBytes)

	// AssociationType
	associationTypeBytes, err := DecodeByteArray(rr)
	if err != nil {
		return errors.Wrapf(err, "DeleteUserAssociationTxindexMetadata.Decode: Problem reading AssociationType: ")
	}
	associationTxindexMeta.AssociationType = string(associationTypeBytes)

	// AssociationValue
	associationValueBytes, err := DecodeByteArray(rr)
	if err != nil {
		return errors.Wrapf(err, "DeleteUserAssociationTxindexMetadata.Decode: Problem reading AssociationValue: ")
	}
	associationTxindexMeta.AssociationValue = string(associationValueBytes)

	return nil
}

func (associationTxindexMeta *CreatePostAssociationTxindexMetadata) RawDecodeWithoutMetadata(blockHeight uint64, rr *bytes.Reader) error {
	// PostHashHex
	postHashHexBytes, err := DecodeByteArray(rr)
	if err != nil {
		return errors.Wrapf(err, "CreatePostAssociationTxindexMetadata.Decode: Problem reading PostHashHex: ")
	}
	associationTxindexMeta.PostHashHex = string(postHashHexBytes)

	// AppPublicKeyBase58Check
	appPublicKeyBase58CheckBytes, err := DecodeByteArray(rr)
	if err != nil {
		return errors.Wrapf(err, "CreatePostAssociationTxindexMetadata.Decode: Problem reading AppPublicKeyBase58Check: ")
	}
	associationTxindexMeta.AppPublicKeyBase58Check = string(appPublicKeyBase58CheckBytes)

	// AssociationType
	associationTypeBytes, err := DecodeByteArray(rr)
	if err != nil {
		return errors.Wrapf(err, "CreatePostAssociationTxindexMetadata.Decode: Problem reading AssociationType: ")
	}
	associationTxindexMeta.AssociationType = string(associationTypeBytes)

	// AssociationValue
	associationValueBytes, err := DecodeByteArray(rr)
	if err != nil {
		return errors.Wrapf(err, "CreatePostAssociationTxindexMetadata.Decode: Problem reading AssociationValue: ")
	}
	associationTxindexMeta.AssociationValue = string(associationValueBytes)

	return nil
}

func (associationTxindexMeta *DeletePostAssociationTxindexMetadata) RawDecodeWithoutMetadata(blockHeight uint64, rr *bytes.Reader) error {
	// AssociationIDHex
	associationIDHexBytes, err := DecodeByteArray(rr)
	if err != nil {
		return errors.Wrapf(err, "DeletePostAssociationTxindexMetadata.Decode: Problem reading AssociationIDHex: ")
	}
	associationTxindexMeta.AssociationIDHex = string(associationIDHexBytes)

	// PostHashHex
	postHashHexBytes, err := DecodeByteArray(rr)
	if err != nil {
		return errors.Wrapf(err, "DeletePostAssociationTxindexMetadata.Decode: Problem reading PostHashHex: ")
	}
	associationTxindexMeta.PostHashHex = string(postHashHexBytes)

	// AppPublicKeyBase58Check
	appPublicKeyBase58CheckBytes, err := DecodeByteArray(rr)
	if err != nil {
		return errors.Wrapf(err, "DeletePostAssociationTxindexMetadata.Decode: Problem reading AppPublicKeyBase58Check: ")
	}
	associationTxindexMeta.AppPublicKeyBase58Check = string(appPublicKeyBase58CheckBytes)

	// AssociationType
	associationTypeBytes, err := DecodeByteArray(rr)
	if err != nil {
		return errors.Wrapf(err, "DeletePostAssociationTxindexMetadata.Decode: Problem reading AssociationType: ")
	}
	associationTxindexMeta.AssociationType = string(associationTypeBytes)

	// AssociationValue
	associationValueBytes, err := DecodeByteArray(rr)
	if err != nil {
		return errors.Wrapf(err, "DeletePostAssociationTxindexMetadata.Decode: Problem reading AssociationValue: ")
	}
	associationTxindexMeta.AssociationValue = string(associationValueBytes)

	return nil
}

func (associationTxindexMeta *CreateUserAssociationTxindexMetadata) GetVersionByte(blockHeight uint64) byte {
	return 0
}

func (associationTxindexMeta *DeleteUserAssociationTxindexMetadata) GetVersionByte(blockHeight uint64) byte {
	return 0
}

func (associationTxindexMeta *CreatePostAssociationTxindexMetadata) GetVersionByte(blockHeight uint64) byte {
	return 0
}

func (associationTxindexMeta *DeletePostAssociationTxindexMetadata) GetVersionByte(blockHeight uint64) byte {
	return 0
}

func (associationTxindexMeta *CreateUserAssociationTxindexMetadata) GetEncoderType() EncoderType {
	return EncoderTypeCreateUserAssociationTxindexMetadata
}

func (associationTxindexMeta *DeleteUserAssociationTxindexMetadata) GetEncoderType() EncoderType {
	return EncoderTypeDeleteUserAssociationTxindexMetadata
}

func (associationTxindexMeta *CreatePostAssociationTxindexMetadata) GetEncoderType() EncoderType {
	return EncoderTypeCreatePostAssociationTxindexMetadata
}

func (associationTxindexMeta *DeletePostAssociationTxindexMetadata) GetEncoderType() EncoderType {
	return EncoderTypeDeletePostAssociationTxindexMetadata
}

type AccessGroupTxindexMetadata struct {
	AccessGroupOwnerPublicKey PublicKey
	AccessGroupPublicKey      PublicKey
	AccessGroupKeyName        GroupKeyName
	AccessGroupOperationType
}

func (accessGroupTxindexMetadata *AccessGroupTxindexMetadata) RawEncodeWithoutMetadata(blockHeight uint64, skipMetadata ...bool) []byte {
	var data []byte
	data = append(data, EncodeToBytes(blockHeight, &accessGroupTxindexMetadata.AccessGroupOwnerPublicKey, skipMetadata...)...)
	data = append(data, EncodeToBytes(blockHeight, &accessGroupTxindexMetadata.AccessGroupPublicKey, skipMetadata...)...)
	data = append(data, EncodeToBytes(blockHeight, &accessGroupTxindexMetadata.AccessGroupKeyName, skipMetadata...)...)
	data = append(data, UintToBuf(uint64(accessGroupTxindexMetadata.AccessGroupOperationType))...)
	return data
}

func (accessGroupTxindexMetadata *AccessGroupTxindexMetadata) RawDecodeWithoutMetadata(blockHeight uint64, rr *bytes.Reader) error {

	// AccessGroupOwnerPublicKey
	accessGroupOwnerPublicKey := &PublicKey{}
	if exist, err := DecodeFromBytes(accessGroupOwnerPublicKey, rr); exist && err == nil {
		accessGroupTxindexMetadata.AccessGroupOwnerPublicKey = *accessGroupOwnerPublicKey
	} else if err != nil {
		return errors.Wrapf(err, "AccessGroupTxindexMetadata.Decode: Problem reading AccessGroupOwnerPublicKey: ")
	}

	// AccessGroupPublicKey
	accessGroupPublicKey := &PublicKey{}
	if exist, err := DecodeFromBytes(accessGroupPublicKey, rr); exist && err == nil {
		accessGroupTxindexMetadata.AccessGroupPublicKey = *accessGroupPublicKey
	} else if err != nil {
		return errors.Wrapf(err, "AccessGroupTxindexMetadata.Decode: Problem reading AccessGroupPublicKey: ")
	}

	// AccessGroupKeyName
	accessGroupKeyName := &GroupKeyName{}
	if exist, err := DecodeFromBytes(accessGroupKeyName, rr); exist && err == nil {
		accessGroupTxindexMetadata.AccessGroupKeyName = *accessGroupKeyName
	} else if err != nil {
		return errors.Wrapf(err, "AccessGroupTxindexMetadata.Decode: Problem reading AccessGroupKeyName: ")
	}

	// AccessGroupOperationType
	accessGroupOperationType, err := ReadUvarint(rr)
	if err != nil {
		return errors.Wrapf(err, "AccessGroupTxindexMetadata.Decode: Problem reading AccessGroupOperationType: ")
	}
	accessGroupTxindexMetadata.AccessGroupOperationType = AccessGroupOperationType(accessGroupOperationType)

	return nil
}

func (accessGroupTxindexMetadata *AccessGroupTxindexMetadata) GetVersionByte(blockHeight uint64) byte {
	return 0
}

func (accessGroupTxindexMetadata *AccessGroupTxindexMetadata) GetEncoderType() EncoderType {
	return EncoderTypeAccessGroupTxindexMetadata
}

type AccessGroupMembersTxindexMetadata struct {
	AccessGroupOwnerPublicKey PublicKey
	AccessGroupKeyName        GroupKeyName
	AccessGroupMembersList    []*AccessGroupMember
	AccessGroupMemberOperationType
}

func (accessGroupMembersTxindexMetadata *AccessGroupMembersTxindexMetadata) RawEncodeWithoutMetadata(blockHeight uint64, skipMetadata ...bool) []byte {
	var data []byte
	data = append(data, EncodeToBytes(blockHeight, &accessGroupMembersTxindexMetadata.AccessGroupOwnerPublicKey, skipMetadata...)...)
	data = append(data, EncodeToBytes(blockHeight, &accessGroupMembersTxindexMetadata.AccessGroupKeyName, skipMetadata...)...)
	data = append(data, encodeAccessGroupMembersList(accessGroupMembersTxindexMetadata.AccessGroupMembersList)...)
	data = append(data, UintToBuf(uint64(accessGroupMembersTxindexMetadata.AccessGroupMemberOperationType))...)
	return data
}

func (accessGroupMembersTxindexMetadata *AccessGroupMembersTxindexMetadata) RawDecodeWithoutMetadata(blockHeight uint64, rr *bytes.Reader) error {

	// AccessGroupOwnerPublicKey
	accessGroupOwnerPublicKey := &PublicKey{}
	if exist, err := DecodeFromBytes(accessGroupOwnerPublicKey, rr); exist && err == nil {
		accessGroupMembersTxindexMetadata.AccessGroupOwnerPublicKey = *accessGroupOwnerPublicKey
	} else if err != nil {
		return errors.Wrapf(err, "AccessGroupMembersTxindexMetadata.Decode: Problem reading AccessGroupOwnerPublicKey: ")
	}

	// AccessGroupKeyName
	accessGroupKeyName := &GroupKeyName{}
	if exist, err := DecodeFromBytes(accessGroupKeyName, rr); exist && err == nil {
		accessGroupMembersTxindexMetadata.AccessGroupKeyName = *accessGroupKeyName
	} else if err != nil {
		return errors.Wrapf(err, "AccessGroupMembersTxindexMetadata.Decode: Problem reading AccessGroupKeyName: ")
	}

	// AccessGroupMembersList
	accessGroupMembersList, err := decodeAccessGroupMembersList(rr)
	if err != nil {
		return errors.Wrapf(err, "AccessGroupMembersTxindexMetadata.Decode: Problem reading AccessGroupMembersList: ")
	}
	accessGroupMembersTxindexMetadata.AccessGroupMembersList = accessGroupMembersList

	// AccessGroupMemberOperationType
	accessGroupMemberOperationType, err := ReadUvarint(rr)
	if err != nil {
		return errors.Wrapf(err, "AccessGroupMembersTxindexMetadata.Decode: Problem reading AccessGroupMemberOperationType: ")
	}
	accessGroupMembersTxindexMetadata.AccessGroupMemberOperationType = AccessGroupMemberOperationType(accessGroupMemberOperationType)

	return nil
}

func (accessGroupMembersTxindexMetadata *AccessGroupMembersTxindexMetadata) GetVersionByte(blockHeight uint64) byte {
	return 0
}

func (accessGroupMembersTxindexMetadata *AccessGroupMembersTxindexMetadata) GetEncoderType() EncoderType {
	return EncoderTypeAccessGroupMembersTxindexMetadata
}

type NewMessageTxindexMetadata struct {
	SenderAccessGroupOwnerPublicKey    PublicKey
	SenderAccessGroupKeyName           GroupKeyName
	RecipientAccessGroupOwnerPublicKey PublicKey
	RecipientAccessGroupKeyName        GroupKeyName
	TimestampNanos                     uint64
	NewMessageType
	NewMessageOperation
}

func (newMessageTxindexMetadata *NewMessageTxindexMetadata) RawEncodeWithoutMetadata(blockHeight uint64, skipMetadata ...bool) []byte {
	var data []byte
	data = append(data, EncodeToBytes(blockHeight, &newMessageTxindexMetadata.SenderAccessGroupOwnerPublicKey, skipMetadata...)...)
	data = append(data, EncodeToBytes(blockHeight, &newMessageTxindexMetadata.SenderAccessGroupKeyName, skipMetadata...)...)
	data = append(data, EncodeToBytes(blockHeight, &newMessageTxindexMetadata.RecipientAccessGroupOwnerPublicKey, skipMetadata...)...)
	data = append(data, EncodeToBytes(blockHeight, &newMessageTxindexMetadata.RecipientAccessGroupKeyName, skipMetadata...)...)
	data = append(data, UintToBuf(newMessageTxindexMetadata.TimestampNanos)...)
	data = append(data, UintToBuf(uint64(newMessageTxindexMetadata.NewMessageType))...)
	data = append(data, UintToBuf(uint64(newMessageTxindexMetadata.NewMessageOperation))...)
	return data
}

func (newMessageTxindexMetadata *NewMessageTxindexMetadata) RawDecodeWithoutMetadata(blockHeight uint64, rr *bytes.Reader) error {

	// SenderAccessGroupOwnerPublicKey
	senderAccessGroupOwnerPublicKey := &PublicKey{}
	if exist, err := DecodeFromBytes(senderAccessGroupOwnerPublicKey, rr); exist && err == nil {
		newMessageTxindexMetadata.SenderAccessGroupOwnerPublicKey = *senderAccessGroupOwnerPublicKey
	} else if err != nil {
		return errors.Wrapf(err, "NewMessageTxindexMetadata.Decode: Problem reading SenderAccessGroupOwnerPublicKey: ")
	}

	// SenderAccessGroupKeyName
	senderAccessGroupKeyName := &GroupKeyName{}
	if exist, err := DecodeFromBytes(senderAccessGroupKeyName, rr); exist && err == nil {
		newMessageTxindexMetadata.SenderAccessGroupKeyName = *senderAccessGroupKeyName
	} else if err != nil {
		return errors.Wrapf(err, "NewMessageTxindexMetadata.Decode: Problem reading SenderAccessGroupKeyName: ")
	}

	// RecipientAccessGroupOwnerPublicKey
	recipientAccessGroupOwnerPublicKey := &PublicKey{}
	if exist, err := DecodeFromBytes(recipientAccessGroupOwnerPublicKey, rr); exist && err == nil {
		newMessageTxindexMetadata.RecipientAccessGroupOwnerPublicKey = *recipientAccessGroupOwnerPublicKey
	} else if err != nil {
		return errors.Wrapf(err, "NewMessageTxindexMetadata.Decode: Problem reading RecipientAccessGroupOwnerPublicKey: ")
	}

	// RecipientAccessGroupKeyName
	recipientAccessGroupKeyName := &GroupKeyName{}
	if exist, err := DecodeFromBytes(recipientAccessGroupKeyName, rr); exist && err == nil {
		newMessageTxindexMetadata.RecipientAccessGroupKeyName = *recipientAccessGroupKeyName
	} else if err != nil {
		return errors.Wrapf(err, "NewMessageTxindexMetadata.Decode: Problem reading RecipientAccessGroupKeyName: ")
	}

	// TimestampNanos
	timestampNanos, err := ReadUvarint(rr)
	if err != nil {
		return errors.Wrapf(err, "NewMessageTxindexMetadata.Decode: Problem reading TimestampNanos: ")
	}
	newMessageTxindexMetadata.TimestampNanos = timestampNanos

	// NewMessageType
	newMessageType, err := ReadUvarint(rr)
	if err != nil {
		return errors.Wrapf(err, "NewMessageTxindexMetadata.Decode: Problem reading NewMessageType: ")
	}
	newMessageTxindexMetadata.NewMessageType = NewMessageType(newMessageType)

	// NewMessageOperation
	newMessageOperation, err := ReadUvarint(rr)
	if err != nil {
		return errors.Wrapf(err, "NewMessageTxindexMetadata.Decode: Problem reading NewMessageOperation: ")
	}
	newMessageTxindexMetadata.NewMessageOperation = NewMessageOperation(newMessageOperation)

	return nil
}

func (newMessageTxindexMetadata *NewMessageTxindexMetadata) GetVersionByte(blockHeight uint64) byte {
	return 0
}

func (newMessageTxindexMetadata *NewMessageTxindexMetadata) GetEncoderType() EncoderType {
	return EncoderTypeNewMessageTxindexMetadata
}

type TransactorNonceEntry struct {
	Nonce          *DeSoNonce
	TransactorPKID *PKID
	isDeleted      bool
}

func (tne *TransactorNonceEntry) RawEncodeWithoutMetadata(blockHeight uint64, skipMetadata ...bool) []byte {
	var data []byte
	data = append(data, EncodeToBytes(blockHeight, tne.Nonce, skipMetadata...)...)
	data = append(data, EncodeToBytes(blockHeight, tne.TransactorPKID, skipMetadata...)...)
	return data
}

func (tne *TransactorNonceEntry) RawDecodeWithoutMetadata(blockHeight uint64, rr *bytes.Reader) error {
	nonce := &DeSoNonce{}
	if exists, err := DecodeFromBytes(nonce, rr); exists && err == nil {
		tne.Nonce = nonce
	} else if err != nil {
		return err
	}

	transactorPKID := &PKID{}
	if exists, err := DecodeFromBytes(transactorPKID, rr); exists && err == nil {
		tne.TransactorPKID = transactorPKID
	} else if err != nil {
		return err
	}
	return nil
}

func (tne *TransactorNonceEntry) GetVersionByte(blockHeight uint64) byte {
	return 0
}

func (tne *TransactorNonceEntry) GetEncoderType() EncoderType {
	return EncoderTypeTransactorNonceEntry
}

func (tne *TransactorNonceEntry) ToMapKey() TransactorNonceMapKey {
	return TransactorNonceMapKey{
		Nonce:          *tne.Nonce,
		TransactorPKID: *tne.TransactorPKID,
	}
}

func (tne *TransactorNonceEntry) Copy() *TransactorNonceEntry {
	copiedNonce := *tne.Nonce
	return &TransactorNonceEntry{
		Nonce:          &copiedNonce,
		TransactorPKID: tne.TransactorPKID.NewPKID(),
		isDeleted:      tne.isDeleted,
	}
}

type TransactorNonceMapKey struct {
	Nonce          DeSoNonce
	TransactorPKID PKID
}<|MERGE_RESOLUTION|>--- conflicted
+++ resolved
@@ -685,12 +685,9 @@
 	OperationTypeStakeDistributionRestake      OperationType = 49
 	OperationTypeStakeDistributionPayToBalance OperationType = 50
 	OperationTypeSetValidatorLastActiveAtEpoch OperationType = 51
-<<<<<<< HEAD
 	OperationTypeAtomicTxnsWrapper             OperationType = 52
-=======
-	OperationTypeFailingTxn                    OperationType = 52
->>>>>>> cf269149
-	// NEXT_TAG = 53
+	OperationTypeFailingTxn                    OperationType = 53
+	// NEXT_TAG = 54
 )
 
 func (op OperationType) String() string {
