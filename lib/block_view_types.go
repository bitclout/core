--- conflicted
+++ resolved
@@ -2228,20 +2228,16 @@
 	return &accessGroupEntry
 }
 
-<<<<<<< HEAD
 func (entry *AccessGroupEntry) String() string {
 	return fmt.Sprintf("<GroupOwnerPublicKey: %v | AccessPublicKey : %v | AccessGroupKeyName : %v | isDeleted : %v >",
 		entry.GroupOwnerPublicKey, entry.AccessPublicKey, entry.AccessGroupKeyName, entry.isDeleted)
 }
 
+func (entry *AccessGroupEntry) IsDeleted() bool {
+	return entry.isDeleted
+}
+
 func sortAccessGroupMembers(membersArg []*AccessGroupMember) []*AccessGroupMember {
-=======
-func (entry *MessagingGroupEntry) IsDeleted() bool {
-	return entry.isDeleted
-}
-
-func sortMessagingGroupMembers(membersArg []*MessagingGroupMember) []*MessagingGroupMember {
->>>>>>> fe941370
 	// Make a deep copy of the members to avoid messing up the slice the caller
 	// used. Not doing this could cause downstream effects, mainly in tests where
 	// the same slice is re-used in txns and in expectations later on.
