--- conflicted
+++ resolved
@@ -6,13 +6,10 @@
 	"encoding/json"
 	"fmt"
 	"github.com/btcsuite/btcd/btcec"
-<<<<<<< HEAD
-		"github.com/pkg/errors"
-"io"
+	"github.com/holiman/uint256"
+	"github.com/pkg/errors"
+	"io"
 	"reflect"
-=======
-	"github.com/holiman/uint256"
->>>>>>> bda8bbe3
 	"strings"
 )
 
@@ -107,17 +104,12 @@
 	OperationTypeAcceptNFTTransfer            OperationType = 21
 	OperationTypeBurnNFT                      OperationType = 22
 	OperationTypeAuthorizeDerivedKey          OperationType = 23
-<<<<<<< HEAD
 	OperationTypeMessagingKey                 OperationType = 24
 	OperationTypeMessageParty                 OperationType = 25
-
-	// NEXT_TAG = 26
-=======
 	OperationTypeDAOCoin                      OperationType = 26
 	OperationTypeDAOCoinTransfer              OperationType = 27
 
 	// NEXT_TAG = 28
->>>>>>> bda8bbe3
 )
 
 func (op OperationType) String() string {
@@ -214,7 +206,6 @@
 		{
 			return "OperationTypeAuthorizeDerivedKey"
 		}
-<<<<<<< HEAD
 	case OperationTypeMessagingKey:
 		{
 			return "OperationTypeMessagingKey"
@@ -222,7 +213,7 @@
 	case OperationTypeMessageParty:
 		{
 			return "OperationTypeMessageParty"
-=======
+		}
 	case OperationTypeDAOCoin:
 		{
 			return "OperationTypeDAOCoin"
@@ -230,7 +221,6 @@
 	case OperationTypeDAOCoinTransfer:
 		{
 			return "OperationTypeDAOCoinTransfer"
->>>>>>> bda8bbe3
 		}
 	}
 	return "OperationTypeUNKNOWN"
