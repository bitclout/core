--- conflicted
+++ resolved
@@ -476,11 +476,7 @@
 		//   * His DAO coin balance decreases.
 		// FIXME: I got an error here because my branch changed txn metadata encoding. Let's make this check smarter.
 		require.Equal(
-<<<<<<< HEAD
-			int64(originalM1DESOBalance+desoQuantityChange.Uint64()-uint64(4010-3973)), // Hard-coded fee.
-=======
 			int64(originalM1DESOBalance+desoQuantityChange.Uint64()-_feeNanos()),
->>>>>>> 0f53de94
 			int64(updatedM1DESOBalance))
 
 		require.Equal(
@@ -582,11 +578,7 @@
 		//   * His DAO coin balance increases.
 		// FIXME: I got an error here because my branch changed txn metadata encoding. Let's make this check smarter.
 		require.Equal(
-<<<<<<< HEAD
-			int64(originalM0DESOBalance-desoQuantityChange.Uint64()-uint64(6485-6455)), // Hard-coded fee.
-=======
 			int64(originalM0DESOBalance-desoQuantityChange.Uint64()-_feeNanos()),
->>>>>>> 0f53de94
 			int64(updatedM0DESOBalance))
 
 		require.Equal(
@@ -718,11 +710,7 @@
 		//   * His DAO coin balance decreases.
 		// FIXME: I got an error here because my branch changed txn metadata encoding. Let's make this check smarter.
 		require.Equal(
-<<<<<<< HEAD
-			int64(originalM1DESOBalance+desoQuantityChange.Uint64()-uint64(4097-4060)),
-=======
 			int64(originalM1DESOBalance+desoQuantityChange.Uint64()-_feeNanos()),
->>>>>>> 0f53de94
 			int64(updatedM1DESOBalance))
 
 		require.Equal(
@@ -1072,12 +1060,7 @@
 		m1DESOBalanceAfter := _getBalance(t, chain, mempool, m1Pub)
 		m2DESOBalanceAfter := _getBalance(t, chain, mempool, m2Pub)
 
-<<<<<<< HEAD
-		// FIXME: I got an error here because my branch changed txn metadata encoding. Let's make this check smarter.
-		require.Equal(int64(m0DESOBalanceBefore-15-uint64(5864-5831)), int64(m0DESOBalanceAfter)) // Fee is 3 nanos
-=======
 		require.Equal(int64(m0DESOBalanceBefore-15-_feeNanos()), int64(m0DESOBalanceAfter))
->>>>>>> 0f53de94
 		require.Equal(m1DESOBalanceBefore+10, m1DESOBalanceAfter)
 		require.Equal(m2DESOBalanceBefore+5, m2DESOBalanceAfter)
 	}
@@ -1287,12 +1270,7 @@
 		require.Equal(m0DAOCoinBalanceBefore.Uint64()+uint64(160), m0DAOCoinBalanceAfter.Uint64())
 		require.Equal(m0DESOBalanceBefore-uint64(165), m0DESOBalanceAfter)
 		require.Equal(m1DAOCoinBalanceBefore.Uint64()-uint64(160), m1DAOCoinBalanceAfter.Uint64())
-<<<<<<< HEAD
-		// FIXME: I got an error here because my branch changed txn metadata encoding. Let's make this check smarter.
-		require.Equal(m1DESOBalanceBefore+uint64(165)-uint64(37), m1DESOBalanceAfter) // Hard-coded fees.
-=======
 		require.Equal(m1DESOBalanceBefore+uint64(165)-_feeNanos(), m1DESOBalanceAfter)
->>>>>>> 0f53de94
 
 		// Total # of orders decreases by 1.
 		orderEntries, err = dbAdapter.GetAllDAOCoinLimitOrders()
@@ -1338,12 +1316,7 @@
 		require.Equal(m0DAOCoinBalanceBefore.Uint64()+uint64(190), m0DAOCoinBalanceAfter.Uint64())
 		require.Equal(m0DESOBalanceBefore-uint64(190), m0DESOBalanceAfter)
 		require.Equal(m1DAOCoinBalanceBefore.Uint64()-uint64(190), m1DAOCoinBalanceAfter.Uint64())
-<<<<<<< HEAD
-		// FIXME: I got an error here because my branch changed txn metadata encoding. Let's make this check smarter.
-		require.Equal(m1DESOBalanceBefore+uint64(190)-uint64(37), m1DESOBalanceAfter) // Hard-coded fees.
-=======
 		require.Equal(m1DESOBalanceBefore+uint64(190)-_feeNanos(), m1DESOBalanceAfter)
->>>>>>> 0f53de94
 
 		// m1's limit order is left open with 60 DAO coin base units left to be fulfilled.
 		orderEntries, err = dbAdapter.GetAllDAOCoinLimitOrders()
@@ -1393,11 +1366,7 @@
 
 		// m0 is charged a txn fee in $DESO.
 		m0DESOBalanceNanosAfter := _getBalance(t, chain, mempool, m0Pub)
-<<<<<<< HEAD
-		require.Equal(m0DESOBalanceNanosBefore-uint64(30), m0DESOBalanceNanosAfter) // Hard-coded fee.
-=======
 		require.Equal(m0DESOBalanceNanosBefore-_feeNanos(), m0DESOBalanceNanosAfter)
->>>>>>> 0f53de94
 
 		// m1 submits BID order buying m0 coins and selling m1 coins.
 		// Orders match for 100 m0 DAO coin units <--> 200 m1 DAO coin units.
@@ -1460,11 +1429,7 @@
 		m0DESOBalanceNanosAfter = _getBalance(t, chain, mempool, m0Pub)
 		m1DESOBalanceNanosAfter := _getBalance(t, chain, mempool, m1Pub)
 		require.Equal(m0DESOBalanceNanosBefore, m0DESOBalanceNanosAfter)
-<<<<<<< HEAD
-		require.Equal(m1DESOBalanceNanosBefore-uint64(30), m1DESOBalanceNanosAfter) // Hard-coded fee.
-=======
 		require.Equal(m1DESOBalanceNanosBefore-_feeNanos(), m1DESOBalanceNanosAfter)
->>>>>>> 0f53de94
 	}
 
 	{
@@ -1551,11 +1516,7 @@
 
 		// m2's accounting
 		m2DESONanosDecrease := m2DESOBalanceNanosBefore - m2DESOBalanceNanosAfter
-<<<<<<< HEAD
-		require.Equal(m2DESONanosDecrease, uint64(95)+uint64(33)) // 95: cost of coins, 33: hard-coded fees.
-=======
 		require.Equal(m2DESONanosDecrease, uint64(95)+_feeNanos())
->>>>>>> 0f53de94
 		m2DAOCoinUnitsIncrease, err := SafeUint256().Sub(&m2DAOCoinBalanceUnitsAfter, &m2DAOCoinBalanceUnitsBefore)
 		require.NoError(err)
 		require.Equal(m2DAOCoinUnitsIncrease, uint256.NewInt().SetUint64(110))
@@ -1664,11 +1625,7 @@
 
 		// m2's accounting
 		m2DESONanosIncrease := m2DESOBalanceNanosAfter - m2DESOBalanceNanosBefore
-<<<<<<< HEAD
-		require.Equal(m2DESONanosIncrease, uint64(150)-uint64(54)) // 150: value of coins, 54: hard-coded fees.
-=======
 		require.Equal(m2DESONanosIncrease, uint64(150)-_feeNanos())
->>>>>>> 0f53de94
 		m2DAOCoinUnitsDecrease, err := SafeUint256().Sub(&m2DAOCoinBalanceUnitsBefore, &m2DAOCoinBalanceUnitsAfter)
 		require.NoError(err)
 		require.Equal(m2DAOCoinUnitsDecrease, uint256.NewInt().SetUint64(900))
@@ -1717,12 +1674,8 @@
 		require.Contains(err.Error(), RuleErrorDAOCoinLimitOrderFeeNanosBelowMinTxFee)
 
 		// Modify FeeNanos down and try to connect. Errors.
-<<<<<<< HEAD
-		txnMeta.FeeNanos = originalFeeNanos - uint64(3)
-=======
 		txnMeta.FeeNanos, err = SafeUint64().Div(originalFeeNanos, 2)
 		require.NoError(err)
->>>>>>> 0f53de94
 		_, _, _, _, err = _connectDAOCoinLimitOrderTxn(
 			testMeta, m1Pub, m1Priv, currentTxn, totalInputMake)
 		require.Error(err)
@@ -2052,11 +2005,7 @@
 		updatedM1DESOBalance := _getBalance(t, chain, mempool, m1Pub)
 		updatedM2DESOBalance := _getBalance(t, chain, mempool, m2Pub)
 		require.Equal(originalM0DESOBalance-uint64(5), updatedM0DESOBalance)
-<<<<<<< HEAD
-		require.Equal(originalM1DESOBalance+uint64(5)-uint64(73), updatedM1DESOBalance) // Hard-coded fees.
-=======
 		require.Equal(originalM1DESOBalance+uint64(5)-_feeNanos(), updatedM1DESOBalance)
->>>>>>> 0f53de94
 		require.Equal(originalM2DESOBalance, updatedM2DESOBalance)
 	}
 
