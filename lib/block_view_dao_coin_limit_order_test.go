--- conflicted
+++ resolved
@@ -59,21 +59,12 @@
 	_, _, _, _ = m0PKID, m1PKID, m2PKID, m4PKID
 
 	metadataM0 := DAOCoinLimitOrderMetadata{
-<<<<<<< HEAD
 		DenominatedCoinType:          DAOCoinLimitOrderEntryDenominatedCoinTypeDESO,
 		DenominatedCoinCreatorPKID:   &ZeroPKID,
 		DAOCoinCreatorPKID:           m0PKID.PKID,
 		OperationType:                DAOCoinLimitOrderEntryOrderTypeBid,
 		PriceNanosPerDenominatedCoin: uint256.NewInt().SetUint64(10),
-		Quantity:                     *uint256.NewInt().SetUint64(100),
-=======
-		DenominatedCoinType:        DAOCoinLimitOrderEntryDenominatedCoinTypeDESO,
-		DenominatedCoinCreatorPKID: &ZeroPKID,
-		DAOCoinCreatorPKID:         m0PKID.PKID,
-		OperationType:              DAOCoinLimitOrderEntryOrderTypeBid,
-		PriceNanos:                 *NewFloat().SetUint64(10),
-		Quantity:                   uint256.NewInt().SetUint64(100),
->>>>>>> 91a965e6
+		Quantity:                     uint256.NewInt().SetUint64(100),
 	}
 
 	// RuleErrorDAOCoinLimitOrderDAOCoinCreatorMissingProfile
@@ -154,21 +145,12 @@
 		daoCoinQuantityChange := uint256.NewInt().SetUint64(2)
 
 		metadataM1 := DAOCoinLimitOrderMetadata{
-<<<<<<< HEAD
 			DenominatedCoinType:          DAOCoinLimitOrderEntryDenominatedCoinTypeDESO,
 			DenominatedCoinCreatorPKID:   &ZeroPKID,
 			DAOCoinCreatorPKID:           m0PKID.PKID,
 			OperationType:                DAOCoinLimitOrderEntryOrderTypeAsk,
 			PriceNanosPerDenominatedCoin: uint256.NewInt().SetUint64(10),
-			Quantity:                     *daoCoinQuantityChange,
-=======
-			DenominatedCoinType:        DAOCoinLimitOrderEntryDenominatedCoinTypeDESO,
-			DenominatedCoinCreatorPKID: &ZeroPKID,
-			DAOCoinCreatorPKID:         m0PKID.PKID,
-			OperationType:              DAOCoinLimitOrderEntryOrderTypeAsk,
-			PriceNanos:                 *NewFloat().SetUint64(10),
-			Quantity:                   daoCoinQuantityChange,
->>>>>>> 91a965e6
+			Quantity:                     daoCoinQuantityChange,
 		}
 
 		_doDAOCoinLimitOrderTxnWithTestMeta(testMeta, FEE_RATE_NANOS_PER_KB, m1Pub, m1Priv, metadataM1)
