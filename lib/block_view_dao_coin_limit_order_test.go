package lib

import (
	"bytes"
	"github.com/dgraph-io/badger/v3"
	"github.com/holiman/uint256"
	"github.com/stretchr/testify/require"
	"testing"
)

func TestDAOCoinLimitOrder(t *testing.T) {
	const FEE_RATE_NANOS_PER_KB = 10
	require := require.New(t)

	chain, params, db := NewLowDifficultyBlockchain()
	mempool, miner := NewTestMiner(t, chain, params, true)
	// Make m3 a paramUpdater for this test
	params.ParamUpdaterPublicKeys[MakePkMapKey(m3PkBytes)] = true
	params.ForkHeights.DAOCoinBlockHeight = uint32(0)
	params.ForkHeights.DAOCoinLimitOrderBlockHeight = uint32(0)

	// Mine a few blocks to give the senderPkString some money.
	_, err := miner.MineAndProcessSingleBlock(0, mempool)
	require.NoError(err)
	_, err = miner.MineAndProcessSingleBlock(0, mempool)
	require.NoError(err)
	_, err = miner.MineAndProcessSingleBlock(0, mempool)
	require.NoError(err)
	_, err = miner.MineAndProcessSingleBlock(0, mempool)
	require.NoError(err)

	// We take the block tip to be the blockchain height rather than the
	// header chain height.
	savedHeight := chain.blockTip().Height + 1

	// We build the testMeta obj after mining blocks so that we save the correct block height.
	testMeta := &TestMeta{
		t:           t,
		chain:       chain,
		params:      params,
		db:          db,
		mempool:     mempool,
		miner:       miner,
		savedHeight: savedHeight,
	}

	_registerOrTransferWithTestMeta(testMeta, "", senderPkString, m0Pub, senderPrivString, 70)
	_registerOrTransferWithTestMeta(testMeta, "", senderPkString, m1Pub, senderPrivString, 420)
	_registerOrTransferWithTestMeta(testMeta, "", senderPkString, m2Pub, senderPrivString, 140)
	_registerOrTransferWithTestMeta(testMeta, "", senderPkString, m3Pub, senderPrivString, 210)
	_registerOrTransferWithTestMeta(testMeta, "", senderPkString, m4Pub, senderPrivString, 100)
	_registerOrTransferWithTestMeta(testMeta, "", senderPkString, paramUpdaterPub, senderPrivString, 100)

	m0PKID := DBGetPKIDEntryForPublicKey(db, m0PkBytes)
	m1PKID := DBGetPKIDEntryForPublicKey(db, m1PkBytes)
	m2PKID := DBGetPKIDEntryForPublicKey(db, m2PkBytes)
	m4PKID := DBGetPKIDEntryForPublicKey(db, m4PkBytes)

	_, _, _, _ = m0PKID, m1PKID, m2PKID, m4PKID

	metadataM0 := DAOCoinLimitOrderMetadata{
		DenominatedCoinType:          DAOCoinLimitOrderEntryDenominatedCoinTypeDESO,
		DenominatedCoinCreatorPKID:   &ZeroPKID,
		DAOCoinCreatorPKID:           m0PKID.PKID,
		OperationType:                DAOCoinLimitOrderEntryOrderTypeBid,
		PriceNanosPerDenominatedCoin: uint256.NewInt().SetUint64(NanosPerUnit / 10),
		Quantity:                     uint256.NewInt().SetUint64(100),
	}

	// RuleErrorDAOCoinLimitOrderUnsupportedDenominatedCoinType: DAO coin
	{
		originalValue := metadataM0.DenominatedCoinType
		metadataM0.DenominatedCoinType = DAOCoinLimitOrderEntryDenominatedCoinTypeDAOCoin

		_, _, _, err = _doDAOCoinLimitOrderTxn(
			t, chain, db, params, FEE_RATE_NANOS_PER_KB, m0Pub, m0Priv, metadataM0)

		require.Error(err)
		require.Contains(err.Error(), RuleErrorDAOCoinLimitOrderUnsupportedDenominatedCoinType)
		metadataM0.DenominatedCoinType = originalValue
	}

	// RuleErrorDAOCoinLimitOrderUnsupportedDenominatedCoinType: nonexistent
	{
		originalValue := metadataM0.DenominatedCoinType
		metadataM0.DenominatedCoinType = 99

		_, _, _, err = _doDAOCoinLimitOrderTxn(
			t, chain, db, params, FEE_RATE_NANOS_PER_KB, m0Pub, m0Priv, metadataM0)

		require.Error(err)
		require.Contains(err.Error(), RuleErrorDAOCoinLimitOrderUnsupportedDenominatedCoinType)
		metadataM0.DenominatedCoinType = originalValue
	}

	// RuleErrorDAOCoinLimitOrderInvalidDenominatedCoinCreatorPKID: non-zero PKID
	{
		originalValue := metadataM0.DenominatedCoinCreatorPKID
		metadataM0.DenominatedCoinCreatorPKID = m0PKID.PKID

		_, _, _, err = _doDAOCoinLimitOrderTxn(
			t, chain, db, params, FEE_RATE_NANOS_PER_KB, m0Pub, m0Priv, metadataM0)

		require.Error(err)
		require.Contains(err.Error(), RuleErrorDAOCoinLimitOrderInvalidDenominatedCoinCreatorPKID)
		metadataM0.DenominatedCoinCreatorPKID = originalValue
	}

	// RuleErrorDAOCoinLimitOrderDAOCoinCreatorMissingProfile
	{
		_, _, _, err = _doDAOCoinLimitOrderTxn(
			t, chain, db, params, FEE_RATE_NANOS_PER_KB, m0Pub, m0Priv, metadataM0)

		require.Error(err)
		require.Contains(err.Error(), RuleErrorDAOCoinLimitOrderDAOCoinCreatorMissingProfile)
	}

	// Create a profile for m0.
	{
		_updateProfileWithTestMeta(
			testMeta,
			FEE_RATE_NANOS_PER_KB, /*feeRateNanosPerKB*/
			m0Pub,                 /*updaterPkBase58Check*/
			m0Priv,                /*updaterPrivBase58Check*/
			[]byte{},              /*profilePubKey*/
			"m0",                  /*newUsername*/
			"i am the m0",         /*newDescription*/
			shortPic,              /*newProfilePic*/
			10*100,                /*newCreatorBasisPoints*/
			1.25*100*100,          /*newStakeMultipleBasisPoints*/
			false                  /*isHidden*/)
	}

	// RuleErrorDAOCoinLimitOrderUnsupportedOperationType: nonexistent
	{
		originalValue := metadataM0.OperationType
		metadataM0.OperationType = 99

		_, _, _, err = _doDAOCoinLimitOrderTxn(
			t, chain, db, params, FEE_RATE_NANOS_PER_KB, m0Pub, m0Priv, metadataM0)

		require.Error(err)
		require.Contains(err.Error(), RuleErrorDAOCoinLimitOrderUnsupportedOperationType)
		metadataM0.OperationType = originalValue
	}

	// RuleErrorDAOCoinLimitOrderInvalidPrice: zero
	{
		originalValue := metadataM0.PriceNanos
		metadataM0.PriceNanos = *NewFloat().SetFloat64(0)

		_, _, _, err = _doDAOCoinLimitOrderTxn(
			t, chain, db, params, FEE_RATE_NANOS_PER_KB, m0Pub, m0Priv, metadataM0)

		require.Error(err)
		require.Contains(err.Error(), RuleErrorDAOCoinLimitOrderInvalidPrice)
		metadataM0.PriceNanos = originalValue
	}

	// RuleErrorDAOCoinLimitOrderInvalidPrice: negative
	{
		originalValue := metadataM0.PriceNanos
		metadataM0.PriceNanos = *NewFloat().SetFloat64(-1)

		_, _, _, err = _doDAOCoinLimitOrderTxn(
			t, chain, db, params, FEE_RATE_NANOS_PER_KB, m0Pub, m0Priv, metadataM0)

		require.Error(err)
		require.Contains(err.Error(), RuleErrorDAOCoinLimitOrderInvalidPrice)
		metadataM0.PriceNanos = originalValue
	}

	// RuleErrorDAOCoinLimitOrderInvalidPrice: non-uint64
	{
		originalValue := metadataM0.PriceNanos
		metadataM0.PriceNanos = *NewFloat().SetInf(false)

		_, _, _, err = _doDAOCoinLimitOrderTxn(
			t, chain, db, params, FEE_RATE_NANOS_PER_KB, m0Pub, m0Priv, metadataM0)

		require.Error(err)
		require.Contains(err.Error(), RuleErrorDAOCoinLimitOrderInvalidPrice)
		metadataM0.PriceNanos = originalValue
	}

	// RuleErrorDAOCoinLimitOrderInvalidQuantity: zero
	{
		originalValue := metadataM0.Quantity
		metadataM0.Quantity = uint256.NewInt().SetUint64(0)

		_, _, _, err = _doDAOCoinLimitOrderTxn(
			t, chain, db, params, FEE_RATE_NANOS_PER_KB, m0Pub, m0Priv, metadataM0)

		require.Error(err)
		require.Contains(err.Error(), RuleErrorDAOCoinLimitOrderInvalidQuantity)
		metadataM0.Quantity = originalValue
	}

	// RuleErrorDAOCoinLimitOrderInsufficientDESOToOpenBidOrder
	{
		_, _, _, err = _doDAOCoinLimitOrderTxn(
			t, chain, db, params, FEE_RATE_NANOS_PER_KB, m0Pub, m0Priv, metadataM0)

		require.Error(err)
		require.Contains(err.Error(), RuleErrorDAOCoinLimitOrderInsufficientDESOToOpenBidOrder)
	}

	daoCoinQuantityChange := uint256.NewInt().SetUint64(2)

	// Update quantity and resubmit. Should go through.
	{
		metadataM0.Quantity = daoCoinQuantityChange
		_doDAOCoinLimitOrderTxnWithTestMeta(testMeta, FEE_RATE_NANOS_PER_KB, m0Pub, m0Priv, metadataM0)

		queryEntry := metadataM0.ToEntry(m0PKID.PKID, testMeta.savedHeight)
		resultEntry := DBGetDAOCoinLimitOrder(db, queryEntry, false)

		require.NotNil(resultEntry)
		queryEntryBytes, err := queryEntry.ToBytes()
		require.NoError(err)

		resultEntryBytes, err := resultEntry.ToBytes()
		require.NoError(err)

		require.True(bytes.Equal(queryEntryBytes, resultEntryBytes))
	}

	metadataM1 := DAOCoinLimitOrderMetadata{
		DenominatedCoinType:        DAOCoinLimitOrderEntryDenominatedCoinTypeDESO,
		DenominatedCoinCreatorPKID: &ZeroPKID,
		DAOCoinCreatorPKID:         m0PKID.PKID,
		OperationType:              DAOCoinLimitOrderEntryOrderTypeAsk,
		PriceNanos:                 *NewFloat().SetUint64(10),
		Quantity:                   daoCoinQuantityChange,
	}

	// RuleErrorDAOCoinLimitOrderInsufficientDAOCoinsToOpenAskOrder
	{
		_, _, _, err = _doDAOCoinLimitOrderTxn(
			t, chain, db, params, FEE_RATE_NANOS_PER_KB, m0Pub, m0Priv, metadataM1)

		require.Error(err)
		require.Contains(err.Error(), RuleErrorDAOCoinLimitOrderInsufficientDAOCoinsToOpenAskOrder)
	}

	// Mint DAO coins and transfer to M1.
	{
		daoCoinMintMetadata := DAOCoinMetadata{
			ProfilePublicKey: m0PkBytes,
			OperationType:    DAOCoinOperationTypeMint,
			CoinsToMintNanos: *uint256.NewInt().SetUint64(1e4),
		}

		_daoCoinTxnWithTestMeta(testMeta, FEE_RATE_NANOS_PER_KB, m0Pub, m0Priv, daoCoinMintMetadata)

		daoCoinTransferMetadata := DAOCoinTransferMetadata{
			ProfilePublicKey:       m0PkBytes,
			DAOCoinToTransferNanos: *uint256.NewInt().SetUint64(2),
			ReceiverPublicKey:      m1PkBytes,
		}

		_daoCoinTransferTxnWithTestMeta(testMeta, FEE_RATE_NANOS_PER_KB, m0Pub, m0Priv, daoCoinTransferMetadata)
	}

	// Submit matching order and confirm matching happy path.
	{
		originalM0DAOCoinBalance := DbGetBalanceEntry(db, m0PKID.PKID, m0PKID.PKID, true)
		originalM1DAOCoinBalance := DbGetBalanceEntry(db, m1PKID.PKID, m0PKID.PKID, true)
<<<<<<< HEAD
		daoCoinQuantityChange := uint256.NewInt().SetUint64(2)

		metadataM1 := DAOCoinLimitOrderMetadata{
			DenominatedCoinType:          DAOCoinLimitOrderEntryDenominatedCoinTypeDESO,
			DenominatedCoinCreatorPKID:   &ZeroPKID,
			DAOCoinCreatorPKID:           m0PKID.PKID,
			OperationType:                DAOCoinLimitOrderEntryOrderTypeAsk,
			PriceNanosPerDenominatedCoin: uint256.NewInt().SetUint64(NanosPerUnit / 10),
			Quantity:                     daoCoinQuantityChange,
		}
=======
>>>>>>> c3c5475c

		_doDAOCoinLimitOrderTxnWithTestMeta(testMeta, FEE_RATE_NANOS_PER_KB, m1Pub, m1Priv, metadataM1)

		updatedM0DAOCoinBalance := DbGetBalanceEntry(db, m0PKID.PKID, m0PKID.PKID, true)
		updatedM1DAOCoinBalance := DbGetBalanceEntry(db, m1PKID.PKID, m0PKID.PKID, true)

		// M0's BID order is fulfilled so his DAO coin balance increases.
		require.Equal(
			*uint256.NewInt().Add(&originalM0DAOCoinBalance.BalanceNanos, daoCoinQuantityChange),
			updatedM0DAOCoinBalance.BalanceNanos)

		// M1's ASK order is fulfilled so his DAO coin balance decreases.
		require.Equal(
			*uint256.NewInt().Sub(&originalM1DAOCoinBalance.BalanceNanos, daoCoinQuantityChange),
			updatedM1DAOCoinBalance.BalanceNanos)

		// Both orders are deleted from the order book.
		askOrderEntry := DBGetDAOCoinLimitOrder(db, metadataM0.ToEntry(m0PKID.PKID, testMeta.savedHeight), false)
		require.Nil(askOrderEntry)

		bidOrderEntry := DBGetDAOCoinLimitOrder(db, metadataM1.ToEntry(m1PKID.PKID, testMeta.savedHeight), false)
		require.Nil(bidOrderEntry)
	}

	// TODO: add validation, no DAO coins in circulation for this profile
	// TODO: maybe test trying to buy more DAO coins than were minted.
	// TODO: partially fulfilled orders
	// TODO: two bid orders, different prices, choose high priced one
	// TODO: two ask orders, different prices, choose lower priced one
	// TODO: what if someone submits order that matches their own order.
}

// No error expected.
func _doDAOCoinLimitOrderTxnWithTestMeta(
	testMeta *TestMeta,
	feeRateNanosPerKB uint64,
	TransactorPublicKeyBase58Check string,
	TransactorPrivateKeyBase58Check string,
	metadata DAOCoinLimitOrderMetadata) {

	testMeta.expectedSenderBalances = append(
		testMeta.expectedSenderBalances, _getBalance(testMeta.t, testMeta.chain, nil, TransactorPublicKeyBase58Check))

	currentOps, currentTxn, _, err := _doDAOCoinLimitOrderTxn(testMeta.t, testMeta.chain, testMeta.db, testMeta.params,
		feeRateNanosPerKB, TransactorPublicKeyBase58Check, TransactorPrivateKeyBase58Check, metadata)

	require.NoError(testMeta.t, err)
	testMeta.txnOps = append(testMeta.txnOps, currentOps)
	testMeta.txns = append(testMeta.txns, currentTxn)
}

// Error expected.
func _doDAOCoinLimitOrderTxn(t *testing.T, chain *Blockchain, db *badger.DB,
	params *DeSoParams, feeRateNanosPerKB uint64,
	TransactorPublicKeyBase58Check string,
	TransactorPrivateKeyBase58Check string,
	metadata DAOCoinLimitOrderMetadata,
) (_utxoOps []*UtxoOperation, _txn *MsgDeSoTxn, _height uint32, _err error) {
	require := require.New(t)

	updaterPkBytes, _, err := Base58CheckDecode(TransactorPublicKeyBase58Check)
	require.NoError(err)

	utxoView, err := NewUtxoView(db, params, nil)
	require.NoError(err)

	txn, totalInputMake, changeAmountMake, feesMake, err := chain.CreateDAOCoinLimitOrderTxn(
		updaterPkBytes,
		&metadata,
		feeRateNanosPerKB,
		nil,
		[]*DeSoOutput{})

	if err != nil {
		return nil, nil, 0, err
	}

	require.Equal(totalInputMake, changeAmountMake+feesMake)

	// Sign the transaction now that its inputs are set up.
	_signTxn(t, txn, TransactorPrivateKeyBase58Check)

	txHash := txn.Hash()
	// Always use height+1 for validation since it's assumed the transaction will
	// get mined into the next block.
	blockHeight := chain.blockTip().Height + 1
	utxoOps, totalInput, totalOutput, fees, err :=
		utxoView.ConnectTransaction(txn, txHash, getTxnSize(*txn), blockHeight, true /*verifySignature*/, false /*ignoreUtxos*/)
	if err != nil {
		return nil, nil, 0, err
	}
	require.Equal(totalInput, totalOutput+fees)
	require.Equal(totalInput, totalInputMake)

	// We should have one SPEND UtxoOperation for each input, one ADD operation
	// for each output, and one OperationTypeDAOCoin operation at the end.
	require.Equal(len(txn.TxInputs)+len(txn.TxOutputs)+1, len(utxoOps))
	for ii := 0; ii < len(txn.TxInputs); ii++ {
		require.Equal(OperationTypeSpendUtxo, utxoOps[ii].Type)
	}
	require.Equal(OperationTypeDAOCoinLimitOrder, utxoOps[len(utxoOps)-1].Type)

	require.NoError(utxoView.FlushToDb())

	return utxoOps, txn, blockHeight, nil
}<|MERGE_RESOLUTION|>--- conflicted
+++ resolved
@@ -146,41 +146,28 @@
 
 	// RuleErrorDAOCoinLimitOrderInvalidPrice: zero
 	{
-		originalValue := metadataM0.PriceNanos
-		metadataM0.PriceNanos = *NewFloat().SetFloat64(0)
+		originalValue := metadataM0.PriceNanosPerDenominatedCoin
+		metadataM0.PriceNanosPerDenominatedCoin = uint256.NewInt()
 
 		_, _, _, err = _doDAOCoinLimitOrderTxn(
 			t, chain, db, params, FEE_RATE_NANOS_PER_KB, m0Pub, m0Priv, metadataM0)
 
 		require.Error(err)
 		require.Contains(err.Error(), RuleErrorDAOCoinLimitOrderInvalidPrice)
-		metadataM0.PriceNanos = originalValue
-	}
-
-	// RuleErrorDAOCoinLimitOrderInvalidPrice: negative
-	{
-		originalValue := metadataM0.PriceNanos
-		metadataM0.PriceNanos = *NewFloat().SetFloat64(-1)
+		metadataM0.PriceNanosPerDenominatedCoin = originalValue
+	}
+
+	// RuleErrorDAOCoinLimitOrderInvalidPrice: non-uint64
+	{
+		originalValue := metadataM0.PriceNanosPerDenominatedCoin
+		metadataM0.PriceNanosPerDenominatedCoin = MaxUint256.Clone()
 
 		_, _, _, err = _doDAOCoinLimitOrderTxn(
 			t, chain, db, params, FEE_RATE_NANOS_PER_KB, m0Pub, m0Priv, metadataM0)
 
 		require.Error(err)
 		require.Contains(err.Error(), RuleErrorDAOCoinLimitOrderInvalidPrice)
-		metadataM0.PriceNanos = originalValue
-	}
-
-	// RuleErrorDAOCoinLimitOrderInvalidPrice: non-uint64
-	{
-		originalValue := metadataM0.PriceNanos
-		metadataM0.PriceNanos = *NewFloat().SetInf(false)
-
-		_, _, _, err = _doDAOCoinLimitOrderTxn(
-			t, chain, db, params, FEE_RATE_NANOS_PER_KB, m0Pub, m0Priv, metadataM0)
-
-		require.Error(err)
-		require.Contains(err.Error(), RuleErrorDAOCoinLimitOrderInvalidPrice)
-		metadataM0.PriceNanos = originalValue
+		metadataM0.PriceNanosPerDenominatedCoin = originalValue
 	}
 
 	// RuleErrorDAOCoinLimitOrderInvalidQuantity: zero
@@ -226,12 +213,12 @@
 	}
 
 	metadataM1 := DAOCoinLimitOrderMetadata{
-		DenominatedCoinType:        DAOCoinLimitOrderEntryDenominatedCoinTypeDESO,
-		DenominatedCoinCreatorPKID: &ZeroPKID,
-		DAOCoinCreatorPKID:         m0PKID.PKID,
-		OperationType:              DAOCoinLimitOrderEntryOrderTypeAsk,
-		PriceNanos:                 *NewFloat().SetUint64(10),
-		Quantity:                   daoCoinQuantityChange,
+		DenominatedCoinType:          DAOCoinLimitOrderEntryDenominatedCoinTypeDESO,
+		DenominatedCoinCreatorPKID:   &ZeroPKID,
+		DAOCoinCreatorPKID:           m0PKID.PKID,
+		OperationType:                DAOCoinLimitOrderEntryOrderTypeAsk,
+		PriceNanosPerDenominatedCoin: uint256.NewInt().SetUint64(NanosPerUnit / 10),
+		Quantity:                     daoCoinQuantityChange,
 	}
 
 	// RuleErrorDAOCoinLimitOrderInsufficientDAOCoinsToOpenAskOrder
@@ -266,19 +253,6 @@
 	{
 		originalM0DAOCoinBalance := DbGetBalanceEntry(db, m0PKID.PKID, m0PKID.PKID, true)
 		originalM1DAOCoinBalance := DbGetBalanceEntry(db, m1PKID.PKID, m0PKID.PKID, true)
-<<<<<<< HEAD
-		daoCoinQuantityChange := uint256.NewInt().SetUint64(2)
-
-		metadataM1 := DAOCoinLimitOrderMetadata{
-			DenominatedCoinType:          DAOCoinLimitOrderEntryDenominatedCoinTypeDESO,
-			DenominatedCoinCreatorPKID:   &ZeroPKID,
-			DAOCoinCreatorPKID:           m0PKID.PKID,
-			OperationType:                DAOCoinLimitOrderEntryOrderTypeAsk,
-			PriceNanosPerDenominatedCoin: uint256.NewInt().SetUint64(NanosPerUnit / 10),
-			Quantity:                     daoCoinQuantityChange,
-		}
-=======
->>>>>>> c3c5475c
 
 		_doDAOCoinLimitOrderTxnWithTestMeta(testMeta, FEE_RATE_NANOS_PER_KB, m1Pub, m1Priv, metadataM1)
 
