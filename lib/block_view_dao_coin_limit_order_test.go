--- conflicted
+++ resolved
@@ -1408,7 +1408,6 @@
 		require.Equal(len(orderEntries), 1)
 	}
 
-<<<<<<< HEAD
 	{
 		// Scenario: matching orders buying/selling m0 DAO coin <--> m1 DAO coin
 		// Confirm no existing orders for m0 DAO coin <--> m1 DAO coin.
@@ -1508,8 +1507,6 @@
 		require.Equal(m1DESOBalanceNanosBefore-uint64(34), m1DESOBalanceNanosAfter) // Hard-coded fee.
 	}
 
-=======
->>>>>>> a3ea6e5a
 	_rollBackTestMetaTxnsAndFlush(testMeta)
 	_applyTestMetaTxnsToMempool(testMeta)
 	_applyTestMetaTxnsToViewAndFlush(testMeta)
