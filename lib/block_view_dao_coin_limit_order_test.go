--- conflicted
+++ resolved
@@ -1629,21 +1629,10 @@
 			OperationType:                             DAOCoinLimitOrderOperationTypeBID,
 		}
 
-		// Construct transaction.
-<<<<<<< HEAD
+		// Construct transaction. Note: we double the feeRateNanosPerKb here so that we can
+		// modify the transaction after construction and have enough inputs to cover the fee.
 		currentTxn, totalInputMake, _, _ := _createDAOCoinLimitOrderTxn(
-			testMeta, m1Pub, metadataM1, feeRateNanosPerKb)
-=======
-		testMeta.expectedSenderBalances = append(
-			testMeta.expectedSenderBalances, _getBalance(t, chain, nil, m1Pub))
-
-		// Note: we double the feeRateNanosPerKb here so that we can modify the transaction after construction
-		// and have enough inputs to cover the fee.
-		currentTxn, totalInputMake, changeAmountMake, feesMake, err := chain.CreateDAOCoinLimitOrderTxn(
-			m1PkBytes, &currentMetadataM1, feeRateNanosPerKb*2, nil, []*DeSoOutput{})
-		require.NoError(err)
-		require.True(totalInputMake >= changeAmountMake+feesMake)
->>>>>>> 6a99b02a
+			testMeta, m1Pub, metadataM1, feeRateNanosPerKb*2)
 
 		// Track m0's $DESO balance before/after.
 		desoBalanceM0Before := _getBalance(t, chain, nil, m0Pub)
@@ -1661,27 +1650,8 @@
 				Inputs:              append([]*DeSoInput{}, (*DeSoInput)(utxoEntriesM0[0].UtxoKey)),
 			})
 
-<<<<<<< HEAD
-		// Add $DESO to FeeNanos to cover additional BidderInput included in txn metadata.
-		txnMeta.FeeNanos = uint64(5468)
-
 		// Connect txn.
 		_connectDAOCoinLimitOrderTxn(testMeta, m1Priv, currentTxn, totalInputMake)
-=======
-		// Sign and submit txn.
-		currentUtxoView, err := NewUtxoView(db, params, chain.postgres)
-		require.NoError(err)
-		_signTxn(t, currentTxn, m1Priv)
-		currentUtxoOps, totalInput, totalOutput, fees, err := currentUtxoView.ConnectTransaction(
-			currentTxn, currentTxn.Hash(), getTxnSize(*currentTxn), savedHeight, true, false)
-		require.NoError(err)
-		require.Equal(totalInput, totalOutput+fees)
-		require.True(totalInput >= totalInputMake)
-		require.Equal(currentUtxoOps[len(currentUtxoOps)-1].Type, OperationTypeDAOCoinLimitOrder)
-		require.NoError(currentUtxoView.FlushToDb())
-		testMeta.txnOps = append(testMeta.txnOps, currentUtxoOps)
-		testMeta.txns = append(testMeta.txns, currentTxn)
->>>>>>> 6a99b02a
 
 		// Confirm unused BidderInput UTXOs are refunded.
 		desoBalanceM0After := _getBalance(t, chain, nil, m0Pub)
