--- conflicted
+++ resolved
@@ -849,12 +849,8 @@
 	// Add it to the universalTransactionList if it made it through the view
 	mp.universalTransactionList = append(mp.universalTransactionList, mempoolTx)
 	if updateBackupView {
-<<<<<<< HEAD
 		_, _, _, _, err = mp.backupUniversalUtxoView._connectTransaction(mempoolTx.Tx, mempoolTx.Hash,
 			int64(mempoolTx.TxSizeBytes), height, timestamp, false, false)
-=======
-		_, _, _, _, err = mp.backupUniversalUtxoView._connectTransaction(mempoolTx.Tx, mempoolTx.Hash, int64(mempoolTx.TxSizeBytes), height, false, false)
->>>>>>> 10b92cfe
 		if err != nil {
 			return nil, errors.Wrap(err, "ERROR addTransaction: _connectTransaction "+
 				"failed on backupUniversalUtxoView; this is a HUGE problem and should never happen")
@@ -934,11 +930,8 @@
 	// transaction will only get this far once we are positive the BitcoinManager
 	// has the block corresponding to the transaction.
 	// We skip verifying txn size for bitcoin exchange transactions.
-<<<<<<< HEAD
-	_, _, _, txFee, err := utxoView._connectTransaction(tx, txHash, 0, bestHeight, 0, false, false)
-=======
-	_, _, _, txFee, err := utxoView._connectTransaction(tx, txHash, 0, bestHeight, false, false)
->>>>>>> 10b92cfe
+	_, _, _, txFee, err := utxoView._connectTransaction(
+		tx, txHash, 0, bestHeight, 0, false, false)
 	if err != nil {
 		// Note this can happen in odd cases where a transaction's dependency was removed
 		// but the transaction depending on it was not. See the comment on
@@ -1031,12 +1024,8 @@
 	bestHeight := uint32(mp.bc.blockTip().Height + 1)
 	bestTimestamp := time.Now().UnixNano()
 	// We can skip verifying the transaction size as related to the minimum fee here.
-<<<<<<< HEAD
 	utxoOps, totalInput, totalOutput, txFee, err := mp.backupUniversalUtxoView._connectTransaction(
 		tx, txHash, 0, bestHeight, bestTimestamp, verifySignatures, false)
-=======
-	utxoOps, totalInput, totalOutput, txFee, err := mp.backupUniversalUtxoView._connectTransaction(tx, txHash, 0, bestHeight, verifySignatures, false)
->>>>>>> 10b92cfe
 	if err != nil {
 		mp.rebuildBackupView()
 		return nil, nil, errors.Wrapf(err, "tryAcceptTransaction: Problem "+
@@ -2082,11 +2071,8 @@
 
 	totalNanosPurchasedBefore := utxoView.NanosPurchased
 	usdCentsPerBitcoinBefore := utxoView.GetCurrentUSDCentsPerBitcoin()
-<<<<<<< HEAD
-	utxoOps, totalInput, totalOutput, fees, err := utxoView._connectTransaction(txn, txn.Hash(), 0, blockHeight, 0, false, false)
-=======
-	utxoOps, totalInput, totalOutput, fees, err := utxoView._connectTransaction(txn, txn.Hash(), 0, blockHeight, false, false)
->>>>>>> 10b92cfe
+	utxoOps, totalInput, totalOutput, fees, err := utxoView._connectTransaction(
+		txn, txn.Hash(), 0, blockHeight, 0, false, false)
 	if err != nil {
 		return nil, fmt.Errorf(
 			"UpdateTxindex: Error connecting txn to UtxoView: %v", err)
