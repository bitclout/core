--- conflicted
+++ resolved
@@ -82,13 +82,8 @@
 // GetAccessGroupForAccessGroupKeyExistence will check if the group with key accessGroupKey exists, if so it will fetch
 // the simplified group entry from the membership index. If the forceFullEntry is set or if we're not past the membership
 // index block height, then we will fetch the entire group entry from the db (provided it exists).
-<<<<<<< HEAD
 func (bav *UtxoView) GetAccessGroupForAccessGroupKeyExistence(accessGroupKey *AccessGroupKey,
-	blockHeight uint32, forceFullEntry bool) *AccessGroupEntry {
-=======
-func (bav *UtxoView) GetMessagingGroupForMessagingGroupKeyExistence(
-	messagingGroupKey *AccessGroupKey, blockHeight uint32) *AccessGroupEntry {
->>>>>>> bf12867a
+	blockHeight uint32) *AccessGroupEntry {
 
 	if accessGroupKey == nil {
 		return nil
@@ -309,35 +304,6 @@
 // ValidateAccessGroupPublicKeyAndNameAndAccessPublicKeyWithUtxoView validates public key and key name, which are used in DeSo V3 Messages protocol.
 // The function first checks that the key and name are valid and then fetches an entry from UtxoView or DB
 // to check if the key has been previously saved. This is particularly useful for connecting V3 messages.
-<<<<<<< HEAD
-func (bav *UtxoView) ValidateKeyAndNameWithUtxo(ownerPublicKey, accessPublicKey, keyName []byte, blockHeight uint32) error {
-	// First validate the public key and name with ValidateGroupPublicKeyAndName
-	err := ValidateGroupPublicKeyAndName(accessPublicKey, keyName)
-	if err != nil {
-		return errors.Wrapf(err, "ValidateKeyAndNameWithUtxo: Failed validating "+
-			"accessPublicKey and keyName")
-	}
-
-	// Fetch the access key entry from UtxoView.
-	accessGroupKey := NewAccessGroupKey(NewPublicKey(ownerPublicKey), keyName)
-	// To validate an access group key, we try to fetch the simplified group entry from the membership index.
-	accessGroupEntry := bav.GetAccessGroupForAccessGroupKeyExistence(
-		accessGroupKey, blockHeight, false)
-	if accessGroupEntry == nil || accessGroupEntry.isDeleted {
-		return fmt.Errorf("ValidateKeyAndNameWithUtxo: non-existent access key entry "+
-			"for ownerPublicKey: %s", PkToString(ownerPublicKey, bav.Params))
-	}
-
-	// Compare the UtxoEntry with the provided key for more validation.
-	if !reflect.DeepEqual(accessGroupEntry.AccessPublicKey[:], accessPublicKey) {
-		return fmt.Errorf("ValidateKeyAndNameWithUtxo: keys don't match for "+
-			"ownerPublicKey: %s", PkToString(ownerPublicKey, bav.Params))
-	}
-
-	if !EqualGroupKeyName(accessGroupEntry.AccessGroupKeyName, NewGroupKeyName(keyName)) {
-		return fmt.Errorf("ValidateKeyAndNameWithUtxo: key name don't match for "+
-			"ownerPublicKey: %s", PkToString(ownerPublicKey, bav.Params))
-=======
 func (bav *UtxoView) ValidateAccessGroupPublicKeyAndNameAndAccessPublicKeyWithUtxoView(
 	groupOwnerPublicKey, accessPublicKey, groupKeyName []byte, blockHeight uint32) error {
 
@@ -352,22 +318,22 @@
 			"accessPublicKey and groupKeyName")
 	}
 
-	// Fetch the messaging key entry from UtxoView.
-	messagingGroupKey := NewAccessGroupKey(NewPublicKey(groupOwnerPublicKey), groupKeyName)
-	// To validate a messaging group key, we try to fetch the simplified group entry from the membership index.
-	messagingGroupEntry := bav.GetMessagingGroupForMessagingGroupKeyExistence(messagingGroupKey, blockHeight)
-	if messagingGroupEntry == nil || messagingGroupEntry.isDeleted {
-		return fmt.Errorf("ValidateAccessGroupPublicKeyAndNameAndAccessPublicKeyWithUtxoView: non-existent messaging key entry "+
+	// Fetch the access key entry from UtxoView.
+	accessGroupKey := NewAccessGroupKey(NewPublicKey(groupOwnerPublicKey), groupKeyName)
+	// To validate a access group key, we try to fetch the simplified group entry from the membership index.
+	accessGroupEntry := bav.GetAccessGroupForAccessGroupKeyExistence(accessGroupKey, blockHeight)
+	if accessGroupEntry == nil || accessGroupEntry.isDeleted {
+		return fmt.Errorf("ValidateAccessGroupPublicKeyAndNameAndAccessPublicKeyWithUtxoView: non-existent access key entry "+
 			"for groupOwnerPublicKey: %s", PkToString(groupOwnerPublicKey, bav.Params))
 	}
 
 	// Compare the UtxoEntry with the provided key for more validation.
-	if !reflect.DeepEqual(messagingGroupEntry.AccessPublicKey[:], accessPublicKey) {
+	if !reflect.DeepEqual(accessGroupEntry.AccessPublicKey[:], accessPublicKey) {
 		return fmt.Errorf("ValidateAccessGroupPublicKeyAndNameAndAccessPublicKeyWithUtxoView: keys don't match for "+
 			"groupOwnerPublicKey: %s", PkToString(groupOwnerPublicKey, bav.Params))
 	}
 
-	if !EqualGroupKeyName(messagingGroupEntry.AccessGroupKeyName, NewGroupKeyName(groupKeyName)) {
+	if !EqualGroupKeyName(accessGroupEntry.AccessGroupKeyName, NewGroupKeyName(groupKeyName)) {
 		return fmt.Errorf("ValidateAccessGroupPublicKeyAndNameAndAccessPublicKeyWithUtxoView: key name don't match for "+
 			"groupOwnerPublicKey: %s", PkToString(groupOwnerPublicKey, bav.Params))
 	}
@@ -384,20 +350,19 @@
 			"accessPublicKey and groupKeyName")
 	}
 
-	// Fetch the messaging key entry from UtxoView.
-	messagingGroupKey := NewAccessGroupKey(NewPublicKey(groupOwnerPublicKey), groupKeyName)
-	// To validate a messaging group key, we try to fetch the simplified group entry from the membership index.
-	messagingGroupEntry := bav.GetMessagingGroupForMessagingGroupKeyExistence(messagingGroupKey, blockHeight)
-	if messagingGroupEntry == nil || messagingGroupEntry.isDeleted {
-		return fmt.Errorf("ValidateAccessGroupPublicKeyAndNameAndAccessPublicKeyWithUtxoView: non-existent messaging key entry "+
+	// Fetch the access key entry from UtxoView.
+	accessGroupKey := NewAccessGroupKey(NewPublicKey(groupOwnerPublicKey), groupKeyName)
+	// To validate a access group key, we try to fetch the simplified group entry from the membership index.
+	accessGroupEntry := bav.GetAccessGroupForAccessGroupKeyExistence(accessGroupKey, blockHeight)
+	if accessGroupEntry == nil || accessGroupEntry.isDeleted {
+		return fmt.Errorf("ValidateAccessGroupPublicKeyAndNameAndAccessPublicKeyWithUtxoView: non-existent access key entry "+
 			"for groupOwnerPublicKey: %s", PkToString(groupOwnerPublicKey, bav.Params))
 	}
 
 	// Sanity-check that the key name matches.
-	if !EqualGroupKeyName(messagingGroupEntry.AccessGroupKeyName, NewGroupKeyName(groupKeyName)) {
+	if !EqualGroupKeyName(accessGroupEntry.AccessGroupKeyName, NewGroupKeyName(groupKeyName)) {
 		return fmt.Errorf("ValidateAccessGroupPublicKeyAndNameAndAccessPublicKeyWithUtxoView: key name don't match for "+
 			"groupOwnerPublicKey: %s", PkToString(groupOwnerPublicKey, bav.Params))
->>>>>>> bf12867a
 	}
 	return nil
 }
@@ -481,7 +446,7 @@
 	}
 
 	// Check that the transaction has the right TxnType.
-	if txn.TxnMeta.GetTxnType() != TxnTypeAccessGroupCreate {
+	if txn.TxnMeta.GetTxnType() != TxnTypeMessagingGroup {
 		return 0, 0, nil, fmt.Errorf("_connectAccessGroupCreate: called with bad TxnType %s",
 			txn.TxnMeta.GetTxnType().String())
 	}
@@ -894,7 +859,7 @@
 	}
 
 	// Check that the transaction has the right TxnType.
-	if currentTxn.TxnMeta.GetTxnType() != TxnTypeAccessGroupCreate {
+	if currentTxn.TxnMeta.GetTxnType() != TxnTypeMessagingGroup {
 		return fmt.Errorf("_disconnectAccessGroup: called with bad TxnType %s",
 			currentTxn.TxnMeta.GetTxnType().String())
 	}
