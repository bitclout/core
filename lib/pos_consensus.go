--- conflicted
+++ resolved
@@ -305,11 +305,7 @@
 	}
 
 	// Broadcast the block to the validator network
-<<<<<<< HEAD
-	validators := fc.networkManager.GetValidatorIndex().GetAll()
-=======
 	validators := fc.networkManager.GetConnectedValidators()
->>>>>>> 250a7bb6
 	for _, validator := range validators {
 		sendMessageToRemoteNodeAsync(validator, blockProposal)
 	}
@@ -381,11 +377,7 @@
 	}
 
 	// Broadcast the block to the validator network
-<<<<<<< HEAD
-	validators := fc.networkManager.GetValidatorIndex().GetAll()
-=======
 	validators := fc.networkManager.GetConnectedValidators()
->>>>>>> 250a7bb6
 	for _, validator := range validators {
 		sendMessageToRemoteNodeAsync(validator, voteMsg)
 	}
@@ -510,11 +502,7 @@
 	}
 
 	// Broadcast the block to the validator network
-<<<<<<< HEAD
-	validators := fc.networkManager.GetValidatorIndex().GetAll()
-=======
 	validators := fc.networkManager.GetConnectedValidators()
->>>>>>> 250a7bb6
 	for _, validator := range validators {
 		sendMessageToRemoteNodeAsync(validator, timeoutMsg)
 	}
