--- conflicted
+++ resolved
@@ -4971,11 +4971,7 @@
 	// transactions
 	DAOCoinLimitOrderLimitMap map[DAOCoinLimitOrderLimitKey]uint64
 
-<<<<<<< HEAD
-	// ===== ENCODER MIGRATION DeSoUnlimitedDerivedKeysAndMessageMutingAndMembershipIndex =====
-=======
 	// ===== ENCODER MIGRATION UnlimitedDerivedKeysMigration =====
->>>>>>> fe941370
 	// IsUnlimited field determines whether this derived key has no spending limit.
 	IsUnlimited bool
 }
@@ -5237,11 +5233,7 @@
 	}
 
 	// IsUnlimited, gated by the encoder migration.
-<<<<<<< HEAD
-	if MigrationTriggered(blockHeight, DeSoUnlimitedDerivedKeysAndMessageMutingAndMembershipIndex) {
-=======
 	if MigrationTriggered(blockHeight, UnlimitedDerivedKeysMigration) {
->>>>>>> fe941370
 		data = append(data, BoolToByte(tsl.IsUnlimited))
 	}
 
@@ -5370,11 +5362,7 @@
 		}
 	}
 
-<<<<<<< HEAD
-	if MigrationTriggered(blockHeight, DeSoUnlimitedDerivedKeysAndMessageMutingAndMembershipIndex) {
-=======
 	if MigrationTriggered(blockHeight, UnlimitedDerivedKeysMigration) {
->>>>>>> fe941370
 		tsl.IsUnlimited, err = ReadBoolByte(rr)
 		if err != nil {
 			return errors.Wrapf(err, "TransactionSpendingLimit.FromBytes: Problem reading IsUnlimited")
@@ -5421,11 +5409,7 @@
 func (bav *UtxoView) CheckIfValidUnlimitedSpendingLimit(tsl *TransactionSpendingLimit, blockHeight uint32) (_isUnlimited bool, _err error) {
 	AssertDependencyStructFieldNumbers(&TransactionSpendingLimit{}, 7)
 
-<<<<<<< HEAD
-	if tsl.IsUnlimited && blockHeight < bav.Params.ForkHeights.DeSoUnlimitedDerivedKeysAndMessagesMutingAndMembershipIndexBlockHeight {
-=======
 	if tsl.IsUnlimited && blockHeight < bav.Params.ForkHeights.DeSoUnlimitedDerivedKeysBlockHeight {
->>>>>>> fe941370
 		return false, RuleErrorUnlimitedDerivedKeyBeforeBlockHeight
 	}
 
