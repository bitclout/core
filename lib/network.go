package lib

import (
	"bytes"
	"crypto/ecdsa"
	"crypto/rand"
	"encoding/binary"
	"encoding/hex"
	"encoding/json"
	"fmt"
	"github.com/decred/dcrd/dcrec/secp256k1/v4"
	"io"
	"math"
	"math/big"
	"net"
	"sort"
	"strconv"
	"time"

	"github.com/btcsuite/btcd/btcec"
	"github.com/btcsuite/btcd/wire"
	"github.com/davecgh/go-spew/spew"
	decredEC "github.com/decred/dcrd/dcrec/secp256k1/v4/ecdsa"
	merkletree "github.com/deso-protocol/go-merkle-tree"
	"github.com/ethereum/go-ethereum/crypto/ecies"
	"github.com/holiman/uint256"
	"github.com/pkg/errors"
)

// network.go defines all the basic data structures that get sent over the
// network and defines precisely how they are serialized and de-serialized.

// MaxMessagePayload is the maximum size alowed for a message payload.
const MaxMessagePayload = (1024 * 1024 * 1000) // 1GB

// MaxBlockRewardDataSizeBytes is the maximum size allowed for a BLOCK_REWARD's ExtraData field.
var MaxBlockRewardDataSizeBytes = 250

// MaxHeadersPerMsg is the maximum numbers allowed in a GetHeaders response.
var MaxHeadersPerMsg = uint32(2000)

// MaxBitcoinHeadersPerMsg is the maximum number of headers Bitcoin allows in
// a getheaders response. It is used to determine whether a node has more headers
// to give us.
var MaxBitcoinHeadersPerMsg = uint32(2000)

// The MsgType is usually sent on the wire to indicate what type of
// struct is being sent in the payload part of the message.
type MsgType uint64

const (
	// ControlMessagesStart is used to indicate the ID value at which control
	// messages start. Anything with an ID value greater than or equal to this
	// is a control message.
	ControlMessagesStart = 1000000

	MsgTypeUnset MsgType = 0
	//
	// The first message a peer sends. Used to negotiate a version
	// between the two peers.
	MsgTypeVersion MsgType = 1
	//
	// Sent after a peer has both sent its version message
	// and received its peer's version message and completed
	// the version negotiation.
	MsgTypeVerack MsgType = 2
	MsgTypeHeader MsgType = 3
	MsgTypeBlock  MsgType = 4
	MsgTypeTxn    MsgType = 5
	// MsgTypeGetHeaders is used to fetch headers from a peer.
	MsgTypeGetHeaders MsgType = 6
	// MsgTypeHeaderBundle contains headers from a peer.
	MsgTypeHeaderBundle    MsgType = 7
	MsgTypePing            MsgType = 8
	MsgTypePong            MsgType = 9
	MsgTypeInv             MsgType = 10
	MsgTypeGetBlocks       MsgType = 11
	MsgTypeGetTransactions MsgType = 12
	// MsgTypeTransactionBundle contains transactions from a peer.
	MsgTypeTransactionBundle MsgType = 13
	MsgTypeMempool           MsgType = 14
	// MsgTypeAddr is used by peers to share addresses of nodes they're aware about
	// with other peers.
	MsgTypeAddr MsgType = 15
	// MsgTypeGetAddr is used to solicit Addr messages from peers.
	MsgTypeGetAddr MsgType = 16

	// MsgTypeGetSnapshot is used to retrieve state from peers.
	MsgTypeGetSnapshot  MsgType = 17
	MsgTypeSnapshotData MsgType = 18

	// NEXT_TAG = 19

	// Below are control messages used to signal to the Server from other parts of
	// the code but not actually sent among peers.
	//
	// TODO: Should probably split these out into a separate channel in the server to
	// make things more parallelized.

	MsgTypeQuit                 MsgType = ControlMessagesStart
	MsgTypeNewPeer              MsgType = ControlMessagesStart + 1
	MsgTypeDonePeer             MsgType = ControlMessagesStart + 2
	MsgTypeBlockAccepted        MsgType = ControlMessagesStart + 3
	MsgTypeBitcoinManagerUpdate MsgType = ControlMessagesStart + 4 // Deprecated

	// NEXT_TAG = 7
)

// IsControlMessage is used by functions to determine whether a particular message
// is a control message. This is useful, for example, in disallowing external Peers
// from manipulating our node by sending control messages of their own.
func IsControlMessage(msgType MsgType) bool {
	return uint64(msgType) >= ControlMessagesStart
}

func (msgType MsgType) String() string {
	switch msgType {
	case MsgTypeUnset:
		return "UNSET"
	case MsgTypeVersion:
		return "VERSION"
	case MsgTypeVerack:
		return "VERACK"
	// Note that we don't usually write single block headers to the wire,
	// preferring instead to bundle headers into a single HEADER_BUNDLE message.
	case MsgTypeHeader:
		return "HEADER"
	case MsgTypeBlock:
		return "BLOCK"
	case MsgTypeTxn:
		return "TXN"
	case MsgTypeGetHeaders:
		return "GET_HEADERS"
	case MsgTypeHeaderBundle:
		return "HEADER_BUNDLE"
	case MsgTypePing:
		return "PING"
	case MsgTypePong:
		return "PONG"
	case MsgTypeInv:
		return "INV"
	case MsgTypeGetBlocks:
		return "GET_BLOCKS"
	case MsgTypeGetTransactions:
		return "GET_TRANSACTIONS"
	case MsgTypeTransactionBundle:
		return "TRANSACTION_BUNDLE"
	case MsgTypeMempool:
		return "MEMPOOL"
	case MsgTypeAddr:
		return "ADDR"
	case MsgTypeGetAddr:
		return "GET_ADDR"
	case MsgTypeQuit:
		return "QUIT"
	case MsgTypeNewPeer:
		return "NEW_PEER"
	case MsgTypeDonePeer:
		return "DONE_PEER"
	case MsgTypeBlockAccepted:
		return "BLOCK_ACCEPTED"
	case MsgTypeBitcoinManagerUpdate:
		return "BITCOIN_MANAGER_UPDATE"
	case MsgTypeGetSnapshot:
		return "GET_SNAPSHOT"
	case MsgTypeSnapshotData:
		return "SNAPSHOT_DATA"
	default:
		return fmt.Sprintf("UNRECOGNIZED(%d) - make sure String() is up to date", msgType)
	}
}

// DeSoMessage is the interface that a message we send on the wire must implement.
type DeSoMessage interface {
	// The following methods allow one to convert a message struct into
	// a byte slice and back. Example usage:
	//
	//   params := &DeSoTestnetParams
	//   msgType := MsgTypeVersion
	//   byteSlice := []byte{0x00, ...}
	//
	// 	 msg := NewMessage(msgType)
	//   err := msg.FromBytes(byteSlice)
	//   newByteSlice, err := msg.ToBytes(false)
	//
	// The data format is intended to be compact while allowing for efficient
	// transmission over the wire and storage in a database.
	//
	// The preSignature field specifies whether the message should be fully
	// serialized or whether it should be serialized in such a way that it
	// can be signed (which involves, for example, not serializing signature
	// fields).
	ToBytes(preSignature bool) ([]byte, error)
	FromBytes(data []byte) error

	// Each Message has a particular type.
	GetMsgType() MsgType
}

// TxnType specifies the type for a transaction message.
type TxnType uint8

const (
	TxnTypeUnset                        TxnType = 0
	TxnTypeBlockReward                  TxnType = 1
	TxnTypeBasicTransfer                TxnType = 2
	TxnTypeBitcoinExchange              TxnType = 3
	TxnTypePrivateMessage               TxnType = 4
	TxnTypeSubmitPost                   TxnType = 5
	TxnTypeUpdateProfile                TxnType = 6
	TxnTypeUpdateBitcoinUSDExchangeRate TxnType = 8
	TxnTypeFollow                       TxnType = 9
	TxnTypeLike                         TxnType = 10
	TxnTypeCreatorCoin                  TxnType = 11
	TxnTypeSwapIdentity                 TxnType = 12
	TxnTypeUpdateGlobalParams           TxnType = 13
	TxnTypeCreatorCoinTransfer          TxnType = 14
	TxnTypeCreateNFT                    TxnType = 15
	TxnTypeUpdateNFT                    TxnType = 16
	TxnTypeAcceptNFTBid                 TxnType = 17
	TxnTypeNFTBid                       TxnType = 18
	TxnTypeNFTTransfer                  TxnType = 19
	TxnTypeAcceptNFTTransfer            TxnType = 20
	TxnTypeBurnNFT                      TxnType = 21
	TxnTypeAuthorizeDerivedKey          TxnType = 22
	TxnTypeMessagingGroup               TxnType = 23
	TxnTypeDAOCoin                      TxnType = 24
	TxnTypeDAOCoinTransfer              TxnType = 25
	TxnTypeDAOCoinLimitOrder            TxnType = 26
	TxnTypeCreateUserAssociation        TxnType = 27
	TxnTypeDeleteUserAssociation        TxnType = 28
	TxnTypeCreatePostAssociation        TxnType = 29
	TxnTypeDeletePostAssociation        TxnType = 30

	// NEXT_ID = 31
)

type TxnString string

const (
	TxnStringUnset                        TxnString = "UNSET"
	TxnStringBlockReward                  TxnString = "BLOCK_REWARD"
	TxnStringBasicTransfer                TxnString = "BASIC_TRANSFER"
	TxnStringBitcoinExchange              TxnString = "BITCOIN_EXCHANGE"
	TxnStringPrivateMessage               TxnString = "PRIVATE_MESSAGE"
	TxnStringSubmitPost                   TxnString = "SUBMIT_POST"
	TxnStringUpdateProfile                TxnString = "UPDATE_PROFILE"
	TxnStringUpdateBitcoinUSDExchangeRate TxnString = "UPDATE_BITCOIN_USD_EXCHANGE_RATE"
	TxnStringFollow                       TxnString = "FOLLOW"
	TxnStringLike                         TxnString = "LIKE"
	TxnStringCreatorCoin                  TxnString = "CREATOR_COIN"
	TxnStringSwapIdentity                 TxnString = "SWAP_IDENTITY"
	TxnStringUpdateGlobalParams           TxnString = "UPDATE_GLOBAL_PARAMS"
	TxnStringCreatorCoinTransfer          TxnString = "CREATOR_COIN_TRANSFER"
	TxnStringCreateNFT                    TxnString = "CREATE_NFT"
	TxnStringUpdateNFT                    TxnString = "UPDATE_NFT"
	TxnStringAcceptNFTBid                 TxnString = "ACCEPT_NFT_BID"
	TxnStringNFTBid                       TxnString = "NFT_BID"
	TxnStringNFTTransfer                  TxnString = "NFT_TRANSFER"
	TxnStringAcceptNFTTransfer            TxnString = "ACCEPT_NFT_TRANSFER"
	TxnStringBurnNFT                      TxnString = "BURN_NFT"
	TxnStringAuthorizeDerivedKey          TxnString = "AUTHORIZE_DERIVED_KEY"
	TxnStringMessagingGroup               TxnString = "MESSAGING_GROUP"
	TxnStringDAOCoin                      TxnString = "DAO_COIN"
	TxnStringDAOCoinTransfer              TxnString = "DAO_COIN_TRANSFER"
	TxnStringDAOCoinLimitOrder            TxnString = "DAO_COIN_LIMIT_ORDER"
	TxnStringCreateUserAssociation        TxnString = "CREATE_USER_ASSOCIATION"
	TxnStringDeleteUserAssociation        TxnString = "DELETE_USER_ASSOCIATION"
	TxnStringCreatePostAssociation        TxnString = "CREATE_POST_ASSOCIATION"
	TxnStringDeletePostAssociation        TxnString = "DELETE_POST_ASSOCIATION"
	TxnStringUndefined                    TxnString = "TXN_UNDEFINED"
)

var (
	AllTxnTypes = []TxnType{
		TxnTypeUnset, TxnTypeBlockReward, TxnTypeBasicTransfer, TxnTypeBitcoinExchange, TxnTypePrivateMessage,
		TxnTypeSubmitPost, TxnTypeUpdateProfile, TxnTypeUpdateBitcoinUSDExchangeRate, TxnTypeFollow, TxnTypeLike,
		TxnTypeCreatorCoin, TxnTypeSwapIdentity, TxnTypeUpdateGlobalParams, TxnTypeCreatorCoinTransfer,
		TxnTypeCreateNFT, TxnTypeUpdateNFT, TxnTypeAcceptNFTBid, TxnTypeNFTBid, TxnTypeNFTTransfer,
		TxnTypeAcceptNFTTransfer, TxnTypeBurnNFT, TxnTypeAuthorizeDerivedKey, TxnTypeMessagingGroup,
		TxnTypeDAOCoin, TxnTypeDAOCoinTransfer, TxnTypeDAOCoinLimitOrder, TxnTypeCreateUserAssociation,
		TxnTypeDeleteUserAssociation, TxnTypeCreatePostAssociation, TxnTypeDeletePostAssociation,
	}
	AllTxnString = []TxnString{
		TxnStringUnset, TxnStringBlockReward, TxnStringBasicTransfer, TxnStringBitcoinExchange, TxnStringPrivateMessage,
		TxnStringSubmitPost, TxnStringUpdateProfile, TxnStringUpdateBitcoinUSDExchangeRate, TxnStringFollow, TxnStringLike,
		TxnStringCreatorCoin, TxnStringSwapIdentity, TxnStringUpdateGlobalParams, TxnStringCreatorCoinTransfer,
		TxnStringCreateNFT, TxnStringUpdateNFT, TxnStringAcceptNFTBid, TxnStringNFTBid, TxnStringNFTTransfer,
		TxnStringAcceptNFTTransfer, TxnStringBurnNFT, TxnStringAuthorizeDerivedKey, TxnStringMessagingGroup,
		TxnStringDAOCoin, TxnStringDAOCoinTransfer, TxnStringDAOCoinLimitOrder, TxnStringCreateUserAssociation,
		TxnStringDeleteUserAssociation, TxnStringCreatePostAssociation, TxnStringDeletePostAssociation,
	}
)

func (txnType TxnType) String() string {
	txnString := txnType.GetTxnString()
	if txnString == TxnStringUndefined {
		return fmt.Sprintf("UNRECOGNIZED(%d) - make sure GetTxnString() is up to date", txnType)
	}
	return string(txnString)
}

func (txnType TxnType) GetTxnString() TxnString {
	switch txnType {
	case TxnTypeUnset:
		return TxnStringUnset
	case TxnTypeBlockReward:
		return TxnStringBlockReward
	case TxnTypeBasicTransfer:
		return TxnStringBasicTransfer
	case TxnTypeBitcoinExchange:
		return TxnStringBitcoinExchange
	case TxnTypePrivateMessage:
		return TxnStringPrivateMessage
	case TxnTypeSubmitPost:
		return TxnStringSubmitPost
	case TxnTypeUpdateProfile:
		return TxnStringUpdateProfile
	case TxnTypeUpdateBitcoinUSDExchangeRate:
		return TxnStringUpdateBitcoinUSDExchangeRate
	case TxnTypeFollow:
		return TxnStringFollow
	case TxnTypeLike:
		return TxnStringLike
	case TxnTypeCreatorCoin:
		return TxnStringCreatorCoin
	case TxnTypeCreatorCoinTransfer:
		return TxnStringCreatorCoinTransfer
	case TxnTypeSwapIdentity:
		return TxnStringSwapIdentity
	case TxnTypeUpdateGlobalParams:
		return TxnStringUpdateGlobalParams
	case TxnTypeCreateNFT:
		return TxnStringCreateNFT
	case TxnTypeUpdateNFT:
		return TxnStringUpdateNFT
	case TxnTypeAcceptNFTBid:
		return TxnStringAcceptNFTBid
	case TxnTypeNFTBid:
		return TxnStringNFTBid
	case TxnTypeNFTTransfer:
		return TxnStringNFTTransfer
	case TxnTypeAcceptNFTTransfer:
		return TxnStringAcceptNFTTransfer
	case TxnTypeBurnNFT:
		return TxnStringBurnNFT
	case TxnTypeAuthorizeDerivedKey:
		return TxnStringAuthorizeDerivedKey
	case TxnTypeMessagingGroup:
		return TxnStringMessagingGroup
	case TxnTypeDAOCoin:
		return TxnStringDAOCoin
	case TxnTypeDAOCoinTransfer:
		return TxnStringDAOCoinTransfer
	case TxnTypeDAOCoinLimitOrder:
		return TxnStringDAOCoinLimitOrder
	case TxnTypeCreateUserAssociation:
		return TxnStringCreateUserAssociation
	case TxnTypeDeleteUserAssociation:
		return TxnStringDeleteUserAssociation
	case TxnTypeCreatePostAssociation:
		return TxnStringCreatePostAssociation
	case TxnTypeDeletePostAssociation:
		return TxnStringDeletePostAssociation
	default:
		return TxnStringUndefined
	}
}

func GetTxnTypeFromString(txnString TxnString) TxnType {
	switch txnString {
	case TxnStringUnset:
		return TxnTypeUnset
	case TxnStringBlockReward:
		return TxnTypeBlockReward
	case TxnStringBasicTransfer:
		return TxnTypeBasicTransfer
	case TxnStringBitcoinExchange:
		return TxnTypeBitcoinExchange
	case TxnStringPrivateMessage:
		return TxnTypePrivateMessage
	case TxnStringSubmitPost:
		return TxnTypeSubmitPost
	case TxnStringUpdateProfile:
		return TxnTypeUpdateProfile
	case TxnStringUpdateBitcoinUSDExchangeRate:
		return TxnTypeUpdateBitcoinUSDExchangeRate
	case TxnStringFollow:
		return TxnTypeFollow
	case TxnStringLike:
		return TxnTypeLike
	case TxnStringCreatorCoin:
		return TxnTypeCreatorCoin
	case TxnStringCreatorCoinTransfer:
		return TxnTypeCreatorCoinTransfer
	case TxnStringSwapIdentity:
		return TxnTypeSwapIdentity
	case TxnStringUpdateGlobalParams:
		return TxnTypeUpdateGlobalParams
	case TxnStringCreateNFT:
		return TxnTypeCreateNFT
	case TxnStringUpdateNFT:
		return TxnTypeUpdateNFT
	case TxnStringAcceptNFTBid:
		return TxnTypeAcceptNFTBid
	case TxnStringNFTBid:
		return TxnTypeNFTBid
	case TxnStringNFTTransfer:
		return TxnTypeNFTTransfer
	case TxnStringAcceptNFTTransfer:
		return TxnTypeNFTTransfer
	case TxnStringBurnNFT:
		return TxnTypeBurnNFT
	case TxnStringAuthorizeDerivedKey:
		return TxnTypeAuthorizeDerivedKey
	case TxnStringMessagingGroup:
		return TxnTypeMessagingGroup
	case TxnStringDAOCoin:
		return TxnTypeDAOCoin
	case TxnStringDAOCoinTransfer:
		return TxnTypeDAOCoinTransfer
	case TxnStringDAOCoinLimitOrder:
		return TxnTypeDAOCoinLimitOrder
	case TxnStringCreateUserAssociation:
		return TxnTypeCreateUserAssociation
	case TxnStringDeleteUserAssociation:
		return TxnTypeDeleteUserAssociation
	case TxnStringCreatePostAssociation:
		return TxnTypeCreatePostAssociation
	case TxnStringDeletePostAssociation:
		return TxnTypeDeletePostAssociation
	default:
		// TxnTypeUnset means we couldn't find a matching txn type
		return TxnTypeUnset
	}
}

type DeSoTxnMetadata interface {
	ToBytes(preSignature bool) ([]byte, error)
	FromBytes(data []byte) error
	New() DeSoTxnMetadata
	GetTxnType() TxnType
}

func NewTxnMetadata(txType TxnType) (DeSoTxnMetadata, error) {
	switch txType {
	case TxnTypeUnset:
		return nil, fmt.Errorf("NewTxnMetadata: UNSET TxnType: %v", TxnTypeUnset)
	case TxnTypeBlockReward:
		return (&BlockRewardMetadataa{}).New(), nil
	case TxnTypeBasicTransfer:
		return (&BasicTransferMetadata{}).New(), nil
	case TxnTypeBitcoinExchange:
		return (&BitcoinExchangeMetadata{}).New(), nil
	case TxnTypePrivateMessage:
		return (&PrivateMessageMetadata{}).New(), nil
	case TxnTypeSubmitPost:
		return (&SubmitPostMetadata{}).New(), nil
	case TxnTypeUpdateProfile:
		return (&UpdateProfileMetadata{}).New(), nil
	case TxnTypeUpdateBitcoinUSDExchangeRate:
		return (&UpdateBitcoinUSDExchangeRateMetadataa{}).New(), nil
	case TxnTypeFollow:
		return (&FollowMetadata{}).New(), nil
	case TxnTypeLike:
		return (&LikeMetadata{}).New(), nil
	case TxnTypeCreatorCoin:
		return (&CreatorCoinMetadataa{}).New(), nil
	case TxnTypeCreatorCoinTransfer:
		return (&CreatorCoinTransferMetadataa{}).New(), nil
	case TxnTypeSwapIdentity:
		return (&SwapIdentityMetadataa{}).New(), nil
	case TxnTypeUpdateGlobalParams:
		return (&UpdateGlobalParamsMetadata{}).New(), nil
	case TxnTypeCreateNFT:
		return (&CreateNFTMetadata{}).New(), nil
	case TxnTypeUpdateNFT:
		return (&UpdateNFTMetadata{}).New(), nil
	case TxnTypeAcceptNFTBid:
		return (&AcceptNFTBidMetadata{}).New(), nil
	case TxnTypeNFTBid:
		return (&NFTBidMetadata{}).New(), nil
	case TxnTypeNFTTransfer:
		return (&NFTTransferMetadata{}).New(), nil
	case TxnTypeAcceptNFTTransfer:
		return (&AcceptNFTTransferMetadata{}).New(), nil
	case TxnTypeBurnNFT:
		return (&BurnNFTMetadata{}).New(), nil
	case TxnTypeAuthorizeDerivedKey:
		return (&AuthorizeDerivedKeyMetadata{}).New(), nil
	case TxnTypeMessagingGroup:
		return (&MessagingGroupMetadata{}).New(), nil
	case TxnTypeDAOCoin:
		return (&DAOCoinMetadata{}).New(), nil
	case TxnTypeDAOCoinTransfer:
		return (&DAOCoinTransferMetadata{}).New(), nil
	case TxnTypeDAOCoinLimitOrder:
		return (&DAOCoinLimitOrderMetadata{}).New(), nil
	case TxnTypeCreateUserAssociation:
		return (&CreateUserAssociationMetadata{}).New(), nil
	case TxnTypeDeleteUserAssociation:
		return (&DeleteUserAssociationMetadata{}).New(), nil
	case TxnTypeCreatePostAssociation:
		return (&CreatePostAssociationMetadata{}).New(), nil
	case TxnTypeDeletePostAssociation:
		return (&DeletePostAssociationMetadata{}).New(), nil
	default:
		return nil, fmt.Errorf("NewTxnMetadata: Unrecognized TxnType: %v; make sure you add the new type of transaction to NewTxnMetadata", txType)
	}
}

// WriteMessage takes an io.Writer and serializes and writes the specified message
// to it. Returns an error if the message is malformed or invalid for any reason.
// Otherwise returns the payload that was written sans the header.
func WriteMessage(ww io.Writer, msg DeSoMessage, networkType NetworkType) ([]byte, error) {
	hdr := []byte{}

	// Add the network as a uvarint.
	hdr = append(hdr, UintToBuf(uint64(networkType))...)

	// Add the MsgType as a uvarint.
	hdr = append(hdr, UintToBuf(uint64(msg.GetMsgType()))...)

	// Compute the payload we're going to write but don't add it
	// yet.
	payload, err := msg.ToBytes(false)
	if err != nil {
		return nil, errors.Wrap(err, "WriteMessage: Failed to convert message to bytes")
	}

	// Check that the length of the payload does not exceed the maximum
	// allowed limit.
	if len(payload) > MaxMessagePayload {
		return nil, fmt.Errorf("WriteMessage: Payload size (%d) bytes is too "+
			"large. Should be no larger than (%d) bytes", len(payload), MaxMessagePayload)
	}

	// Add an eight-byte checksum of the payload. Note that although
	// we generally communicate over TCP, it's not a great idea to rely on the
	// checksum it uses since its guarantees are relatively weak.
	// https://www.evanjones.ca/tcp-checksums.html
	hash := Sha256DoubleHash(payload)
	hdr = append(hdr, hash[:8]...)

	// Add the payload length as a uvarint.
	hdr = append(hdr, UintToBuf(uint64(len(payload)))...)

	// Write the message header.
	_, err = ww.Write(hdr)
	if err != nil {
		return nil, errors.Wrap(err, "WriteMessage: Failed to write header")
	}

	// Write the payload.
	_, err = ww.Write(payload)
	if err != nil {
		return nil, errors.Wrap(err, "WriteMessage: Failed to write payload")
	}
	return payload, nil
}

// ReadMessage takes an io.Reader and de-serializes a single message from it.
// Returns an error if the message is malformed or invalid for any reason. Otherwise
// returns a formed message object and the raw byte payload from which it was
// derived.
func ReadMessage(rr io.Reader, networkType NetworkType) (DeSoMessage, []byte, error) {
	// Read the network as a uvarint.
	inNetworkType, err := ReadUvarint(rr)
	if err != nil {
		return nil, nil, errors.Wrapf(err, "ReadMessage: Problem decoding NetworkType")
	}
	if NetworkType(inNetworkType) != networkType {
		return nil, nil, fmt.Errorf("ReadMessage: Incorrect network type (%s) expected (%s)", NetworkType(inNetworkType), networkType)
	}

	// Read the MsgType as a uvarint.
	inMsgType, err := ReadUvarint(rr)
	if err != nil {
		return nil, nil, errors.Wrap(err, "ReadMessage: Could not read MsgType")
	}

	// Create a new message object based on the type.
	retMsg := NewMessage(MsgType(inMsgType))
	if retMsg == nil {
		return nil, nil, fmt.Errorf("ReadMessage: Unknown message type (%s)", MsgType(inMsgType))
	}

	// Read the payload checksum.
	checksum := make([]byte, 8)
	_, err = io.ReadFull(rr, checksum)
	if err != nil {
		return nil, nil, fmt.Errorf("ReadMessage: Error reading checksum for messate type (%s)", MsgType(inMsgType))
	}

	// Read the length of the payload.
	payloadLength, err := ReadUvarint(rr)
	if err != nil {
		return nil, nil, errors.Wrapf(err, "ReadMessage: Could not read payload length for message type (%s)", MsgType(inMsgType))
	}

	// Check that the payload length does not exceed the maximum value allowed.
	// This prevents adversarial machines from overflowing our
	if payloadLength > MaxMessagePayload {
		return nil, nil, fmt.Errorf("ReadMessage: Payload size (%d) bytes is too "+
			"large. Should be no larger than (%d) bytes", payloadLength, MaxMessagePayload)
	}

	// Read the payload.
	payload, err := SafeMakeSliceWithLength[byte](payloadLength)
	if err != nil {
		return nil, nil, fmt.Errorf("ReadMessage: PRoblem creating slice of length %v for payload", payloadLength)
	}
	_, err = io.ReadFull(rr, payload)
	if err != nil {
		return nil, nil, errors.Wrapf(err, "ReadMessage: Could not read payload for message type (%s)", MsgType(inMsgType))
	}

	// Check the payload checksum.
	hash := Sha256DoubleHash(payload)
	if !bytes.Equal(hash[:8], checksum) {
		return nil, nil, fmt.Errorf("ReadMessage: Payload checksum computed "+
			"(%#v) does not match payload checksum in header: (%#v)", hash[:8], checksum)
	}

	// Now we have the payload, initialize the message.
	err = retMsg.FromBytes(payload)
	if err != nil {
		return nil, nil, errors.Wrapf(err, "ReadMessage: Problem parsing "+
			"message payload into message object for message type (%s)", MsgType(inMsgType))
	}

	return retMsg, payload, nil
}

func NewMessage(msgType MsgType) DeSoMessage {
	switch msgType {
	case MsgTypeVersion:
		{
			return &MsgDeSoVersion{}
		}
	case MsgTypeVerack:
		{
			return &MsgDeSoVerack{}
		}
	case MsgTypeHeader:
		{
			return &MsgDeSoHeader{
				PrevBlockHash:         &BlockHash{},
				TransactionMerkleRoot: &BlockHash{},
			}
		}
	case MsgTypeBlock:
		{
			return &MsgDeSoBlock{
				Header: NewMessage(MsgTypeHeader).(*MsgDeSoHeader),
			}
		}
	case MsgTypeTxn:
		{
			return &MsgDeSoTxn{}
		}
	case MsgTypePing:
		{
			return &MsgDeSoPing{}
		}
	case MsgTypePong:
		{
			return &MsgDeSoPong{}
		}
	case MsgTypeInv:
		{
			return &MsgDeSoInv{}
		}
	case MsgTypeGetBlocks:
		{
			return &MsgDeSoGetBlocks{}
		}
	case MsgTypeGetTransactions:
		{
			return &MsgDeSoGetTransactions{}
		}
	case MsgTypeTransactionBundle:
		{
			return &MsgDeSoTransactionBundle{}
		}
	case MsgTypeMempool:
		{
			return &MsgDeSoMempool{}
		}
	case MsgTypeGetHeaders:
		{
			return &MsgDeSoGetHeaders{}
		}
	case MsgTypeHeaderBundle:
		{
			return &MsgDeSoHeaderBundle{}
		}
	case MsgTypeAddr:
		{
			return &MsgDeSoAddr{}
		}
	case MsgTypeGetAddr:
		{
			return &MsgDeSoGetAddr{}
		}
	case MsgTypeGetSnapshot:
		{
			return &MsgDeSoGetSnapshot{}
		}
	case MsgTypeSnapshotData:
		{
			return &MsgDeSoSnapshotData{}
		}
	default:
		{
			return nil
		}
	}
}

// ==================================================================
// Control Messages
// ==================================================================

type MsgDeSoQuit struct {
}

func (msg *MsgDeSoQuit) GetMsgType() MsgType {
	return MsgTypeQuit
}

func (msg *MsgDeSoQuit) ToBytes(preSignature bool) ([]byte, error) {
	return nil, fmt.Errorf("MsgDeSoQuit.ToBytes not implemented")
}

func (msg *MsgDeSoQuit) FromBytes(data []byte) error {
	return fmt.Errorf("MsgDeSoQuit.FromBytes not implemented")
}

type MsgDeSoNewPeer struct {
}

func (msg *MsgDeSoNewPeer) GetMsgType() MsgType {
	return MsgTypeNewPeer
}

func (msg *MsgDeSoNewPeer) ToBytes(preSignature bool) ([]byte, error) {
	return nil, fmt.Errorf("MsgDeSoNewPeer.ToBytes: Not implemented")
}

func (msg *MsgDeSoNewPeer) FromBytes(data []byte) error {
	return fmt.Errorf("MsgDeSoNewPeer.FromBytes not implemented")
}

type MsgDeSoDonePeer struct {
}

func (msg *MsgDeSoDonePeer) GetMsgType() MsgType {
	return MsgTypeDonePeer
}

func (msg *MsgDeSoDonePeer) ToBytes(preSignature bool) ([]byte, error) {
	return nil, fmt.Errorf("MsgDeSoDonePeer.ToBytes: Not implemented")
}

func (msg *MsgDeSoDonePeer) FromBytes(data []byte) error {
	return fmt.Errorf("MsgDeSoDonePeer.FromBytes not implemented")
}

// ==================================================================
// GET_HEADERS message
// ==================================================================

type MsgDeSoGetHeaders struct {
	StopHash     *BlockHash
	BlockLocator []*BlockHash
}

func (msg *MsgDeSoGetHeaders) GetMsgType() MsgType {
	return MsgTypeGetHeaders
}

func (msg *MsgDeSoGetHeaders) ToBytes(preSignature bool) ([]byte, error) {
	data := []byte{}

	// Encode the StopHash first.
	data = append(data, msg.StopHash[:]...)

	// Encode the number of hashes in the BlockLocator.
	data = append(data, UintToBuf(uint64(len(msg.BlockLocator)))...)

	// Encode all of the hashes in the BlockLocator.
	for _, hash := range msg.BlockLocator {
		data = append(data, hash[:]...)
	}

	return data, nil
}

func (msg *MsgDeSoGetHeaders) FromBytes(data []byte) error {
	rr := bytes.NewReader(data)
	retGetHeaders := NewMessage(MsgTypeGetHeaders).(*MsgDeSoGetHeaders)

	// StopHash
	stopHash := BlockHash{}
	_, err := io.ReadFull(rr, stopHash[:])
	if err != nil {
		return errors.Wrapf(err, "MsgDeSoGetHeaders.FromBytes: Problem decoding StopHash")
	}
	retGetHeaders.StopHash = &stopHash

	// Number of hashes in block locator.
	numHeaders, err := ReadUvarint(rr)
	if err != nil {
		return fmt.Errorf("MsgDeSoGetHeaders.FromBytes: %v", err)
	}

	for ii := uint64(0); ii < numHeaders; ii++ {
		currentHeader := BlockHash{}
		_, err := io.ReadFull(rr, currentHeader[:])
		if err != nil {
			return errors.Wrapf(err, "MsgDeSoGetHeaders.FromBytes: Problem decoding header hash")
		}

		retGetHeaders.BlockLocator = append(retGetHeaders.BlockLocator, &currentHeader)
	}

	*msg = *retGetHeaders
	return nil
}

func (msg *MsgDeSoGetHeaders) String() string {
	return fmt.Sprintf("StopHash: %v Locator: %v",
		msg.StopHash, msg.BlockLocator)
}

// ==================================================================
// HEADER_BUNDLE message
// ==================================================================

type MsgDeSoHeaderBundle struct {
	Headers   []*MsgDeSoHeader
	TipHash   *BlockHash
	TipHeight uint32
}

func (msg *MsgDeSoHeaderBundle) GetMsgType() MsgType {
	return MsgTypeHeaderBundle
}

func (msg *MsgDeSoHeaderBundle) ToBytes(preSignature bool) ([]byte, error) {
	data := []byte{}

	// Encode the number of headers in the bundle.
	data = append(data, UintToBuf(uint64(len(msg.Headers)))...)

	// Encode all the headers.
	for _, header := range msg.Headers {
		headerBytes, err := header.ToBytes(preSignature)
		if err != nil {
			return nil, errors.Wrapf(err, "MsgDeSoHeaderBundle.ToBytes: Problem encoding header")
		}
		data = append(data, headerBytes...)
	}

	// Encode the tip hash.
	data = append(data, msg.TipHash[:]...)

	// Encode the tip height.
	data = append(data, UintToBuf(uint64(msg.TipHeight))...)

	return data, nil
}

func (msg *MsgDeSoHeaderBundle) FromBytes(data []byte) error {
	rr := bytes.NewReader(data)
	retBundle := NewMessage(MsgTypeHeaderBundle).(*MsgDeSoHeaderBundle)

	// Read in the number of headers in the bundle.
	numHeaders, err := ReadUvarint(rr)
	if err != nil {
		return errors.Wrapf(err, "MsgDeSoHeaderBundle.FromBytes: Problem decoding number of header")
	}

	// Read in all of the headers.
	for ii := uint64(0); ii < numHeaders; ii++ {
		retHeader, err := DecodeHeader(rr)
		if err != nil {
			return errors.Wrapf(err, "MsgDeSoHeader.FromBytes: ")
		}

		retBundle.Headers = append(retBundle.Headers, retHeader)
	}

	// Read in the tip hash.
	retBundle.TipHash = &BlockHash{}
	_, err = io.ReadFull(rr, retBundle.TipHash[:])
	if err != nil {
		return errors.Wrapf(err, "MsgDeSoHeaderBundle.FromBytes:: Error reading TipHash: ")
	}

	// Read in the tip height.
	tipHeight, err := ReadUvarint(rr)
	if err != nil || tipHeight > math.MaxUint32 {
		return fmt.Errorf("MsgDeSoHeaderBundle.FromBytes: %v", err)
	}
	retBundle.TipHeight = uint32(tipHeight)

	*msg = *retBundle
	return nil
}

func (msg *MsgDeSoHeaderBundle) String() string {
	return fmt.Sprintf("Num Headers: %v, Tip Height: %v, Tip Hash: %v, Headers: %v", len(msg.Headers), msg.TipHeight, msg.TipHash, msg.Headers)
}

// ==================================================================
// GetBlocks Messages
// ==================================================================

type MsgDeSoGetBlocks struct {
	HashList []*BlockHash
}

func (msg *MsgDeSoGetBlocks) GetMsgType() MsgType {
	return MsgTypeGetBlocks
}

func (msg *MsgDeSoGetBlocks) ToBytes(preSignature bool) ([]byte, error) {
	data := []byte{}

	if len(msg.HashList) > MaxBlocksInFlight {
		return nil, fmt.Errorf("MsgDeSoGetBlocks.ToBytes: Blocks requested %d "+
			"exceeds MaxBlocksInFlight %d", len(msg.HashList), MaxBlocksInFlight)
	}

	// Encode the number of hashes.
	data = append(data, UintToBuf(uint64(len(msg.HashList)))...)
	// Encode each hash.
	for _, hash := range msg.HashList {
		data = append(data, hash[:]...)
	}

	return data, nil
}

func (msg *MsgDeSoGetBlocks) FromBytes(data []byte) error {
	rr := bytes.NewReader(data)

	// Parse the number of block hashes.
	numHashes, err := ReadUvarint(rr)
	if err != nil {
		return errors.Wrapf(err, "MsgDeSoGetBlocks.FromBytes: Problem "+
			"reading number of block hashes requested")
	}
	if numHashes > MaxBlocksInFlight {
		return fmt.Errorf("MsgDeSoGetBlocks.FromBytes: HashList length (%d) "+
			"exceeds maximum allowed (%d)", numHashes, MaxBlocksInFlight)
	}

	// Read in all the hashes.
	hashList := []*BlockHash{}
	for ii := uint64(0); ii < numHashes; ii++ {
		newHash := BlockHash{}

		_, err = io.ReadFull(rr, newHash[:])
		if err != nil {
			return errors.Wrapf(err, "MsgDeSoGetBlocks.FromBytes:: Error reading Hash: ")
		}
		hashList = append(hashList, &newHash)
	}

	*msg = MsgDeSoGetBlocks{
		HashList: hashList,
	}
	return nil
}

func (msg *MsgDeSoGetBlocks) String() string {
	return fmt.Sprintf("%v", msg.HashList)
}

// DeSoBodySchema Within a post, the body typically has a particular
// schema defined below.
type DeSoBodySchema struct {
	Body      string   `json:",omitempty"`
	ImageURLs []string `json:",omitempty"`
	VideoURLs []string `json:",omitempty"`
}

// ==================================================================
// GetTransactions Messages
// ==================================================================

type MsgDeSoGetTransactions struct {
	HashList []*BlockHash
}

func (msg *MsgDeSoGetTransactions) GetMsgType() MsgType {
	return MsgTypeGetTransactions
}

func (msg *MsgDeSoGetTransactions) ToBytes(preSignature bool) ([]byte, error) {
	data := []byte{}

	// Encode the number of hashes.
	data = append(data, UintToBuf(uint64(len(msg.HashList)))...)
	// Encode each hash.
	for _, hash := range msg.HashList {
		data = append(data, hash[:]...)
	}

	return data, nil
}

func (msg *MsgDeSoGetTransactions) FromBytes(data []byte) error {
	rr := bytes.NewReader(data)

	// Parse the nmber of block hashes.
	numHashes, err := ReadUvarint(rr)
	if err != nil {
		return errors.Wrapf(err, "MsgDeSoGetTransactions.FromBytes: Problem "+
			"reading number of transaction hashes requested")
	}

	// Read in all the hashes.
	hashList := []*BlockHash{}
	for ii := uint64(0); ii < numHashes; ii++ {
		newHash := BlockHash{}

		_, err = io.ReadFull(rr, newHash[:])
		if err != nil {
			return errors.Wrapf(err, "MsgDeSoGetTransactions.FromBytes: Error reading Hash: ")
		}
		hashList = append(hashList, &newHash)
	}

	*msg = MsgDeSoGetTransactions{
		HashList: hashList,
	}
	return nil
}

func (msg *MsgDeSoGetTransactions) String() string {
	return fmt.Sprintf("Num hashes: %v, HashList: %v", len(msg.HashList), msg.HashList)
}

// ==================================================================
// TransactionBundle message
// ==================================================================

type MsgDeSoTransactionBundle struct {
	Transactions []*MsgDeSoTxn
}

func (msg *MsgDeSoTransactionBundle) GetMsgType() MsgType {
	return MsgTypeTransactionBundle
}

func (msg *MsgDeSoTransactionBundle) ToBytes(preSignature bool) ([]byte, error) {
	data := []byte{}

	// Encode the number of transactions in the bundle.
	data = append(data, UintToBuf(uint64(len(msg.Transactions)))...)

	// Encode all the transactions.
	for _, transaction := range msg.Transactions {
		transactionBytes, err := transaction.ToBytes(preSignature)
		if err != nil {
			return nil, errors.Wrapf(err, "MsgDeSoTransactionBundle.ToBytes: Problem encoding transaction")
		}
		data = append(data, transactionBytes...)
	}

	return data, nil
}

func (msg *MsgDeSoTransactionBundle) FromBytes(data []byte) error {
	rr := bytes.NewReader(data)
	retBundle := NewMessage(MsgTypeTransactionBundle).(*MsgDeSoTransactionBundle)

	// Read in the number of transactions in the bundle.
	numTransactions, err := ReadUvarint(rr)
	if err != nil {
		return errors.Wrapf(err, "MsgDeSoTransactionBundle.FromBytes: Problem decoding number of transaction")
	}

	// Read in all of the transactions.
	for ii := uint64(0); ii < numTransactions; ii++ {
		retTransaction, err := _readTransaction(rr)
		if err != nil {
			return errors.Wrapf(err, "MsgDeSoTransaction.FromBytes: ")
		}

		retBundle.Transactions = append(retBundle.Transactions, retTransaction)
	}

	*msg = *retBundle
	return nil
}

func (msg *MsgDeSoTransactionBundle) String() string {
	return fmt.Sprintf("Num txns: %v, Txns: %v", len(msg.Transactions), msg.Transactions)
}

// ==================================================================
// Mempool Messages
// ==================================================================

type MsgDeSoMempool struct {
}

func (msg *MsgDeSoMempool) GetMsgType() MsgType {
	return MsgTypeMempool
}

func (msg *MsgDeSoMempool) ToBytes(preSignature bool) ([]byte, error) {
	// A mempool message is just empty.
	return []byte{}, nil
}

func (msg *MsgDeSoMempool) FromBytes(data []byte) error {
	// A mempool message is just empty.
	return nil
}

func (msg *MsgDeSoMempool) String() string {
	return fmt.Sprintf("%v", msg.GetMsgType())
}

// ==================================================================
// INV Messages
// ==================================================================

const (
	// MaxBlocksInFlight is the maximum number of blocks that can be requested
	// from a peer.
	MaxBlocksInFlight = 250
)

// InvType represents the allowed types of inventory vectors. See InvVect.
type InvType uint32

// These constants define the various supported inventory vector types.
const (
	InvTypeTx    InvType = 0
	InvTypeBlock InvType = 1
)

// Map of service flags back to their constant names for pretty printing.
var ivStrings = map[InvType]string{
	InvTypeTx:    "TX_INV",
	InvTypeBlock: "BLOCK_INV",
}

// String returns the InvType in human-readable form.
func (invtype InvType) String() string {
	if s, ok := ivStrings[invtype]; ok {
		return s
	}

	return fmt.Sprintf("Unknown InvType (%d)", uint32(invtype))
}

// InvVect defines an inventory vector which is used to describe data,
// as specified by the Type field, that a peer wants, has, or does not have to
// another peer.
type InvVect struct {
	Type InvType   // Type of data
	Hash BlockHash // Hash of the data
}

func (invVect *InvVect) String() string {
	return fmt.Sprintf("Type: %v, Hash: %v", invVect.Type, &(invVect.Hash))
}

type MsgDeSoInv struct {
	InvList []*InvVect
	// IsSyncResponse indicates that the inv was sent in response to a sync message.
	// This indicates that the node shouldn't relay it to peers because they likely
	// already have it.
	IsSyncResponse bool
}

func (msg *MsgDeSoInv) GetMsgType() MsgType {
	return MsgTypeInv
}

func _invListToBytes(invList []*InvVect) ([]byte, error) {
	data := []byte{}

	// Encode the number of inventory vectors.
	data = append(data, UintToBuf(uint64(len(invList)))...)

	// Encode each inventory vector subsequent.
	for _, invVect := range invList {
		data = append(data, UintToBuf(uint64(invVect.Type))...)
		data = append(data, invVect.Hash[:]...)
	}

	return data, nil
}

func _readInvList(rr io.Reader) ([]*InvVect, error) {
	invList := []*InvVect{}

	// Parse the number of inventory vectors in the message and make sure it doesn't
	// exceed the limit.
	numInvVects, err := ReadUvarint(rr)
	if err != nil {
		return nil, errors.Wrapf(err, "_readInvList: Problem reading number of InvVects")
	}

	// Now parse each individual InvVect.
	for ii := uint64(0); ii < numInvVects; ii++ {
		// Parse the type field, which was encoded as a varint.
		typeUint, err := ReadUvarint(rr)
		if err != nil {
			return nil, errors.Wrapf(err, "_readInvList: Problem parsing Type for InvVect")
		}
		if typeUint > math.MaxUint32 {
			return nil, fmt.Errorf("_readInvList: Type field exceeds maximum value sanity check (%f) vs (%f)", float64(typeUint), float64(math.MaxUint32))
		}

		// Read the Hash of the InvVect.
		invHash := BlockHash{}
		_, err = io.ReadFull(rr, invHash[:])
		if err != nil {
			return nil, errors.Wrapf(err, "_readInvList: Error reading Hash for InvVect: ")
		}

		invVect := &InvVect{
			Type: InvType(typeUint),
			Hash: invHash,
		}

		invList = append(invList, invVect)
	}

	return invList, nil
}

func (msg *MsgDeSoInv) ToBytes(preSignature bool) ([]byte, error) {
	data, err := _invListToBytes(msg.InvList)
	if err != nil {
		return nil, errors.Wrapf(err, "MsgDeSoGetInv: ")
	}
	data = append(data, BoolToByte(msg.IsSyncResponse))

	return data, nil
}

func (msg *MsgDeSoInv) FromBytes(data []byte) error {
	rr := bytes.NewReader(data)
	invList, err := _readInvList(rr)
	if err != nil {
		return errors.Wrapf(err, "MsgDeSoInv: ")
	}
	isSyncResponse, err := ReadBoolByte(rr)
	if err != nil {
		return errors.Wrapf(err, "MsgDeSoInv: ")
	}

	*msg = MsgDeSoInv{
		InvList:        invList,
		IsSyncResponse: isSyncResponse,
	}
	return nil
}

func (msg *MsgDeSoInv) String() string {
	return fmt.Sprintf("Num invs: %v, SyncResponse: %v, InvList: %v",
		len(msg.InvList), msg.IsSyncResponse, msg.InvList)
}

// ==================================================================
// PING and PONG Messages
// ==================================================================

type MsgDeSoPing struct {
	Nonce uint64
}

func (msg *MsgDeSoPing) GetMsgType() MsgType {
	return MsgTypePing
}

func (msg *MsgDeSoPing) ToBytes(preSignature bool) ([]byte, error) {
	return UintToBuf(msg.Nonce), nil
}

func (msg *MsgDeSoPing) FromBytes(data []byte) error {
	nonce, err := ReadUvarint(bytes.NewReader(data))
	if err != nil {
		return fmt.Errorf("MsgDeSoPing.FromBytes: %v", err)
	}
	*msg = MsgDeSoPing{Nonce: nonce}
	return nil
}

type MsgDeSoPong struct {
	Nonce uint64
}

func (msg *MsgDeSoPong) GetMsgType() MsgType {
	return MsgTypePong
}

func (msg *MsgDeSoPong) ToBytes(preSignature bool) ([]byte, error) {
	return UintToBuf(msg.Nonce), nil
}

func (msg *MsgDeSoPong) FromBytes(data []byte) error {
	nonce, err := ReadUvarint(bytes.NewReader(data))
	if err != nil {
		return fmt.Errorf("MsgDeSoPong.FromBytes: %v", err)
	}
	*msg = MsgDeSoPong{Nonce: nonce}
	return nil
}

// ==================================================================
// VERSION Message
// ==================================================================

type ServiceFlag uint64

const (
	// SFFullNodeDeprecated is deprecated, and set on all nodes by default
	// now. We basically split it into SFHyperSync and SFArchivalMode.
	SFFullNodeDeprecated ServiceFlag = 1 << iota
	// SFHyperSync is a flag used to indicate that the peer supports hyper sync.
	SFHyperSync
	// SFArchivalNode is a flag complementary to SFHyperSync. If node is a hypersync node then
	// it might not be able to support block sync anymore, unless it has archival mode turned on.
	SFArchivalNode
)

type MsgDeSoVersion struct {
	// What is the current version we're on?
	Version uint64

	// What are the services offered by this node?
	Services ServiceFlag

	// The node's unix timestamp that we use to compute a
	// robust "network time" using NTP.
	TstampSecs int64

	// Used to detect when a node connects to itself, which
	// we generally want to prevent.
	Nonce uint64

	// Used as a "vanity plate" to identify different DeSo
	// clients. Mainly useful in analyzing the network at
	// a meta level, not in the protocol itself.
	UserAgent string

	// The height of the last block on the main chain for
	// this node.
	//
	// TODO: We need to update this to uint64
	StartBlockHeight uint32

	// MinFeeRateNanosPerKB is the minimum feerate that a peer will
	// accept from other peers when validating transactions.
	MinFeeRateNanosPerKB uint64
}

func (msg *MsgDeSoVersion) ToBytes(preSignature bool) ([]byte, error) {
	retBytes := []byte{}

	// Version
	//
	// We give each one of these its own scope to avoid issues where
	// nn accidentally gets recycled.
	retBytes = append(retBytes, UintToBuf(msg.Version)...)

	// Services
	retBytes = append(retBytes, UintToBuf(uint64(msg.Services))...)

	// TstampSecs
	retBytes = append(retBytes, IntToBuf(msg.TstampSecs)...)

	// Nonce
	retBytes = append(retBytes, UintToBuf(msg.Nonce)...)

	// UserAgent
	//
	// Strings are encoded by putting their length first as uvarints
	// then their values afterward as bytes.
	retBytes = append(retBytes, UintToBuf(uint64(len(msg.UserAgent)))...)
	retBytes = append(retBytes, msg.UserAgent...)

	// StartBlockHeight
	retBytes = append(retBytes, UintToBuf(uint64(msg.StartBlockHeight))...)

	// MinFeeRateNanosPerKB
	retBytes = append(retBytes, UintToBuf(uint64(msg.MinFeeRateNanosPerKB))...)

	// JSONAPIPort - deprecated
	retBytes = append(retBytes, UintToBuf(uint64(0))...)

	return retBytes, nil
}

func (msg *MsgDeSoVersion) FromBytes(data []byte) error {
	rr := bytes.NewReader(data)
	retVer := MsgDeSoVersion{}

	// Version
	//
	// We give each one of these its own scope to avoid issues where
	// a value accidentally gets recycled.
	{
		ver, err := ReadUvarint(rr)
		if err != nil {
			return errors.Wrapf(err, "MsgDeSoVersion.FromBytes: Problem converting msg.Version")
		}
		retVer.Version = ver
	}

	// Services
	{
		services, err := ReadUvarint(rr)
		if err != nil {
			return errors.Wrapf(err, "MsgDeSoVersion.FromBytes: Problem converting msg.Services")
		}
		retVer.Services = ServiceFlag(services)
	}

	// TstampSecs
	{
		tstampSecs, err := ReadVarint(rr)
		if err != nil {
			return errors.Wrapf(err, "MsgDeSoVersion.FromBytes: Problem converting msg.TstampSecs")
		}
		retVer.TstampSecs = tstampSecs
	}

	// Nonce
	{
		nonce, err := ReadUvarint(rr)
		if err != nil {
			return errors.Wrapf(err, "MsgDeSoVersion.FromBytes: Problem converting msg.Nonce")
		}
		retVer.Nonce = nonce
	}

	// UserAgent
	//
	// Strings are encoded by putting their length first as uvarints
	// then their values afterward as bytes.
	{
		strLen, err := ReadUvarint(rr)
		if err != nil {
			return errors.Wrapf(err, "MsgDeSoVersion.FromBytes: Problem reading length of msg.UserAgent")
		}
		if strLen > MaxMessagePayload {
			return fmt.Errorf("MsgDeSoVersion.FromBytes: Length msg.UserAgent %d larger than max allowed %d", strLen, MaxMessagePayload)
		}
		userAgent, err := SafeMakeSliceWithLength[byte](strLen)
		if err != nil {
			return fmt.Errorf("MsgDeSoVersion.FromBytes: PRoblem creating slice of length %d for user agent", strLen)
		}
		_, err = io.ReadFull(rr, userAgent)
		if err != nil {
			return errors.Wrapf(err, "MsgDeSoVersion.FromBytes: Error reading msg.UserAgent")
		}
		retVer.UserAgent = string(userAgent)
	}

	// StartBlockHeight
	{
		lastBlockHeight, err := ReadUvarint(rr)
		if err != nil || lastBlockHeight > math.MaxUint32 {
			return errors.Wrapf(err, "MsgDeSoVersion.FromBytes: Problem converting msg.LatestBlockHeight")
		}
		retVer.StartBlockHeight = uint32(lastBlockHeight)
	}

	// MinFeeRateNanosPerKB
	{
		minFeeRateNanosPerKB, err := ReadUvarint(rr)
		if err != nil {
			return errors.Wrapf(err, "MsgDeSoVersion.FromBytes: Problem converting msg.MinFeeRateNanosPerKB")
		}
		retVer.MinFeeRateNanosPerKB = minFeeRateNanosPerKB
	}

	// JSONAPIPort - deprecated
	{
		_, err := ReadUvarint(rr)
		if err != nil {
			return errors.Wrapf(err, "MsgDeSoVersion.FromBytes: Problem converting msg.JSONAPIPort")
		}
	}

	*msg = retVer
	return nil
}

func (msg *MsgDeSoVersion) GetMsgType() MsgType {
	return MsgTypeVersion
}

// ==================================================================
// ADDR Message
// ==================================================================

const (
	// MaxAddrsPerAddrMsg is the maximum number of addresses we allow in a single
	// addr message from a peer.
	MaxAddrsPerAddrMsg = 1000
	// AddrRelayIntervalSeconds is the amount of time we wait before relaying each
	// batch of addresses we've received recently.
	AddrRelayIntervalSeconds = 60

	// RebroadcastNodeAddrIntervalMinutes is how often we broadcast our own address
	// to our peers.
	RebroadcastNodeAddrIntervalMinutes = 24 * 60
)

// SingleAddr is similar to the wire.NetAddress definition from the btcd guys.
type SingleAddr struct {
	// Last time the address was seen. Encoded as number UNIX seconds on the wire.
	Timestamp time.Time

	// Bitfield which identifies the services supported by the address.
	Services ServiceFlag

	// IP address of the peer. Must be 4 or 16 bytes for IPV4 or IPV6 respectively.
	IP net.IP

	// Port the peer is using.
	Port uint16
}

func (addr *SingleAddr) StringWithPort(includePort bool) string {
	// Always include the port for localhost as it's useful for testing.
	if includePort || net.IP([]byte{127, 0, 0, 1}).Equal(addr.IP) {
		return fmt.Sprintf("%s:%d", addr.IP.String(), addr.Port)
	}

	return addr.IP.String()
}

func (addr *SingleAddr) String() string {
	return fmt.Sprintf("%s:%d", addr.IP.String(), addr.Port)
}

type MsgDeSoAddr struct {
	// The definition of NetAddress as defined by the btcd guys works fine for
	// our purposes. The only difference is that for DeSo nodes, the Service
	// flag in the NetAddress is as we define it above in ServiceFlag.
	// Note that we also rewrite the serialization logic as well to avoid
	// relying on potentially crusty Bitcoin-related work-arounds going forward.
	AddrList []*SingleAddr
}

func (msg *MsgDeSoAddr) ToBytes(preSignature bool) ([]byte, error) {
	retBytes := []byte{}

	// Encode the number of addresses as a uvarint.
	retBytes = append(retBytes, UintToBuf(uint64(len(msg.AddrList)))...)

	// Encode each address.
	for _, addr := range msg.AddrList {
		// Timestamp
		// Assume it's always positive.
		retBytes = append(retBytes, UintToBuf(uint64(addr.Timestamp.Unix()))...)

		// Services
		retBytes = append(retBytes, UintToBuf(uint64(addr.Services))...)

		// IP
		// Encode the length of the IP and then the actual bytes.
		retBytes = append(retBytes, UintToBuf(uint64(len(addr.IP[:])))...)
		retBytes = append(retBytes, addr.IP[:]...)

		// Port
		retBytes = append(retBytes, UintToBuf(uint64(addr.Port))...)
	}

	return retBytes, nil
}

func (msg *MsgDeSoAddr) FromBytes(data []byte) error {
	rr := bytes.NewReader(data)
	retVer := MsgDeSoAddr{}

	// Read the number of addresses encoded.
	numAddrs, err := ReadUvarint(rr)
	if err != nil {
		return errors.Wrapf(err, "MsgDeSoAddr.FromBytes: Problem reading numAddrs: ")
	}
	for ii := uint64(0); ii < numAddrs; ii++ {
		// Read each addr and add it to the AddrList.
		currentAddr := &SingleAddr{}

		// Timestamp
		tstampSecs, err := ReadUvarint(rr)
		if err != nil {
			return errors.Wrapf(err, "MsgDeSoAddr.FromBytes: Problem reading tstamp: ")
		}
		currentAddr.Timestamp = time.Unix(int64(tstampSecs), 0)

		// Services
		serviceUint, err := ReadUvarint(rr)
		if err != nil {
			return errors.Wrapf(err, "MsgDeSoAddr.FromBytes: Problem reading services: ")
		}
		currentAddr.Services = ServiceFlag(serviceUint)

		// IP
		ipLen, err := ReadUvarint(rr)
		if err != nil {
			return errors.Wrapf(err, "MsgDeSoAddr.FromBytes: Problem reading IP: ")
		}
		if ipLen != 4 && ipLen != 16 {
			return fmt.Errorf("MsgDeSoAddr.FromBytes: IP length must be 4 or 16 bytes but was %d", ipLen)
		}
		currentAddrIPSlice, err := SafeMakeSliceWithLength[byte](ipLen)
		if err != nil {
			return fmt.Errorf("MsgDeSoAddr.FromBytes: Problem making slice of length %d for currentAddr.IP", ipLen)
		}
		currentAddr.IP = net.IP(currentAddrIPSlice)
		_, err = io.ReadFull(rr, currentAddr.IP)
		if err != nil {
			return errors.Wrapf(err, "MsgDeSoAddr.FromBytes: Error reading IP")
		}

		// Port
		port, err := ReadUvarint(rr)
		if err != nil {
			return errors.Wrapf(err, "MsgDeSoAddr.FromBytes: Problem reading port: ")
		}
		if port > math.MaxUint16 {
			return fmt.Errorf("MsgDeSoAddr.FromBytes: Port value %d exceeds max "+
				"allowed %d", port, math.MaxUint16)
		}
		currentAddr.Port = uint16(port)

		retVer.AddrList = append(retVer.AddrList, currentAddr)
	}

	*msg = retVer
	return nil
}

func (msg *MsgDeSoAddr) GetMsgType() MsgType {
	return MsgTypeAddr
}

func (msg *MsgDeSoAddr) String() string {
	return fmt.Sprintf("Num addrs: %v, AddrList: %v", len(msg.AddrList), msg.AddrList)
}

// ==================================================================
// GET_ADDR Message
// ==================================================================

type MsgDeSoGetAddr struct {
}

func (msg *MsgDeSoGetAddr) ToBytes(preSignature bool) ([]byte, error) {
	return []byte{}, nil
}

func (msg *MsgDeSoGetAddr) FromBytes(data []byte) error {
	return nil
}

func (msg *MsgDeSoGetAddr) GetMsgType() MsgType {
	return MsgTypeGetAddr
}

// ==================================================================
// VERACK Message
// ==================================================================

// VERACK messages have no payload.
type MsgDeSoVerack struct {
	// A verack message must contain the nonce the peer received in the
	// initial version message. This ensures the peer that is communicating
	// with us actually controls the address she says she does similar to
	// "SYN Cookie" DDOS protection.
	Nonce uint64
}

func (msg *MsgDeSoVerack) ToBytes(preSignature bool) ([]byte, error) {
	retBytes := []byte{}

	// Nonce
	retBytes = append(retBytes, UintToBuf(msg.Nonce)...)
	return retBytes, nil
}

func (msg *MsgDeSoVerack) FromBytes(data []byte) error {
	rr := bytes.NewReader(data)
	retMsg := NewMessage(MsgTypeVerack).(*MsgDeSoVerack)
	{
		nonce, err := ReadUvarint(rr)
		if err != nil {
			return errors.Wrapf(err, "MsgDeSoVerack.FromBytes: Problem reading Nonce")
		}
		retMsg.Nonce = nonce
	}
	*msg = *retMsg
	return nil
}

func (msg *MsgDeSoVerack) GetMsgType() MsgType {
	return MsgTypeVerack
}

// ==================================================================
// HEADER Message
// ==================================================================

// MsgDeSoHeader definition.
//
// Note that all of these fields must be encoded as *full* big-endian
// ints/uints rather than varints. This is because these fields are hashed to
// produce a block and allowing them to be varints will heavily
// incentivize miners to keep them short, which corrupts their
// actual utility.
//
// Additionally note that it's particularly important that headers be
// space-efficient, since light clients will need to download an entire
// history of them in order to be able to validate anything.
type MsgDeSoHeader struct {
	// Note this is encoded as a fixed-width uint32 rather than a
	// uvarint or a uint64.
	Version uint32

	// Hash of the previous block in the chain.
	PrevBlockHash *BlockHash

	// The merkle root of all the transactions contained within the block.
	TransactionMerkleRoot *BlockHash

	// The unix timestamp (in seconds) specifying when this block was
	// mined.
	TstampSecs uint64

	// The height of the block this header corresponds to.
	Height uint64

	// The nonce that is used by miners in order to produce valid blocks.
	//
	// Note: Before the upgrade from HeaderVersion0 to HeaderVersion1, miners would make
	// use of ExtraData in the BlockRewardMetadata to get extra nonces. However, this is
	// no longer needed since HeaderVersion1 upgraded the nonce to 64 bits from 32 bits.
	Nonce uint64

	// An extra nonce that can be used to provice *even more* entropy for miners, in the
	// event that ASICs become powerful enough to have birthday problems in the future.
	ExtraNonce uint64
}

func HeaderSizeBytes() int {
	header := NewMessage(MsgTypeHeader)
	headerBytes, _ := header.ToBytes(false)
	return len(headerBytes)
}

func (msg *MsgDeSoHeader) EncodeHeaderVersion0(preSignature bool) ([]byte, error) {
	retBytes := []byte{}

	// Version
	{
		scratchBytes := [4]byte{}
		binary.BigEndian.PutUint32(scratchBytes[:], msg.Version)
		retBytes = append(retBytes, scratchBytes[:]...)
	}

	// PrevBlockHash
	prevBlockHash := msg.PrevBlockHash
	if prevBlockHash == nil {
		prevBlockHash = &BlockHash{}
	}
	retBytes = append(retBytes, prevBlockHash[:]...)

	// TransactionMerkleRoot
	transactionMerkleRoot := msg.TransactionMerkleRoot
	if transactionMerkleRoot == nil {
		transactionMerkleRoot = &BlockHash{}
	}
	retBytes = append(retBytes, transactionMerkleRoot[:]...)

	// TstampSecs
	{
		scratchBytes := [4]byte{}
		binary.LittleEndian.PutUint32(scratchBytes[:], uint32(msg.TstampSecs))
		retBytes = append(retBytes, scratchBytes[:]...)
	}

	// Height
	{
		scratchBytes := [4]byte{}
		// The height used to be a uint64
		binary.LittleEndian.PutUint32(scratchBytes[:], uint32(msg.Height))
		retBytes = append(retBytes, scratchBytes[:]...)
	}

	// Nonce
	{
		scratchBytes := [4]byte{}
		binary.LittleEndian.PutUint32(scratchBytes[:], uint32(msg.Nonce))
		retBytes = append(retBytes, scratchBytes[:]...)
	}

	return retBytes, nil
}

func (msg *MsgDeSoHeader) EncodeHeaderVersion1(preSignature bool) ([]byte, error) {
	retBytes := []byte{}

	// Version
	{
		scratchBytes := [4]byte{}
		binary.BigEndian.PutUint32(scratchBytes[:], msg.Version)
		retBytes = append(retBytes, scratchBytes[:]...)
	}

	// PrevBlockHash
	prevBlockHash := msg.PrevBlockHash
	if prevBlockHash == nil {
		prevBlockHash = &BlockHash{}
	}
	retBytes = append(retBytes, prevBlockHash[:]...)

	// TransactionMerkleRoot
	transactionMerkleRoot := msg.TransactionMerkleRoot
	if transactionMerkleRoot == nil {
		transactionMerkleRoot = &BlockHash{}
	}
	retBytes = append(retBytes, transactionMerkleRoot[:]...)

	// TstampSecs
	{
		scratchBytes := [8]byte{}
		binary.BigEndian.PutUint64(scratchBytes[:], msg.TstampSecs)
		retBytes = append(retBytes, scratchBytes[:]...)

		// TODO: Don't allow this field to exceed 32-bits for now. This will
		// adjust once other parts of the code are fixed to handle the wider
		// type.
		if msg.TstampSecs > math.MaxUint32 {
			return nil, fmt.Errorf("EncodeHeaderVersion1: TstampSecs not yet allowed " +
				"to exceed max uint32. This will be fixed in the future")
		}
	}

	// Height
	{
		scratchBytes := [8]byte{}
		binary.BigEndian.PutUint64(scratchBytes[:], msg.Height)
		retBytes = append(retBytes, scratchBytes[:]...)

		// TODO: Don't allow this field to exceed 32-bits for now. This will
		// adjust once other parts of the code are fixed to handle the wider
		// type.
		if msg.Height > math.MaxUint32 {
			return nil, fmt.Errorf("EncodeHeaderVersion1: Height not yet allowed " +
				"to exceed max uint32. This will be fixed in the future")
		}
	}

	// Nonce
	{
		scratchBytes := [8]byte{}
		binary.BigEndian.PutUint64(scratchBytes[:], msg.Nonce)
		retBytes = append(retBytes, scratchBytes[:]...)
	}

	// ExtraNonce
	{
		scratchBytes := [8]byte{}
		binary.BigEndian.PutUint64(scratchBytes[:], msg.ExtraNonce)
		retBytes = append(retBytes, scratchBytes[:]...)
	}

	return retBytes, nil
}

func (msg *MsgDeSoHeader) ToBytes(preSignature bool) ([]byte, error) {

	// Depending on the version, we decode the header differently.
	if msg.Version == HeaderVersion0 {
		return msg.EncodeHeaderVersion0(preSignature)
	} else if msg.Version == HeaderVersion1 {
		return msg.EncodeHeaderVersion1(preSignature)
	} else {
		// If we have an unrecognized version then we default to serializing with
		// version 0. This is necessary because there are places where we use a
		// MsgDeSoHeader struct to store Bitcoin headers.
		return msg.EncodeHeaderVersion0(preSignature)
	}
}

func DecodeHeaderVersion0(rr io.Reader) (*MsgDeSoHeader, error) {
	retHeader := NewMessage(MsgTypeHeader).(*MsgDeSoHeader)

	// PrevBlockHash
	_, err := io.ReadFull(rr, retHeader.PrevBlockHash[:])
	if err != nil {
		return nil, errors.Wrapf(err, "MsgDeSoHeader.FromBytes: Problem decoding PrevBlockHash")
	}

	// TransactionMerkleRoot
	_, err = io.ReadFull(rr, retHeader.TransactionMerkleRoot[:])
	if err != nil {
		return nil, errors.Wrapf(err, "MsgDeSoHeader.FromBytes: Problem decoding TransactionMerkleRoot")
	}

	// TstampSecs
	{
		scratchBytes := [4]byte{}
		_, err := io.ReadFull(rr, scratchBytes[:])
		if err != nil {
			return nil, errors.Wrapf(err, "MsgDeSoHeader.FromBytes: Problem decoding TstampSecs")
		}
		retHeader.TstampSecs = uint64(binary.LittleEndian.Uint32(scratchBytes[:]))
	}

	// Height
	{
		scratchBytes := [4]byte{}
		_, err := io.ReadFull(rr, scratchBytes[:])
		if err != nil {
			return nil, errors.Wrapf(err, "MsgDeSoHeader.FromBytes: Problem decoding Height")
		}
		retHeader.Height = uint64(binary.LittleEndian.Uint32(scratchBytes[:]))
	}

	// Nonce
	{
		scratchBytes := [4]byte{}
		_, err := io.ReadFull(rr, scratchBytes[:])
		if err != nil {
			return nil, errors.Wrapf(err, "MsgDeSoHeader.FromBytes: Problem decoding Nonce")
		}
		retHeader.Nonce = uint64(binary.LittleEndian.Uint32(scratchBytes[:]))
	}

	return retHeader, nil
}

func DecodeHeaderVersion1(rr io.Reader) (*MsgDeSoHeader, error) {
	retHeader := NewMessage(MsgTypeHeader).(*MsgDeSoHeader)

	// PrevBlockHash
	_, err := io.ReadFull(rr, retHeader.PrevBlockHash[:])
	if err != nil {
		return nil, errors.Wrapf(err, "MsgDeSoHeader.FromBytes: Problem decoding PrevBlockHash")
	}

	// TransactionMerkleRoot
	_, err = io.ReadFull(rr, retHeader.TransactionMerkleRoot[:])
	if err != nil {
		return nil, errors.Wrapf(err, "MsgDeSoHeader.FromBytes: Problem decoding TransactionMerkleRoot")
	}

	// TstampSecs
	{
		scratchBytes := [8]byte{}
		_, err := io.ReadFull(rr, scratchBytes[:])
		if err != nil {
			return nil, errors.Wrapf(err, "MsgDeSoHeader.FromBytes: Problem decoding TstampSecs")
		}
		retHeader.TstampSecs = binary.BigEndian.Uint64(scratchBytes[:])
	}

	// Height
	{
		scratchBytes := [8]byte{}
		_, err := io.ReadFull(rr, scratchBytes[:])
		if err != nil {
			return nil, errors.Wrapf(err, "MsgDeSoHeader.FromBytes: Problem decoding Height")
		}
		retHeader.Height = binary.BigEndian.Uint64(scratchBytes[:])
	}

	// Nonce
	{
		scratchBytes := [8]byte{}
		_, err := io.ReadFull(rr, scratchBytes[:])
		if err != nil {
			return nil, errors.Wrapf(err, "MsgDeSoHeader.FromBytes: Problem decoding Nonce")
		}
		retHeader.Nonce = binary.BigEndian.Uint64(scratchBytes[:])
	}

	// ExtraNonce
	{
		scratchBytes := [8]byte{}
		_, err := io.ReadFull(rr, scratchBytes[:])
		if err != nil {
			return nil, errors.Wrapf(err, "MsgDeSoHeader.FromBytes: Problem decoding ExtraNonce")
		}
		retHeader.ExtraNonce = binary.BigEndian.Uint64(scratchBytes[:])
	}

	return retHeader, nil
}

func DecodeHeader(rr io.Reader) (*MsgDeSoHeader, error) {
	// Read the version to determine
	scratchBytes := [4]byte{}
	_, err := io.ReadFull(rr, scratchBytes[:])
	if err != nil {
		return nil, errors.Wrapf(err, "MsgDeSoHeader.FromBytes: Problem decoding Version")
	}
	headerVersion := binary.BigEndian.Uint32(scratchBytes[:])

	var ret *MsgDeSoHeader
	if headerVersion == HeaderVersion0 {
		ret, err = DecodeHeaderVersion0(rr)
	} else if headerVersion == HeaderVersion1 {
		ret, err = DecodeHeaderVersion1(rr)
	} else {
		// If we have an unrecognized version then we default to de-serializing with
		// version 0. This is necessary because there are places where we use a
		// MsgDeSoHeader struct to store Bitcoin headers.
		ret, err = DecodeHeaderVersion0(rr)
	}
	if err != nil {
		return nil, fmt.Errorf(
			"DecodeHeader: Unrecognized header version: %v", headerVersion)
	}
	// Set the version since it's not decoded in the version-specific handlers.
	ret.Version = headerVersion

	return ret, nil
}

func (msg *MsgDeSoHeader) FromBytes(data []byte) error {
	rr := bytes.NewReader(data)
	retHeader, err := DecodeHeader(rr)
	if err != nil {
		return fmt.Errorf("MsgDeSoHeader.FromBytes: %v", err)
	}

	*msg = *retHeader
	return nil
}

func (msg *MsgDeSoHeader) GetMsgType() MsgType {
	return MsgTypeHeader
}

// Hash is a helper function to compute a hash of the header. Note that the header
// hash is special in that we always hash it using the ProofOfWorkHash rather than
// Sha256DoubleHash.
func (msg *MsgDeSoHeader) Hash() (*BlockHash, error) {
	preSignature := false
	headerBytes, err := msg.ToBytes(preSignature)
	if err != nil {
		return nil, errors.Wrap(err, "MsgDeSoHeader.Hash: ")
	}

	return ProofOfWorkHash(headerBytes, msg.Version), nil
}

func (msg *MsgDeSoHeader) String() string {
	hash, _ := msg.Hash()
	return fmt.Sprintf("< %d, %s, %v >", msg.Height, hash, msg.Version)
}

// ==================================================================
// BLOCK Message
// ==================================================================

type BlockProducerInfo struct {
	PublicKey []byte
	Signature *btcec.Signature
}

func (bpi *BlockProducerInfo) Serialize() []byte {
	data := []byte{}
	data = append(data, UintToBuf(uint64(len(bpi.PublicKey)))...)
	data = append(data, bpi.PublicKey...)

	sigBytes := []byte{}
	if bpi.Signature != nil {
		sigBytes = bpi.Signature.Serialize()
	}
	data = append(data, UintToBuf(uint64(len(sigBytes)))...)
	data = append(data, sigBytes...)

	return data
}

func (bpi *BlockProducerInfo) Deserialize(data []byte) error {
	ret := &BlockProducerInfo{}
	rr := bytes.NewReader(data)

	// De-serialize the public key.
	{
		pkLen, err := ReadUvarint(rr)
		if err != nil {
			return errors.Wrapf(err, "BlockProducerInfo.Deserialize: Error reading public key len")
		}
		if pkLen > MaxMessagePayload {
			return errors.Wrapf(err, "BlockProducerInfo.Deserialize: pkLen too long: %v", pkLen)
		}
		pkBytes, err := SafeMakeSliceWithLength[byte](pkLen)
		if err != nil {
			return errors.Wrapf(err, "BlockProducerInfo.Deserialize: Problem making slice for pkBytes")
		}
		_, err = io.ReadFull(rr, pkBytes)
		if err != nil {
			return errors.Wrapf(err, "BlockProducerInfo.Deserialize: Error reading public key: ")
		}
		ret.PublicKey = pkBytes
	}

	// De-serialize the signature.
	{
		sigLen, err := ReadUvarint(rr)
		if err != nil {
			return errors.Wrapf(err, "BlockProducerInfo.Deserialize: Error reading signature len")
		}
		if sigLen > MaxMessagePayload {
			return errors.Wrapf(err, "BlockProducerInfo.Deserialize: signature len too long: %v", sigLen)
		}
		sigBytes, err := SafeMakeSliceWithLength[byte](sigLen)
		if err != nil {
			return errors.Wrapf(err, "BlockProducerInfo.Deserialize: Problem making slice for sigBytes")
		}
		_, err = io.ReadFull(rr, sigBytes)
		if err != nil {
			return errors.Wrapf(err, "BlockProducerInfo.Deserialize: Error reading signature: ")
		}
		ret.Signature = nil
		if sigLen > 0 {
			sig, err := btcec.ParseDERSignature(sigBytes, btcec.S256())
			if err != nil {
				return errors.Wrapf(err, "BlockProducerInfo.Deserialize: Error parsing signature bytes: ")
			}
			ret.Signature = sig
		}
	}

	*bpi = *ret
	return nil
}

func (bpi *BlockProducerInfo) String() string {
	if bpi == nil || len(bpi.PublicKey) == 0 {
		return "Signer Key: NONE"
	}
	return fmt.Sprintf("Signer Key: %v", PkToStringMainnet(bpi.PublicKey))
}

type MsgDeSoBlock struct {
	Header *MsgDeSoHeader
	Txns   []*MsgDeSoTxn

	// This field is optional and provides the producer of the block the ability to sign it
	// with their private key. Doing this proves that this block was produced by a particular
	// entity, which can be useful for nodes that want to restrict who they accept blocks
	// from.
	BlockProducerInfo *BlockProducerInfo
}

func (msg *MsgDeSoBlock) EncodeBlockCommmon(preSignature bool) ([]byte, error) {
	data := []byte{}

	// Serialize the header.
	if msg.Header == nil {
		return nil, fmt.Errorf("MsgDeSoBlock.ToBytes: Header should not be nil")
	}
	hdrBytes, err := msg.Header.ToBytes(preSignature)
	if err != nil {
		return nil, errors.Wrapf(err, "MsgDeSoBlock.ToBytes: Problem encoding header")
	}
	data = append(data, UintToBuf(uint64(len(hdrBytes)))...)
	data = append(data, hdrBytes...)

	// Serialize all the transactions.
	numTxns := uint64(len(msg.Txns))
	data = append(data, UintToBuf(numTxns)...)
	for ii := uint64(0); ii < numTxns; ii++ {
		currentTxnBytes, err := msg.Txns[ii].ToBytes(preSignature)
		if err != nil {
			return nil, errors.Wrapf(err, "MsgDeSoBlock.ToBytes: Problem encoding txn")
		}
		data = append(data, UintToBuf(uint64(len(currentTxnBytes)))...)
		data = append(data, currentTxnBytes...)
	}

	return data, nil
}

func (msg *MsgDeSoBlock) EncodeBlockVersion0(preSignature bool) ([]byte, error) {
	return msg.EncodeBlockCommmon(preSignature)
}

func (msg *MsgDeSoBlock) EncodeBlockVersion1(preSignature bool) ([]byte, error) {
	data, err := msg.EncodeBlockCommmon(preSignature)
	if err != nil {
		return nil, err
	}

	// BlockProducerInfo
	blockProducerInfoBytes := []byte{}
	if msg.BlockProducerInfo != nil {
		blockProducerInfoBytes = msg.BlockProducerInfo.Serialize()
	}
	data = append(data, UintToBuf(uint64(len(blockProducerInfoBytes)))...)
	data = append(data, blockProducerInfoBytes...)

	return data, nil
}

func (msg *MsgDeSoBlock) ToBytes(preSignature bool) ([]byte, error) {
	if msg.Header.Version == HeaderVersion0 {
		return msg.EncodeBlockVersion0(preSignature)
	} else if msg.Header.Version == HeaderVersion1 {
		return msg.EncodeBlockVersion1(preSignature)
	} else {
		return nil, fmt.Errorf("MsgDeSoBlock.ToBytes: Error encoding version: %v", msg.Header.Version)
	}
}

func (msg *MsgDeSoBlock) FromBytes(data []byte) error {
	ret := NewMessage(MsgTypeBlock).(*MsgDeSoBlock)
	rr := bytes.NewReader(data)

	// De-serialize the header.
	hdrLen, err := ReadUvarint(rr)
	if err != nil {
		return errors.Wrapf(err, "MsgDeSoBlock.FromBytes: Problem decoding header length")
	}
	if hdrLen > MaxMessagePayload {
		return fmt.Errorf("MsgDeSoBlock.FromBytes: Header length %d longer than max %d", hdrLen, MaxMessagePayload)
	}
	hdrBytes, err := SafeMakeSliceWithLength[byte](hdrLen)
	if err != nil {
		return errors.Wrapf(err, "MsgDeSoBlock.FromBytes: Problem creating slice for header")
	}
	_, err = io.ReadFull(rr, hdrBytes)
	if err != nil {
		return errors.Wrapf(err, "MsgDeSoBlock.FromBytes: Problem reading header")
	}

	err = ret.Header.FromBytes(hdrBytes)
	if err != nil {
		return errors.Wrapf(err, "MsgDeSoBlock.FromBytes: Problem converting header")
	}

	// De-serialize the transactions.
	numTxns, err := ReadUvarint(rr)
	if err != nil {
		return errors.Wrapf(err, "MsgDeSoBlock.FromBytes: Problem decoding num txns")
	}
	ret.Txns = make([]*MsgDeSoTxn, 0)
	for ii := uint64(0); ii < numTxns; ii++ {
		txBytesLen, err := ReadUvarint(rr)
		if err != nil {
			return errors.Wrapf(err, "MsgDeSoBlock.FromBytes: Problem decoding txn length")
		}
		if txBytesLen > MaxMessagePayload {
			return fmt.Errorf("MsgDeSoBlock.FromBytes: Txn %d length %d longer than max %d", ii, hdrLen, MaxMessagePayload)
		}
		txBytes, err := SafeMakeSliceWithLength[byte](txBytesLen)
		if err != nil {
			return errors.Wrapf(err, "MsgDeSoBlock.FromBytes: Problem making slice for txBytes")
		}
		_, err = io.ReadFull(rr, txBytes)
		if err != nil {
			return errors.Wrapf(err, "MsgDeSoBlock.FromBytes: Problem reading tx bytes")
		}
		currentTxn := NewMessage(MsgTypeTxn).(*MsgDeSoTxn)
		err = currentTxn.FromBytes(txBytes)
		if err != nil {
			return errors.Wrapf(err, "MsgDeSoBlock.FromBytes: Problem decoding txn")
		}
		ret.Txns = append(ret.Txns, currentTxn)
	}

	// Version 1 blocks have a BlockProducerInfo attached to them that
	// must be read. If this is not a Version 1 block, then the BlockProducerInfo
	// remains nil.
	if ret.Header.Version == HeaderVersion1 {
		blockProducerInfoLen, err := ReadUvarint(rr)
		if err != nil {
			return errors.Wrapf(err, "MsgDeSoBlock.FromBytes: Error decoding header length")
		}
		var blockProducerInfo *BlockProducerInfo
		if blockProducerInfoLen > 0 {
			if blockProducerInfoLen > MaxMessagePayload {
				return fmt.Errorf("MsgDeSoBlock.FromBytes: Header length %d longer "+
					"than max %d", blockProducerInfoLen, MaxMessagePayload)
			}
			blockProducerInfoBytes, err := SafeMakeSliceWithLength[byte](blockProducerInfoLen)
			if err != nil {
				return errors.Wrapf(err, "MsgDeSoBlock.FromBytes: Problem creating slice for block producer info bytes")
			}
			_, err = io.ReadFull(rr, blockProducerInfoBytes)
			if err != nil {
				return errors.Wrapf(err, "MsgDeSoBlock.FromBytes: Problem reading header")
			}
			blockProducerInfo = &BlockProducerInfo{}
			if err = blockProducerInfo.Deserialize(blockProducerInfoBytes); err != nil {
				return errors.Wrapf(err, "MsgDeSoBlock.FromBytes: Error deserializing block producer info")
			}
			ret.BlockProducerInfo = blockProducerInfo
		}
	}

	*msg = *ret
	return nil
}

func (msg *MsgDeSoBlock) GetMsgType() MsgType {
	return MsgTypeBlock
}

func (msg *MsgDeSoBlock) Hash() (*BlockHash, error) {
	if msg == nil || msg.Header == nil {
		return nil, fmt.Errorf("MsgDeSoBLock.Hash: nil block or nil header")
	}
	return msg.Header.Hash()
}

func (msg *MsgDeSoBlock) String() string {
	if msg == nil || msg.Header == nil {
		return "<nil block or header>"
	}
	return fmt.Sprintf("<Header: %v, %v>", msg.Header.String(), msg.BlockProducerInfo)
}

// ==================================================================
// SNAPSHOT Message
// ==================================================================

type MsgDeSoGetSnapshot struct {
	// SnapshotStartKey is the db key from which we want to start fetching the data.
	SnapshotStartKey []byte
}

func (msg *MsgDeSoGetSnapshot) ToBytes(preSignature bool) ([]byte, error) {
	data := []byte{}
	data = append(data, EncodeByteArray(msg.SnapshotStartKey)...)

	return data, nil
}

func (msg *MsgDeSoGetSnapshot) FromBytes(data []byte) error {
	var err error

	rr := bytes.NewReader(data)

	msg.SnapshotStartKey, err = DecodeByteArray(rr)
	if err != nil {
		return errors.Wrapf(err, "MsgDeSoGetSnapshot.FromBytes: Error reading snapshot start key")
	}
	if len(msg.SnapshotStartKey) == 0 {
		return fmt.Errorf("MsgDeSoGetSnapshot.FromBytes: Received an empty SnapshotStartKey")
	}
	return nil
}

func (msg *MsgDeSoGetSnapshot) GetMsgType() MsgType {
	return MsgTypeGetSnapshot
}

func (msg *MsgDeSoGetSnapshot) GetPrefix() []byte {
	return msg.SnapshotStartKey[:1]
}

type MsgDeSoSnapshotData struct {
	// SnapshotMetadata is the information about the current snapshot epoch.
	SnapshotMetadata *SnapshotEpochMetadata

	// SnapshotChunk is the snapshot state data chunk.
	SnapshotChunk []*DBEntry
	// SnapshotChunkFull indicates whether we've exhausted all entries for the given prefix.
	// If this is true, it means that there are more entries in node's db, and false means
	// we've fetched everything.
	SnapshotChunkFull bool

	// Prefix indicates the db prefix of the current snapshot chunk.
	Prefix []byte
}

func (msg *MsgDeSoSnapshotData) ToBytes(preSignature bool) ([]byte, error) {
	data := []byte{}

	// Encode the snapshot metadata.
	data = append(data, msg.SnapshotMetadata.ToBytes()...)

	// Encode the snapshot chunk data.
	if len(msg.SnapshotChunk) == 0 {
		return nil, fmt.Errorf("MsgDeSoSnapshotData.ToBytes: Snapshot data should not be empty")
	}
	data = append(data, UintToBuf(uint64(len(msg.SnapshotChunk)))...)
	for _, vv := range msg.SnapshotChunk {
		data = append(data, vv.ToBytes()...)
	}
	data = append(data, BoolToByte(msg.SnapshotChunkFull))
	data = append(data, UintToBuf(uint64(len(msg.Prefix)))...)
	data = append(data, msg.Prefix...)

	return data, nil
}

func (msg *MsgDeSoSnapshotData) FromBytes(data []byte) error {
	var err error

	rr := bytes.NewReader(data)

	// Decode snapshot metadata.
	msg.SnapshotMetadata = &SnapshotEpochMetadata{}
	if err := msg.SnapshotMetadata.FromBytes(rr); err != nil {
		return errors.Wrapf(err, "MsgDeSoSnapshotData.FromBytes: Problem decoding snapshot metadata")
	}
	// Decode snapshot keys
	dataLen, err := ReadUvarint(rr)
	if err != nil {
		return errors.Wrapf(err, "MsgDeSoSnapshotData.FromBytes: Problem decoding length of SnapshotChunk")
	}
	for ; dataLen > 0; dataLen-- {
		dbEntry := &DBEntry{}
		if err := dbEntry.FromBytes(rr); err != nil {
			return errors.Wrapf(err, "MsgDeSoSnapshotData.FromBytes: Problem decoding SnapshotChunk")
		}
		msg.SnapshotChunk = append(msg.SnapshotChunk, dbEntry)
	}
	msg.SnapshotChunkFull, err = ReadBoolByte(rr)
	if err != nil {
		return errors.Wrapf(err, "MsgDeSoSnapshotData.FromBytes: Problem decoding SnapshotChunkFull")
	}

	prefixLen, err := ReadUvarint(rr)
	if err != nil {
		return errors.Wrapf(err, "MsgDeSoSnapshotData.FromBytes: Problem decoding length of prefix")
	}
	msg.Prefix, err = SafeMakeSliceWithLength[byte](prefixLen)
	if err != nil {
		return errors.Wrapf(err, "MsgDeSoSnapshotData.FromBytes: Problem creating slice for prefix")
	}
	_, err = io.ReadFull(rr, msg.Prefix)
	if err != nil {
		return errors.Wrapf(err, "MsgDeSoSnapshotData.FromBytes: Problem decoding prefix")
	}

	return nil
}

func (msg *MsgDeSoSnapshotData) GetMsgType() MsgType {
	return MsgTypeSnapshotData
}

// ==================================================================
// TXN Message
// ==================================================================

// UtxoKey is a 32-byte txid with a 4-byte uint32 index
// identifying the particular output in the transaction where
// this utxo occurs.
// When fetching from the db the txid and index are concatenated to
// form the key, with the index serialized as big-endian.
type UtxoKey struct {
	// The 32-byte transaction id where the unspent output occurs.
	TxID BlockHash
	// The index within the txn where the unspent output occurs.
	Index uint32
}

func (utxoKey *UtxoKey) String() string {
	return fmt.Sprintf("< TxID: %v, Index: %d >", &utxoKey.TxID, utxoKey.Index)
}

func (utxoKey *UtxoKey) RawEncodeWithoutMetadata(blockHeight uint64, skipMetadata ...bool) []byte {
	var data []byte
	data = append(data, utxoKey.TxID.ToBytes()...)
	data = append(data, UintToBuf(uint64(utxoKey.Index))...)
	return data
}

func (utxoKey *UtxoKey) RawDecodeWithoutMetadata(blockHeight uint64, rr *bytes.Reader) error {
	// Read TxIndex
	txIdBytes := make([]byte, HashSizeBytes)
	_, err := io.ReadFull(rr, txIdBytes)
	if err != nil {
		return errors.Wrapf(err, "UtxoKey.Decode: Problem reading TxID")
	}
	utxoKey.TxID = *NewBlockHash(txIdBytes)

	index, err := ReadUvarint(rr)
	if err != nil {
		return errors.Wrapf(err, "UtxoKey.Decode: Problem reading Index")
	}
	utxoKey.Index = uint32(index)

	return nil
}

func (utxoKey *UtxoKey) GetVersionByte(blockHeight uint64) byte {
	return 0
}

func (utxoKey *UtxoKey) GetEncoderType() EncoderType {
	return EncoderTypeUtxoKey
}

const (
	// MaxDeSoInputSizeBytes is the size required to encode an DeSoInput.
	// 32 bytes for the TxID and 4 bytes for the Index = 36 bytes. Note
	// that because the index is encoded as a uvarint, this size represents
	// a maximum.
	MaxDeSoInputSizeBytes = 32 + 4
	// MaxDeSoOutputSizeBytes is the size required to encode an DeSoOutput.
	// It is 33 bytes for the public key and 8 bytes for the amount
	// = 41 bytes. Note that because the amount is encoded as a uvarint,
	// this size represents a maximum.
	MaxDeSoOutputSizeBytes = btcec.PubKeyBytesLenCompressed + 8
)

// DeSoInput represents a single unspent output from a previous txn.
// For that reason it specifies the previous txn and the index in that txn where
// the output appears by simply aliasing UtxoKey.
type DeSoInput UtxoKey

func (desoInput *DeSoInput) String() string {
	return (*UtxoKey)(desoInput).String()
}

func NewDeSoInput() *DeSoInput {
	return &DeSoInput{
		TxID: BlockHash{},
	}
}

type DeSoOutput struct {
	// Outputs always compensate a specific public key.
	PublicKey []byte
	// The amount of DeSo to send to this public key.
	AmountNanos uint64
}

func (desoOutput *DeSoOutput) String() string {
	return fmt.Sprintf("< PublicKey: %#v, AmountNanos: %d >",
		PkToStringMainnet(desoOutput.PublicKey), desoOutput.AmountNanos)
}

func (desoOutput *DeSoOutput) RawEncodeWithoutMetadata(blockHeight uint64, skipMetadata ...bool) []byte {
	var data []byte

	data = append(data, EncodeByteArray(desoOutput.PublicKey)...)
	data = append(data, UintToBuf(desoOutput.AmountNanos)...)

	return data
}

func (desoOutput *DeSoOutput) RawDecodeWithoutMetadata(blockHeight uint64, rr *bytes.Reader) error {
	var err error

	desoOutput.PublicKey, err = DecodeByteArray(rr)
	if err != nil {
		return errors.Wrapf(err, "DesoOutput.Decode: Problem reading PublicKey")
	}

	desoOutput.AmountNanos, err = ReadUvarint(rr)
	if err != nil {
		return errors.Wrapf(err, "DesoOutput.Decode: Problem reading AmountNanos")
	}
	return nil
}

func (desoOutput *DeSoOutput) GetVersionByte(blockHeight uint64) byte {
	return 0
}

func (desoOutput *DeSoOutput) GetEncoderType() EncoderType {
	return EncoderTypeDeSoOutput
}

const (
	// derSigMagicOffset is the first byte of the DER signature format. It's a hard-coded value defined as part of the
	// DER encoding standard.
	derSigMagicOffset = 0x30

	// derSigMagicMaxRecoveryOffset is the maximal value of the DeSo-DER signature format. We enable public key recovery
	// from ECDSA signatures. To facilitate this, we add the recovery id to the DER magic 0x30 first byte. The recovery id
	// is in the range of [0, 3] and corresponds to the compact signature header magic. Adding recovery id to signature
	// encoding is totally optional and leaving the first byte 0x30 is acceptable. Specifically, the DeSo-DER signatures
	// have the following format:
	// <0x30 + optionally (0x01 + recoveryId)> <length of whole message> <0x02> <length of R> <R> 0x2 <length of S> <S>.
	// At this point, a familiar reader might arrive at some malleability concerns. After all that's why bip-62 enforced
	// DER signatures. ECDSA malleability is prevented by allowing public key recovery iff it was produced with a derived key.
	// That is, signatures made with derived keys cannot start with 0x30, unless the underlying transaction has the
	// derived public key in ExtraData. And if it does, then the header must be 0x30.
	derSigMagicMaxRecoveryOffset = 0x34
)

// DeSoSignature is a wrapper around ECDSA signatures used primarily in the MsgDeSoTxn transaction type.
type DeSoSignature struct {
	// Sign stores the main ECDSA signature. We use the btcec crypto package for most of the heavy-lifting.
	Sign *btcec.Signature

	// RecoveryId is the public key recovery id. The RecoveryId is taken from the DeSo-DER signature header magic byte and
	// must be in the [0, 3] range.
	RecoveryId byte
	// IsRecoverable indicates if the original signature contained the public key recovery id.
	IsRecoverable bool
}

func (desoSign *DeSoSignature) SetSignature(sign *btcec.Signature) {
	desoSign.Sign = sign
}

// Verify is a wrapper around DeSoSignature.Sign.Verify.
func (desoSign *DeSoSignature) Verify(hash []byte, pubKey *btcec.PublicKey) bool {
	if desoSign.Sign == nil {
		return false
	}
	return desoSign.Sign.Verify(hash, pubKey)
}

// ToBytes encodes the signature in accordance to the DeSo-DER ECDSA format.
// <0x30 + optionally (0x01 + recoveryId)> <length of whole message> <0x02> <length of R> <R> 0x2 <length of S> <S>.
func (desoSign *DeSoSignature) ToBytes() []byte {
	// Serialize the signature using the DER encoding.
	signatureBytes := desoSign.Sign.Serialize()

	// If the signature contains the recovery id, place it in the header magic in accordance with
	// the DeSo-DER format.
	if len(signatureBytes) > 0 && desoSign.IsRecoverable {
		signatureBytes[0] += 0x01 + desoSign.RecoveryId
	}
	return signatureBytes
}

// FromBytes parses the signature bytes encoded in accordance to the DeSo-DER ECDSA format.
func (desoSign *DeSoSignature) FromBytes(signatureBytes []byte) error {
	// Signature cannot be an empty byte array.
	if len(signatureBytes) == 0 {
		return fmt.Errorf("FromBytes: Signature cannot be empty")
	}

	// The first byte of the signature must be in the [0x30, 0x34] range.
	if signatureBytes[0] < derSigMagicOffset || signatureBytes[0] > derSigMagicMaxRecoveryOffset {
		return fmt.Errorf("FromBytes: DeSo-DER header magic expected in [%v, %v] range but got: %v",
			derSigMagicOffset, derSigMagicMaxRecoveryOffset, signatureBytes[0])
	}

	// Copy the signature bytes to make so that we can freely modify it.
	signatureBytesCopy, err := SafeMakeSliceWithLength[byte](uint64(len(signatureBytes)))
	if err != nil {
		return fmt.Errorf("FromBytes: Problem creating slice for signatureBytesCopy")
	}
	copy(signatureBytesCopy, signatureBytes)
	// If header magic contains the recovery Id, we will retrieve it.
	if signatureBytes[0] > derSigMagicOffset {
		// We subtract 1 because DeSo-DER header magic in this case is 0x30 + 0x01 + recoveryId
		desoSign.RecoveryId = signatureBytes[0] - derSigMagicOffset - 0x01
		desoSign.IsRecoverable = true
		// Now set the first byte as the standard DER header offset so that we can parse it with btcec.
		signatureBytesCopy[0] = derSigMagicOffset
	}
	// Parse the signature assuming it's encoded in the standard DER format.
	desoSign.Sign, err = btcec.ParseDERSignature(signatureBytesCopy, btcec.S256())
	if err != nil {
		return errors.Wrapf(err, "Problem parsing signatureBytes")
	}
	return nil
}

const (
	// See comment on _btcecSerializeCompact to better understand how these constants are used.

	// btcecCompactSigSize is the size of a btcec compact signature. It consists of a compact signature recovery code
	// byte followed by the R and S components serialized as 32-byte big-endian values. 1+32*2 = 65 for the R and S
	// components. 1+32+32=65.
	btcecCompactSigSize byte = 65

	// This is a magic offset that we need to implement the compact signature concept from btcec.
	//
	// btcecCompactSigMagicOffset is a value used when creating the compact signature recovery code inherited from Bitcoin and
	// has no meaning, but has been retained for compatibility. For historical purposes, it was originally picked to avoid
	// a binary representation that would allow compact signatures to be mistaken for other components.
	btcecCompactSigMagicOffset byte = 27

	// btcecCompactSigCompPubKey is a value used when creating the compact signature recovery code to indicate the original
	// public key was compressed.
	btcecCompactSigCompPubKey byte = 4
)

// The concept of a compact signature comes from btcec. It's a weird format that's different from standard DER
// encoding, but we use it because it allows us to leverage their RecoverCompact function. For some reason, btcec
// only implemented SignCompact() and RecoverCompact() but not SerializeCompact(). So, for our use-case, we
// implement the missing Serialize() function and then we call the following to recover the public key:
// - btcec.RecoverCompact(_btcecSerializeCompact(desoSignature)).
//
// _btcecSerializeCompact encodes the signature into the compact signature format:
// <1-byte compact sig recovery code><32-byte R><32-byte S>
//
// The compact sig recovery code is the value 27 + public key recovery ID + 4
// if the compact signature was created with a compressed public key.
// Public key recovery ID is in the range [0, 3].
func (desoSign *DeSoSignature) _btcecSerializeCompact() ([]byte, error) {
	// We will change from the btcec signature type to the dcrec signature type. To achieve this, we will create the
	// ecdsa (R, S) pair using the decred's package.
	// Reference: https://github.com/decred/dcrd/blob/1eff7/dcrec/secp256k1/modnscalar_test.go#L26
	rBytes := desoSign.Sign.R.Bytes()
	r := &secp256k1.ModNScalar{}
	r.SetByteSlice(rBytes)

	sBytes := desoSign.Sign.S.Bytes()
	s := &secp256k1.ModNScalar{}
	s.SetByteSlice(sBytes)

	// To make sure the signature has been correctly parsed, we verify DER encoding of both signatures matches.
	verifySignature := decredEC.NewSignature(r, s)
	if !bytes.Equal(verifySignature.Serialize(), desoSign.Sign.Serialize()) {
		return nil, fmt.Errorf("_btcecSerializeCompact: Problem sanity-checking signature")
	}

	// Encode the signature using compact format.
	// reference: https://github.com/decred/dcrd/blob/1eff7/dcrec/secp256k1/ecdsa/signature.go#L712
	compactSigRecoveryCode := btcecCompactSigMagicOffset + desoSign.RecoveryId + btcecCompactSigCompPubKey

	// Output <compactSigRecoveryCode><32-byte R><32-byte S>.
	var b [btcecCompactSigSize]byte
	b[0] = compactSigRecoveryCode
	r.PutBytesUnchecked(b[1:33])
	s.PutBytesUnchecked(b[33:65])
	return b[:], nil
}

// RecoverPublicKey attempts to retrieve the signer's public key from the DeSoSignature given the messageHash sha256x2 digest.
func (desoSign *DeSoSignature) RecoverPublicKey(messageHash []byte) (*btcec.PublicKey, error) {
	// Serialize signature into the compact encoding.
	signatureBytes, err := desoSign._btcecSerializeCompact()
	if err != nil {
		return nil, errors.Wrapf(err, "RecoverPublicKey: Problem serializing compact signature")
	}

	// Now recover the public key from the compact encoding.
	recoveredPublicKey, _, err := btcec.RecoverCompact(btcec.S256(), signatureBytes, messageHash)
	if err != nil {
		return nil, errors.Wrapf(err, "RecoverPublicKey: Problem recovering public key from the signature bytes")
	}

	return recoveredPublicKey, nil
}

// SignRecoverable computes a signature that adds a publicKeyRecoveryID to the first byte of a
// standard DER signature. We call the combination the DeSo-DER signature.
//
// Overall, it first computes a standard DER signature, and then it adds (0x01 + recoveryID) to
// the first byte. This makes it so that the first byte will be between [0x31, 0x34] inclusive,
// instead of being 0x30, which is the standard DER signature magic number.
func SignRecoverable(bb []byte, privateKey *btcec.PrivateKey) (*DeSoSignature, error) {
	signature, err := privateKey.Sign(bb)
	if err != nil {
		return nil, err
	}

	// We use SignCompact from the btcec library to get the recoverID. This results in a non-standard
	// encoding that we need to manipulate in order to get the recoveryID back out. See comment on
	// _btcecSerializeCompact for more information.
	signatureCompact, err := btcec.SignCompact(btcec.S256(), privateKey, bb, true)
	if err != nil {
		return nil, err
	}
	recoveryId := (signatureCompact[0] - btcecCompactSigMagicOffset) & ^byte(btcecCompactSigCompPubKey)

	return &DeSoSignature{
		Sign:          signature,
		RecoveryId:    recoveryId,
		IsRecoverable: true,
	}, nil
}

type MsgDeSoTxn struct {
	TxInputs  []*DeSoInput
	TxOutputs []*DeSoOutput

	// DeSoTxnMetadata is an interface type that will give us information on how
	// we should handle the transaction, including what type of transaction this
	// is.
	TxnMeta DeSoTxnMetadata

	// Transactions must generally explicitly include the key that is
	// spending the inputs to the transaction. The exception to this rule is that
	// BlockReward and BitcoinExchange transactions do not require the inclusion
	// of a public key since they have no inputs to spend.
	//
	// The public key should be a serialized compressed ECDSA public key on the
	// secp256k1 curve.
	PublicKey []byte

	// This is typically a JSON field that can be used to add extra information to
	// a transaction without causing a hard fork. It is useful in rare cases where we
	// realize that something needs to be added to a transaction but where we can't
	// afford a hard fork.
	ExtraData map[string][]byte

	// Transactions must generally be signed by the key that is spending the
	// inputs to the transaction. The exception to this rule is that
	// BLOCK_REWARD and CREATE_deso transactions do not require a signature
	// since they have no inputs.
	Signature DeSoSignature

	// (!!) **DO_NOT_USE** (!!)
	//
	// Use txn.TxnMeta.GetTxnType() instead.
	//
	// We need this for JSON encoding/decoding. It isn't used for anything
	// else and it isn't actually serialized or de-serialized when sent
	// across the network using ToBytes/FromBytes because we prefer that
	// any use of the MsgDeSoTxn in Go code rely on TxnMeta.GetTxnType() rather
	// than checking this value, which, in Go context, is redundant and
	// therefore error-prone (e.g. someone might change TxnMeta while
	// forgetting to set it). We make it a uint64 explicitly to prevent
	// people from using it in Go code.
	TxnTypeJSON uint64
}

func (msg *MsgDeSoTxn) String() string {
	pubKey := msg.PublicKey
	if msg.TxnMeta.GetTxnType() == TxnTypeBitcoinExchange {
		pubKeyObj, err := ExtractBitcoinPublicKeyFromBitcoinTransactionInputs(
			msg.TxnMeta.(*BitcoinExchangeMetadata).BitcoinTransaction, DeSoMainnetParams.BitcoinBtcdParams)
		if err != nil {
			pubKey = msg.PublicKey
		} else {
			pubKey = pubKeyObj.SerializeCompressed()
		}
	}
	return fmt.Sprintf("< TxHash: %v, TxnType: %v, PubKey: %v >",
		msg.Hash(), msg.TxnMeta.GetTxnType(), PkToStringMainnet(pubKey))
}

func (msg *MsgDeSoTxn) ToBytes(preSignature bool) ([]byte, error) {
	data := []byte{}

	// Serialize the inputs
	data = append(data, UintToBuf(uint64(len(msg.TxInputs)))...)
	for _, desoInput := range msg.TxInputs {
		data = append(data, desoInput.TxID[:]...)
		data = append(data, UintToBuf(uint64(desoInput.Index))...)
	}

	// Serialize the outputs
	data = append(data, UintToBuf(uint64(len(msg.TxOutputs)))...)
	for _, desoOutput := range msg.TxOutputs {
		// The public key is always 33 bytes.
		data = append(data, desoOutput.PublicKey[:]...)
		data = append(data, UintToBuf(desoOutput.AmountNanos)...)
	}

	// Serialize the metadata
	//
	// Encode the type as a uvarint.
	data = append(data, UintToBuf(uint64(msg.TxnMeta.GetTxnType()))...)
	// Encode the length and payload for the metadata.
	//
	// Note that we do *NOT* serialize the metadata using the preSignature
	// flag. This is the correct thing to do since by the time we're ready
	// to serialize the full transaction, all of the metadata should have
	// its signatures fully computed. As a result, the proper way to use
	// the preSignature flag when metadata is involved is as follows:
	// - Compute the bytes for the meta using preSignature=true
	// - Sign the bytes for the meta however that particular metadata
	//   requires.
	// - Compute the bytes for the full transaction using preSignature=true.
	//   This will fully-serialize the meta with its computed signature,
	//   which is correct.
	// - Sign the bytes for the full transaction from above.
	preSignatureForMeta := false
	metadataBuf, err := msg.TxnMeta.ToBytes(preSignatureForMeta)
	if err != nil {
		return nil, errors.Wrapf(err, "MsgDeSoTxn.ToBytes: Problem encoding meta of type %v: ",
			msg.TxnMeta.GetTxnType())
	}
	data = append(data, UintToBuf(uint64(len(metadataBuf)))...)
	data = append(data, metadataBuf...)

	// Serialize the public key if there is one. Encode the length in
	// case this field was left empty.
	data = append(data, UintToBuf(uint64(len(msg.PublicKey)))...)
	data = append(data, msg.PublicKey...)

	// ExtraData
	data = append(data, EncodeExtraData(msg.ExtraData)...)

	// Serialize the signature. Since this can be variable length, encode
	// the length first and then the signature. If there is no signature, then
	// a zero will be encoded for the length and no signature bytes will be added
	// beyond it.
	sigBytes := []byte{}
	if !preSignature && msg.Signature.Sign != nil {
		sigBytes = msg.Signature.ToBytes()
	}
	// Note that even though we encode the length as a varint as opposed to a
	// fixed-width int, it should always take up just one byte since the length
	// of the signature will never exceed 127 bytes in length. This is important
	// to note for e.g. operations that try to compute a transaction's size
	// before a signature is present such as during transaction fee computations.
	data = append(data, UintToBuf(uint64(len(sigBytes)))...)
	data = append(data, sigBytes...)

	return data, nil
}

func _readTransaction(rr io.Reader) (*MsgDeSoTxn, error) {
	ret := NewMessage(MsgTypeTxn).(*MsgDeSoTxn)

	// De-serialize the inputs
	numInputs, err := ReadUvarint(rr)
	if err != nil {
		return nil, errors.Wrapf(err, "_readTransaction: Problem converting len(msg.TxInputs)")
	}
	for ii := uint64(0); ii < numInputs; ii++ {
		currentInput := NewDeSoInput()
		_, err = io.ReadFull(rr, currentInput.TxID[:])
		if err != nil {
			return nil, errors.Wrapf(err, "_readTransaction: Problem converting input txid")
		}
		inputIndex, err := ReadUvarint(rr)
		if err != nil {
			return nil, errors.Wrapf(err, "_readTransaction: Problem converting input index")
		}
		if inputIndex > uint64(^uint32(0)) {
			return nil, fmt.Errorf("_readTransaction: Input index (%d) must not exceed (%d)", inputIndex, ^uint32(0))
		}
		currentInput.Index = uint32(inputIndex)

		ret.TxInputs = append(ret.TxInputs, currentInput)
	}

	// De-serialize the outputs
	numOutputs, err := ReadUvarint(rr)
	if err != nil {
		return nil, errors.Wrapf(err, "_readTransaction: Problem converting len(msg.TxOutputs)")
	}
	for ii := uint64(0); ii < numOutputs; ii++ {
		currentOutput := &DeSoOutput{}
		currentOutput.PublicKey = make([]byte, btcec.PubKeyBytesLenCompressed)
		_, err = io.ReadFull(rr, currentOutput.PublicKey)
		if err != nil {
			return nil, errors.Wrapf(err, "_readTransaction: Problem reading DeSoOutput.PublicKey")
		}

		amountNanos, err := ReadUvarint(rr)
		if err != nil {
			return nil, errors.Wrapf(err, "_readTransaction: Problem reading DeSoOutput.AmountNanos")
		}
		currentOutput.AmountNanos = amountNanos

		ret.TxOutputs = append(ret.TxOutputs, currentOutput)
	}

	// De-serialize the metadata
	//
	// Encode the type as a uvarint.
	txnMetaType, err := ReadUvarint(rr)
	if err != nil {
		return nil, errors.Wrapf(err, "_readTransaction: Problem reading MsgDeSoTxn.TxnType")
	}
	ret.TxnMeta, err = NewTxnMetadata(TxnType(txnMetaType))
	if err != nil {
		return nil, fmt.Errorf("_readTransaction: Problem initializing metadata: %v", err)
	}
	if ret.TxnMeta == nil {
		return nil, fmt.Errorf("_readTransaction: Metadata was nil: %v", ret.TxnMeta)
	}
	metaLen, err := ReadUvarint(rr)
	if err != nil {
		return nil, errors.Wrapf(err, "_readTransaction: Problem reading len(TxnMeta)")
	}
	if metaLen > MaxMessagePayload {
		return nil, fmt.Errorf("_readTransaction.FromBytes: metaLen length %d longer than max %d", metaLen, MaxMessagePayload)
	}
	metaBuf, err := SafeMakeSliceWithLength[byte](metaLen)
	if err != nil {
		return nil, fmt.Errorf("_readTransaction.FromBytes: Problem creating slice for metaBuf")
	}
	_, err = io.ReadFull(rr, metaBuf)
	if err != nil {
		return nil, errors.Wrapf(err, "_readTransaction: Problem reading TxnMeta")
	}
	err = ret.TxnMeta.FromBytes(metaBuf)
	if err != nil {
		return nil, errors.Wrapf(err, "_readTransaction: Problem decoding TxnMeta: ")
	}

	// De-serialize the public key if there is one
	pkLen, err := ReadUvarint(rr)
	if err != nil {
		return nil, errors.Wrapf(err, "_readTransaction: Problem reading len(DeSoTxn.PublicKey)")
	}
	if pkLen > MaxMessagePayload {
		return nil, fmt.Errorf("_readTransaction.FromBytes: pkLen length %d longer than max %d", pkLen, MaxMessagePayload)
	}
	ret.PublicKey = nil
	if pkLen != 0 {
		ret.PublicKey, err = SafeMakeSliceWithLength[byte](pkLen)
		if err != nil {
			return nil, fmt.Errorf("_readTransaction.FromBytes: Problem making slice for PublicKey")
		}
		_, err = io.ReadFull(rr, ret.PublicKey)
		if err != nil {
			return nil, errors.Wrapf(err, "_readTransaction: Problem reading DeSoTxn.PublicKey")
		}
	}

	// De-serialize the ExtraData
	extraData, err := DecodeExtraData(rr)
	if err != nil {
		return nil, fmt.Errorf("_readTransaction: Error decoding extra data: %v", err)
	}
	ret.ExtraData = extraData

	// De-serialize the signature if there is one.
	sigLen, err := ReadUvarint(rr)
	if err != nil {
		return nil, errors.Wrapf(err, "_readTransaction: Problem reading len(DeSoTxn.Signature)")
	}
	if sigLen > MaxMessagePayload {
		return nil, fmt.Errorf("_readTransaction.FromBytes: sigLen length %d longer than max %d", sigLen, MaxMessagePayload)
	}

	ret.Signature.SetSignature(nil)
	if sigLen != 0 {
		sigBytes, err := SafeMakeSliceWithLength[byte](sigLen)
		if err != nil {
			return nil, fmt.Errorf("_readTransaction.FromBytes: Problem making slice for sigBytes")
		}
		_, err = io.ReadFull(rr, sigBytes)
		if err != nil {
			return nil, errors.Wrapf(err, "_readTransaction: Problem reading DeSoTxn.Signature")
		}

		// Verify that the signature is valid.
		err = ret.Signature.FromBytes(sigBytes)
		if err != nil {
			return nil, errors.Wrapf(err, "_readTransaction: Problem parsing DeSoTxn.Signature bytes")
		}
	}

	return ret, nil
}

func (msg *MsgDeSoTxn) FromBytes(data []byte) error {
	rr := bytes.NewReader(data)

	ret, err := _readTransaction(rr)
	if err != nil {
		return errors.Wrapf(err, "MsgDeSoTxn.FromBytes: Problem reading txn: ")
	}
	*msg = *ret
	return nil
}

func (msg *MsgDeSoTxn) GetMsgType() MsgType {
	return MsgTypeTxn
}

// Hash is a helper function to compute a hash of the transaction aka a
// transaction ID.
func (msg *MsgDeSoTxn) Hash() *BlockHash {
	// BitcoinExchange transactions are a special case whereby the hash
	// of the DeSo transaction is defined as the hash of the Bitcoin
	// transaction embedded within it. This allows us to use BitcoinExchange
	// transactions as inputs to subsequent transactions *before* the
	// merkle proof has actually been defined. Thus it allows us to support
	// the "instant DeSo buy" feature in the UI.
	if msg.TxnMeta.GetTxnType() == TxnTypeBitcoinExchange {
		bitcoinTxHash := (BlockHash)(
			msg.TxnMeta.(*BitcoinExchangeMetadata).BitcoinTransaction.TxHash())
		return &bitcoinTxHash
	}

	preSignature := false
	txBytes, err := msg.ToBytes(preSignature)
	if err != nil {
		return nil
	}

	return Sha256DoubleHash(txBytes)
}

func (msg *MsgDeSoTxn) Copy() (*MsgDeSoTxn, error) {
	txnBytes, err := msg.ToBytes(false /*preSignature*/)
	if err != nil {
		return nil, errors.Wrapf(err, "MsgDeSoTxn.Copy: ")
	}
	newTxn := &MsgDeSoTxn{}
	err = newTxn.FromBytes(txnBytes)
	if err != nil {
		return nil, errors.Wrapf(err, "MsgDeSoTxn.Copy: ")
	}
	return newTxn, nil
}

func (msg *MsgDeSoTxn) Sign(privKey *btcec.PrivateKey) (*btcec.Signature, error) {
	// Serialize the transaction without the signature portion.
	txnBytes, err := msg.ToBytes(true /*preSignature*/)
	if err != nil {
		return nil, err
	}
	// Compute a hash of the transaction bytes without the signature
	// portion and sign it with the passed private key.
	txnSignatureHash := Sha256DoubleHash(txnBytes)
	txnSignature, err := privKey.Sign(txnSignatureHash[:])
	if err != nil {
		return nil, err
	}
	return txnSignature, nil
}

// SignTransactionWithDerivedKey the signature contains solution iteration,
// which allows us to recover signer public key from the signature.
// Returns (new txn bytes, txn signature, error)
func SignTransactionBytes(txnBytes []byte, privateKey *btcec.PrivateKey, isDerived bool) ([]byte, []byte, error) {
	// As we're signing the transaction using a derived key, we
	// pass the key to extraData.
	rr := bytes.NewReader(txnBytes)
	txn, err := _readTransaction(rr)
	if err != nil {
		return nil, nil, errors.Wrapf(err, "SignTransactionBytes: Problem reading txn: ")
	}
	if isDerived {
		if txn.ExtraData == nil {
			txn.ExtraData = make(map[string][]byte)
		}
		txn.ExtraData[DerivedPublicKey] = privateKey.PubKey().SerializeCompressed()
	}

	// Sign the transaction with the passed private key.
	txnSignature, err := txn.Sign(privateKey)
	if err != nil {
		return nil, nil, err
	}

	newTxnBytes, err := txn.ToBytes(true)
	if err != nil {
		return nil, nil, err
	}

	return newTxnBytes, txnSignature.Serialize(), nil
}

// MarshalJSON and UnmarshalJSON implement custom JSON marshaling/unmarshaling
// to support transaction metadata. The reason this needs to exist is because
// TxnMeta is an abstract interface and therefore
// when its decoded to JSON, the type information (i.e. which TxnType it is)
// cannot be inferred from the JSON unless we augment it a little bit.
// Note this format is not used to relay messages between nodes, only
// for replying to frontend/user-facing queries.
func (msg *MsgDeSoTxn) MarshalJSON() ([]byte, error) {
	// Copy the txn so none of the fields get set on the passed-in txn.
	txnCopy := *msg
	// If there's no metadata then we have an error. Transactions should
	// always have a metadata field that indicates what type the transaction
	// is.
	if txnCopy.TxnMeta == nil {
		return nil, fmt.Errorf("MsgDeSoTxn.MarshalJSON: Transaction is missing TxnMeta: %v", txnCopy)
	}
	// Set the txnType based on the metadata that is set.
	txnCopy.TxnTypeJSON = uint64(txnCopy.TxnMeta.GetTxnType())
	return json.Marshal(txnCopy)
}

// UnmarshalJSON is covered by the comment on MarshalJSON.
func (msg *MsgDeSoTxn) UnmarshalJSON(data []byte) error {
	// Use the map-based JSON conversion to determine the type of the
	// TxnMeta and initialize it appropriately.
	var responseMap map[string]interface{}
	err := json.Unmarshal(data, &responseMap)
	if err != nil {
		return err
	}

	// Set the TxnMeta based on the TxnType that's set in the top level
	// of the transaction.
	txnType, txnTypeExists := responseMap["TxnTypeJSON"]
	if !txnTypeExists {
		// If there is not metadata that's an error.
		return fmt.Errorf("MsgDeSoTxn.UnmarshalJSON: Field txnType is missing "+
			"from JSON decoded map: %v", responseMap)
	}
	txnMeta, err := NewTxnMetadata(TxnType(uint64(txnType.(float64))))
	if err != nil {
		return fmt.Errorf("MsgDeSoTxn.UnmarshalJSON: Problem parsing TxnType: %v, %v", err, responseMap)
	}
	msg.TxnMeta = txnMeta

	// TODO: The code below is an ugly hack, but it achieves the goal of making
	// TxnMeta (and MsgDeSoTxn by proxy) serializable to JSON without any extra overhead
	// needed on the caller side. This is particularly important when one considers
	// that transactions can be serialized to JSON as part of blocks,
	// and this makes it so that even in that case no special handling is
	// needed by the code serializing/deserializing, which is good. Still, would
	// be nice if, for example, the code below didn't break whenever we modify
	// MsgDeSoTxn (which is admittedly very rare and a test can easily catch this
	// by erroring when the number of fields changes with a helpful message).
	anonymousTxn := struct {
		TxInputs  []*DeSoInput
		TxOutputs []*DeSoOutput
		TxnMeta   DeSoTxnMetadata
		PublicKey []byte
		Signature DeSoSignature
		TxnType   uint64
	}{
		TxInputs:  msg.TxInputs,
		TxOutputs: msg.TxOutputs,
		TxnMeta:   msg.TxnMeta,
		PublicKey: msg.PublicKey,
		Signature: msg.Signature,
		TxnType:   msg.TxnTypeJSON,
	}
	json.Unmarshal(data, &anonymousTxn)

	msg.TxInputs = anonymousTxn.TxInputs
	msg.TxOutputs = anonymousTxn.TxOutputs
	msg.TxnMeta = anonymousTxn.TxnMeta
	msg.PublicKey = anonymousTxn.PublicKey
	msg.Signature = anonymousTxn.Signature
	// Don't set the TxnTypeJSON when unmarshaling. It should never be used in
	// Go code, only at the interface between Go and non-Go.
	msg.TxnTypeJSON = 0

	return nil
}

// ==================================================================
// BasicTransferMetadata
// ==================================================================

type BasicTransferMetadata struct {
	// Requires no extra information
}

func (txnData *BasicTransferMetadata) GetTxnType() TxnType {
	return TxnTypeBasicTransfer
}

func (txnData *BasicTransferMetadata) ToBytes(preSignature bool) ([]byte, error) {
	return []byte{}, nil
}

func (txnData *BasicTransferMetadata) FromBytes(data []byte) error {
	// Nothing to set
	return nil
}

func (txnData *BasicTransferMetadata) New() DeSoTxnMetadata {
	return &BasicTransferMetadata{}
}

// ==================================================================
// BlockRewardMetadataa
// ==================================================================

type BlockRewardMetadataa struct {
	// A block reward txn has an ExtraData field that can be between
	// zero and 100 bytes long. It can theoretically contain anything
	// but in practice it's likely that miners will use this field to
	// update the merkle root of the block, which may make the block
	// easier to mine (namely by allowing the Nonce in the header to
	// be shorter).
	ExtraData []byte
}

func (txnData *BlockRewardMetadataa) GetTxnType() TxnType {
	return TxnTypeBlockReward
}

func (txnData *BlockRewardMetadataa) ToBytes(preSignature bool) ([]byte, error) {
	retBytes := []byte{}

	// ExtraData.
	numExtraDataBytes := len(txnData.ExtraData)
	if numExtraDataBytes > MaxBlockRewardDataSizeBytes {
		return nil, fmt.Errorf(
			"BLOCK_REWARD txn ExtraData length (%d) cannot be longer than "+
				"(%d) bytes", numExtraDataBytes, MaxBlockRewardDataSizeBytes)
	}
	retBytes = append(retBytes, UintToBuf(uint64(numExtraDataBytes))...)
	retBytes = append(retBytes, txnData.ExtraData...)

	return retBytes, nil
}

func (txnData *BlockRewardMetadataa) FromBytes(dataa []byte) error {
	ret := BlockRewardMetadataa{}
	rr := bytes.NewReader(dataa)

	// ExtraData
	numExtraDataBytes, err := ReadUvarint(rr)
	if err != nil {
		return errors.Wrapf(err, "BlockRewardMetadataa.FromBytes: Problem reading NumExtraDataBytes")
	}

	if numExtraDataBytes > uint64(MaxBlockRewardDataSizeBytes) {
		return fmt.Errorf(
			"BLOCK_REWARD txn ExtraData length (%d) cannot be longer than "+
				"(%d) bytes", numExtraDataBytes, MaxBlockRewardDataSizeBytes)
	}
	ret.ExtraData, err = SafeMakeSliceWithLength[byte](numExtraDataBytes)
	if err != nil {
		return errors.Wrapf(err, "BlockRewardMetadataa.FromBytes: Problem creating slice for extradata")
	}
	_, err = io.ReadFull(rr, ret.ExtraData[:])
	if err != nil {
		return errors.Wrapf(err, "BlockRewardMetadataa.FromBytes: Problem reading ExtraData")
	}

	*txnData = ret
	return nil
}

func (txnData *BlockRewardMetadataa) New() DeSoTxnMetadata {
	return &BlockRewardMetadataa{}
}

func EncryptBytesWithPublicKey(bytesToEncrypt []byte, pubkey *ecdsa.PublicKey) ([]byte, error) {
	eciesPubkey := ecies.ImportECDSAPublic(pubkey)
	// Note we need to manually set the Params. Params is normally
	// set automatically in ImportECDSA based on what curve you're using.
	// However, because we use btcec.S256() rather than Ethereum's
	// implementation ethcrypto.S256(), which is just a wrapper around
	// secp256k1, the ecies library fails to fetch the proper parameters
	// for our curve even though it is functionally identical. So we just
	// set the params here and everything works.
	eciesPubkey.Params = ecies.ECIES_AES128_SHA256
	return ecies.Encrypt(rand.Reader, eciesPubkey, bytesToEncrypt, nil, nil)
}

func DecryptBytesWithPrivateKey(bytesToDecrypt []byte, privKey *ecdsa.PrivateKey) ([]byte, error) {
	eciesKeypair := ecies.ImportECDSA(privKey)
	// Note we need to manually set the Params. Params is normally
	// set automatically in ImportECDSA based on what curve you're using.
	// However, because we use btcec.S256() rather than Ethereum's
	// implementation ethcrypto.S256(), which is just a wrapper around
	// secp256k1, the ecies library fails to fetch the proper parameters
	// for our curve even though it is functionally identical. So we just
	// set the params here and everything works.
	eciesKeypair.Params = ecies.ECIES_AES128_SHA256
	return eciesKeypair.Decrypt(bytesToDecrypt, nil, nil)
}

// ==================================================================
// BitcoinExchangeMetadata
// ==================================================================

type BitcoinExchangeMetadata struct {
	// The Bitcoin transaction that sends Bitcoin to the designated burn address.
	BitcoinTransaction *wire.MsgTx
	// The hash of the Bitcoin block in which the Bitcoin transaction was mined.
	BitcoinBlockHash *BlockHash
	// The Bitcoin mekle root corresponding to the block in which the BitcoinTransaction
	// above was mined. Note that it is not strictly necessary to include this field
	// since we can look it up from the Bitcoin header if we know the BitcoinBlockHash.
	// However, having it here is convenient and allows us to do more validation prior
	// to looking up the header in the Bitcoin header chain.
	BitcoinMerkleRoot *BlockHash
	// This is a merkle proof that shows that the BitcoinTransaction above, with
	// hash equal to BitcoinTransactionHash, exists in the block with hash equal
	// to BitcoinBlockHash. This is effectively a path through a Merkle tree starting
	// from BitcoinTransactionHash as a leaf node and finishing with BitcoinMerkleRoot
	// as the root.
	BitcoinMerkleProof []*merkletree.ProofPart
}

func (txnData *BitcoinExchangeMetadata) GetTxnType() TxnType {
	return TxnTypeBitcoinExchange
}

func (txnData *BitcoinExchangeMetadata) ToBytes(preSignature bool) ([]byte, error) {
	data := []byte{}

	// BitcoinTransaction
	txnBytes := bytes.Buffer{}
	if err := txnData.BitcoinTransaction.Serialize(&txnBytes); err != nil {
		return nil, errors.Wrapf(err, "BitcoinExchangeMetadata.ToBytes: Problem "+
			"serializing BitcoinTransaction: ")
	}
	data = append(data, UintToBuf(uint64(len(txnBytes.Bytes())))...)
	data = append(data, txnBytes.Bytes()...)

	// BitcoinBlockHash
	data = append(data, txnData.BitcoinBlockHash[:]...)

	// BitcoinMerkleRoot
	data = append(data, txnData.BitcoinMerkleRoot[:]...)

	// BitcoinMerkleProof
	//
	// Encode the number of proof parts followed by all the proof parts.
	numProofParts := uint64(len(txnData.BitcoinMerkleProof))
	data = append(data, UintToBuf(numProofParts)...)
	for _, pf := range txnData.BitcoinMerkleProof {
		// ProofParts have a specific length so no need to encode the length.
		pfBytes, err := pf.Serialize()
		if err != nil {
			return nil, errors.Wrapf(err, "BitcoinExchangeMetadata.ToBytes")
		}

		data = append(data, pfBytes...)
	}

	return data, nil
}

func (txnData *BitcoinExchangeMetadata) FromBytes(data []byte) error {
	ret := BitcoinExchangeMetadata{}
	rr := bytes.NewReader(data)

	// BitcoinTransaction
	txnBytesLen, err := ReadUvarint(rr)
	if err != nil {
		return errors.Wrapf(err, "BitcoinExchangeMetadata.FromBytes: Problem "+
			"decoding BitcoinTransaction length")
	}
	if txnBytesLen > MaxMessagePayload {
		return fmt.Errorf("BitcoinExchangeMetadata.FromBytes: txnBytesLen %d "+
			"exceeds max %d", txnBytesLen, MaxMessagePayload)
	}
	txnBytes, err := SafeMakeSliceWithLength[byte](txnBytesLen)
	if err != nil {
		return fmt.Errorf("BitcoinExchangeMetadata.FromBytes: Problem making slice for txnBytes")
	}
	_, err = io.ReadFull(rr, txnBytes)
	if err != nil {
		return fmt.Errorf("BitcoinExchangeMetadata.FromBytes: Error reading txnBytes: %v", err)
	}
	ret.BitcoinTransaction = &wire.MsgTx{}
	err = ret.BitcoinTransaction.Deserialize(bytes.NewBuffer(txnBytes))
	if err != nil {
		return errors.Wrapf(err, "BitcoinExchangeMetadata.FromBytes: Problem parsing txnBytes: ")
	}

	// BitcoinBlockHash
	ret.BitcoinBlockHash = &BlockHash{}
	_, err = io.ReadFull(rr, ret.BitcoinBlockHash[:])
	if err != nil {
		return errors.Wrapf(err, "BitcoinExchangeMetadata.FromBytes: Problem reading BitcoinBlockHash: ")
	}

	// BitcoinMerkleRoot
	ret.BitcoinMerkleRoot = &BlockHash{}
	_, err = io.ReadFull(rr, ret.BitcoinMerkleRoot[:])
	if err != nil {
		return errors.Wrapf(err, "BitcoinExchangeMetadata.FromBytes: Problem reading BitcoinMerkleRoot: ")
	}

	// BitcoinMerkleProof
	numProofParts, err := ReadUvarint(rr)
	if err != nil {
		return errors.Wrapf(err, "BitcoinExchangeMetadata.FromBytes: Problem reading numProofParts: ")
	}
	for ii := uint64(0); ii < numProofParts; ii++ {
		pfBytes := make([]byte, merkletree.ProofPartSerializeSize)
		_, err = io.ReadFull(rr, pfBytes[:])
		if err != nil {
			return errors.Wrapf(err, "BitcoinExchangeMetadata.FromBytes: Problem reading ProofPart %d: ", ii)
		}
		pf := &merkletree.ProofPart{}
		if err := pf.Deserialize(pfBytes); err != nil {
			return errors.Wrapf(err, "BitcoinExchangeMetadata.FromBytes: Problem parsing ProofPart %d: ", ii)
		}

		ret.BitcoinMerkleProof = append(ret.BitcoinMerkleProof, pf)
	}

	*txnData = ret

	return nil
}

func (txnData *BitcoinExchangeMetadata) New() DeSoTxnMetadata {
	return &BitcoinExchangeMetadata{}
}

// ==================================================================
// PrivateMessageMetadata
//
// A private message is a message from one user on the platform to
// another user on the platform. It is generally treated as a normal
// transaction would be except that the public key of the top-level
// MsgDeSoTxn is assumed to be the sender of the message and the
// metadata contains a messange encrypted with the receiver's public
// key.
// ==================================================================

type PrivateMessageMetadata struct {
	// The sender of the message is assumed to be the originator of the
	// top-level transaction.

	// The public key of the recipient of the message.
	RecipientPublicKey []byte

	// The content of the message. It is encrypted with the recipient's
	// public key using ECIES.
	EncryptedText []byte

	// A timestamp used for ordering messages when displaying them to
	// users. The timestamp must be unique. Note that we use a nanosecond
	// timestamp because it makes it easier to deal with the uniqueness
	// constraint technically (e.g. If one second spacing is required
	// as would be the case with a standard Unix timestamp then any code
	// that generates these transactions will need to potentially wait
	// or else risk a timestamp collision. This complexity is avoided
	// by just using a nanosecond timestamp). Note that the timestamp is
	// an unsigned int as opposed to a signed int, which means times
	// before the zero time are not represented which doesn't matter
	// for our purposes. Restricting the timestamp in this way makes
	// lexicographic sorting based on bytes easier in our database which
	// is one of the reasons we do it.
	TimestampNanos uint64
}

func (txnData *PrivateMessageMetadata) GetTxnType() TxnType {
	return TxnTypePrivateMessage
}

func (txnData *PrivateMessageMetadata) ToBytes(preSignature bool) ([]byte, error) {
	// Validate the metadata before encoding it.
	//
	// Public key must be included and must have the expected length.
	if len(txnData.RecipientPublicKey) != btcec.PubKeyBytesLenCompressed {
		return nil, fmt.Errorf("PrivateMessageMetadata.ToBytes: RecipientPublicKey "+
			"has length %d != %d", len(txnData.RecipientPublicKey), btcec.PubKeyBytesLenCompressed)
	}

	data := []byte{}

	// RecipientPublicKey
	//
	// We know the public key is set and has the expected length so we don't need
	// to encode the length here.
	data = append(data, txnData.RecipientPublicKey...)

	// EncryptedText
	data = append(data, UintToBuf(uint64(len(txnData.EncryptedText)))...)
	data = append(data, txnData.EncryptedText...)

	// TimestampNanos
	data = append(data, UintToBuf(txnData.TimestampNanos)...)

	return data, nil
}

func (txnData *PrivateMessageMetadata) FromBytes(data []byte) error {
	ret := PrivateMessageMetadata{}
	rr := bytes.NewReader(data)

	// RecipientPublicKey
	ret.RecipientPublicKey = make([]byte, btcec.PubKeyBytesLenCompressed)
	_, err := io.ReadFull(rr, ret.RecipientPublicKey)
	if err != nil {
		return fmt.Errorf("PrivateMessageMetadata.FromBytes: Error reading RecipientPublicKey: %v", err)
	}

	// EncryptedText
	encryptedTextLen, err := ReadUvarint(rr)
	if err != nil {
		return errors.Wrapf(err, "PrivateMessageMetadata.FromBytes: Problem "+
			"decoding EncryptedText length")
	}
	if encryptedTextLen > MaxMessagePayload {
		return fmt.Errorf("PrivateMessageMetadata.FromBytes: encryptedTextLen %d "+
			"exceeds max %d", encryptedTextLen, MaxMessagePayload)
	}
	ret.EncryptedText, err = SafeMakeSliceWithLength[byte](encryptedTextLen)
	if err != nil {
		return errors.Wrapf(err, "PrivateMessageMetadata.FromBytes: Problem making slice for encrypted text")
	}
	_, err = io.ReadFull(rr, ret.EncryptedText)
	if err != nil {
		return fmt.Errorf("PrivateMessageMetadata.FromBytes: Error reading EncryptedText: %v", err)
	}

	// TimestampNanos
	ret.TimestampNanos, err = ReadUvarint(rr)
	if err != nil {
		return fmt.Errorf("PrivateMessageMetadata.FromBytes: Error reading TimestampNanos: %v", err)
	}

	*txnData = ret

	return nil
}

func (txnData *PrivateMessageMetadata) New() DeSoTxnMetadata {
	return &PrivateMessageMetadata{}
}

// ==================================================================
// LikeMetadata
//
// A like is an interaction where a user on the platform "likes" a post.
// ==================================================================

type LikeMetadata struct {
	// The user casting a "like" is assumed to be the originator of the
	// top-level transaction.

	// The post hash to like.
	LikedPostHash *BlockHash

	// Set to true when a user is requesting to unlike a post.
	IsUnlike bool
}

func (txnData *LikeMetadata) GetTxnType() TxnType {
	return TxnTypeLike
}

func (txnData *LikeMetadata) ToBytes(preSignature bool) ([]byte, error) {
	// Validate the metadata before encoding it.
	//
	// Post hash must be included and must have the expected length.
	if len(txnData.LikedPostHash) != HashSizeBytes {
		return nil, fmt.Errorf("LikeMetadata.ToBytes: LikedPostHash "+
			"has length %d != %d", len(txnData.LikedPostHash), HashSizeBytes)
	}

	data := []byte{}

	// Add LikedPostHash
	//
	// We know the post hash is set and has the expected length so we don't need
	// to encode the length here.
	data = append(data, txnData.LikedPostHash[:]...)

	// Add IsUnlike bool.
	data = append(data, BoolToByte(txnData.IsUnlike))

	return data, nil
}

func (txnData *LikeMetadata) FromBytes(data []byte) error {
	ret := LikeMetadata{}
	rr := bytes.NewReader(data)

	// LikedPostHash
	ret.LikedPostHash = &BlockHash{}
	_, err := io.ReadFull(rr, ret.LikedPostHash[:])
	if err != nil {
		return fmt.Errorf(
			"LikeMetadata.FromBytes: Error reading LikedPostHash: %v", err)
	}

	// IsUnlike
	ret.IsUnlike, err = ReadBoolByte(rr)
	if err != nil {
		return errors.Wrapf(err, "LikeMetadata.FromBytes: Problem reading IsUnlike")
	}

	*txnData = ret

	return nil
}

func (txnData *LikeMetadata) New() DeSoTxnMetadata {
	return &LikeMetadata{}
}

// ==================================================================
// FollowMetadata
//
// A follow is an interaction where one user on the platform
// "follows" another user on the platform.  This is used as an
// indicator to UIs/Feeds that a user is interested in
// consuming the "followed" users content.
// ==================================================================

type FollowMetadata struct {
	// The follower is assumed to be the originator of the
	// top-level transaction.

	// The public key to follow.
	FollowedPublicKey []byte

	// Set to true when a user is requesting to unfollow.
	IsUnfollow bool
}

func (txnData *FollowMetadata) GetTxnType() TxnType {
	return TxnTypeFollow
}

func (txnData *FollowMetadata) ToBytes(preSignature bool) ([]byte, error) {
	// Validate the metadata before encoding it.
	//
	// Public key must be included and must have the expected length.
	if len(txnData.FollowedPublicKey) != btcec.PubKeyBytesLenCompressed {
		return nil, fmt.Errorf("FollowMetadata.ToBytes: FollowedPublicKey "+
			"has length %d != %d", len(txnData.FollowedPublicKey),
			btcec.PubKeyBytesLenCompressed)
	}

	data := []byte{}

	// FollowedPublicKey
	//
	// We know the public key is set and has the expected length so we don't need
	// to encode the length here.
	data = append(data, txnData.FollowedPublicKey...)

	// Add IsUnfollow bool.
	data = append(data, BoolToByte(txnData.IsUnfollow))

	return data, nil
}

func (txnData *FollowMetadata) FromBytes(data []byte) error {
	ret := FollowMetadata{}
	rr := bytes.NewReader(data)

	// FollowedPublicKey
	ret.FollowedPublicKey = make([]byte, btcec.PubKeyBytesLenCompressed)
	_, err := io.ReadFull(rr, ret.FollowedPublicKey)
	if err != nil {
		return fmt.Errorf(
			"FollowMetadata.FromBytes: Error reading FollowedPublicKey: %v", err)
	}

	// IsUnfollow
	ret.IsUnfollow, err = ReadBoolByte(rr)
	if err != nil {
		return errors.Wrapf(err, "FollowMetadata.FromBytes: Problem reading IsUnfollow")
	}

	*txnData = ret

	return nil
}

func (txnData *FollowMetadata) New() DeSoTxnMetadata {
	return &FollowMetadata{}
}

// = = = = = = = = = = = = = = = = = = = = = = =
// DeSo
// = = = = = = = = = = = = = = = = = = = = = = =

// ==================================================================
// SubmitPostMetadata
// ==================================================================

func ReadBoolByte(rr *bytes.Reader) (bool, error) {
	boolByte, err := rr.ReadByte()
	if err != nil {
		return false, err
	}
	if boolByte != 0 {
		return true, nil
	}
	return false, nil
}

func BoolToByte(val bool) byte {
	if val {
		return 1
	}
	return 0
}

type SubmitPostMetadata struct {
	// The creator of the post is assumed to be the originator of the
	// top-level transaction.

	// When set, this transaction is treated as modifying an existing
	// post rather than creating a new post.
	PostHashToModify []byte

	// When a ParentStakeID is set, the post is actually a comment on
	// another entity (either a post or a profile depending on the
	// type of StakeID provided).
	ParentStakeID []byte
	Body          []byte

	// The amount the creator of the post gets when someone stakes
	// to the post.
	CreatorBasisPoints uint64
	// The multiple of the payout when a user stakes to a post.
	// 2x multiple = 200% = 20,000bps
	StakeMultipleBasisPoints uint64

	// A timestamp used for ordering messages when displaying them to
	// users. The timestamp must be unique. Note that we use a nanosecond
	// timestamp because it makes it easier to deal with the uniqueness
	// constraint technically (e.g. If one second spacing is required
	// as would be the case with a standard Unix timestamp then any code
	// that generates these transactions will need to potentially wait
	// or else risk a timestamp collision. This complexity is avoided
	// by just using a nanosecond timestamp). Note that the timestamp is
	// an unsigned int as opposed to a signed int, which means times
	// before the zero time are not represented which doesn't matter
	// for our purposes. Restricting the timestamp in this way makes
	// lexicographic sorting based on bytes easier in our database which
	// is one of the reasons we do it.
	TimestampNanos uint64

	// When set to true, indicates that the post should be deleted. This
	// value is only considered when PostHashToModify is set to a valid
	// pre-existing post.
	IsHidden bool
}

func (txnData *SubmitPostMetadata) GetTxnType() TxnType {
	return TxnTypeSubmitPost
}

func (txnData *SubmitPostMetadata) ToBytes(preSignature bool) ([]byte, error) {
	data := []byte{}

	// PostHashToModify
	data = append(data, UintToBuf(uint64(len(txnData.PostHashToModify)))...)
	data = append(data, txnData.PostHashToModify...)

	// ParentPostHash
	data = append(data, UintToBuf(uint64(len(txnData.ParentStakeID)))...)
	data = append(data, txnData.ParentStakeID...)

	// Body
	data = append(data, UintToBuf(uint64(len(txnData.Body)))...)
	data = append(data, txnData.Body...)

	// CreatorBasisPoints
	data = append(data, UintToBuf(txnData.CreatorBasisPoints)...)

	// StakeMultipleBasisPoints
	data = append(data, UintToBuf(txnData.StakeMultipleBasisPoints)...)

	// TimestampNanos
	data = append(data, UintToBuf(txnData.TimestampNanos)...)

	// IsHidden
	data = append(data, BoolToByte(txnData.IsHidden))

	return data, nil
}

func ReadVarString(rr io.Reader) ([]byte, error) {
	StringLen, err := ReadUvarint(rr)
	if err != nil {
		return nil, errors.Wrapf(err, "ReadVarString: Problem "+
			"decoding String length")
	}
	if StringLen > MaxMessagePayload {
		return nil, fmt.Errorf("ReadVarString: StringLen %d "+
			"exceeds max %d", StringLen, MaxMessagePayload)
	}
	ret, err := SafeMakeSliceWithLength[byte](StringLen)
	if err != nil {
		return nil, errors.Wrapf(err, "ReadVarString: Problem making slice for var string")
	}
	_, err = io.ReadFull(rr, ret)
	if err != nil {
		return nil, fmt.Errorf("ReadVarString: Error reading StringText: %v", err)
	}

	return ret, nil
}

func (txnData *SubmitPostMetadata) FromBytes(data []byte) error {
	ret := SubmitPostMetadata{}
	rr := bytes.NewReader(data)

	// PostHashToModify
	var err error
	ret.PostHashToModify, err = ReadVarString(rr)
	if err != nil {
		return fmt.Errorf("SubmitPostMetadata.FromBytes: Error reading PostHashToModify: %v", err)
	}

	// ParentStakeID
	ret.ParentStakeID, err = ReadVarString(rr)
	if err != nil {
		return fmt.Errorf("SubmitPostMetadata.FromBytes: Error reading ParentStakeID: %v", err)
	}

	// Body
	ret.Body, err = ReadVarString(rr)
	if err != nil {
		return fmt.Errorf(
			"SubmitPostMetadata.FromBytes: Error reading Body: %v", err)
	}

	// CreatorBasisPoints
	ret.CreatorBasisPoints, err = ReadUvarint(rr)
	if err != nil {
		return fmt.Errorf("SubmitPostMetadata.FromBytes: Error reading CreatorBasisPoints: %v", err)
	}

	// StakeMultipleBasisPoints
	ret.StakeMultipleBasisPoints, err = ReadUvarint(rr)
	if err != nil {
		return fmt.Errorf("SubmitPostMetadata.FromBytes: Error reading StakeMultipleBasisPoints: %v", err)
	}

	// TimestampNanos
	ret.TimestampNanos, err = ReadUvarint(rr)
	if err != nil {
		return fmt.Errorf("SubmitPostMetadata.FromBytes: Error reading TimestampNanos: %v", err)
	}

	// IsHidden
	ret.IsHidden, err = ReadBoolByte(rr)
	if err != nil {
		return errors.Wrapf(err, "SubmitPostMetadata.FromBytes: Problem reading IsHidden")
	}

	*txnData = ret
	return nil
}

func (txnData *SubmitPostMetadata) New() DeSoTxnMetadata {
	return &SubmitPostMetadata{}
}

// ==================================================================
// UpdateProfileMetadata
// ==================================================================

type UpdateProfileMetadata struct {
	// The public key being updated is assumed to be the originator of the
	// top-level transaction.

	// The public key of the profile to update. When left unset, the public
	// key in the transaction is used.
	ProfilePublicKey []byte

	NewUsername    []byte
	NewDescription []byte
	NewProfilePic  []byte

	// This is the percentage of each "net buy" that a creator earns when
	// someone purchases her coin. For example, if this were set to 25%,
	// then every time their coin reaches a new high, they would get 25%
	// of the coins as they're being minted. More concretely, if someone
	// put in enough DeSo to buy 10 coins, the creator would get 2.5
	// and this person would get 7.5. However, if they sold 5 coins and
	// someone subsequently bought those same coins, the creator wouldn't
	// get any coins because no "net new" coins have been created.
	NewCreatorBasisPoints uint64

	// The multiple of the payout when a user stakes to this profile. If
	// unset, a sane default is set when the first person stakes to this
	// profile.
	// 2x multiple = 200% = 20,000bps
	//
	// TODO: This field is deprecated; delete it.
	NewStakeMultipleBasisPoints uint64

	// Profile is hidden from the UI when this field is true.
	// TODO: This field is deprecated; delete it.
	IsHidden bool
}

func (txnData *UpdateProfileMetadata) GetTxnType() TxnType {
	return TxnTypeUpdateProfile
}

func (txnData *UpdateProfileMetadata) ToBytes(preSignature bool) ([]byte, error) {
	data := []byte{}

	// ProfilePublicKey
	data = append(data, UintToBuf(uint64(len(txnData.ProfilePublicKey)))...)
	data = append(data, txnData.ProfilePublicKey...)

	// NewUsername
	data = append(data, UintToBuf(uint64(len(txnData.NewUsername)))...)
	data = append(data, txnData.NewUsername...)

	// NewDescription
	data = append(data, UintToBuf(uint64(len(txnData.NewDescription)))...)
	data = append(data, txnData.NewDescription...)

	// NewProfilePic
	data = append(data, UintToBuf(uint64(len(txnData.NewProfilePic)))...)
	data = append(data, txnData.NewProfilePic...)

	// NewCreatorBasisPoints
	data = append(data, UintToBuf(txnData.NewCreatorBasisPoints)...)

	// NewStakeMultipleBasisPoints
	data = append(data, UintToBuf(txnData.NewStakeMultipleBasisPoints)...)

	// IsHidden
	data = append(data, BoolToByte(txnData.IsHidden))

	return data, nil
}

func (txnData *UpdateProfileMetadata) FromBytes(data []byte) error {
	ret := UpdateProfileMetadata{}
	rr := bytes.NewReader(data)

	// ProfilePublicKey
	var err error
	ret.ProfilePublicKey, err = ReadVarString(rr)
	if err != nil {
		return fmt.Errorf(
			"UpdateProfileMetadata.FromBytes: Error reading ProfilePublicKey: %v", err)
	}
	// Set the profile public key to nil if it's not set as a convenience.
	if len(ret.ProfilePublicKey) == 0 {
		ret.ProfilePublicKey = nil
	}

	// NewUsername
	ret.NewUsername, err = ReadVarString(rr)
	if err != nil {
		return fmt.Errorf(
			"UpdateProfileMetadata.FromBytes: Error reading NewUsername: %v", err)
	}

	// NewDescription
	ret.NewDescription, err = ReadVarString(rr)
	if err != nil {
		return fmt.Errorf(
			"UpdateProfileMetadata.FromBytes: Error reading NewDescription: %v", err)
	}

	// NewProfilePic
	ret.NewProfilePic, err = ReadVarString(rr)
	if err != nil {
		return fmt.Errorf(
			"UpdateProfileMetadata.FromBytes: Error reading NewProfilePic: %v", err)
	}

	// NewCreatorBasisPoints
	ret.NewCreatorBasisPoints, err = ReadUvarint(rr)
	if err != nil {
		return fmt.Errorf("UpdateProfileMetadata.FromBytes: Error reading NewCreatorBasisPoints: %v", err)
	}

	// NewStakeMultipleBasisPoints
	ret.NewStakeMultipleBasisPoints, err = ReadUvarint(rr)
	if err != nil {
		return fmt.Errorf("UpdateProfileMetadata.FromBytes: Error reading NewStakeMultipleBasisPoints: %v", err)
	}

	// IsHidden
	ret.IsHidden, err = ReadBoolByte(rr)
	if err != nil {
		return errors.Wrapf(err, "UpdateProfileMetadata.FromBytes: Problem reading IsHidden")
	}

	*txnData = ret

	return nil
}

func (txnData *UpdateProfileMetadata) New() DeSoTxnMetadata {
	return &UpdateProfileMetadata{}
}

// ==================================================================
// UpdateGlobalParamsMetadata
// ==================================================================
type UpdateGlobalParamsMetadata struct {
	// The GlobalParamsMetadata struct is empty because all information is stored in the transaction's ExtraData
}

func (txnData *UpdateGlobalParamsMetadata) GetTxnType() TxnType {
	return TxnTypeUpdateGlobalParams
}

func (txnData *UpdateGlobalParamsMetadata) ToBytes(preSignature bool) ([]byte, error) {
	// All metadata is stored in extra for these transactions.
	retBytes := []byte{}
	return retBytes, nil
}

func (txnData *UpdateGlobalParamsMetadata) FromBytes(data []byte) error {
	ret := UpdateGlobalParamsMetadata{}
	// All metadata is stored in extra for these transactions.
	*txnData = ret
	return nil
}

func (txnData *UpdateGlobalParamsMetadata) New() DeSoTxnMetadata {
	return &UpdateGlobalParamsMetadata{}
}

// ==================================================================
// UpdateBitcoinUSDExchangeRateMetadataa
// ==================================================================

type UpdateBitcoinUSDExchangeRateMetadataa struct {
	// The new exchange rate to set.
	USDCentsPerBitcoin uint64
}

func (txnData *UpdateBitcoinUSDExchangeRateMetadataa) GetTxnType() TxnType {
	return TxnTypeUpdateBitcoinUSDExchangeRate
}

func (txnData *UpdateBitcoinUSDExchangeRateMetadataa) ToBytes(preSignature bool) ([]byte, error) {
	retBytes := []byte{}

	retBytes = append(retBytes, UintToBuf(uint64(txnData.USDCentsPerBitcoin))...)

	return retBytes, nil
}

func (txnData *UpdateBitcoinUSDExchangeRateMetadataa) FromBytes(dataa []byte) error {
	ret := UpdateBitcoinUSDExchangeRateMetadataa{}
	rr := bytes.NewReader(dataa)

	// USDCentsPerBitcoin
	var err error
	ret.USDCentsPerBitcoin, err = ReadUvarint(rr)
	if err != nil {
		return fmt.Errorf("UpdateBitcoinUSDExchangeRateMetadata.FromBytes: Error reading USDCentsPerBitcoin: %v", err)
	}

	*txnData = ret
	return nil
}

func (txnData *UpdateBitcoinUSDExchangeRateMetadataa) New() DeSoTxnMetadata {
	return &UpdateBitcoinUSDExchangeRateMetadataa{}
}

// ==================================================================
// CreatorCoinMetadataa
// ==================================================================

type CreatorCoinOperationType uint8

const (
	CreatorCoinOperationTypeBuy     CreatorCoinOperationType = 0
	CreatorCoinOperationTypeSell    CreatorCoinOperationType = 1
	CreatorCoinOperationTypeAddDeSo CreatorCoinOperationType = 2
)

type CreatorCoinMetadataa struct {
	// ProfilePublicKey is the public key of the profile that owns the
	// coin the person wants to operate on. Creator coins can only be
	// bought and sold if a valid profile exists.
	ProfilePublicKey []byte

	// OperationType specifies what the user wants to do with this
	// creator coin.
	OperationType CreatorCoinOperationType

	// Generally, only one of these will be used depending on the OperationType
	// set. In a Buy transaction, DeSoToSellNanos will be converted into
	// creator coin on behalf of the user. In a Sell transaction,
	// CreatorCoinToSellNanos will be converted into DeSo. In an AddDeSo
	// operation, DeSoToAddNanos will be aded for the user. This allows us to
	// support multiple transaction types with same meta field.
	DeSoToSellNanos        uint64
	CreatorCoinToSellNanos uint64
	DeSoToAddNanos         uint64

	// When a user converts DeSo into CreatorCoin, MinCreatorCoinExpectedNanos
	// specifies the minimum amount of creator coin that the user expects from their
	// transaction. And vice versa when a user is converting CreatorCoin for DeSo.
	// Specifying these fields prevents the front-running of users' buy/sell. Setting
	// them to zero turns off the check. Give it your best shot, Ivan.
	MinDeSoExpectedNanos        uint64
	MinCreatorCoinExpectedNanos uint64
}

func (txnData *CreatorCoinMetadataa) GetTxnType() TxnType {
	return TxnTypeCreatorCoin
}

func (txnData *CreatorCoinMetadataa) ToBytes(preSignature bool) ([]byte, error) {
	data := []byte{}

	// ProfilePublicKey
	data = append(data, UintToBuf(uint64(len(txnData.ProfilePublicKey)))...)
	data = append(data, txnData.ProfilePublicKey...)

	// OperationType byte
	data = append(data, byte(txnData.OperationType))

	// DeSoToSellNanos    uint64
	data = append(data, UintToBuf(uint64(txnData.DeSoToSellNanos))...)

	// CreatorCoinToSellNanos uint64
	data = append(data, UintToBuf(uint64(txnData.CreatorCoinToSellNanos))...)
	// DeSoToAddNanos     uint64
	data = append(data, UintToBuf(uint64(txnData.DeSoToAddNanos))...)

	// MinDeSoExpectedNanos    uint64
	data = append(data, UintToBuf(uint64(txnData.MinDeSoExpectedNanos))...)
	// MinCreatorCoinExpectedNanos uint64
	data = append(data, UintToBuf(uint64(txnData.MinCreatorCoinExpectedNanos))...)

	return data, nil
}

func (txnData *CreatorCoinMetadataa) FromBytes(dataa []byte) error {
	ret := CreatorCoinMetadataa{}
	rr := bytes.NewReader(dataa)

	// ProfilePublicKey
	var err error
	ret.ProfilePublicKey, err = ReadVarString(rr)
	if err != nil {
		return fmt.Errorf(
			"CreatorCoinMetadataa.FromBytes: Error reading ProfilePublicKey: %v", err)
	}

	// OperationType byte
	operationType, err := rr.ReadByte()
	if err != nil {
		return fmt.Errorf(
			"CreatorCoinMetadataa.FromBytes: Error reading OperationType: %v", err)
	}
	ret.OperationType = CreatorCoinOperationType(operationType)

	// DeSoToSellNanos    uint64
	ret.DeSoToSellNanos, err = ReadUvarint(rr)
	if err != nil {
		return fmt.Errorf("CreatorCoinMetadata.FromBytes: Error reading DeSoToSellNanos: %v", err)
	}

	// CreatorCoinToSellNanos uint64
	ret.CreatorCoinToSellNanos, err = ReadUvarint(rr)
	if err != nil {
		return fmt.Errorf("CreatorCoinMetadata.FromBytes: Error reading CreatorCoinToSellNanos: %v", err)
	}

	// DeSoToAddNanos     uint64
	ret.DeSoToAddNanos, err = ReadUvarint(rr)
	if err != nil {
		return fmt.Errorf("CreatorCoinMetadata.FromBytes: Error reading DeSoToAddNanos: %v", err)
	}

	// MinDeSoExpectedNanos    uint64
	ret.MinDeSoExpectedNanos, err = ReadUvarint(rr)
	if err != nil {
		return fmt.Errorf("CreatorCoinMetadata.FromBytes: Error reading MinDeSoExpectedNanos: %v", err)
	}

	// MinCreatorCoinExpectedNanos uint64
	ret.MinCreatorCoinExpectedNanos, err = ReadUvarint(rr)
	if err != nil {
		return fmt.Errorf("CreatorCoinMetadata.FromBytes: Error reading MinCreatorCoinExpectedNanos: %v", err)
	}

	*txnData = ret
	return nil
}

func (txnData *CreatorCoinMetadataa) New() DeSoTxnMetadata {
	return &CreatorCoinMetadataa{}
}

// ==================================================================
// CreatorCoinTransferMetadataa
// ==================================================================

type CreatorCoinTransferMetadataa struct {
	// ProfilePublicKey is the public key of the profile that owns the
	// coin the person wants to transer. Creator coins can only be
	// transferred if a valid profile exists.
	ProfilePublicKey []byte

	CreatorCoinToTransferNanos uint64
	ReceiverPublicKey          []byte
}

func (txnData *CreatorCoinTransferMetadataa) GetTxnType() TxnType {
	return TxnTypeCreatorCoinTransfer
}

func (txnData *CreatorCoinTransferMetadataa) ToBytes(preSignature bool) ([]byte, error) {
	data := []byte{}

	// ProfilePublicKey
	data = append(data, UintToBuf(uint64(len(txnData.ProfilePublicKey)))...)
	data = append(data, txnData.ProfilePublicKey...)

	// CreatorCoinToTransferNanos uint64
	data = append(data, UintToBuf(uint64(txnData.CreatorCoinToTransferNanos))...)

	// ReceiverPublicKey
	data = append(data, UintToBuf(uint64(len(txnData.ReceiverPublicKey)))...)
	data = append(data, txnData.ReceiverPublicKey...)

	return data, nil
}

func (txnData *CreatorCoinTransferMetadataa) FromBytes(dataa []byte) error {
	ret := CreatorCoinTransferMetadataa{}
	rr := bytes.NewReader(dataa)

	// ProfilePublicKey
	var err error
	ret.ProfilePublicKey, err = ReadVarString(rr)
	if err != nil {
		return fmt.Errorf(
			"CreatorCoinTransferMetadataa.FromBytes: Error reading ProfilePublicKey: %v", err)
	}

	// CreatorCoinToTransferNanos uint64
	ret.CreatorCoinToTransferNanos, err = ReadUvarint(rr)
	if err != nil {
		return fmt.Errorf("CreatorCoinTransferMetadata.FromBytes: Error reading CreatorCoinToSellNanos: %v", err)
	}

	// ReceiverPublicKey
	ret.ReceiverPublicKey, err = ReadVarString(rr)
	if err != nil {
		return fmt.Errorf(
			"CreatorCoinTransferMetadataa.FromBytes: Error reading ReceiverPublicKey: %v", err)
	}

	*txnData = ret
	return nil
}

func (txnData *CreatorCoinTransferMetadataa) New() DeSoTxnMetadata {
	return &CreatorCoinTransferMetadataa{}
}

// ==================================================================
// CreateNFTMetadata
// ==================================================================

type CreateNFTMetadata struct {
	NFTPostHash                    *BlockHash
	NumCopies                      uint64
	HasUnlockable                  bool
	IsForSale                      bool
	MinBidAmountNanos              uint64
	NFTRoyaltyToCreatorBasisPoints uint64
	NFTRoyaltyToCoinBasisPoints    uint64
}

func (txnData *CreateNFTMetadata) GetTxnType() TxnType {
	return TxnTypeCreateNFT
}

func (txnData *CreateNFTMetadata) ToBytes(preSignature bool) ([]byte, error) {
	// Validate the metadata before encoding it.
	//
	// Post hash must be included and must have the expected length.
	if len(txnData.NFTPostHash) != HashSizeBytes {
		return nil, fmt.Errorf("CreateNFTMetadata.ToBytes: NFTPostHash "+
			"has length %d != %d", len(txnData.NFTPostHash), HashSizeBytes)
	}

	data := []byte{}

	// NFTPostHash
	data = append(data, txnData.NFTPostHash[:]...)

	// NumCopies uint64
	data = append(data, UintToBuf(txnData.NumCopies)...)

	// HasUnlockable
	data = append(data, BoolToByte(txnData.HasUnlockable))

	// IsForSale
	data = append(data, BoolToByte(txnData.IsForSale))

	// MinBidAmountNanos uint64
	data = append(data, UintToBuf(txnData.MinBidAmountNanos)...)

	// NFTRoyaltyToCreatorBasisPoints uint64
	data = append(data, UintToBuf(txnData.NFTRoyaltyToCreatorBasisPoints)...)

	// NFTRoyaltyToCoinBasisPoints uint64
	data = append(data, UintToBuf(txnData.NFTRoyaltyToCoinBasisPoints)...)

	return data, nil
}

func (txnData *CreateNFTMetadata) FromBytes(dataa []byte) error {
	ret := CreateNFTMetadata{}
	rr := bytes.NewReader(dataa)

	// NFTPostHash
	ret.NFTPostHash = &BlockHash{}
	_, err := io.ReadFull(rr, ret.NFTPostHash[:])
	if err != nil {
		return fmt.Errorf(
			"CreateNFTMetadata.FromBytes: Error reading NFTPostHash: %v", err)
	}

	// NumCopies uint64
	ret.NumCopies, err = ReadUvarint(rr)
	if err != nil {
		return fmt.Errorf("CreateNFTMetadata.FromBytes: Error reading NumCopies: %v", err)
	}

	// HasUnlockable
	ret.HasUnlockable, err = ReadBoolByte(rr)
	if err != nil {
		return errors.Wrapf(err, "CreateNFTMetadata.FromBytes: Problem reading HasUnlockable")
	}

	// IsForSale
	ret.IsForSale, err = ReadBoolByte(rr)
	if err != nil {
		return errors.Wrapf(err, "CreateNFTMetadata.FromBytes: Problem reading IsForSale")
	}

	// MinBidAmountNanos uint64
	ret.MinBidAmountNanos, err = ReadUvarint(rr)
	if err != nil {
		return fmt.Errorf("CreateNFTMetadata.FromBytes: Error reading MinBidAmountNanos: %v", err)
	}

	// NFTRoyaltyToCreatorBasisPoints uint64
	ret.NFTRoyaltyToCreatorBasisPoints, err = ReadUvarint(rr)
	if err != nil {
		return fmt.Errorf("CreateNFTMetadata.FromBytes: Error reading NFTRoyaltyToCreatorBasisPoints: %v", err)
	}

	// NFTRoyaltyToCoinBasisPoints uint64
	ret.NFTRoyaltyToCoinBasisPoints, err = ReadUvarint(rr)
	if err != nil {
		return fmt.Errorf("CreateNFTMetadata.FromBytes: Error reading NFTRoyaltyToCoinBasisPoints: %v", err)
	}

	*txnData = ret
	return nil
}

func (txnData *CreateNFTMetadata) New() DeSoTxnMetadata {
	return &CreateNFTMetadata{}
}

// ==================================================================
// UpdateNFTMetadata
// ==================================================================

type UpdateNFTMetadata struct {
	NFTPostHash       *BlockHash
	SerialNumber      uint64
	IsForSale         bool
	MinBidAmountNanos uint64
}

func (txnData *UpdateNFTMetadata) GetTxnType() TxnType {
	return TxnTypeUpdateNFT
}

func (txnData *UpdateNFTMetadata) ToBytes(preSignature bool) ([]byte, error) {
	// Validate the metadata before encoding it.
	//
	// Post hash must be included and must have the expected length.
	if len(txnData.NFTPostHash) != HashSizeBytes {
		return nil, fmt.Errorf("UpdateNFTMetadata.ToBytes: NFTPostHash "+
			"has length %d != %d", len(txnData.NFTPostHash), HashSizeBytes)
	}

	data := []byte{}

	// NFTPostHash
	data = append(data, txnData.NFTPostHash[:]...)

	// SerialNumber uint64
	data = append(data, UintToBuf(txnData.SerialNumber)...)

	// IsForSale
	data = append(data, BoolToByte(txnData.IsForSale))

	// MinBidAmountNanos uint64
	data = append(data, UintToBuf(txnData.MinBidAmountNanos)...)

	return data, nil
}

func (txnData *UpdateNFTMetadata) FromBytes(dataa []byte) error {
	ret := UpdateNFTMetadata{}
	rr := bytes.NewReader(dataa)

	// NFTPostHash
	ret.NFTPostHash = &BlockHash{}
	_, err := io.ReadFull(rr, ret.NFTPostHash[:])
	if err != nil {
		return fmt.Errorf(
			"UpdateNFTMetadata.FromBytes: Error reading NFTPostHash: %v", err)
	}

	// SerialNumber uint64
	ret.SerialNumber, err = ReadUvarint(rr)
	if err != nil {
		return fmt.Errorf("UpdateNFTMetadata.FromBytes: Error reading SerialNumber: %v", err)
	}

	// IsForSale
	ret.IsForSale, err = ReadBoolByte(rr)
	if err != nil {
		return errors.Wrapf(err, "UpdateNFTMetadata.FromBytes: Problem reading IsForSale")
	}

	// SerialNumber uint64
	ret.MinBidAmountNanos, err = ReadUvarint(rr)
	if err != nil {
		return fmt.Errorf("UpdateNFTMetadata.FromBytes: Error reading MinBidAmountNanos: %v", err)
	}

	*txnData = ret
	return nil
}

func (txnData *UpdateNFTMetadata) New() DeSoTxnMetadata {
	return &UpdateNFTMetadata{}
}

// ==================================================================
// AcceptNFTBidMetadata
// ==================================================================

type AcceptNFTBidMetadata struct {
	NFTPostHash    *BlockHash
	SerialNumber   uint64
	BidderPKID     *PKID
	BidAmountNanos uint64
	UnlockableText []byte

	// When an NFT owner accepts a bid, they must specify the bidder's UTXO inputs they will lock up
	// as payment for the purchase. This prevents the transaction from accidentally using UTXOs
	// that are used by future transactions.
	BidderInputs []*DeSoInput
}

func (txnData *AcceptNFTBidMetadata) GetTxnType() TxnType {
	return TxnTypeAcceptNFTBid
}

func (txnData *AcceptNFTBidMetadata) ToBytes(preSignature bool) ([]byte, error) {
	// Validate the metadata before encoding it.
	//
	// Post hash and pub key must be included and must have the expected length.
	if len(txnData.NFTPostHash) != HashSizeBytes {
		return nil, fmt.Errorf("AcceptNFTBidMetadata.ToBytes: NFTPostHash "+
			"has length %d != %d", len(txnData.NFTPostHash), HashSizeBytes)
	}
	if len(txnData.BidderPKID) != btcec.PubKeyBytesLenCompressed {
		return nil, fmt.Errorf("AcceptNFTBidMetadata.ToBytes: BidderPublicKey "+
			"has length %d != %d", len(txnData.BidderPKID), btcec.PubKeyBytesLenCompressed)
	}

	data := []byte{}

	// NFTPostHash
	data = append(data, txnData.NFTPostHash[:]...)

	// SerialNumber uint64
	data = append(data, UintToBuf(txnData.SerialNumber)...)

	// BidderPKID
	data = append(data, UintToBuf(uint64(len(txnData.BidderPKID)))...)
	data = append(data, txnData.BidderPKID[:]...)

	// BidAmountNanos uint64
	data = append(data, UintToBuf(txnData.BidAmountNanos)...)

	// UnlockableText
	data = append(data, UintToBuf(uint64(len(txnData.UnlockableText)))...)
	data = append(data, txnData.UnlockableText...)

	// Serialize the bidder inputs
	data = append(data, UintToBuf(uint64(len(txnData.BidderInputs)))...)
	for _, desoInput := range txnData.BidderInputs {
		data = append(data, desoInput.TxID[:]...)
		data = append(data, UintToBuf(uint64(desoInput.Index))...)
	}

	return data, nil
}

func (txnData *AcceptNFTBidMetadata) FromBytes(dataa []byte) error {
	ret := AcceptNFTBidMetadata{}
	rr := bytes.NewReader(dataa)

	// NFTPostHash
	ret.NFTPostHash = &BlockHash{}
	_, err := io.ReadFull(rr, ret.NFTPostHash[:])
	if err != nil {
		return fmt.Errorf(
			"AcceptNFTBidMetadata.FromBytes: Error reading NFTPostHash: %v", err)
	}

	// SerialNumber uint64
	ret.SerialNumber, err = ReadUvarint(rr)
	if err != nil {
		return fmt.Errorf("AcceptNFTBidMetadata.FromBytes: Error reading SerialNumber: %v", err)
	}

	// BidderPKID
	bidderPKIDBytes, err := ReadVarString(rr)
	if err != nil {
		return fmt.Errorf(
			"AcceptNFTBidMetadata.FromBytes: Error reading BidderPublicKey: %v", err)
	}
	ret.BidderPKID = PublicKeyToPKID(bidderPKIDBytes)

	// BidAmountNanos uint64
	ret.BidAmountNanos, err = ReadUvarint(rr)
	if err != nil {
		return fmt.Errorf("AcceptNFTBidMetadata.FromBytes: Error reading BidAmountNanos: %v", err)
	}

	// UnlockableText
	unlockableTextLen, err := ReadUvarint(rr)
	if err != nil {
		return errors.Wrapf(err, "AcceptNFTBidMetadata.FromBytes: Problem "+
			"decoding UnlockableText length")
	}
	if unlockableTextLen > MaxMessagePayload {
		return fmt.Errorf("AcceptNFTBidMetadata.FromBytes: unlockableTextLen %d "+
			"exceeds max %d", unlockableTextLen, MaxMessagePayload)
	}
	ret.UnlockableText, err = SafeMakeSliceWithLength[byte](unlockableTextLen)
	if err != nil {
		return fmt.Errorf("AcceptNFTBidMetadata.FromBytes: Problem making slice for unlockable text")
	}
	_, err = io.ReadFull(rr, ret.UnlockableText)
	if err != nil {
		return fmt.Errorf("AcceptNFTBidMetadata.FromBytes: Error reading EncryptedText: %v", err)
	}

	// De-serialize the inputs
	numInputs, err := ReadUvarint(rr)
	if err != nil {
		return errors.Wrapf(err, "AcceptNFTBidMetadata.FromBytes: Problem getting length of inputs")
	}
	for ii := uint64(0); ii < numInputs; ii++ {
		currentInput := NewDeSoInput()
		_, err = io.ReadFull(rr, currentInput.TxID[:])
		if err != nil {
			return errors.Wrapf(err, "AcceptNFTBidMetadata.FromBytes: Problem converting input txid")
		}
		inputIndex, err := ReadUvarint(rr)
		if err != nil {
			return errors.Wrapf(err, "AcceptNFTBidMetadata.FromBytes: Problem converting input index")
		}
		if inputIndex > uint64(^uint32(0)) {
			return fmt.Errorf("AcceptNFTBidMetadata.FromBytes: Input index (%d) must not exceed (%d)", inputIndex, ^uint32(0))
		}
		currentInput.Index = uint32(inputIndex)

		ret.BidderInputs = append(ret.BidderInputs, currentInput)
	}

	*txnData = ret
	return nil
}

func (txnData *AcceptNFTBidMetadata) New() DeSoTxnMetadata {
	return &AcceptNFTBidMetadata{}
}

// ==================================================================
// NFTBidMetadata
// ==================================================================

type NFTBidMetadata struct {
	NFTPostHash    *BlockHash
	SerialNumber   uint64
	BidAmountNanos uint64
}

func (txnData *NFTBidMetadata) GetTxnType() TxnType {
	return TxnTypeNFTBid
}

func (txnData *NFTBidMetadata) ToBytes(preSignature bool) ([]byte, error) {
	// Validate the metadata before encoding it.
	//
	// Post hash must be included and must have the expected length.
	if len(txnData.NFTPostHash) != HashSizeBytes {
		return nil, fmt.Errorf("NFTBidMetadata.ToBytes: NFTPostHash "+
			"has length %d != %d", len(txnData.NFTPostHash), HashSizeBytes)
	}

	data := []byte{}

	// NFTPostHash
	data = append(data, txnData.NFTPostHash[:]...)

	// SerialNumber uint64
	data = append(data, UintToBuf(txnData.SerialNumber)...)

	// BidAmountNanos uint64
	data = append(data, UintToBuf(txnData.BidAmountNanos)...)

	return data, nil
}

func (txnData *NFTBidMetadata) FromBytes(dataa []byte) error {
	ret := NFTBidMetadata{}
	rr := bytes.NewReader(dataa)

	// NFTPostHash
	ret.NFTPostHash = &BlockHash{}
	_, err := io.ReadFull(rr, ret.NFTPostHash[:])
	if err != nil {
		return fmt.Errorf(
			"NFTBidMetadata.FromBytes: Error reading NFTPostHash: %v", err)
	}

	// SerialNumber uint64
	ret.SerialNumber, err = ReadUvarint(rr)
	if err != nil {
		return fmt.Errorf("NFTBidMetadata.FromBytes: Error reading SerialNumber: %v", err)
	}

	// BidAmountNanos uint64
	ret.BidAmountNanos, err = ReadUvarint(rr)
	if err != nil {
		return fmt.Errorf("NFTBidMetadata.FromBytes: Error reading BidAmountNanos: %v", err)
	}

	*txnData = ret
	return nil
}

func (txnData *NFTBidMetadata) New() DeSoTxnMetadata {
	return &NFTBidMetadata{}
}

// ==================================================================
// NFTTransferMetadata
// ==================================================================

type NFTTransferMetadata struct {
	NFTPostHash       *BlockHash
	SerialNumber      uint64
	ReceiverPublicKey []byte
	UnlockableText    []byte
}

func (txnData *NFTTransferMetadata) GetTxnType() TxnType {
	return TxnTypeNFTTransfer
}

func (txnData *NFTTransferMetadata) ToBytes(preSignature bool) ([]byte, error) {
	// Validate the metadata before encoding it.
	//
	// Post hash must be included and must have the expected length.
	if len(txnData.NFTPostHash) != HashSizeBytes {
		return nil, fmt.Errorf("NFTTransferMetadata.ToBytes: NFTPostHash "+
			"has length %d != %d", len(txnData.NFTPostHash), HashSizeBytes)
	}

	data := []byte{}

	// NFTPostHash
	data = append(data, txnData.NFTPostHash[:]...)

	// SerialNumber uint64
	data = append(data, UintToBuf(txnData.SerialNumber)...)

	// ReceiverPublicKey
	data = append(data, UintToBuf(uint64(len(txnData.ReceiverPublicKey)))...)
	data = append(data, txnData.ReceiverPublicKey...)

	// UnlockableText
	data = append(data, UintToBuf(uint64(len(txnData.UnlockableText)))...)
	data = append(data, txnData.UnlockableText...)

	return data, nil
}

func (txnData *NFTTransferMetadata) FromBytes(dataa []byte) error {
	ret := NFTTransferMetadata{}
	rr := bytes.NewReader(dataa)

	// NFTPostHash
	ret.NFTPostHash = &BlockHash{}
	_, err := io.ReadFull(rr, ret.NFTPostHash[:])
	if err != nil {
		return fmt.Errorf(
			"NFTTransferMetadata.FromBytes: Error reading NFTPostHash: %v", err)
	}

	// SerialNumber uint64
	ret.SerialNumber, err = ReadUvarint(rr)
	if err != nil {
		return fmt.Errorf("NFTTransferMetadata.FromBytes: Error reading SerialNumber: %v", err)
	}

	// ReceiverPublicKey
	ret.ReceiverPublicKey, err = ReadVarString(rr)
	if err != nil {
		return fmt.Errorf(
			"NFTTransferMetadataa.FromBytes: Error reading ReceiverPublicKey: %v", err)
	}

	// UnlockableText
	unlockableTextLen, err := ReadUvarint(rr)
	if err != nil {
		return errors.Wrapf(err, "NFTTransferMetadata.FromBytes: Problem "+
			"decoding UnlockableText length")
	}
	if unlockableTextLen > MaxMessagePayload {
		return fmt.Errorf("NFTTransferMetadata.FromBytes: unlockableTextLen %d "+
			"exceeds max %d", unlockableTextLen, MaxMessagePayload)
	}
	ret.UnlockableText, err = SafeMakeSliceWithLength[byte](unlockableTextLen)
	if err != nil {
		return errors.Wrapf(err, "NFTTransferMetadata.FromBytes: Problem making slice for unlockable text")
	}
	_, err = io.ReadFull(rr, ret.UnlockableText)
	if err != nil {
		return fmt.Errorf("NFTTransferMetadata.FromBytes: Error reading EncryptedText: %v", err)
	}

	*txnData = ret
	return nil
}

func (txnData *NFTTransferMetadata) New() DeSoTxnMetadata {
	return &NFTTransferMetadata{}
}

// ==================================================================
// AcceptNFTTransferMetadata
// ==================================================================

type AcceptNFTTransferMetadata struct {
	NFTPostHash  *BlockHash
	SerialNumber uint64
}

func (txnData *AcceptNFTTransferMetadata) GetTxnType() TxnType {
	return TxnTypeAcceptNFTTransfer
}

func (txnData *AcceptNFTTransferMetadata) ToBytes(preSignature bool) ([]byte, error) {
	// Validate the metadata before encoding it.
	//
	// Post hash must be included and must have the expected length.
	if len(txnData.NFTPostHash) != HashSizeBytes {
		return nil, fmt.Errorf("AcceptNFTTransferMetadata.ToBytes: NFTPostHash "+
			"has length %d != %d", len(txnData.NFTPostHash), HashSizeBytes)
	}

	data := []byte{}

	// NFTPostHash
	data = append(data, txnData.NFTPostHash[:]...)

	// SerialNumber uint64
	data = append(data, UintToBuf(txnData.SerialNumber)...)

	return data, nil
}

func (txnData *AcceptNFTTransferMetadata) FromBytes(dataa []byte) error {
	ret := AcceptNFTTransferMetadata{}
	rr := bytes.NewReader(dataa)

	// NFTPostHash
	ret.NFTPostHash = &BlockHash{}
	_, err := io.ReadFull(rr, ret.NFTPostHash[:])
	if err != nil {
		return fmt.Errorf(
			"AcceptNFTTransferMetadata.FromBytes: Error reading NFTPostHash: %v", err)
	}

	// SerialNumber uint64
	ret.SerialNumber, err = ReadUvarint(rr)
	if err != nil {
		return fmt.Errorf("AcceptNFTTransferMetadata.FromBytes: Error reading SerialNumber: %v", err)
	}

	*txnData = ret
	return nil
}

func (txnData *AcceptNFTTransferMetadata) New() DeSoTxnMetadata {
	return &AcceptNFTTransferMetadata{}
}

// ==================================================================
// BurnNFTMetadata
// ==================================================================

type BurnNFTMetadata struct {
	NFTPostHash  *BlockHash
	SerialNumber uint64
}

func (txnData *BurnNFTMetadata) GetTxnType() TxnType {
	return TxnTypeBurnNFT
}

func (txnData *BurnNFTMetadata) ToBytes(preSignature bool) ([]byte, error) {
	// Validate the metadata before encoding it.
	//
	// Post hash must be included and must have the expected length.
	if len(txnData.NFTPostHash) != HashSizeBytes {
		return nil, fmt.Errorf("BurnNFTMetadata.ToBytes: NFTPostHash "+
			"has length %d != %d", len(txnData.NFTPostHash), HashSizeBytes)
	}

	data := []byte{}

	// NFTPostHash
	data = append(data, txnData.NFTPostHash[:]...)

	// SerialNumber uint64
	data = append(data, UintToBuf(txnData.SerialNumber)...)

	return data, nil
}

func (txnData *BurnNFTMetadata) FromBytes(dataa []byte) error {
	ret := BurnNFTMetadata{}
	rr := bytes.NewReader(dataa)

	// NFTPostHash
	ret.NFTPostHash = &BlockHash{}
	_, err := io.ReadFull(rr, ret.NFTPostHash[:])
	if err != nil {
		return fmt.Errorf(
			"BurnNFTMetadata.FromBytes: Error reading NFTPostHash: %v", err)
	}

	// SerialNumber uint64
	ret.SerialNumber, err = ReadUvarint(rr)
	if err != nil {
		return fmt.Errorf("BurnNFTMetadata.FromBytes: Error reading SerialNumber: %v", err)
	}

	*txnData = ret
	return nil
}

func (txnData *BurnNFTMetadata) New() DeSoTxnMetadata {
	return &BurnNFTMetadata{}
}

// ==================================================================
// SwapIdentityMetadataa
// ==================================================================

type SwapIdentityOperationType uint8

type SwapIdentityMetadataa struct {
	// TODO: This is currently only accessible by ParamUpdater. This avoids the
	// possibility that a user will stomp over another user's profile, and
	// simplifies the logic. In the long run, though, we should eliminate all
	// dependencies on ParamUpdater.

	// The public key that we are swapping *from*. Doesn't matter which public
	// key is *from* and which public key is *to* because it's just a swap.
	FromPublicKey []byte

	// The public key that we are swapping *to*. Doesn't matter which public
	// key is *from* and which public key is *to* because it's just a swap.
	ToPublicKey []byte
}

func (txnData *SwapIdentityMetadataa) GetTxnType() TxnType {
	return TxnTypeSwapIdentity
}

func (txnData *SwapIdentityMetadataa) ToBytes(preSignature bool) ([]byte, error) {
	data := []byte{}

	// FromPublicKey
	data = append(data, UintToBuf(uint64(len(txnData.FromPublicKey)))...)
	data = append(data, txnData.FromPublicKey...)

	// ToPublicKey
	data = append(data, UintToBuf(uint64(len(txnData.ToPublicKey)))...)
	data = append(data, txnData.ToPublicKey...)

	return data, nil
}

func (txnData *SwapIdentityMetadataa) FromBytes(dataa []byte) error {
	ret := SwapIdentityMetadataa{}
	rr := bytes.NewReader(dataa)

	// FromPublicKey
	var err error
	ret.FromPublicKey, err = ReadVarString(rr)
	if err != nil {
		return fmt.Errorf(
			"SwapIdentityMetadataa.FromBytes: Error reading FromPublicKey: %v", err)
	}

	// ToPublicKey
	ret.ToPublicKey, err = ReadVarString(rr)
	if err != nil {
		return fmt.Errorf(
			"SwapIdentityMetadataa.FromBytes: Error reading ToPublicKey: %v", err)
	}

	*txnData = ret
	return nil
}

func (txnData *SwapIdentityMetadataa) New() DeSoTxnMetadata {
	return &SwapIdentityMetadataa{}
}

// ==================================================================
// AuthorizeDerivedKeyMetadata
// ==================================================================

type AuthorizeDerivedKeyOperationType uint8

const (
	AuthorizeDerivedKeyOperationNotValid AuthorizeDerivedKeyOperationType = 0
	AuthorizeDerivedKeyOperationValid    AuthorizeDerivedKeyOperationType = 1
)

type AuthorizeDerivedKeyMetadata struct {
	// DerivedPublicKey is the key that is authorized to sign transactions
	// on behalf of the public key owner.
	DerivedPublicKey []byte

	// ExpirationBlock is the block at which this authorization becomes invalid.
	ExpirationBlock uint64

	// OperationType determines if transaction validates or invalidates derived key.
	OperationType AuthorizeDerivedKeyOperationType

	// AccessSignature is the signed hash of (derivedPublicKey + expirationBlock)
	// made with the ownerPublicKey. Signature is in the DER format.
	AccessSignature []byte
}

type TransactionSpendingLimit struct {
	// This is the total amount the derived key can spend.
	GlobalDESOLimit uint64

	// TransactionCount
	// If a transaction type is not specified in the map, it is not allowed.
	// If the transaction type is in the map, the derived key is allowed to
	// perform the transaction up to the value to which it is mapped.
	TransactionCountLimitMap map[TxnType]uint64

	// CreatorCoinOperationLimitMap is a map with keys composed of
	// creator PKID || CreatorCoinLimitOperation to number
	// of transactions
	CreatorCoinOperationLimitMap map[CreatorCoinOperationLimitKey]uint64

	// DAOCoinOperationLimitMap is a map with keys composed of
	// creator PKID || DAOCoinLimitOperation to number of
	// transactions
	DAOCoinOperationLimitMap map[DAOCoinOperationLimitKey]uint64

	// NFTOperationLimitMap is a map with keys composed of
	// PostHash || Serial Num || NFTLimitOperation to number
	// of transactions
	NFTOperationLimitMap map[NFTOperationLimitKey]uint64

	// DAOCoinLimitOrderLimitMap is a map with keys composed of
	// BuyingCreatorPKID || SellingCreatorPKID to number of
	// transactions
	DAOCoinLimitOrderLimitMap map[DAOCoinLimitOrderLimitKey]uint64

	// ===== ENCODER MIGRATION UnlimitedDerivedKeysMigration =====
	// IsUnlimited field determines whether this derived key has no spending limit.
	IsUnlimited bool
}

// ToMetamaskString encodes the TransactionSpendingLimit into a Metamask-compatible string. The encoded string will
// be a part of Access Bytes Encoding 2.0 for derived keys, which creates a human-readable string that MM can sign.
// The idea behind this function is to create an injective mapping from the TransactionSpendingLimit -> string.
// This mapping is not intended to be invertible, rather we would also call this function while verifying access bytes.
// Basically, to verify signature on a derived key, we will call this function as well, instead of attempting to revert
// the metamask string.
func (tsl *TransactionSpendingLimit) ToMetamaskString(params *DeSoParams) string {
	var str string
	var indentationCounter int

	str += "Spending limits on the derived key:\n"
	indentationCounter++

	// GlobalDESOLimit
	if tsl.GlobalDESOLimit > 0 {
		str += _indt(indentationCounter) + "Total $DESO Limit: " + FormatScaledUint256AsDecimalString(
			big.NewInt(0).SetUint64(tsl.GlobalDESOLimit), big.NewInt(int64(NanosPerUnit))) + " $DESO\n"
	}

	// Sort an array of strings and add them to the spending limit string str. This will come in handy below,
	// simplifying the construction of the metamask spending limit string.
	sortStringsAndAddToLimitStr := func(strList []string) {
		sort.Strings(strList)
		for _, limitStr := range strList {
			str += limitStr
		}
	}

	// TransactionCountLimitMap
	if len(tsl.TransactionCountLimitMap) > 0 {
		var txnCountStr []string
		str += _indt(indentationCounter) + "Transaction Count Limit: \n"
		indentationCounter++
		for txnType, limit := range tsl.TransactionCountLimitMap {
			txnCountStr = append(txnCountStr, _indt(indentationCounter)+txnType.String()+": "+
				strconv.FormatUint(limit, 10)+"\n")
		}
		// Ensure deterministic ordering of the transaction count limit strings by doing a lexicographical sort.
		sortStringsAndAddToLimitStr(txnCountStr)
		indentationCounter--
	}

	// CreatorCoinOperationLimitMap
	if len(tsl.CreatorCoinOperationLimitMap) > 0 {
		var creatorCoinLimitStr []string
		str += _indt(indentationCounter) + "Creator Coin Operation Limits:\n"
		indentationCounter++
		for limitKey, limit := range tsl.CreatorCoinOperationLimitMap {
			opString := _indt(indentationCounter) + "[\n"

			indentationCounter++
			opString += _indt(indentationCounter) + "Creator PKID: " +
				Base58CheckEncode(limitKey.CreatorPKID.ToBytes(), false, params) + "\n"
			opString += _indt(indentationCounter) + "Operation: " +
				limitKey.Operation.ToString() + "\n"
			opString += _indt(indentationCounter) + "Transaction Count: " +
				strconv.FormatUint(limit, 10) + "\n"
			indentationCounter--

			opString += _indt(indentationCounter) + "]\n"
			creatorCoinLimitStr = append(creatorCoinLimitStr, opString)
		}
		// Ensure deterministic ordering of the transaction count limit strings by doing a lexicographical sort.
		sortStringsAndAddToLimitStr(creatorCoinLimitStr)
		indentationCounter--
	}

	// DAOCoinOperationLimitMap
	if len(tsl.DAOCoinOperationLimitMap) > 0 {
		var daoCoinOperationLimitStr []string
		str += _indt(indentationCounter) + "DAO Coin Operation Limits:\n"
		indentationCounter++
		for limitKey, limit := range tsl.DAOCoinOperationLimitMap {
			opString := _indt(indentationCounter) + "[\n"

			indentationCounter++
			opString += _indt(indentationCounter) + "Creator PKID: " +
				Base58CheckEncode(limitKey.CreatorPKID.ToBytes(), false, params) + "\n"
			opString += _indt(indentationCounter) + "Operation: " +
				limitKey.Operation.ToString() + "\n"
			opString += _indt(indentationCounter) + "Transaction Count: " +
				strconv.FormatUint(limit, 10) + "\n"
			indentationCounter--

			opString += _indt(indentationCounter) + "]\n"
			daoCoinOperationLimitStr = append(daoCoinOperationLimitStr, opString)
		}
		// Ensure deterministic ordering of the transaction count limit strings by doing a lexicographical sort.
		sortStringsAndAddToLimitStr(daoCoinOperationLimitStr)
		indentationCounter--
	}

	// NFTOperationLimitMap
	if len(tsl.NFTOperationLimitMap) > 0 {
		var nftOperationLimitKey []string
		str += _indt(indentationCounter) + "NFT Operation Limits:\n"
		indentationCounter++
		for limitKey, limit := range tsl.NFTOperationLimitMap {
			opString := _indt(indentationCounter) + "[\n"

			indentationCounter++
			opString += _indt(indentationCounter) + "Block Hash: " + limitKey.BlockHash.String() + "\n"
			opString += _indt(indentationCounter) + "Serial Number: " +
				strconv.FormatUint(limitKey.SerialNumber, 10) + "\n"
			opString += _indt(indentationCounter) + "Operation: " +
				limitKey.Operation.ToString() + "\n"
			opString += _indt(indentationCounter) + "Transaction Count: " +
				strconv.FormatUint(limit, 10) + "\n"
			indentationCounter--

			opString += _indt(indentationCounter) + "]\n"
			nftOperationLimitKey = append(nftOperationLimitKey, opString)
		}
		// Ensure deterministic ordering of the transaction count limit strings by doing a lexicographical sort.
		sortStringsAndAddToLimitStr(nftOperationLimitKey)
		indentationCounter--
	}

	// DAOCoinLimitOrderLimitMap
	if len(tsl.DAOCoinLimitOrderLimitMap) > 0 {
		var daoCoinLimitOrderStr []string
		str += _indt(indentationCounter) + "DAO Coin Limit Order Restrictions:\n"
		indentationCounter++
		for limitKey, limit := range tsl.DAOCoinLimitOrderLimitMap {
			opString := _indt(indentationCounter) + "[\n"

			indentationCounter++
			opString += _indt(indentationCounter) + "Buying DAO Creator PKID: " +
				Base58CheckEncode(limitKey.BuyingDAOCoinCreatorPKID.ToBytes(), false, params) + "\n"
			opString += _indt(indentationCounter) + "Selling DAO Creator PKID: " +
				Base58CheckEncode(limitKey.SellingDAOCoinCreatorPKID.ToBytes(), false, params) + "\n"
			opString += _indt(indentationCounter) + "Transaction Count: " +
				strconv.FormatUint(limit, 10) + "\n"
			indentationCounter--

			opString += _indt(indentationCounter) + "]\n"
			daoCoinLimitOrderStr = append(daoCoinLimitOrderStr, opString)
		}
		// Ensure deterministic ordering of the transaction count limit strings by doing a lexicographical sort.
		sortStringsAndAddToLimitStr(daoCoinLimitOrderStr)
		indentationCounter--
	}

	// IsUnlimited
	if tsl.IsUnlimited {
		str += "Unlimited"
	}

	return str
}

func _indt(counter int) string {
	var indentationString string
	for ; counter > 0; counter-- {
		indentationString += "\t"
	}
	return indentationString
}

func (tsl *TransactionSpendingLimit) ToBytes(blockHeight uint64) ([]byte, error) {
	data := []byte{}

	if tsl == nil {
		return data, nil
	}

	// GlobalDESOLimit
	data = append(data, UintToBuf(tsl.GlobalDESOLimit)...)

	// TransactionCountLimitMap
	transactionCountLimitMapLength := uint64(len(tsl.TransactionCountLimitMap))
	data = append(data, UintToBuf(transactionCountLimitMapLength)...)
	if transactionCountLimitMapLength > 0 {
		// Sort the keys
		keys, err := SafeMakeSliceWithLengthAndCapacity[TxnType](0, transactionCountLimitMapLength)
		if err != nil {
			return nil, err
		}
		for key := range tsl.TransactionCountLimitMap {
			keys = append(keys, key)
		}
		sort.Slice(keys, func(ii, jj int) bool {
			return keys[ii] < keys[jj]
		})
		for _, key := range keys {
			data = append(data, UintToBuf(uint64(key))...)
			value := tsl.TransactionCountLimitMap[key]
			data = append(data, UintToBuf(value)...)
		}
	}

	// CreatorCoinOperationLimitMap
	ccOperationLimitMapLength := uint64(len(tsl.CreatorCoinOperationLimitMap))
	data = append(data, UintToBuf(ccOperationLimitMapLength)...)
	if ccOperationLimitMapLength > 0 {
		keys, err := SafeMakeSliceWithLengthAndCapacity[CreatorCoinOperationLimitKey](0, ccOperationLimitMapLength)
		if err != nil {
			return nil, err
		}
		for key := range tsl.CreatorCoinOperationLimitMap {
			keys = append(keys, key)
		}
		sort.Slice(keys, func(ii, jj int) bool {
			return hex.EncodeToString(keys[ii].Encode()) < hex.EncodeToString(keys[jj].Encode())
		})
		for _, key := range keys {
			data = append(data, key.Encode()...)
			data = append(data, UintToBuf(tsl.CreatorCoinOperationLimitMap[key])...)
		}
	}

	// DAOCoinOperationLimitMap
	daoCoinOperationLimitMapLength := uint64(len(tsl.DAOCoinOperationLimitMap))
	data = append(data, UintToBuf(daoCoinOperationLimitMapLength)...)
	if daoCoinOperationLimitMapLength > 0 {
		keys, err := SafeMakeSliceWithLengthAndCapacity[DAOCoinOperationLimitKey](0, daoCoinOperationLimitMapLength)
		if err != nil {
			return nil, err
		}
		for key := range tsl.DAOCoinOperationLimitMap {
			keys = append(keys, key)
		}
		sort.Slice(keys, func(ii, jj int) bool {
			return hex.EncodeToString(keys[ii].Encode()) < hex.EncodeToString(keys[jj].Encode())
		})
		for _, key := range keys {
			data = append(data, key.Encode()...)
			data = append(data, UintToBuf(tsl.DAOCoinOperationLimitMap[key])...)
		}
	}

	// NFTOperationLimitMap
	nftOperationLimitMapLength := uint64(len(tsl.NFTOperationLimitMap))
	data = append(data, UintToBuf(nftOperationLimitMapLength)...)
	if nftOperationLimitMapLength > 0 {
		keys, err := SafeMakeSliceWithLengthAndCapacity[NFTOperationLimitKey](0, nftOperationLimitMapLength)
		if err != nil {
			return nil, err
		}
		for key := range tsl.NFTOperationLimitMap {
			keys = append(keys, key)
		}
		sort.Slice(keys, func(ii, jj int) bool {
			return hex.EncodeToString(keys[ii].Encode()) < hex.EncodeToString(keys[jj].Encode())
		})
		for _, key := range keys {
			data = append(data, key.Encode()...)
			data = append(data, UintToBuf(tsl.NFTOperationLimitMap[key])...)
		}
	}

	// DAOCoinLimitOrderLimitMap
	daoCoinLimitOrderLimitMapLength := uint64(len(tsl.DAOCoinLimitOrderLimitMap))
	data = append(data, UintToBuf(daoCoinLimitOrderLimitMapLength)...)
	if daoCoinLimitOrderLimitMapLength > 0 {
		keys, err := SafeMakeSliceWithLengthAndCapacity[DAOCoinLimitOrderLimitKey](0, daoCoinLimitOrderLimitMapLength)
		if err != nil {
			return nil, err
		}
		for key := range tsl.DAOCoinLimitOrderLimitMap {
			keys = append(keys, key)
		}
		sort.Slice(keys, func(ii, jj int) bool {
			return hex.EncodeToString(keys[ii].Encode()) < hex.EncodeToString(keys[jj].Encode())
		})
		for _, key := range keys {
			data = append(data, key.Encode()...)
			data = append(data, UintToBuf(tsl.DAOCoinLimitOrderLimitMap[key])...)
		}
	}

	// IsUnlimited, gated by the encoder migration.
	if MigrationTriggered(blockHeight, UnlimitedDerivedKeysMigration) {
		data = append(data, BoolToByte(tsl.IsUnlimited))
	}

	return data, nil
}

func (tsl *TransactionSpendingLimit) FromBytes(blockHeight uint64, rr *bytes.Reader) error {
	globalDESOLimit, err := ReadUvarint(rr)
	if err != nil {
		return err
	}
	tsl.GlobalDESOLimit = globalDESOLimit

	transactionSpendingLimitLen, err := ReadUvarint(rr)
	if err != nil {
		return err
	}
	tsl.TransactionCountLimitMap = make(map[TxnType]uint64)
	if transactionSpendingLimitLen > 0 {
		for ii := uint64(0); ii < transactionSpendingLimitLen; ii++ {
			key, err := ReadUvarint(rr)
			if err != nil {
				return err
			}
			val, err := ReadUvarint(rr)
			if err != nil {
				return err
			}
			// Make sure it doesn't already exist in the map
			if _, exists := tsl.TransactionCountLimitMap[TxnType(key)]; exists {
				return fmt.Errorf("Key already exists in map")
			}
			tsl.TransactionCountLimitMap[TxnType(key)] = val
		}
	}

	ccOperationLimitMapLen, err := ReadUvarint(rr)
	if err != nil {
		return err
	}
	tsl.CreatorCoinOperationLimitMap = make(map[CreatorCoinOperationLimitKey]uint64)
	if ccOperationLimitMapLen > 0 {
		for ii := uint64(0); ii < ccOperationLimitMapLen; ii++ {
			ccOperationLimitMapKey := &CreatorCoinOperationLimitKey{}
			if err = ccOperationLimitMapKey.Decode(rr); err != nil {
				return errors.Wrap(err, "Error decoding Creator Coin Operation Limit Key")
			}
			var operationCount uint64
			operationCount, err = ReadUvarint(rr)
			if err != nil {
				return err
			}
			if _, exists := tsl.CreatorCoinOperationLimitMap[*ccOperationLimitMapKey]; exists {
				return fmt.Errorf("Creator Coin Operation Limit Key already exists in map")
			}
			tsl.CreatorCoinOperationLimitMap[*ccOperationLimitMapKey] = operationCount
		}
	}

	daoCoinOperationLimitMapLen, err := ReadUvarint(rr)
	if err != nil {
		return err
	}
	tsl.DAOCoinOperationLimitMap = make(map[DAOCoinOperationLimitKey]uint64)
	if daoCoinOperationLimitMapLen > 0 {
		for ii := uint64(0); ii < daoCoinOperationLimitMapLen; ii++ {
			daoCoinOperationLimitMapKey := &DAOCoinOperationLimitKey{}
			if err = daoCoinOperationLimitMapKey.Decode(rr); err != nil {
				return errors.Wrap(err, "Error decoding DAO Coin Operation Limit Key")
			}
			var operationCount uint64
			operationCount, err = ReadUvarint(rr)
			if err != nil {
				return err
			}
			if _, exists := tsl.DAOCoinOperationLimitMap[*daoCoinOperationLimitMapKey]; exists {
				return fmt.Errorf("DAO Coin Operation Limit Key already exists in map")
			}
			tsl.DAOCoinOperationLimitMap[*daoCoinOperationLimitMapKey] = operationCount
		}
	}

	nftOperationLimitMapLen, err := ReadUvarint(rr)
	if err != nil {
		return err
	}
	tsl.NFTOperationLimitMap = make(map[NFTOperationLimitKey]uint64)
	if nftOperationLimitMapLen > 0 {
		for ii := uint64(0); ii < nftOperationLimitMapLen; ii++ {
			nftOperationLimitMapKey := &NFTOperationLimitKey{}
			if err = nftOperationLimitMapKey.Decode(rr); err != nil {
				return errors.Wrap(err, "Error decoding NFT Operation Limit Key")
			}
			var operationCount uint64
			operationCount, err = ReadUvarint(rr)
			if err != nil {
				return err
			}
			if _, exists := tsl.NFTOperationLimitMap[*nftOperationLimitMapKey]; exists {
				return fmt.Errorf("NFT Limit Operation Key already exists in map")
			}
			tsl.NFTOperationLimitMap[*nftOperationLimitMapKey] = operationCount
		}
	}

	daoCoinLimitOrderMapLen, err := ReadUvarint(rr)
	if err != nil {
		return err
	}
	tsl.DAOCoinLimitOrderLimitMap = make(map[DAOCoinLimitOrderLimitKey]uint64)
	if daoCoinLimitOrderMapLen > 0 {
		for ii := uint64(0); ii < daoCoinLimitOrderMapLen; ii++ {
			daoCoinLimitOrderLimitKey := &DAOCoinLimitOrderLimitKey{}
			if err = daoCoinLimitOrderLimitKey.Decode(rr); err != nil {
				return errors.Wrap(err, "Error decoding DAO Coin Limit Order Key")
			}
			var operationCount uint64
			operationCount, err = ReadUvarint(rr)
			if err != nil {
				return err
			}
			if _, exists := tsl.DAOCoinLimitOrderLimitMap[*daoCoinLimitOrderLimitKey]; exists {
				return fmt.Errorf("DAO Coin Limit Order Key already exists in map")
			}
			tsl.DAOCoinLimitOrderLimitMap[*daoCoinLimitOrderLimitKey] = operationCount
		}
	}

	if MigrationTriggered(blockHeight, UnlimitedDerivedKeysMigration) {
		tsl.IsUnlimited, err = ReadBoolByte(rr)
		if err != nil {
			return errors.Wrapf(err, "TransactionSpendingLimit.FromBytes: Problem reading IsUnlimited")
		}
	}

	return nil
}

func (tsl *TransactionSpendingLimit) Copy() *TransactionSpendingLimit {
	copyTSL := &TransactionSpendingLimit{
		GlobalDESOLimit:              tsl.GlobalDESOLimit,
		TransactionCountLimitMap:     make(map[TxnType]uint64),
		CreatorCoinOperationLimitMap: make(map[CreatorCoinOperationLimitKey]uint64),
		DAOCoinOperationLimitMap:     make(map[DAOCoinOperationLimitKey]uint64),
		NFTOperationLimitMap:         make(map[NFTOperationLimitKey]uint64),
		DAOCoinLimitOrderLimitMap:    make(map[DAOCoinLimitOrderLimitKey]uint64),
		IsUnlimited:                  tsl.IsUnlimited,
	}

	for txnType, txnCount := range tsl.TransactionCountLimitMap {
		copyTSL.TransactionCountLimitMap[txnType] = txnCount
	}

	for ccOp, ccOpCount := range tsl.CreatorCoinOperationLimitMap {
		copyTSL.CreatorCoinOperationLimitMap[ccOp] = ccOpCount
	}

	for daoOp, daoOpCount := range tsl.DAOCoinOperationLimitMap {
		copyTSL.DAOCoinOperationLimitMap[daoOp] = daoOpCount
	}

	for nftOp, nftOpCount := range tsl.NFTOperationLimitMap {
		copyTSL.NFTOperationLimitMap[nftOp] = nftOpCount
	}

	for daoCoinLimitOrderLimitKey, daoCoinLimitOrderCount := range tsl.DAOCoinLimitOrderLimitMap {
		copyTSL.DAOCoinLimitOrderLimitMap[daoCoinLimitOrderLimitKey] = daoCoinLimitOrderCount
	}

	return copyTSL
}

func (bav *UtxoView) CheckIfValidUnlimitedSpendingLimit(tsl *TransactionSpendingLimit, blockHeight uint32) (_isUnlimited bool, _err error) {
	AssertDependencyStructFieldNumbers(&TransactionSpendingLimit{}, 7)

	if tsl.IsUnlimited && blockHeight < bav.Params.ForkHeights.DeSoUnlimitedDerivedKeysBlockHeight {
		return false, RuleErrorUnlimitedDerivedKeyBeforeBlockHeight
	}

	if tsl.IsUnlimited && (tsl.GlobalDESOLimit > 0 ||
		len(tsl.TransactionCountLimitMap) > 0 ||
		len(tsl.CreatorCoinOperationLimitMap) > 0 ||
		len(tsl.DAOCoinOperationLimitMap) > 0 ||
		len(tsl.NFTOperationLimitMap) > 0 ||
		len(tsl.DAOCoinLimitOrderLimitMap) > 0) {

		return tsl.IsUnlimited, RuleErrorUnlimitedDerivedKeyNonEmptySpendingLimits
	}

	return tsl.IsUnlimited, nil
}

type NFTLimitOperation uint8

const (
	AnyNFTOperation            NFTLimitOperation = 0
	UpdateNFTOperation         NFTLimitOperation = 1
	AcceptNFTBidOperation      NFTLimitOperation = 2
	NFTBidOperation            NFTLimitOperation = 3
	TransferNFTOperation       NFTLimitOperation = 4
	BurnNFTOperation           NFTLimitOperation = 5
	AcceptNFTTransferOperation NFTLimitOperation = 6
	UndefinedNFTOperation      NFTLimitOperation = 7
)

type NFTLimitOperationString string

const (
	AnyNFTOperationString            NFTLimitOperationString = "any"
	UpdateNFTOperationString         NFTLimitOperationString = "update"
	AcceptNFTBidOperationString      NFTLimitOperationString = "accept_nft_bid"
	NFTBidOperationString            NFTLimitOperationString = "nft_bid"
	TransferNFTOperationString       NFTLimitOperationString = "transfer"
	BurnNFTOperationString           NFTLimitOperationString = "burn"
	AcceptNFTTransferOperationString NFTLimitOperationString = "accept_nft_transfer"
	UndefinedNFTOperationString      NFTLimitOperationString = "undefined"
)

func (nftLimitOperation NFTLimitOperation) ToString() string {
	return string(nftLimitOperation.ToNFTLimitOperationString())
}

func (nftLimitOperation NFTLimitOperation) ToNFTLimitOperationString() NFTLimitOperationString {
	switch nftLimitOperation {
	case AnyNFTOperation:
		return AnyNFTOperationString
	case UpdateNFTOperation:
		return UpdateNFTOperationString
	case AcceptNFTBidOperation:
		return AcceptNFTBidOperationString
	case NFTBidOperation:
		return NFTBidOperationString
	case TransferNFTOperation:
		return TransferNFTOperationString
	case BurnNFTOperation:
		return BurnNFTOperationString
	case AcceptNFTTransferOperation:
		return AcceptNFTTransferOperationString
	default:
		return UndefinedNFTOperationString
	}
}

func (nftLimitOperationString NFTLimitOperationString) ToNFTLimitOperation() NFTLimitOperation {
	switch nftLimitOperationString {
	case AnyNFTOperationString:
		return AnyNFTOperation
	case UpdateNFTOperationString:
		return UpdateNFTOperation
	case AcceptNFTBidOperationString:
		return AcceptNFTBidOperation
	case NFTBidOperationString:
		return NFTBidOperation
	case TransferNFTOperationString:
		return TransferNFTOperation
	case BurnNFTOperationString:
		return BurnNFTOperation
	case AcceptNFTTransferOperationString:
		return AcceptNFTTransferOperation
	default:
		return UndefinedNFTOperation
	}
}

func (nftLimitOperation NFTLimitOperation) IsUndefined() bool {
	return nftLimitOperation == UndefinedNFTOperation
}

type NFTOperationLimitKey struct {
	BlockHash    BlockHash
	SerialNumber uint64
	Operation    NFTLimitOperation
}

func (nftOperationLimitKey NFTOperationLimitKey) Encode() []byte {
	var data []byte
	blockHash := nftOperationLimitKey.BlockHash.ToBytes()
	data = append(data, UintToBuf(uint64(len(blockHash)))...)
	data = append(data, blockHash...)
	data = append(data, UintToBuf(nftOperationLimitKey.SerialNumber)...)
	data = append(data, UintToBuf(uint64(nftOperationLimitKey.Operation))...)
	return data
}

func (nftOperationLimitKey *NFTOperationLimitKey) Decode(rr *bytes.Reader) error {
	blockHashLen, err := ReadUvarint(rr)
	if err != nil {
		return err
	}
	// De-serialize the key
	blockhashBytes, err := SafeMakeSliceWithLength[byte](blockHashLen)
	if err != nil {
		return err
	}
	if _, err = io.ReadFull(rr, blockhashBytes); err != nil {
		return err
	}
	blockHash := NewBlockHash(blockhashBytes)
	if blockHash == nil {
		return fmt.Errorf("Invalid block hash")
	}
	nftOperationLimitKey.BlockHash = *blockHash
	serialNum, err := ReadUvarint(rr)
	if err != nil {
		return err
	}
	nftOperationLimitKey.SerialNumber = serialNum
	operationKey, err := ReadUvarint(rr)
	if err != nil {
		return err
	}
	nftOperationLimitKey.Operation = NFTLimitOperation(operationKey)
	return nil
}

func MakeNFTOperationLimitKey(blockHash BlockHash, serialNumber uint64, operation NFTLimitOperation) NFTOperationLimitKey {
	return NFTOperationLimitKey{
		blockHash,
		serialNumber,
		operation,
	}
}

// The operations that are permitted to be performed by a derived key.
type CreatorCoinLimitOperation uint8

const (
	AnyCreatorCoinOperation       CreatorCoinLimitOperation = 0
	BuyCreatorCoinOperation       CreatorCoinLimitOperation = 1
	SellCreatorCoinOperation      CreatorCoinLimitOperation = 2
	TransferCreatorCoinOperation  CreatorCoinLimitOperation = 3
	UndefinedCreatorCoinOperation CreatorCoinLimitOperation = 4
)

type CreatorCoinLimitOperationString string

const (
	AnyCreatorCoinOperationString       CreatorCoinLimitOperationString = "any"
	BuyCreatorCoinOperationString       CreatorCoinLimitOperationString = "buy"
	SellCreatorCoinOperationString      CreatorCoinLimitOperationString = "sell"
	TransferCreatorCoinOperationString  CreatorCoinLimitOperationString = "transfer"
	UndefinedCreatorCoinOperationString CreatorCoinLimitOperationString = "undefined"
)

func (creatorCoinLimitOperation CreatorCoinLimitOperation) ToString() string {
	return string(creatorCoinLimitOperation.ToCreatorCoinLimitOperationString())
}

func (creatorCoinLimitOperation CreatorCoinLimitOperation) ToCreatorCoinLimitOperationString() CreatorCoinLimitOperationString {
	switch creatorCoinLimitOperation {
	case AnyCreatorCoinOperation:
		return AnyCreatorCoinOperationString
	case BuyCreatorCoinOperation:
		return BuyCreatorCoinOperationString
	case SellCreatorCoinOperation:
		return SellCreatorCoinOperationString
	case TransferCreatorCoinOperation:
		return TransferCreatorCoinOperationString
	default:
		return UndefinedCreatorCoinOperationString
	}
}

func (creatorCoinLimitOperationString CreatorCoinLimitOperationString) ToCreatorCoinLimitOperation() CreatorCoinLimitOperation {
	switch creatorCoinLimitOperationString {
	case AnyCreatorCoinOperationString:
		return AnyCreatorCoinOperation
	case BuyCreatorCoinOperationString:
		return BuyCreatorCoinOperation
	case SellCreatorCoinOperationString:
		return SellCreatorCoinOperation
	case TransferCreatorCoinOperationString:
		return TransferCreatorCoinOperation
	default:
		return UndefinedCreatorCoinOperation
	}
}

func (creatorCoinLimitOperation CreatorCoinLimitOperation) IsUndefined() bool {
	return creatorCoinLimitOperation == UndefinedCreatorCoinOperation
}

type CreatorCoinOperationLimitKey struct {
	CreatorPKID PKID
	Operation   CreatorCoinLimitOperation
}

func (creatorCoinOperationLimitKey CreatorCoinOperationLimitKey) Encode() []byte {
	var data []byte
	creatorPKIDBytes := creatorCoinOperationLimitKey.CreatorPKID.ToBytes()
	data = append(data, UintToBuf(uint64(len(creatorPKIDBytes)))...)
	data = append(data, creatorPKIDBytes...)
	data = append(data, UintToBuf(uint64(creatorCoinOperationLimitKey.Operation))...)
	return data
}

func (creatorCoinOperationLimitKey *CreatorCoinOperationLimitKey) Decode(rr *bytes.Reader) error {
	creatorPKIDBytesLen, err := ReadUvarint(rr)
	if err != nil {
		return err
	}
	// De-serialize the key
	creatorPKIDBytes, err := SafeMakeSliceWithLength[byte](creatorPKIDBytesLen)
	if err != nil {
		return err
	}
	if _, err = io.ReadFull(rr, creatorPKIDBytes); err != nil {
		return err
	}
	creatorPKID := NewPKID(creatorPKIDBytes)
	if creatorPKID == nil {
		return fmt.Errorf("Invalid PKID")
	}
	creatorCoinOperationLimitKey.CreatorPKID = *creatorPKID
	operationKey, err := ReadUvarint(rr)
	if err != nil {
		return err
	}
	creatorCoinOperationLimitKey.Operation = CreatorCoinLimitOperation(operationKey)
	return nil
}

func MakeCreatorCoinOperationLimitKey(creatorPKID PKID, operation CreatorCoinLimitOperation) CreatorCoinOperationLimitKey {
	return CreatorCoinOperationLimitKey{
		creatorPKID,
		operation,
	}
}

type DAOCoinLimitOperation uint8

const (
	AnyDAOCoinOperation                             DAOCoinLimitOperation = 0
	MintDAOCoinOperation                            DAOCoinLimitOperation = 1
	BurnDAOCoinOperation                            DAOCoinLimitOperation = 2
	DisableMintingDAOCoinOperation                  DAOCoinLimitOperation = 3
	UpdateTransferRestrictionStatusDAOCoinOperation DAOCoinLimitOperation = 4
	TransferDAOCoinOperation                        DAOCoinLimitOperation = 5
	UndefinedDAOCoinOperation                       DAOCoinLimitOperation = 6
)

type DAOCoinLimitOperationString string

const (
	AnyDAOCoinOperationString                             DAOCoinLimitOperationString = "any"
	MintDAOCoinOperationString                            DAOCoinLimitOperationString = "mint"
	BurnDAOCoinOperationString                            DAOCoinLimitOperationString = "burn"
	DisableMintingDAOCoinOperationString                  DAOCoinLimitOperationString = "disable_minting"
	UpdateTransferRestrictionStatusDAOCoinOperationString DAOCoinLimitOperationString = "update_transfer_restriction_status"
	TransferDAOCoinOperationString                        DAOCoinLimitOperationString = "transfer"
	UndefinedDAOCoinOperationString                       DAOCoinLimitOperationString = "undefined"
)

func (daoCoinLimitOperation DAOCoinLimitOperation) ToString() string {
	return string(daoCoinLimitOperation.ToDAOCoinLimitOperationString())
}

func (daoCoinLimitOperation DAOCoinLimitOperation) ToDAOCoinLimitOperationString() DAOCoinLimitOperationString {
	switch daoCoinLimitOperation {
	case AnyDAOCoinOperation:
		return AnyDAOCoinOperationString
	case MintDAOCoinOperation:
		return MintDAOCoinOperationString
	case BurnDAOCoinOperation:
		return BurnDAOCoinOperationString
	case DisableMintingDAOCoinOperation:
		return DisableMintingDAOCoinOperationString
	case UpdateTransferRestrictionStatusDAOCoinOperation:
		return UpdateTransferRestrictionStatusDAOCoinOperationString
	case TransferDAOCoinOperation:
		return TransferDAOCoinOperationString
	default:
		return UndefinedDAOCoinOperationString
	}
}

func (daoCoinLimitOperationString DAOCoinLimitOperationString) ToDAOCoinLimitOperation() DAOCoinLimitOperation {
	switch daoCoinLimitOperationString {
	case AnyDAOCoinOperationString:
		return AnyDAOCoinOperation
	case MintDAOCoinOperationString:
		return MintDAOCoinOperation
	case BurnDAOCoinOperationString:
		return BurnDAOCoinOperation
	case DisableMintingDAOCoinOperationString:
		return DisableMintingDAOCoinOperation
	case UpdateTransferRestrictionStatusDAOCoinOperationString:
		return UpdateTransferRestrictionStatusDAOCoinOperation
	case TransferDAOCoinOperationString:
		return TransferDAOCoinOperation
	default:
		return UndefinedDAOCoinOperation
	}
}

func (daoCoinLimitOperation DAOCoinLimitOperation) IsUndefined() bool {
	return daoCoinLimitOperation == UndefinedDAOCoinOperation
}

type DAOCoinOperationLimitKey struct {
	CreatorPKID PKID
	Operation   DAOCoinLimitOperation
}

func (daoCoinOperationLimitKey DAOCoinOperationLimitKey) Encode() []byte {
	var data []byte
	creatorPKIDBytes := daoCoinOperationLimitKey.CreatorPKID.ToBytes()
	data = append(data, UintToBuf(uint64(len(creatorPKIDBytes)))...)
	data = append(data, creatorPKIDBytes...)
	data = append(data, UintToBuf(uint64(daoCoinOperationLimitKey.Operation))...)
	return data
}

func (daoCoinOperationLimitKey *DAOCoinOperationLimitKey) Decode(rr *bytes.Reader) error {
	creatorPKIDBytesLen, err := ReadUvarint(rr)
	if err != nil {
		return err
	}
	// De-serialize the key
	creatorPKIDBytes, err := SafeMakeSliceWithLength[byte](creatorPKIDBytesLen)
	if err != nil {
		return err
	}
	if _, err = io.ReadFull(rr, creatorPKIDBytes); err != nil {
		return err
	}
	creatorPKID := NewPKID(creatorPKIDBytes)
	if creatorPKID == nil {
		return fmt.Errorf("Invalid PKID")
	}
	daoCoinOperationLimitKey.CreatorPKID = *creatorPKID
	operationKey, err := ReadUvarint(rr)
	if err != nil {
		return err
	}
	daoCoinOperationLimitKey.Operation = DAOCoinLimitOperation(operationKey)
	return nil
}

func MakeDAOCoinOperationLimitKey(creatorPKID PKID, operation DAOCoinLimitOperation) DAOCoinOperationLimitKey {
	return DAOCoinOperationLimitKey{
		creatorPKID,
		operation,
	}
}

type DAOCoinLimitOrderLimitKey struct {
	// The PKID of the coin that we're going to buy
	BuyingDAOCoinCreatorPKID PKID
	// The PKID of the coin that we're going to sell
	SellingDAOCoinCreatorPKID PKID
}

func (daoCoinLimitOrderLimitKey DAOCoinLimitOrderLimitKey) Encode() []byte {
	var data []byte
	data = append(data, daoCoinLimitOrderLimitKey.BuyingDAOCoinCreatorPKID.ToBytes()...)
	data = append(data, daoCoinLimitOrderLimitKey.SellingDAOCoinCreatorPKID.ToBytes()...)
	return data
}

func (daoCoinLimitOrderLimitKey *DAOCoinLimitOrderLimitKey) Decode(rr *bytes.Reader) error {
	buyingDAOCoinCreatorPKID := &PKID{}
	if err := buyingDAOCoinCreatorPKID.FromBytes(rr); err != nil {
		return err
	}
	daoCoinLimitOrderLimitKey.BuyingDAOCoinCreatorPKID = *buyingDAOCoinCreatorPKID

	sellingDAOCoinCreatorPKID := &PKID{}
	if err := sellingDAOCoinCreatorPKID.FromBytes(rr); err != nil {
		return err
	}
	daoCoinLimitOrderLimitKey.SellingDAOCoinCreatorPKID = *sellingDAOCoinCreatorPKID
	return nil
}

func MakeDAOCoinLimitOrderLimitKey(buyingDAOCoinCreatorPKID PKID, sellingDAOCoinCreatorPKID PKID) DAOCoinLimitOrderLimitKey {
	return DAOCoinLimitOrderLimitKey{
		BuyingDAOCoinCreatorPKID:  buyingDAOCoinCreatorPKID,
		SellingDAOCoinCreatorPKID: sellingDAOCoinCreatorPKID,
	}
}

func (txnData *AuthorizeDerivedKeyMetadata) GetTxnType() TxnType {
	return TxnTypeAuthorizeDerivedKey
}

func (txnData *AuthorizeDerivedKeyMetadata) ToBytes(preSignature bool) ([]byte, error) {
	data := []byte{}

	// DerivedPublicKey
	data = append(data, UintToBuf(uint64(len(txnData.DerivedPublicKey)))...)
	data = append(data, txnData.DerivedPublicKey...)

	// ExpirationBlock uint64
	data = append(data, UintToBuf(uint64(txnData.ExpirationBlock))...)

	// OperationType byte
	data = append(data, byte(txnData.OperationType))

	// AccessSignature
	data = append(data, UintToBuf(uint64(len(txnData.AccessSignature)))...)
	data = append(data, txnData.AccessSignature...)

	return data, nil
}

func (txnData *AuthorizeDerivedKeyMetadata) FromBytes(data []byte) error {
	ret := AuthorizeDerivedKeyMetadata{}
	rr := bytes.NewReader(data)

	// DerivedPublicKey
	var err error
	ret.DerivedPublicKey, err = ReadVarString(rr)
	if err != nil {
		return fmt.Errorf(
			"AuthorizeDerivedKeyMetadata.FromBytes: Error reading DerivedPublicKey: %v", err)
	}

	// ExpirationBlock uint64
	ret.ExpirationBlock, err = ReadUvarint(rr)
	if err != nil {
		return fmt.Errorf(
			"AuthorizeDerivedKeyMetadata.FromBytes: Error reading ExpirationBlock: %v", err)
	}

	// OperationType byte
	operationType, err := rr.ReadByte()
	if err != nil {
		return fmt.Errorf(
			"AuthorizeDerivedKeyMetadata.FromBytes: Error reading OperationType: %v", err)
	}
	ret.OperationType = AuthorizeDerivedKeyOperationType(operationType)

	// AccessSignature
	ret.AccessSignature, err = ReadVarString(rr)
	if err != nil {
		return fmt.Errorf(
			"AuthorizeDerivedKeyMetadata.FromBytes: Error reading AccessSignature: %v", err)
	}

	*txnData = ret
	return nil
}

func (txnData *AuthorizeDerivedKeyMetadata) New() DeSoTxnMetadata {
	return &AuthorizeDerivedKeyMetadata{}
}

// ==================================================================
// DAOCoinMetadata
// ==================================================================

type DAOCoinOperationType uint8

const (
	DAOCoinOperationTypeMint                            DAOCoinOperationType = 0
	DAOCoinOperationTypeBurn                            DAOCoinOperationType = 1
	DAOCoinOperationTypeDisableMinting                  DAOCoinOperationType = 2
	DAOCoinOperationTypeUpdateTransferRestrictionStatus DAOCoinOperationType = 3
)

type DAOCoinMetadata struct {
	// ProfilePublicKey is the public key of the profile that owns the
	// coin the person wants to operate on.
	ProfilePublicKey []byte

	// OperationType specifies what the user wants to do with this
	// DAO coin.
	OperationType DAOCoinOperationType

	// TODO: Should we only have one field that tracks number of coins in operation to keep this struct small?
	// We will only ever need 1 of these fields.
	// Mint field
	CoinsToMintNanos uint256.Int

	// Burn Fields
	CoinsToBurnNanos uint256.Int

	// TransferRestrictionStatus to set if OperationType == DAOCoinOperationTypeUpdateTransferRestrictionStatus
	TransferRestrictionStatus
}

func (txnData *DAOCoinMetadata) GetTxnType() TxnType {
	return TxnTypeDAOCoin
}

func (txnData *DAOCoinMetadata) ToBytes(preSignature bool) ([]byte, error) {
	data := []byte{}

	// ProfilePublicKey
	data = append(data, UintToBuf(uint64(len(txnData.ProfilePublicKey)))...)
	data = append(data, txnData.ProfilePublicKey...)

	// OperationType byte
	data = append(data, byte(txnData.OperationType))

	// CoinsToMintNanos
	{
		coinsToMintBytes := txnData.CoinsToMintNanos.Bytes()
		data = append(data, UintToBuf(uint64(len(coinsToMintBytes)))...)
		data = append(data, coinsToMintBytes...)
	}

	// CoinsToBurnNanos
	{
		coinsToBurnBytes := txnData.CoinsToBurnNanos.Bytes()
		data = append(data, UintToBuf(uint64(len(coinsToBurnBytes)))...)
		data = append(data, coinsToBurnBytes...)
	}

	data = append(data, byte(txnData.TransferRestrictionStatus))

	return data, nil
}

func (txnData *DAOCoinMetadata) FromBytes(data []byte) error {
	ret := DAOCoinMetadata{}
	rr := bytes.NewReader(data)

	// ProfilePublicKey
	var err error
	ret.ProfilePublicKey, err = ReadVarString(rr)
	if err != nil {
		return fmt.Errorf(
			"DAOCoinMetadata.FromBytes: Error reading ProfilePublicKey: %v", err)
	}

	// OperationType byte
	operationType, err := rr.ReadByte()
	if err != nil {
		return fmt.Errorf(
			"DAOCoinMetadata.FromBytes: Error reading OperationType: %v", err)
	}
	ret.OperationType = DAOCoinOperationType(operationType)

	// Set CoinsToMintNanos from the bytes
	maxUint256BytesLen := len(MaxUint256.Bytes())
	{
		intLen, err := ReadUvarint(rr)
		if err != nil {
			return errors.Wrapf(err, "DAOCoinMetadata.FromBytes: Problem "+
				"coinsToMint length")
		}
		if intLen > uint64(maxUint256BytesLen) {
			return fmt.Errorf("DAOCoinMetadata.FromBytes: coinsToMintLen %d "+
				"exceeds max %d", intLen, MaxMessagePayload)
		}
		coinsToMintBytes, err := SafeMakeSliceWithLength[byte](intLen)
		if err != nil {
			return errors.Wrapf(err, "DAOCoinMetadata.FromBytes: Problem making slice for coinsToMintBytes")
		}
		_, err = io.ReadFull(rr, coinsToMintBytes)
		if err != nil {
			return fmt.Errorf("DAOCoinMetadata.FromBytes: Error reading coinsToMintBytes: %v", err)
		}
		ret.CoinsToMintNanos = *uint256.NewInt().SetBytes(coinsToMintBytes)
	}

	{
		intLen, err := ReadUvarint(rr)
		if err != nil {
			return errors.Wrapf(err, "DAOCoinMetadata.FromBytes: Problem "+
				"coinsToBurn length")
		}
		if intLen > uint64(maxUint256BytesLen) {
			return fmt.Errorf("DAOCoinMetadata.FromBytes: coinsToBurnLen %d "+
				"exceeds max %d", intLen, MaxMessagePayload)
		}
		coinsToBurnBytes, err := SafeMakeSliceWithLength[byte](intLen)
		if err != nil {
			return errors.Wrapf(err, "DAOCoinMetadata.FromBytes: Problem making slice for coinsToBurnBytes")
		}
		_, err = io.ReadFull(rr, coinsToBurnBytes)
		if err != nil {
			return fmt.Errorf("DAOCoinMetadata.FromBytes: Error reading coinsToBurnBytes: %v", err)
		}
		ret.CoinsToBurnNanos = *uint256.NewInt().SetBytes(coinsToBurnBytes)
	}

	transferRestrictionStatus, err := rr.ReadByte()
	if err != nil {
		return fmt.Errorf("DAOCoinMetadata.FromBytes: Error reading TransferRestrictionStatus: %v", err)
	}
	ret.TransferRestrictionStatus = TransferRestrictionStatus(transferRestrictionStatus)

	*txnData = ret
	return nil
}

func (txnData *DAOCoinMetadata) New() DeSoTxnMetadata {
	return &DAOCoinMetadata{}
}

// ==================================================================
// DAOCoinTransferMetadata
// ==================================================================

type DAOCoinTransferMetadata struct {
	// ProfilePublicKey is the public key of the profile that owns the
	// coin the person wants to transfer. DAO coins can only be
	// transferred if a valid profile exists.
	ProfilePublicKey []byte

	DAOCoinToTransferNanos uint256.Int
	ReceiverPublicKey      []byte
}

func (txnData *DAOCoinTransferMetadata) GetTxnType() TxnType {
	return TxnTypeDAOCoinTransfer
}

func (txnData *DAOCoinTransferMetadata) ToBytes(preSignature bool) ([]byte, error) {
	data := []byte{}

	// ProfilePublicKey
	data = append(data, UintToBuf(uint64(len(txnData.ProfilePublicKey)))...)
	data = append(data, txnData.ProfilePublicKey...)

	// DAOCoinToTransferNanos uint64
	{
		coinsToTransferBytes := txnData.DAOCoinToTransferNanos.Bytes()
		data = append(data, UintToBuf(uint64(len(coinsToTransferBytes)))...)
		data = append(data, coinsToTransferBytes...)
	}

	// ReceiverPublicKey
	data = append(data, UintToBuf(uint64(len(txnData.ReceiverPublicKey)))...)
	data = append(data, txnData.ReceiverPublicKey...)

	return data, nil
}

func (txnData *DAOCoinTransferMetadata) FromBytes(data []byte) error {
	ret := DAOCoinTransferMetadata{}
	rr := bytes.NewReader(data)

	// ProfilePublicKey
	var err error
	ret.ProfilePublicKey, err = ReadVarString(rr)
	if err != nil {
		return fmt.Errorf(
			"DAOCoinTransferMetadata.FromBytes: Error reading ProfilePublicKey: %v", err)
	}

	// DAOCoinToTransferNanos uint256
	maxUint256BytesLen := len(MaxUint256.Bytes())
	{
		intLen, err := ReadUvarint(rr)
		if err != nil {
			return errors.Wrapf(err, "DAOCoinTransferMetadata.FromBytes: Problem "+
				"coinsToTransfer length")
		}
		if intLen > uint64(maxUint256BytesLen) {
			return fmt.Errorf("DAOCoinTransferMetadata.FromBytes: coinsToTransferLen %d "+
				"exceeds max %d", intLen, MaxMessagePayload)
		}
		coinsToTransferBytes, err := SafeMakeSliceWithLength[byte](intLen)
		if err != nil {
			return errors.Wrapf(err,
				"DAOCoinTransferMetadata.FromBytes: Problem creating slice for coinsToTransfer")
		}
		_, err = io.ReadFull(rr, coinsToTransferBytes)
		if err != nil {
			return fmt.Errorf("DAOCoinTransferMetadata.FromBytes: Error reading coinsToTransferBytes: %v", err)
		}
		ret.DAOCoinToTransferNanos = *uint256.NewInt().SetBytes(coinsToTransferBytes)
	}

	// ReceiverPublicKey
	ret.ReceiverPublicKey, err = ReadVarString(rr)
	if err != nil {
		return fmt.Errorf(
			"DAOCoinTransferMetadata.FromBytes: Error reading ReceiverPublicKey: %v", err)
	}

	*txnData = ret
	return nil
}

func (txnData *DAOCoinTransferMetadata) New() DeSoTxnMetadata {
	return &DAOCoinTransferMetadata{}
}

// ==================================================================
// DAOCoinLimitOrderMetadata
// ==================================================================

type DeSoInputsByTransactor struct {
	TransactorPublicKey *PublicKey
	Inputs              []*DeSoInput
}

type DAOCoinLimitOrderMetadata struct {
	BuyingDAOCoinCreatorPublicKey             *PublicKey
	SellingDAOCoinCreatorPublicKey            *PublicKey
	ScaledExchangeRateCoinsToSellPerCoinToBuy *uint256.Int
	QuantityToFillInBaseUnits                 *uint256.Int
	OperationType                             DAOCoinLimitOrderOperationType
	FillType                                  DAOCoinLimitOrderFillType

	// If set, we will find and delete the
	// order with the given OrderID.
	CancelOrderID *BlockHash

	// This is only populated when this order is selling a DAO coin for
	// $DESO, and is immediately matched with an existing bid-side order
	// at time of creation. This field contains the transactor and their
	// utxo inputs that can be used to immediately execute this trade.
	BidderInputs []*DeSoInputsByTransactor

	// Since a DAO Coin Limit Order may spend DESO or yield DESO to the
	// transactor, we specify FeeNanos in the transaction metadata in
	// order to ensure the transactor pays the standard fee rate for the size
	// of the transaction AND ensures the internal balance model of the
	// DAO Coin Limit Order transaction connection logic remains valid.
	FeeNanos uint64
}

func (txnData *DAOCoinLimitOrderMetadata) GetTxnType() TxnType {
	return TxnTypeDAOCoinLimitOrder
}

func (txnData *DAOCoinLimitOrderMetadata) ToBytes(preSignature bool) ([]byte, error) {
	data := append([]byte{}, EncodeOptionalPublicKey(txnData.BuyingDAOCoinCreatorPublicKey)...)
	data = append(data, EncodeOptionalPublicKey(txnData.SellingDAOCoinCreatorPublicKey)...)
	data = append(data, EncodeOptionalUint256(txnData.ScaledExchangeRateCoinsToSellPerCoinToBuy)...)
	data = append(data, EncodeOptionalUint256(txnData.QuantityToFillInBaseUnits)...)
	data = append(data, UintToBuf(uint64(txnData.OperationType))...)
	data = append(data, UintToBuf(uint64(txnData.FillType))...)
	data = append(data, EncodeOptionalBlockHash(txnData.CancelOrderID)...)
	data = append(data, UintToBuf(uint64(len(txnData.BidderInputs)))...)

	// we use a sorted copy internally, so we don't modify the original struct from underneath the caller
	for _, transactor := range txnData.BidderInputs {
		data = append(data, transactor.TransactorPublicKey[:]...)

		data = append(data, UintToBuf(uint64(len(transactor.Inputs)))...)
		for _, input := range transactor.Inputs {
			data = append(data, input.TxID[:]...)
			data = append(data, UintToBuf(uint64(input.Index))...)
		}
	}

	data = append(data, UintToBuf(txnData.FeeNanos)...)
	return data, nil
}

func (txnData *DAOCoinLimitOrderMetadata) FromBytes(data []byte) error {
	if len(data) == 0 {
		return nil
	}

	ret := DAOCoinLimitOrderMetadata{}
	rr := bytes.NewReader(data)
	var err error

	// Parse BuyingDAOCoinCreatorPublicKey
	ret.BuyingDAOCoinCreatorPublicKey, err = ReadOptionalPublicKey(rr)
	if err != nil {
		return fmt.Errorf(
			"DAOCoinLimitOrderMetadata.FromBytes: Error "+
				"reading BuyingDAOCoinCreatorPublicKey: %v", err)
	}

	// Parse SellingDAOCoinCreatorPublicKey
	ret.SellingDAOCoinCreatorPublicKey, err = ReadOptionalPublicKey(rr)
	if err != nil {
		return fmt.Errorf(
			"DAOCoinLimitOrderMetadata.FromBytes: Error reading "+
				"SellingDAOCoinCreatorPKID: %v", err)
	}

	// Parse ScaledExchangeRateCoinsToSellPerCoinToBuy
	ret.ScaledExchangeRateCoinsToSellPerCoinToBuy, err = ReadOptionalUint256(rr)
	if err != nil {
		return fmt.Errorf("DAOCoinLimitOrderMetadata.FromBytes: Error reading ScaledPrice: %v", err)
	}

	// Parse QuantityToFillInBaseUnits
	ret.QuantityToFillInBaseUnits, err = ReadOptionalUint256(rr)
	if err != nil {
		return fmt.Errorf("DAOCoinLimitOrderMetadata.FromBytes: Error reading QuantityToFillInBaseUnits: %v", err)
	}

	// Parse OperationType
	operationType, err := ReadUvarint(rr)
	if err != nil {
		return fmt.Errorf("DAOCoinLimitOrderMetadata.FromBytes: Error reading OperationType: %v", err)
	}
	if operationType > math.MaxUint8 {
		return fmt.Errorf("DAOCoinLimitOrderMetadata.FromBytes: OperationType exceeds "+
			"uint8 max: %v vs %v", operationType, math.MaxUint8)
	}
	ret.OperationType = DAOCoinLimitOrderOperationType(operationType)

	// Parse FillType
	fillType, err := ReadUvarint(rr)
	if err != nil {
		return fmt.Errorf("DAOCoinLimitOrderMetadata.FromBytes: Error reading FillType: %v", err)
	}
	if fillType > math.MaxUint8 {
		return fmt.Errorf("DAOCoinLimitOrderMetadata.FromBytes: FillType exceeds "+
			"uint8 max: %v vs %v", fillType, math.MaxUint8)
	}
	ret.FillType = DAOCoinLimitOrderFillType(fillType)

	// Parse CancelOrderID
	ret.CancelOrderID, err = ReadOptionalBlockHash(rr)
	if err != nil {
		return fmt.Errorf("DAOCoinLimitOrderMetadata.FromBytes: Error reading CancelOrderID: %v", err)
	}

	// Parse MatchingBidsTransactors
	matchingBidsTransactorsLength, err := ReadUvarint(rr)
	if err != nil {
		return fmt.Errorf(
			"DAOCoinLimitOrderMetadata.FromBytes: Error reading length of matching bids input: %v", err)
	}

	for ii := uint64(0); ii < matchingBidsTransactorsLength; ii++ {
		pubKey, err := ReadPublicKey(rr)
		if err != nil {
			return fmt.Errorf(
				"DAOCoinLimitOrderMetadata.FromBytes: Error reading PKID at index %v: %v", ii, err)
		}
		var inputsLength uint64
		inputsLength, err = ReadUvarint(rr)
		if err != nil {
			return fmt.Errorf(
				"DAOCoinLimitOrderMetadata.FromBytes: Error reading inputs length at index %v: %v", ii, err)
		}
		inputs := []*DeSoInput{}
		for jj := uint64(0); jj < inputsLength; jj++ {
			currentInput := NewDeSoInput()
			_, err = io.ReadFull(rr, currentInput.TxID[:])
			if err != nil {
				return fmt.Errorf(
					"DAOCoinLimitOrderMetadata.FromBytes: Error reading input txId at ii %v, jj %v: %v",
					ii, jj, err)
			}
			var inputIndex uint64
			inputIndex, err = ReadUvarint(rr)
			if err != nil {
				return fmt.Errorf(
					"DAOCoinLimitOrderMetadata.FromBytes: Error reading input index at ii %v, jj %v: %v",
					ii, jj, err)
			}
			if inputIndex > uint64(math.MaxUint32) {
				return fmt.Errorf(
					"DAOCoinLimitOrderMetadata.FromBytes: Input index at ii %v, jj %v must not exceed %d",
					ii, jj, math.MaxUint32)
			}
			currentInput.Index = uint32(inputIndex)

			inputs = append(inputs, currentInput)
		}

		pubKeyCopy := *pubKey
		ret.BidderInputs = append(
			ret.BidderInputs,
			&DeSoInputsByTransactor{
				TransactorPublicKey: &pubKeyCopy,
				Inputs:              inputs,
			},
		)
	}

	// Parse FeeNanos
	ret.FeeNanos, err = ReadUvarint(rr)
	if err != nil {
		return fmt.Errorf("DAOCoinLimitOrderMetadata.FromBytes: Error reading FeeNanos: %v", err)
	}

	*txnData = ret
	return nil
}

func (txnData *DAOCoinLimitOrderMetadata) New() DeSoTxnMetadata {
	return &DAOCoinLimitOrderMetadata{}
}

func SerializePubKeyToUint64Map(mm map[PublicKey]uint64) ([]byte, error) {
	data := []byte{}
	// Encode the number of key/value pairs
	numKeys := uint64(len(mm))
	data = append(data, UintToBuf(numKeys)...)

	// For each kv pair, encode the public key and the length
	if numKeys > 0 {
		// Sort the keys of the map based on the mainnet public key encoding.
		// This ensures a deterministic sorting.
		keys, err := SafeMakeSliceWithLengthAndCapacity[string](0, numKeys)
		if err != nil {
			return nil, err
		}
		for key := range mm {
			keys = append(keys, PkToStringMainnet(key[:]))
		}
		sort.Strings(keys)
		// Encode each (public key, uint64) pair
		for _, key := range keys {
			// Serialize the raw public key
			pkBytes, _, err := Base58CheckDecode(key)
			if err != nil {
				// This should never happen since we just enoded it above,
				// so panic if it does
				return nil, err
			}
			data = append(data, pkBytes...)

			// The value needs to be looked up using the raw public key
			val, exists := mm[*NewPublicKey(pkBytes)]
			if !exists {
				return nil, fmt.Errorf("Missing pubkey %v in SerializePubKeyToUint64Map %v",
					key, spew.Sdump(mm))
			}

			// Add the uint64 to the end of the map
			data = append(data, UintToBuf(val)...)
		}
	}

	return data, nil
}

func DeserializePubKeyToUint64Map(data []byte) (map[PublicKey]uint64, error) {
	rr := bytes.NewReader(data)

	numKeys, err := ReadUvarint(rr)
	if err != nil {
		return nil, errors.Wrapf(err, "DeserializePubKeyToUint64Map.FromBytes: Problem "+
			"reading num keys")
	}
	mm, err := SafeMakeMapWithCapacity[PublicKey, uint64](numKeys)
	if err != nil {
		return nil, errors.Wrapf(err, "DeserializePubKeyToUint64Map.FromBytes: Problem creating "+
			"map")
	}
	for ii := uint64(0); ii < numKeys; ii++ {
		// Read in the public key bytes
		pkBytes := make([]byte, btcec.PubKeyBytesLenCompressed)
		_, err = io.ReadFull(rr, pkBytes)
		if err != nil {
			return nil, err
		}
		pk := *NewPublicKey(pkBytes)

		// Read in the uint
		val, err := ReadUvarint(rr)
		if err != nil {
			return nil, errors.Wrapf(err, "DeserializePubKeyToUint64Map.FromBytes: Problem "+
				"reading value for key %v", PkToStringMainnet(pkBytes))
		}

		mm[pk] = val
	}

	return mm, nil
}

// ==================================================================
// MessagingGroupMetadata
// ==================================================================

type MessagingGroupMetadata struct {
	// This struct is very similar to the MessagingGroupEntry type.
	MessagingPublicKey    []byte
	MessagingGroupKeyName []byte
	// This value is the signature of the following using the private key
	// of the GroupOwnerPublicKey (aka txn.PublicKey):
	// - Sha256DoubleHash(MessagingPublicKey || MessagingGroupKeyName)
	//
	// This signature is only required when setting up a group where
	// - MessagingGroupKeyName = "default-key"
	// In this case, we want to make sure that people don't accidentally register
	// this group name with a derived key, and forcing this signature ensures that.
	// The reason is that if someone accidentally registers the default-key with
	// the wrong public key, then they won't be able to receive messages cross-device
	// anymore.
	//
	// This field is not critical and can be removed in the future.
	GroupOwnerSignature []byte

	MessagingGroupMembers []*MessagingGroupMember
}

func (txnData *MessagingGroupMetadata) GetTxnType() TxnType {
	return TxnTypeMessagingGroup
}

func (txnData *MessagingGroupMetadata) ToBytes(preSignature bool) ([]byte, error) {
	data := []byte{}

	data = append(data, UintToBuf(uint64(len(txnData.MessagingPublicKey)))...)
	data = append(data, txnData.MessagingPublicKey...)

	data = append(data, UintToBuf(uint64(len(txnData.MessagingGroupKeyName)))...)
	data = append(data, txnData.MessagingGroupKeyName...)

	data = append(data, UintToBuf(uint64(len(txnData.GroupOwnerSignature)))...)
	data = append(data, txnData.GroupOwnerSignature...)

	data = append(data, UintToBuf(uint64(len(txnData.MessagingGroupMembers)))...)
	for _, recipient := range txnData.MessagingGroupMembers {
		data = append(data, recipient.ToBytes()...)
	}

	return data, nil
}

func (txnData *MessagingGroupMetadata) FromBytes(data []byte) error {
	ret := MessagingGroupMetadata{}
	rr := bytes.NewReader(data)

	var err error
	ret.MessagingPublicKey, err = ReadVarString(rr)
	if err != nil {
		return errors.Wrapf(err, "MessagingGroupMetadata.FromBytes: "+
			"Problem reading MessagingPublicKey")
	}

	ret.MessagingGroupKeyName, err = ReadVarString(rr)
	if err != nil {
		return errors.Wrapf(err, "MessagingGroupMetadata.FromBytes: "+
			"Problem reading MessagingGroupKey")
	}

	ret.GroupOwnerSignature, err = ReadVarString(rr)
	if err != nil {
		return errors.Wrapf(err, "MessagingGroupMetadata.FromBytes: "+
			"Problem reading GroupOwnerSignature")
	}

	numRecipients, err := ReadUvarint(rr)
	for ; numRecipients > 0; numRecipients-- {
		recipient := &MessagingGroupMember{}
		if err := recipient.FromBytes(rr); err != nil {
			return errors.Wrapf(err, "MessagingGroupMetadata.FromBytes: "+
				"error reading recipient")
		}
		ret.MessagingGroupMembers = append(ret.MessagingGroupMembers, recipient)
	}

	*txnData = ret
	return nil
}

func (txnData *MessagingGroupMetadata) New() DeSoTxnMetadata {
	return &MessagingGroupMetadata{}
}

// ==================================================================
// Associations Metadata
// ==================================================================

type CreateUserAssociationMetadata struct {
	TargetUserPublicKey *PublicKey
	AppPublicKey        *PublicKey
	AssociationType     []byte
	AssociationValue    []byte
}

type DeleteUserAssociationMetadata struct {
	AssociationID *BlockHash
}

type CreatePostAssociationMetadata struct {
	PostHash         *BlockHash
	AppPublicKey     *PublicKey
	AssociationType  []byte
	AssociationValue []byte
}

type DeletePostAssociationMetadata struct {
	AssociationID *BlockHash
}

func (txnData *CreateUserAssociationMetadata) GetTxnType() TxnType {
	return TxnTypeCreateUserAssociation
}

func (txnData *DeleteUserAssociationMetadata) GetTxnType() TxnType {
	return TxnTypeDeleteUserAssociation
}

func (txnData *CreatePostAssociationMetadata) GetTxnType() TxnType {
	return TxnTypeCreatePostAssociation
}

func (txnData *DeletePostAssociationMetadata) GetTxnType() TxnType {
	return TxnTypeDeletePostAssociation
}

func (txnData *CreateUserAssociationMetadata) ToBytes(preSignature bool) ([]byte, error) {
	var data []byte
	data = append(data, EncodeByteArray(txnData.TargetUserPublicKey.ToBytes())...)
	data = append(data, EncodeByteArray(txnData.AppPublicKey.ToBytes())...)
	data = append(data, EncodeByteArray(txnData.AssociationType)...)
	data = append(data, EncodeByteArray(txnData.AssociationValue)...)
	return data, nil
}

func (txnData *DeleteUserAssociationMetadata) ToBytes(preSignature bool) ([]byte, error) {
	var data []byte
	data = append(data, EncodeByteArray(txnData.AssociationID.ToBytes())...)
	return data, nil
}

func (txnData *CreatePostAssociationMetadata) ToBytes(preSignature bool) ([]byte, error) {
	var data []byte
	data = append(data, EncodeByteArray(txnData.PostHash.ToBytes())...)
	data = append(data, EncodeByteArray(txnData.AppPublicKey.ToBytes())...)
	data = append(data, EncodeByteArray(txnData.AssociationType)...)
	data = append(data, EncodeByteArray(txnData.AssociationValue)...)
	return data, nil
}

func (txnData *DeletePostAssociationMetadata) ToBytes(preSignature bool) ([]byte, error) {
	var data []byte
	data = append(data, EncodeByteArray(txnData.AssociationID.ToBytes())...)
	return data, nil
}

func (txnData *CreateUserAssociationMetadata) FromBytes(data []byte) error {
	rr := bytes.NewReader(data)

	// TargetUserPublicKey
	targetUserPublicKeyBytes, err := DecodeByteArray(rr)
	if err != nil {
		return errors.Wrapf(err, "CreateUserAssociationMetadata.FromBytes: Problem reading TargetUserPublicKey: ")
	}
	txnData.TargetUserPublicKey = NewPublicKey(targetUserPublicKeyBytes)

	// AppPublicKey
	appPublicKeyBytes, err := DecodeByteArray(rr)
	if err != nil {
		return errors.Wrapf(err, "CreateUserAssociationMetadata.FromBytes: Problem reading AppPublicKey: ")
	}
	txnData.AppPublicKey = NewPublicKey(appPublicKeyBytes)

	// AssociationType
	associationTypeBytes, err := DecodeByteArray(rr)
	if err != nil {
		return errors.Wrapf(err, "CreateUserAssociationMetadata.FromBytes: Problem reading AssociationType: ")
	}
	txnData.AssociationType = associationTypeBytes

	// AssociationValue
	associationValueBytes, err := DecodeByteArray(rr)
	if err != nil {
		return errors.Wrapf(err, "CreateUserAssociationMetadata.FromBytes: Problem reading AssociationValue: ")
	}
	txnData.AssociationValue = associationValueBytes

	return nil
}

func (txnData *DeleteUserAssociationMetadata) FromBytes(data []byte) error {
	rr := bytes.NewReader(data)

	// AssociationID
	associationIDBytes, err := DecodeByteArray(rr)
	if err != nil {
		return errors.Wrapf(err, "DeleteUserAssociationMetadata.FromBytes: Problem reading AssociationID: ")
	}
	txnData.AssociationID = NewBlockHash(associationIDBytes)

	return nil
}

func (txnData *CreatePostAssociationMetadata) FromBytes(data []byte) error {
	rr := bytes.NewReader(data)

	// PostHash
	postHashBytes, err := DecodeByteArray(rr)
	if err != nil {
		return errors.Wrapf(err, "CreatePostAssociationMetadata.FromBytes: Problem reading PostHash: ")
	}
	txnData.PostHash = NewBlockHash(postHashBytes)

	// AppPublicKey
	appPublicKeyBytes, err := DecodeByteArray(rr)
	if err != nil {
		return errors.Wrapf(err, "CreatePostAssociationMetadata.FromBytes: Problem reading AppPublicKey: ")
	}
	txnData.AppPublicKey = NewPublicKey(appPublicKeyBytes)

	// AssociationType
	associationTypeBytes, err := DecodeByteArray(rr)
	if err != nil {
		return errors.Wrapf(err, "CreatePostAssociationMetadata.FromBytes: Problem reading AssociationType: ")
	}
	txnData.AssociationType = associationTypeBytes

	// AssociationValue
	associationValueBytes, err := DecodeByteArray(rr)
	if err != nil {
		return errors.Wrapf(err, "CreatePostAssociationMetadata.FromBytes: Problem reading AssociationValue: ")
	}
	txnData.AssociationValue = associationValueBytes

	return nil
}

func (txnData *DeletePostAssociationMetadata) FromBytes(data []byte) error {
	rr := bytes.NewReader(data)

	// AssociationID
	associationIDBytes, err := DecodeByteArray(rr)
	if err != nil {
		return errors.Wrapf(err, "DeletePostAssociationMetadata.FromBytes: Problem reading AssociationID: ")
	}
	txnData.AssociationID = NewBlockHash(associationIDBytes)

	return nil
}

func (txnData *CreateUserAssociationMetadata) New() DeSoTxnMetadata {
	return &CreateUserAssociationMetadata{}
}

func (txnData *DeleteUserAssociationMetadata) New() DeSoTxnMetadata {
	return &DeleteUserAssociationMetadata{}
}

func (txnData *CreatePostAssociationMetadata) New() DeSoTxnMetadata {
	return &CreatePostAssociationMetadata{}
}

func (txnData *DeletePostAssociationMetadata) New() DeSoTxnMetadata {
	return &DeletePostAssociationMetadata{}
}

type UserAssociationQuery struct {
	TransactorPKID         *PKID
	TargetUserPKID         *PKID
	AppPKID                *PKID
<<<<<<< HEAD
	AssociationType        string
	AssociationTypePrefix  string
	AssociationValue       string
	AssociationValuePrefix string
	Limit                  int
	LastSeenAssociationID  *BlockHash
	SortDescending         bool
=======
	AssociationType        []byte
	AssociationTypePrefix  []byte
	AssociationValue       []byte
	AssociationValuePrefix []byte
>>>>>>> b6bcf18f
}

type PostAssociationQuery struct {
	TransactorPKID         *PKID
	PostHash               *BlockHash
	AppPKID                *PKID
<<<<<<< HEAD
	AssociationType        string
	AssociationTypePrefix  string
	AssociationValue       string
	AssociationValuePrefix string
	Limit                  int
	LastSeenAssociationID  *BlockHash
	SortDescending         bool
=======
	AssociationType        []byte
	AssociationTypePrefix  []byte
	AssociationValue       []byte
	AssociationValuePrefix []byte
>>>>>>> b6bcf18f
}<|MERGE_RESOLUTION|>--- conflicted
+++ resolved
@@ -6779,38 +6779,24 @@
 	TransactorPKID         *PKID
 	TargetUserPKID         *PKID
 	AppPKID                *PKID
-<<<<<<< HEAD
-	AssociationType        string
-	AssociationTypePrefix  string
-	AssociationValue       string
-	AssociationValuePrefix string
-	Limit                  int
-	LastSeenAssociationID  *BlockHash
-	SortDescending         bool
-=======
 	AssociationType        []byte
 	AssociationTypePrefix  []byte
 	AssociationValue       []byte
 	AssociationValuePrefix []byte
->>>>>>> b6bcf18f
+	Limit                  int
+	LastSeenAssociationID  *BlockHash
+	SortDescending         bool
 }
 
 type PostAssociationQuery struct {
 	TransactorPKID         *PKID
 	PostHash               *BlockHash
 	AppPKID                *PKID
-<<<<<<< HEAD
-	AssociationType        string
-	AssociationTypePrefix  string
-	AssociationValue       string
-	AssociationValuePrefix string
-	Limit                  int
-	LastSeenAssociationID  *BlockHash
-	SortDescending         bool
-=======
 	AssociationType        []byte
 	AssociationTypePrefix  []byte
 	AssociationValue       []byte
 	AssociationValuePrefix []byte
->>>>>>> b6bcf18f
+	Limit                  int
+	LastSeenAssociationID  *BlockHash
+	SortDescending         bool
 }