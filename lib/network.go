package lib

import (
	"bytes"
	"crypto/ecdsa"
	"crypto/rand"
	"encoding/binary"
	"encoding/hex"
	"encoding/json"
	"fmt"
	"github.com/davecgh/go-spew/spew"
	"github.com/holiman/uint256"
	"io"
	"math"
	"net"
	"sort"
	"time"

	"github.com/btcsuite/btcd/btcec"
	"github.com/btcsuite/btcd/wire"
	merkletree "github.com/deso-protocol/go-merkle-tree"
	"github.com/ethereum/go-ethereum/crypto/ecies"

	"github.com/pkg/errors"
)

// network.go defines all the basic data structures that get sent over the
// network and defines precisely how they are serialized and de-serialized.

// MaxMessagePayload is the maximum size alowed for a message payload.
const MaxMessagePayload = (1024 * 1024 * 100) // 100MB

// MaxBlockRewardDataSizeBytes is the maximum size allowed for a BLOCK_REWARD's ExtraData field.
var MaxBlockRewardDataSizeBytes = 250

// MaxHeadersPerMsg is the maximum numbers allowed in a GetHeaders response.
var MaxHeadersPerMsg = uint32(2000)

// MaxBitcoinHeadersPerMsg is the maximum number of headers Bitcoin allows in
// a getheaders response. It is used to determine whether a node has more headers
// to give us.
var MaxBitcoinHeadersPerMsg = uint32(2000)

// The MsgType is usually sent on the wire to indicate what type of
// struct is being sent in the payload part of the message.
type MsgType uint64

const (
	// ControlMessagesStart is used to indicate the ID value at which control
	// messages start. Anything with an ID value greater than or equal to this
	// is a control message.
	ControlMessagesStart = 1000000

	MsgTypeUnset MsgType = 0
	//
	// The first message a peer sends. Used to negotiate a version
	// between the two peers.
	MsgTypeVersion MsgType = 1
	//
	// Sent after a peer has both sent its version message
	// and received its peer's version message and completed
	// the version negotiation.
	MsgTypeVerack MsgType = 2
	MsgTypeHeader MsgType = 3
	MsgTypeBlock  MsgType = 4
	MsgTypeTxn    MsgType = 5
	// MsgTypeGetHeaders is used to fetch headers from a peer.
	MsgTypeGetHeaders MsgType = 6
	// MsgTypeHeaderBundle contains headers from a peer.
	MsgTypeHeaderBundle    MsgType = 7
	MsgTypePing            MsgType = 8
	MsgTypePong            MsgType = 9
	MsgTypeInv             MsgType = 10
	MsgTypeGetBlocks       MsgType = 11
	MsgTypeGetTransactions MsgType = 12
	// MsgTypeTransactionBundle contains transactions from a peer.
	MsgTypeTransactionBundle MsgType = 13
	MsgTypeMempool           MsgType = 14
	// MsgTypeAddr is used by peers to share addresses of nodes they're aware about
	// with other peers.
	MsgTypeAddr MsgType = 15
	// MsgTypeGetAddr is used to solicit Addr messages from peers.
	MsgTypeGetAddr MsgType = 16

	// NEXT_TAG = 18

	// Below are control messages used to signal to the Server from other parts of
	// the code but not actually sent among peers.
	//
	// TODO: Should probably split these out into a separate channel in the server to
	// make things more parallelized.

	MsgTypeQuit                 MsgType = ControlMessagesStart
	MsgTypeNewPeer              MsgType = ControlMessagesStart + 1
	MsgTypeDonePeer             MsgType = ControlMessagesStart + 2
	MsgTypeBlockAccepted        MsgType = ControlMessagesStart + 3
	MsgTypeBitcoinManagerUpdate MsgType = ControlMessagesStart + 4

	// NEXT_TAG = 7
)

// IsControlMessage is used by functions to determine whether a particular message
// is a control message. This is useful, for example, in disallowing external Peers
// from manipulating our node by sending control messages of their own.
func IsControlMessage(msgType MsgType) bool {
	return uint64(msgType) >= ControlMessagesStart
}

func (msgType MsgType) String() string {
	switch msgType {
	case MsgTypeUnset:
		return "UNSET"
	case MsgTypeVersion:
		return "VERSION"
	case MsgTypeVerack:
		return "VERACK"
	// Note that we don't usually write single block headers to the wire,
	// preferring instead to bundle headers into a single HEADER_BUNDLE message.
	case MsgTypeHeader:
		return "HEADER"
	case MsgTypeBlock:
		return "BLOCK"
	case MsgTypeTxn:
		return "TXN"
	case MsgTypeGetHeaders:
		return "GET_HEADERS"
	case MsgTypeHeaderBundle:
		return "HEADER_BUNDLE"
	case MsgTypePing:
		return "PING"
	case MsgTypePong:
		return "PONG"
	case MsgTypeInv:
		return "INV"
	case MsgTypeGetBlocks:
		return "GET_BLOCKS"
	case MsgTypeGetTransactions:
		return "GET_TRANSACTIONS"
	case MsgTypeTransactionBundle:
		return "TRANSACTION_BUNDLE"
	case MsgTypeMempool:
		return "MEMPOOL"
	case MsgTypeAddr:
		return "ADDR"
	case MsgTypeGetAddr:
		return "GET_ADDR"
	case MsgTypeQuit:
		return "QUIT"
	case MsgTypeNewPeer:
		return "NEW_PEER"
	case MsgTypeDonePeer:
		return "DONE_PEER"
	case MsgTypeBlockAccepted:
		return "BLOCK_ACCEPTED"
	case MsgTypeBitcoinManagerUpdate:
		return "BITCOIN_MANAGER_UPDATE"
	default:
		return fmt.Sprintf("UNRECOGNIZED(%d) - make sure String() is up to date", msgType)
	}
}

// DeSoMessage is the interface that a message we send on the wire must implement.
type DeSoMessage interface {
	// The following methods allow one to convert a message struct into
	// a byte slice and back. Example usage:
	//
	//   params := &DeSoTestnetParams
	//   msgType := MsgTypeVersion
	//   byteSlice := []byte{0x00, ...}
	//
	// 	 msg := NewMessage(msgType)
	//   err := msg.FromBytes(byteSlice)
	//   newByteSlice, err := msg.ToBytes(false)
	//
	// The data format is intended to be compact while allowing for efficient
	// transmission over the wire and storage in a database.
	//
	// The preSignature field specifies whether the message should be fully
	// serialized or whether it should be serialized in such a way that it
	// can be signed (which involves, for example, not serializing signature
	// fields).
	ToBytes(preSignature bool) ([]byte, error)
	FromBytes(data []byte) error

	// Each Message has a particular type.
	GetMsgType() MsgType
}

// TxnType specifies the type for a transaction message.
type TxnType uint8

const (
	TxnTypeUnset                        TxnType = 0
	TxnTypeBlockReward                  TxnType = 1
	TxnTypeBasicTransfer                TxnType = 2
	TxnTypeBitcoinExchange              TxnType = 3
	TxnTypePrivateMessage               TxnType = 4
	TxnTypeSubmitPost                   TxnType = 5
	TxnTypeUpdateProfile                TxnType = 6
	TxnTypeUpdateBitcoinUSDExchangeRate TxnType = 8
	TxnTypeFollow                       TxnType = 9
	TxnTypeLike                         TxnType = 10
	TxnTypeCreatorCoin                  TxnType = 11
	TxnTypeSwapIdentity                 TxnType = 12
	TxnTypeUpdateGlobalParams           TxnType = 13
	TxnTypeCreatorCoinTransfer          TxnType = 14
	TxnTypeCreateNFT                    TxnType = 15
	TxnTypeUpdateNFT                    TxnType = 16
	TxnTypeAcceptNFTBid                 TxnType = 17
	TxnTypeNFTBid                       TxnType = 18
	TxnTypeNFTTransfer                  TxnType = 19
	TxnTypeAcceptNFTTransfer            TxnType = 20
	TxnTypeBurnNFT                      TxnType = 21
	TxnTypeAuthorizeDerivedKey          TxnType = 22
	TxnTypeMessagingGroup               TxnType = 23
	TxnTypeDAOCoin                      TxnType = 24
	TxnTypeDAOCoinTransfer              TxnType = 25
	TxnTypeDAOCoinLimitOrder            TxnType = 26

	// NEXT_ID = 27
)

type TxnString string

const (
	TxnStringUnset                        TxnString = "UNSET"
	TxnStringBlockReward                  TxnString = "BLOCK_REWARD"
	TxnStringBasicTransfer                TxnString = "BASIC_TRANSFER"
	TxnStringBitcoinExchange              TxnString = "BITCOIN_EXCHANGE"
	TxnStringPrivateMessage               TxnString = "PRIVATE_MESSAGE"
	TxnStringSubmitPost                   TxnString = "SUBMIT_POST"
	TxnStringUpdateProfile                TxnString = "UPDATE_PROFILE"
	TxnStringUpdateBitcoinUSDExchangeRate TxnString = "UPDATE_BITCOIN_USD_EXCHANGE_RATE"
	TxnStringFollow                       TxnString = "FOLLOW"
	TxnStringLike                         TxnString = "LIKE"
	TxnStringCreatorCoin                  TxnString = "CREATOR_COIN"
	TxnStringSwapIdentity                 TxnString = "SWAP_IDENTITY"
	TxnStringUpdateGlobalParams           TxnString = "UPDATE_GLOBAL_PARAMS"
	TxnStringCreatorCoinTransfer          TxnString = "CREATOR_COIN_TRANSFER"
	TxnStringCreateNFT                    TxnString = "CREATE_NFT"
	TxnStringUpdateNFT                    TxnString = "UPDATE_NFT"
	TxnStringAcceptNFTBid                 TxnString = "ACCEPT_NFT_BID"
	TxnStringNFTBid                       TxnString = "NFT_BID"
	TxnStringNFTTransfer                  TxnString = "NFT_TRANSFER"
	TxnStringAcceptNFTTransfer            TxnString = "ACCEPT_NFT_TRANSFER"
	TxnStringBurnNFT                      TxnString = "BURN_NFT"
	TxnStringAuthorizeDerivedKey          TxnString = "AUTHORIZE_DERIVED_KEY"
	TxnStringMessagingGroup               TxnString = "MESSAGING_GROUP"
	TxnStringDAOCoin                      TxnString = "DAO_COIN"
	TxnStringDAOCoinTransfer              TxnString = "DAO_COIN_TRANSFER"
	TxnStringDAOCoinLimitOrder            TxnString = "DAO_COIN_LIMIT_ORDER"
	TxnStringUndefined                    TxnString = "TXN_UNDEFINED"
)

var (
	AllTxnTypes = []TxnType{
		TxnTypeUnset, TxnTypeBlockReward, TxnTypeBasicTransfer, TxnTypeBitcoinExchange, TxnTypePrivateMessage,
		TxnTypeSubmitPost, TxnTypeUpdateProfile, TxnTypeUpdateBitcoinUSDExchangeRate, TxnTypeFollow, TxnTypeLike,
		TxnTypeCreatorCoin, TxnTypeSwapIdentity, TxnTypeUpdateGlobalParams, TxnTypeCreatorCoinTransfer,
		TxnTypeCreateNFT, TxnTypeUpdateNFT, TxnTypeAcceptNFTBid, TxnTypeNFTBid, TxnTypeNFTTransfer,
		TxnTypeAcceptNFTTransfer, TxnTypeBurnNFT, TxnTypeAuthorizeDerivedKey, TxnTypeMessagingGroup,
		TxnTypeDAOCoin, TxnTypeDAOCoinTransfer, TxnTypeDAOCoinLimitOrder,
	}
	AllTxnString = []TxnString{
		TxnStringUnset, TxnStringBlockReward, TxnStringBasicTransfer, TxnStringBitcoinExchange, TxnStringPrivateMessage,
		TxnStringSubmitPost, TxnStringUpdateProfile, TxnStringUpdateBitcoinUSDExchangeRate, TxnStringFollow, TxnStringLike,
		TxnStringCreatorCoin, TxnStringSwapIdentity, TxnStringUpdateGlobalParams, TxnStringCreatorCoinTransfer,
		TxnStringCreateNFT, TxnStringUpdateNFT, TxnStringAcceptNFTBid, TxnStringNFTBid, TxnStringNFTTransfer,
		TxnStringAcceptNFTTransfer, TxnStringBurnNFT, TxnStringAuthorizeDerivedKey, TxnStringMessagingGroup,
		TxnStringDAOCoin, TxnStringDAOCoinTransfer, TxnStringDAOCoinLimitOrder,
	}
)

func (txnType TxnType) String() string {
	txnString := txnType.GetTxnString()
	if txnString == TxnStringUndefined {
		return fmt.Sprintf("UNRECOGNIZED(%d) - make sure GetTxnString() is up to date", txnType)
	}
	return string(txnString)
}

func (txnType TxnType) GetTxnString() TxnString {
	switch txnType {
	case TxnTypeUnset:
		return TxnStringUnset
	case TxnTypeBlockReward:
		return TxnStringBlockReward
	case TxnTypeBasicTransfer:
		return TxnStringBasicTransfer
	case TxnTypeBitcoinExchange:
		return TxnStringBitcoinExchange
	case TxnTypePrivateMessage:
		return TxnStringPrivateMessage
	case TxnTypeSubmitPost:
		return TxnStringSubmitPost
	case TxnTypeUpdateProfile:
		return TxnStringUpdateProfile
	case TxnTypeUpdateBitcoinUSDExchangeRate:
		return TxnStringUpdateBitcoinUSDExchangeRate
	case TxnTypeFollow:
		return TxnStringFollow
	case TxnTypeLike:
		return TxnStringLike
	case TxnTypeCreatorCoin:
		return TxnStringCreatorCoin
	case TxnTypeCreatorCoinTransfer:
		return TxnStringCreatorCoinTransfer
	case TxnTypeSwapIdentity:
		return TxnStringSwapIdentity
	case TxnTypeUpdateGlobalParams:
		return TxnStringUpdateGlobalParams
	case TxnTypeCreateNFT:
		return TxnStringCreateNFT
	case TxnTypeUpdateNFT:
		return TxnStringUpdateNFT
	case TxnTypeAcceptNFTBid:
		return TxnStringAcceptNFTBid
	case TxnTypeNFTBid:
		return TxnStringNFTBid
	case TxnTypeNFTTransfer:
		return TxnStringNFTTransfer
	case TxnTypeAcceptNFTTransfer:
		return TxnStringAcceptNFTTransfer
	case TxnTypeBurnNFT:
		return TxnStringBurnNFT
	case TxnTypeAuthorizeDerivedKey:
		return TxnStringAuthorizeDerivedKey
	case TxnTypeMessagingGroup:
		return TxnStringMessagingGroup
	case TxnTypeDAOCoin:
		return TxnStringDAOCoin
	case TxnTypeDAOCoinTransfer:
		return TxnStringDAOCoinTransfer
	case TxnTypeDAOCoinLimitOrder:
		return TxnStringDAOCoinLimitOrder
	default:
		return TxnStringUndefined
	}
}

func GetTxnTypeFromString(txnString TxnString) TxnType {
	switch txnString {
	case TxnStringUnset:
		return TxnTypeUnset
	case TxnStringBlockReward:
		return TxnTypeBlockReward
	case TxnStringBasicTransfer:
		return TxnTypeBasicTransfer
	case TxnStringBitcoinExchange:
		return TxnTypeBitcoinExchange
	case TxnStringPrivateMessage:
		return TxnTypePrivateMessage
	case TxnStringSubmitPost:
		return TxnTypeSubmitPost
	case TxnStringUpdateProfile:
		return TxnTypeUpdateProfile
	case TxnStringUpdateBitcoinUSDExchangeRate:
		return TxnTypeUpdateBitcoinUSDExchangeRate
	case TxnStringFollow:
		return TxnTypeFollow
	case TxnStringLike:
		return TxnTypeLike
	case TxnStringCreatorCoin:
		return TxnTypeCreatorCoin
	case TxnStringCreatorCoinTransfer:
		return TxnTypeCreatorCoinTransfer
	case TxnStringSwapIdentity:
		return TxnTypeSwapIdentity
	case TxnStringUpdateGlobalParams:
		return TxnTypeUpdateGlobalParams
	case TxnStringCreateNFT:
		return TxnTypeCreateNFT
	case TxnStringUpdateNFT:
		return TxnTypeUpdateNFT
	case TxnStringAcceptNFTBid:
		return TxnTypeAcceptNFTBid
	case TxnStringNFTBid:
		return TxnTypeNFTBid
	case TxnStringNFTTransfer:
		return TxnTypeNFTTransfer
	case TxnStringAcceptNFTTransfer:
		return TxnTypeNFTTransfer
	case TxnStringBurnNFT:
		return TxnTypeBurnNFT
	case TxnStringAuthorizeDerivedKey:
		return TxnTypeAuthorizeDerivedKey
	case TxnStringMessagingGroup:
		return TxnTypeMessagingGroup
	case TxnStringDAOCoin:
		return TxnTypeDAOCoin
	case TxnStringDAOCoinTransfer:
		return TxnTypeDAOCoinTransfer
	case TxnStringDAOCoinLimitOrder:
		return TxnTypeDAOCoinLimitOrder
	default:
		// TxnTypeUnset means we couldn't find a matching txn type
		return TxnTypeUnset
	}
}

type DeSoTxnMetadata interface {
	ToBytes(preSignature bool) ([]byte, error)
	FromBytes(data []byte) error
	New() DeSoTxnMetadata
	GetTxnType() TxnType
}

func NewTxnMetadata(txType TxnType) (DeSoTxnMetadata, error) {
	switch txType {
	case TxnTypeUnset:
		return nil, fmt.Errorf("NewTxnMetadata: UNSET TxnType: %v", TxnTypeUnset)
	case TxnTypeBlockReward:
		return (&BlockRewardMetadataa{}).New(), nil
	case TxnTypeBasicTransfer:
		return (&BasicTransferMetadata{}).New(), nil
	case TxnTypeBitcoinExchange:
		return (&BitcoinExchangeMetadata{}).New(), nil
	case TxnTypePrivateMessage:
		return (&PrivateMessageMetadata{}).New(), nil
	case TxnTypeSubmitPost:
		return (&SubmitPostMetadata{}).New(), nil
	case TxnTypeUpdateProfile:
		return (&UpdateProfileMetadata{}).New(), nil
	case TxnTypeUpdateBitcoinUSDExchangeRate:
		return (&UpdateBitcoinUSDExchangeRateMetadataa{}).New(), nil
	case TxnTypeFollow:
		return (&FollowMetadata{}).New(), nil
	case TxnTypeLike:
		return (&LikeMetadata{}).New(), nil
	case TxnTypeCreatorCoin:
		return (&CreatorCoinMetadataa{}).New(), nil
	case TxnTypeCreatorCoinTransfer:
		return (&CreatorCoinTransferMetadataa{}).New(), nil
	case TxnTypeSwapIdentity:
		return (&SwapIdentityMetadataa{}).New(), nil
	case TxnTypeUpdateGlobalParams:
		return (&UpdateGlobalParamsMetadata{}).New(), nil
	case TxnTypeCreateNFT:
		return (&CreateNFTMetadata{}).New(), nil
	case TxnTypeUpdateNFT:
		return (&UpdateNFTMetadata{}).New(), nil
	case TxnTypeAcceptNFTBid:
		return (&AcceptNFTBidMetadata{}).New(), nil
	case TxnTypeNFTBid:
		return (&NFTBidMetadata{}).New(), nil
	case TxnTypeNFTTransfer:
		return (&NFTTransferMetadata{}).New(), nil
	case TxnTypeAcceptNFTTransfer:
		return (&AcceptNFTTransferMetadata{}).New(), nil
	case TxnTypeBurnNFT:
		return (&BurnNFTMetadata{}).New(), nil
	case TxnTypeAuthorizeDerivedKey:
		return (&AuthorizeDerivedKeyMetadata{}).New(), nil
	case TxnTypeMessagingGroup:
		return (&MessagingGroupMetadata{}).New(), nil
	case TxnTypeDAOCoin:
		return (&DAOCoinMetadata{}).New(), nil
	case TxnTypeDAOCoinTransfer:
		return (&DAOCoinTransferMetadata{}).New(), nil
	case TxnTypeDAOCoinLimitOrder:
		return (&DAOCoinLimitOrderMetadata{}).New(), nil
	default:
		return nil, fmt.Errorf("NewTxnMetadata: Unrecognized TxnType: %v; make sure you add the new type of transaction to NewTxnMetadata", txType)
	}
}

// WriteMessage takes an io.Writer and serializes and writes the specified message
// to it. Returns an error if the message is malformed or invalid for any reason.
// Otherwise returns the payload that was written sans the header.
func WriteMessage(ww io.Writer, msg DeSoMessage, networkType NetworkType) ([]byte, error) {
	hdr := []byte{}

	// Add the network as a uvarint.
	hdr = append(hdr, UintToBuf(uint64(networkType))...)

	// Add the MsgType as a uvarint.
	hdr = append(hdr, UintToBuf(uint64(msg.GetMsgType()))...)

	// Compute the payload we're going to write but don't add it
	// yet.
	payload, err := msg.ToBytes(false)
	if err != nil {
		return nil, errors.Wrap(err, "WriteMessage: Failed to convert message to bytes")
	}

	// Check that the length of the payload does not exceed the maximum
	// allowed limit.
	if len(payload) > MaxMessagePayload {
		return nil, fmt.Errorf("WriteMessage: Payload size (%d) bytes is too "+
			"large. Should be no larger than (%d) bytes", len(payload), MaxMessagePayload)
	}

	// Add an eight-byte checksum of the payload. Note that although
	// we generally communicate over TCP, it's not a great idea to rely on the
	// checksum it uses since its guarantees are relatively weak.
	// https://www.evanjones.ca/tcp-checksums.html
	hash := Sha256DoubleHash(payload)
	hdr = append(hdr, hash[:8]...)

	// Add the payload length as a uvarint.
	hdr = append(hdr, UintToBuf(uint64(len(payload)))...)

	// Write the message header.
	_, err = ww.Write(hdr)
	if err != nil {
		return nil, errors.Wrap(err, "WriteMessage: Failed to write header")
	}

	// Write the payload.
	_, err = ww.Write(payload)
	if err != nil {
		return nil, errors.Wrap(err, "WriteMessage: Failed to write payload")
	}
	return payload, nil
}

// ReadMessage takes an io.Reader and de-serializes a single message from it.
// Returns an error if the message is malformed or invalid for any reason. Otherwise
// returns a formed message object and the raw byte payload from which it was
// derived.
func ReadMessage(rr io.Reader, networkType NetworkType) (DeSoMessage, []byte, error) {
	// Read the network as a uvarint.
	inNetworkType, err := ReadUvarint(rr)
	if err != nil {
		return nil, nil, errors.Wrapf(err, "ReadMessage: Problem decoding NetworkType")
	}
	if NetworkType(inNetworkType) != networkType {
		return nil, nil, fmt.Errorf("ReadMessage: Incorrect network type (%s) expected (%s)", NetworkType(inNetworkType), networkType)
	}

	// Read the MsgType as a uvarint.
	inMsgType, err := ReadUvarint(rr)
	if err != nil {
		return nil, nil, errors.Wrap(err, "ReadMessage: Could not read MsgType")
	}

	// Create a new message object based on the type.
	retMsg := NewMessage(MsgType(inMsgType))
	if retMsg == nil {
		return nil, nil, fmt.Errorf("ReadMessage: Unknown message type (%s)", MsgType(inMsgType))
	}

	// Read the payload checksum.
	checksum := make([]byte, 8)
	_, err = io.ReadFull(rr, checksum)
	if err != nil {
		return nil, nil, fmt.Errorf("ReadMessage: Error reading checksum for messate type (%s)", MsgType(inMsgType))
	}

	// Read the length of the payload.
	payloadLength, err := ReadUvarint(rr)
	if err != nil {
		return nil, nil, errors.Wrapf(err, "ReadMessage: Could not read payload length for message type (%s)", MsgType(inMsgType))
	}

	// Check that the payload length does not exceed the maximum value allowed.
	// This prevents adversarial machines from overflowing our
	if payloadLength > MaxMessagePayload {
		return nil, nil, fmt.Errorf("ReadMessage: Payload size (%d) bytes is too "+
			"large. Should be no larger than (%d) bytes", payloadLength, MaxMessagePayload)
	}

	// Read the payload.
	payload := make([]byte, payloadLength)
	_, err = io.ReadFull(rr, payload)
	if err != nil {
		return nil, nil, errors.Wrapf(err, "ReadMessage: Could not read payload for message type (%s)", MsgType(inMsgType))
	}

	// Check the payload checksum.
	hash := Sha256DoubleHash(payload)
	if !bytes.Equal(hash[:8], checksum) {
		return nil, nil, fmt.Errorf("ReadMessage: Payload checksum computed "+
			"(%#v) does not match payload checksum in header: (%#v)", hash[:8], checksum)
	}

	// Now we have the payload, initialize the message.
	err = retMsg.FromBytes(payload)
	if err != nil {
		return nil, nil, errors.Wrapf(err, "ReadMessage: Problem parsing "+
			"message payload into message object for message type (%s)", MsgType(inMsgType))
	}

	return retMsg, payload, nil
}

func NewMessage(msgType MsgType) DeSoMessage {
	switch msgType {
	case MsgTypeVersion:
		{
			return &MsgDeSoVersion{}
		}
	case MsgTypeVerack:
		{
			return &MsgDeSoVerack{}
		}
	case MsgTypeHeader:
		{
			return &MsgDeSoHeader{
				PrevBlockHash:         &BlockHash{},
				TransactionMerkleRoot: &BlockHash{},
			}
		}
	case MsgTypeBlock:
		{
			return &MsgDeSoBlock{
				Header: NewMessage(MsgTypeHeader).(*MsgDeSoHeader),
			}
		}
	case MsgTypeTxn:
		{
			return &MsgDeSoTxn{}
		}
	case MsgTypePing:
		{
			return &MsgDeSoPing{}
		}
	case MsgTypePong:
		{
			return &MsgDeSoPong{}
		}
	case MsgTypeInv:
		{
			return &MsgDeSoInv{}
		}
	case MsgTypeGetBlocks:
		{
			return &MsgDeSoGetBlocks{}
		}
	case MsgTypeGetTransactions:
		{
			return &MsgDeSoGetTransactions{}
		}
	case MsgTypeTransactionBundle:
		{
			return &MsgDeSoTransactionBundle{}
		}
	case MsgTypeMempool:
		{
			return &MsgDeSoMempool{}
		}
	case MsgTypeGetHeaders:
		{
			return &MsgDeSoGetHeaders{}
		}
	case MsgTypeHeaderBundle:
		{
			return &MsgDeSoHeaderBundle{}
		}
	case MsgTypeAddr:
		{
			return &MsgDeSoAddr{}
		}
	case MsgTypeGetAddr:
		{
			return &MsgDeSoGetAddr{}
		}
	default:
		{
			return nil
		}
	}
}

// ==================================================================
// Control Messages
// ==================================================================

type MsgDeSoQuit struct {
}

func (msg *MsgDeSoQuit) GetMsgType() MsgType {
	return MsgTypeQuit
}

func (msg *MsgDeSoQuit) ToBytes(preSignature bool) ([]byte, error) {
	return nil, fmt.Errorf("MsgDeSoQuit.ToBytes not implemented")
}

func (msg *MsgDeSoQuit) FromBytes(data []byte) error {
	return fmt.Errorf("MsgDeSoQuit.FromBytes not implemented")
}

type MsgDeSoNewPeer struct {
}

func (msg *MsgDeSoNewPeer) GetMsgType() MsgType {
	return MsgTypeNewPeer
}

func (msg *MsgDeSoNewPeer) ToBytes(preSignature bool) ([]byte, error) {
	return nil, fmt.Errorf("MsgDeSoNewPeer.ToBytes: Not implemented")
}

func (msg *MsgDeSoNewPeer) FromBytes(data []byte) error {
	return fmt.Errorf("MsgDeSoNewPeer.FromBytes not implemented")
}

type MsgDeSoDonePeer struct {
}

func (msg *MsgDeSoDonePeer) GetMsgType() MsgType {
	return MsgTypeDonePeer
}

func (msg *MsgDeSoDonePeer) ToBytes(preSignature bool) ([]byte, error) {
	return nil, fmt.Errorf("MsgDeSoDonePeer.ToBytes: Not implemented")
}

func (msg *MsgDeSoDonePeer) FromBytes(data []byte) error {
	return fmt.Errorf("MsgDeSoDonePeer.FromBytes not implemented")
}

type MsgDeSoBitcoinManagerUpdate struct {
	// Keep it simple for now. A BitcoinManagerUpdate just signals that
	// the BitcoinManager has added at least one block or done a reorg.
	// No serialization because we don't want this sent on the wire ever.
	TransactionsFound []*MsgDeSoTxn
}

func (msg *MsgDeSoBitcoinManagerUpdate) GetMsgType() MsgType {
	return MsgTypeBitcoinManagerUpdate
}

func (msg *MsgDeSoBitcoinManagerUpdate) ToBytes(preSignature bool) ([]byte, error) {
	return nil, fmt.Errorf("MsgDeSoBitcoinManagerUpdate.ToBytes: Not implemented")
}

func (msg *MsgDeSoBitcoinManagerUpdate) FromBytes(data []byte) error {
	return fmt.Errorf("MsgDeSoBitcoinManagerUpdate.FromBytes not implemented")
}

// ==================================================================
// GET_HEADERS message
// ==================================================================

type MsgDeSoGetHeaders struct {
	StopHash     *BlockHash
	BlockLocator []*BlockHash
}

func (msg *MsgDeSoGetHeaders) GetMsgType() MsgType {
	return MsgTypeGetHeaders
}

func (msg *MsgDeSoGetHeaders) ToBytes(preSignature bool) ([]byte, error) {
	data := []byte{}

	// Encode the StopHash first.
	data = append(data, msg.StopHash[:]...)

	// Encode the number of hashes in the BlockLocator.
	data = append(data, UintToBuf(uint64(len(msg.BlockLocator)))...)

	// Encode all of the hashes in the BlockLocator.
	for _, hash := range msg.BlockLocator {
		data = append(data, hash[:]...)
	}

	return data, nil
}

func (msg *MsgDeSoGetHeaders) FromBytes(data []byte) error {
	rr := bytes.NewReader(data)
	retGetHeaders := NewMessage(MsgTypeGetHeaders).(*MsgDeSoGetHeaders)

	// StopHash
	stopHash := BlockHash{}
	_, err := io.ReadFull(rr, stopHash[:])
	if err != nil {
		return errors.Wrapf(err, "MsgDeSoGetHeaders.FromBytes: Problem decoding StopHash")
	}
	retGetHeaders.StopHash = &stopHash

	// Number of hashes in block locator.
	numHeaders, err := ReadUvarint(rr)
	if err != nil {
		return fmt.Errorf("MsgDeSoGetHeaders.FromBytes: %v", err)
	}

	for ii := uint64(0); ii < numHeaders; ii++ {
		currentHeader := BlockHash{}
		_, err := io.ReadFull(rr, currentHeader[:])
		if err != nil {
			return errors.Wrapf(err, "MsgDeSoGetHeaders.FromBytes: Problem decoding header hash")
		}

		retGetHeaders.BlockLocator = append(retGetHeaders.BlockLocator, &currentHeader)
	}

	*msg = *retGetHeaders
	return nil
}

func (msg *MsgDeSoGetHeaders) String() string {
	return fmt.Sprintf("StopHash: %v Locator: %v",
		msg.StopHash, msg.BlockLocator)
}

// ==================================================================
// HEADER_BUNDLE message
// ==================================================================

type MsgDeSoHeaderBundle struct {
	Headers   []*MsgDeSoHeader
	TipHash   *BlockHash
	TipHeight uint32
}

func (msg *MsgDeSoHeaderBundle) GetMsgType() MsgType {
	return MsgTypeHeaderBundle
}

func (msg *MsgDeSoHeaderBundle) ToBytes(preSignature bool) ([]byte, error) {
	data := []byte{}

	// Encode the number of headers in the bundle.
	data = append(data, UintToBuf(uint64(len(msg.Headers)))...)

	// Encode all the headers.
	for _, header := range msg.Headers {
		headerBytes, err := header.ToBytes(preSignature)
		if err != nil {
			return nil, errors.Wrapf(err, "MsgDeSoHeaderBundle.ToBytes: Problem encoding header")
		}
		data = append(data, headerBytes...)
	}

	// Encode the tip hash.
	data = append(data, msg.TipHash[:]...)

	// Encode the tip height.
	data = append(data, UintToBuf(uint64(msg.TipHeight))...)

	return data, nil
}

func (msg *MsgDeSoHeaderBundle) FromBytes(data []byte) error {
	rr := bytes.NewReader(data)
	retBundle := NewMessage(MsgTypeHeaderBundle).(*MsgDeSoHeaderBundle)

	// Read in the number of headers in the bundle.
	numHeaders, err := ReadUvarint(rr)
	if err != nil {
		return errors.Wrapf(err, "MsgDeSoHeaderBundle.FromBytes: Problem decoding number of header")
	}

	// Read in all of the headers.
	for ii := uint64(0); ii < numHeaders; ii++ {
		retHeader, err := DecodeHeader(rr)
		if err != nil {
			return errors.Wrapf(err, "MsgDeSoHeader.FromBytes: ")
		}

		retBundle.Headers = append(retBundle.Headers, retHeader)
	}

	// Read in the tip hash.
	retBundle.TipHash = &BlockHash{}
	_, err = io.ReadFull(rr, retBundle.TipHash[:])
	if err != nil {
		return errors.Wrapf(err, "MsgDeSoHeaderBundle.FromBytes:: Error reading TipHash: ")
	}

	// Read in the tip height.
	tipHeight, err := ReadUvarint(rr)
	if err != nil || tipHeight > math.MaxUint32 {
		return fmt.Errorf("MsgDeSoHeaderBundle.FromBytes: %v", err)
	}
	retBundle.TipHeight = uint32(tipHeight)

	*msg = *retBundle
	return nil
}

func (msg *MsgDeSoHeaderBundle) String() string {
	return fmt.Sprintf("Num Headers: %v, Tip Height: %v, Tip Hash: %v, Headers: %v", len(msg.Headers), msg.TipHeight, msg.TipHash, msg.Headers)
}

// ==================================================================
// GetBlocks Messages
// ==================================================================

type MsgDeSoGetBlocks struct {
	HashList []*BlockHash
}

func (msg *MsgDeSoGetBlocks) GetMsgType() MsgType {
	return MsgTypeGetBlocks
}

func (msg *MsgDeSoGetBlocks) ToBytes(preSignature bool) ([]byte, error) {
	data := []byte{}

	if len(msg.HashList) > MaxBlocksInFlight {
		return nil, fmt.Errorf("MsgDeSoGetBlocks.ToBytes: Blocks requested %d "+
			"exceeds MaxBlocksInFlight %d", len(msg.HashList), MaxBlocksInFlight)
	}

	// Encode the number of hashes.
	data = append(data, UintToBuf(uint64(len(msg.HashList)))...)
	// Encode each hash.
	for _, hash := range msg.HashList {
		data = append(data, hash[:]...)
	}

	return data, nil
}

func (msg *MsgDeSoGetBlocks) FromBytes(data []byte) error {
	rr := bytes.NewReader(data)

	// Parse the nmber of block hashes.
	numHashes, err := ReadUvarint(rr)
	if err != nil {
		return errors.Wrapf(err, "MsgDeSoGetBlocks.FromBytes: Problem "+
			"reading number of block hashes requested")
	}
	if numHashes > MaxBlocksInFlight {
		return fmt.Errorf("MsgDeSoGetBlocks.FromBytes: HashList length (%d) "+
			"exceeds maximum allowed (%d)", numHashes, MaxBlocksInFlight)
	}

	// Read in all the hashes.
	hashList := []*BlockHash{}
	for ii := uint64(0); ii < numHashes; ii++ {
		newHash := BlockHash{}

		_, err = io.ReadFull(rr, newHash[:])
		if err != nil {
			return errors.Wrapf(err, "MsgDeSoGetBlocks.FromBytes:: Error reading Hash: ")
		}
		hashList = append(hashList, &newHash)
	}

	*msg = MsgDeSoGetBlocks{
		HashList: hashList,
	}
	return nil
}

func (msg *MsgDeSoGetBlocks) String() string {
	return fmt.Sprintf("%v", msg.HashList)
}

// DeSoBodySchema Within a post, the body typically has a particular
// schema defined below.
type DeSoBodySchema struct {
	Body      string   `json:",omitempty"`
	ImageURLs []string `json:",omitempty"`
	VideoURLs []string `json:",omitempty"`
}

// ==================================================================
// GetTransactions Messages
// ==================================================================

type MsgDeSoGetTransactions struct {
	HashList []*BlockHash
}

func (msg *MsgDeSoGetTransactions) GetMsgType() MsgType {
	return MsgTypeGetTransactions
}

func (msg *MsgDeSoGetTransactions) ToBytes(preSignature bool) ([]byte, error) {
	data := []byte{}

	// Encode the number of hashes.
	data = append(data, UintToBuf(uint64(len(msg.HashList)))...)
	// Encode each hash.
	for _, hash := range msg.HashList {
		data = append(data, hash[:]...)
	}

	return data, nil
}

func (msg *MsgDeSoGetTransactions) FromBytes(data []byte) error {
	rr := bytes.NewReader(data)

	// Parse the nmber of block hashes.
	numHashes, err := ReadUvarint(rr)
	if err != nil {
		return errors.Wrapf(err, "MsgDeSoGetTransactions.FromBytes: Problem "+
			"reading number of transaction hashes requested")
	}

	// Read in all the hashes.
	hashList := []*BlockHash{}
	for ii := uint64(0); ii < numHashes; ii++ {
		newHash := BlockHash{}

		_, err = io.ReadFull(rr, newHash[:])
		if err != nil {
			return errors.Wrapf(err, "MsgDeSoGetTransactions.FromBytes: Error reading Hash: ")
		}
		hashList = append(hashList, &newHash)
	}

	*msg = MsgDeSoGetTransactions{
		HashList: hashList,
	}
	return nil
}

func (msg *MsgDeSoGetTransactions) String() string {
	return fmt.Sprintf("Num hashes: %v, HashList: %v", len(msg.HashList), msg.HashList)
}

// ==================================================================
// TransactionBundle message
// ==================================================================

type MsgDeSoTransactionBundle struct {
	Transactions []*MsgDeSoTxn
}

func (msg *MsgDeSoTransactionBundle) GetMsgType() MsgType {
	return MsgTypeTransactionBundle
}

func (msg *MsgDeSoTransactionBundle) ToBytes(preSignature bool) ([]byte, error) {
	data := []byte{}

	// Encode the number of transactions in the bundle.
	data = append(data, UintToBuf(uint64(len(msg.Transactions)))...)

	// Encode all the transactions.
	for _, transaction := range msg.Transactions {
		transactionBytes, err := transaction.ToBytes(preSignature)
		if err != nil {
			return nil, errors.Wrapf(err, "MsgDeSoTransactionBundle.ToBytes: Problem encoding transaction")
		}
		data = append(data, transactionBytes...)
	}

	return data, nil
}

func (msg *MsgDeSoTransactionBundle) FromBytes(data []byte) error {
	rr := bytes.NewReader(data)
	retBundle := NewMessage(MsgTypeTransactionBundle).(*MsgDeSoTransactionBundle)

	// Read in the number of transactions in the bundle.
	numTransactions, err := ReadUvarint(rr)
	if err != nil {
		return errors.Wrapf(err, "MsgDeSoTransactionBundle.FromBytes: Problem decoding number of transaction")
	}

	// Read in all of the transactions.
	for ii := uint64(0); ii < numTransactions; ii++ {
		retTransaction, err := _readTransaction(rr)
		if err != nil {
			return errors.Wrapf(err, "MsgDeSoTransaction.FromBytes: ")
		}

		retBundle.Transactions = append(retBundle.Transactions, retTransaction)
	}

	*msg = *retBundle
	return nil
}

func (msg *MsgDeSoTransactionBundle) String() string {
	return fmt.Sprintf("Num txns: %v, Txns: %v", len(msg.Transactions), msg.Transactions)
}

// ==================================================================
// Mempool Messages
// ==================================================================

type MsgDeSoMempool struct {
}

func (msg *MsgDeSoMempool) GetMsgType() MsgType {
	return MsgTypeMempool
}

func (msg *MsgDeSoMempool) ToBytes(preSignature bool) ([]byte, error) {
	// A mempool message is just empty.
	return []byte{}, nil
}

func (msg *MsgDeSoMempool) FromBytes(data []byte) error {
	// A mempool message is just empty.
	return nil
}

func (msg *MsgDeSoMempool) String() string {
	return fmt.Sprintf("%v", msg.GetMsgType())
}

// ==================================================================
// INV Messages
// ==================================================================

const (
	// MaxBlocksInFlight is the maximum number of blocks that can be requested
	// from a peer.
	MaxBlocksInFlight = 250
)

// InvType represents the allowed types of inventory vectors. See InvVect.
type InvType uint32

// These constants define the various supported inventory vector types.
const (
	InvTypeTx    InvType = 0
	InvTypeBlock InvType = 1
)

// Map of service flags back to their constant names for pretty printing.
var ivStrings = map[InvType]string{
	InvTypeTx:    "TX_INV",
	InvTypeBlock: "BLOCK_INV",
}

// String returns the InvType in human-readable form.
func (invtype InvType) String() string {
	if s, ok := ivStrings[invtype]; ok {
		return s
	}

	return fmt.Sprintf("Unknown InvType (%d)", uint32(invtype))
}

// InvVect defines an inventory vector which is used to describe data,
// as specified by the Type field, that a peer wants, has, or does not have to
// another peer.
type InvVect struct {
	Type InvType   // Type of data
	Hash BlockHash // Hash of the data
}

func (invVect *InvVect) String() string {
	return fmt.Sprintf("Type: %v, Hash: %v", invVect.Type, &(invVect.Hash))
}

type MsgDeSoInv struct {
	InvList []*InvVect
	// IsSyncResponse indicates that the inv was sent in response to a sync message.
	// This indicates that the node shouldn't relay it to peers because they likely
	// already have it.
	IsSyncResponse bool
}

func (msg *MsgDeSoInv) GetMsgType() MsgType {
	return MsgTypeInv
}

func _invListToBytes(invList []*InvVect) ([]byte, error) {
	data := []byte{}

	// Encode the number of inventory vectors.
	data = append(data, UintToBuf(uint64(len(invList)))...)

	// Encode each inventory vector subsequent.
	for _, invVect := range invList {
		data = append(data, UintToBuf(uint64(invVect.Type))...)
		data = append(data, invVect.Hash[:]...)
	}

	return data, nil
}

func _readInvList(rr io.Reader) ([]*InvVect, error) {
	invList := []*InvVect{}

	// Parse the number of inventory vectors in the message and make sure it doesn't
	// exceed the limit.
	numInvVects, err := ReadUvarint(rr)
	if err != nil {
		return nil, errors.Wrapf(err, "_readInvList: Problem reading number of InvVects")
	}

	// Now parse each individual InvVect.
	for ii := uint64(0); ii < numInvVects; ii++ {
		// Parse the type field, which was encoded as a varint.
		typeUint, err := ReadUvarint(rr)
		if err != nil {
			return nil, errors.Wrapf(err, "_readInvList: Problem parsing Type for InvVect")
		}
		if typeUint > math.MaxUint32 {
			return nil, fmt.Errorf("_readInvList: Type field exceeds maximum value sanity check (%f) vs (%f)", float64(typeUint), float64(math.MaxUint32))
		}

		// Read the Hash of the InvVect.
		invHash := BlockHash{}
		_, err = io.ReadFull(rr, invHash[:])
		if err != nil {
			return nil, errors.Wrapf(err, "_readInvList:: Error reading Hash for InvVect: ")
		}

		invVect := &InvVect{
			Type: InvType(typeUint),
			Hash: invHash,
		}

		invList = append(invList, invVect)
	}

	return invList, nil
}

func (msg *MsgDeSoInv) ToBytes(preSignature bool) ([]byte, error) {
	data, err := _invListToBytes(msg.InvList)
	if err != nil {
		return nil, errors.Wrapf(err, "MsgDeSoGetInv: ")
	}
	data = append(data, BoolToByte(msg.IsSyncResponse))

	return data, nil
}

func (msg *MsgDeSoInv) FromBytes(data []byte) error {
	rr := bytes.NewReader(data)
	invList, err := _readInvList(rr)
	if err != nil {
		return errors.Wrapf(err, "MsgDeSoInv: ")
	}
	isSyncResponse := ReadBoolByte(rr)

	*msg = MsgDeSoInv{
		InvList:        invList,
		IsSyncResponse: isSyncResponse,
	}
	return nil
}

func (msg *MsgDeSoInv) String() string {
	return fmt.Sprintf("Num invs: %v, SyncResponse: %v, InvList: %v",
		len(msg.InvList), msg.IsSyncResponse, msg.InvList)
}

// ==================================================================
// PING and PONG Messages
// ==================================================================

type MsgDeSoPing struct {
	Nonce uint64
}

func (msg *MsgDeSoPing) GetMsgType() MsgType {
	return MsgTypePing
}

func (msg *MsgDeSoPing) ToBytes(preSignature bool) ([]byte, error) {
	return UintToBuf(msg.Nonce), nil
}

func (msg *MsgDeSoPing) FromBytes(data []byte) error {
	nonce, err := ReadUvarint(bytes.NewReader(data))
	if err != nil {
		return fmt.Errorf("MsgDeSoPing.FromBytes: %v", err)
	}
	*msg = MsgDeSoPing{Nonce: nonce}
	return nil
}

type MsgDeSoPong struct {
	Nonce uint64
}

func (msg *MsgDeSoPong) GetMsgType() MsgType {
	return MsgTypePong
}

func (msg *MsgDeSoPong) ToBytes(preSignature bool) ([]byte, error) {
	return UintToBuf(msg.Nonce), nil
}

func (msg *MsgDeSoPong) FromBytes(data []byte) error {
	nonce, err := ReadUvarint(bytes.NewReader(data))
	if err != nil {
		return fmt.Errorf("MsgDeSoPong.FromBytes: %v", err)
	}
	*msg = MsgDeSoPong{Nonce: nonce}
	return nil
}

// ==================================================================
// VERSION Message
// ==================================================================

type ServiceFlag uint64

const (
	// SFFullNode is a flag used to indicate a peer is a full node.
	SFFullNode ServiceFlag = 1 << iota
)

type MsgDeSoVersion struct {
	// What is the current version we're on?
	Version uint64

	// What are the services offered by this node?
	Services ServiceFlag

	// The node's unix timestamp that we use to compute a
	// robust "network time" using NTP.
	TstampSecs int64

	// Used to detect when a node connects to itself, which
	// we generally want to prevent.
	Nonce uint64

	// Used as a "vanity plate" to identify different DeSo
	// clients. Mainly useful in analyzing the network at
	// a meta level, not in the protocol itself.
	UserAgent string

	// The height of the last block on the main chain for
	// this node.
	//
	// TODO: We need to update this to uint64
	StartBlockHeight uint32

	// MinFeeRateNanosPerKB is the minimum feerate that a peer will
	// accept from other peers when validating transactions.
	MinFeeRateNanosPerKB uint64
}

func (msg *MsgDeSoVersion) ToBytes(preSignature bool) ([]byte, error) {
	retBytes := []byte{}

	// Version
	//
	// We give each one of these its own scope to avoid issues where
	// nn accidentally gets recycled.
	retBytes = append(retBytes, UintToBuf(msg.Version)...)

	// Services
	retBytes = append(retBytes, UintToBuf(uint64(msg.Services))...)

	// TstampSecs
	retBytes = append(retBytes, IntToBuf(msg.TstampSecs)...)

	// Nonce
	retBytes = append(retBytes, UintToBuf(msg.Nonce)...)

	// UserAgent
	//
	// Strings are encoded by putting their length first as uvarints
	// then their values afterward as bytes.
	retBytes = append(retBytes, UintToBuf(uint64(len(msg.UserAgent)))...)
	retBytes = append(retBytes, msg.UserAgent...)

	// StartBlockHeight
	retBytes = append(retBytes, UintToBuf(uint64(msg.StartBlockHeight))...)

	// MinFeeRateNanosPerKB
	retBytes = append(retBytes, UintToBuf(uint64(msg.MinFeeRateNanosPerKB))...)

	// JSONAPIPort - deprecated
	retBytes = append(retBytes, UintToBuf(uint64(0))...)

	return retBytes, nil
}

func (msg *MsgDeSoVersion) FromBytes(data []byte) error {
	rr := bytes.NewReader(data)
	retVer := MsgDeSoVersion{}

	// Version
	//
	// We give each one of these its own scope to avoid issues where
	// a value accidentally gets recycled.
	{
		ver, err := ReadUvarint(rr)
		if err != nil {
			return errors.Wrapf(err, "MsgDeSoVersion.FromBytes: Problem converting msg.Version")
		}
		retVer.Version = ver
	}

	// Services
	{
		services, err := ReadUvarint(rr)
		if err != nil {
			return errors.Wrapf(err, "MsgDeSoVersion.FromBytes: Problem converting msg.Services")
		}
		retVer.Services = ServiceFlag(services)
	}

	// TstampSecs
	{
		tstampSecs, err := ReadVarint(rr)
		if err != nil {
			return errors.Wrapf(err, "MsgDeSoVersion.FromBytes: Problem converting msg.TstampSecs")
		}
		retVer.TstampSecs = tstampSecs
	}

	// Nonce
	{
		nonce, err := ReadUvarint(rr)
		if err != nil {
			return errors.Wrapf(err, "MsgDeSoVersion.FromBytes: Problem converting msg.Nonce")
		}
		retVer.Nonce = nonce
	}

	// UserAgent
	//
	// Strings are encoded by putting their length first as uvarints
	// then their values afterward as bytes.
	{
		strLen, err := ReadUvarint(rr)
		if err != nil {
			return errors.Wrapf(err, "MsgDeSoVersion.FromBytes: Problem reading length of msg.UserAgent")
		}
		if strLen > MaxMessagePayload {
			return fmt.Errorf("MsgDeSoVersion.FromBytes: Length msg.UserAgent %d larger than max allowed %d", strLen, MaxMessagePayload)
		}
		userAgent := make([]byte, strLen)
		_, err = io.ReadFull(rr, userAgent)
		if err != nil {
			return errors.Wrapf(err, "MsgDeSoVersion.FromBytes: Error reading msg.UserAgent")
		}
		retVer.UserAgent = string(userAgent)
	}

	// StartBlockHeight
	{
		lastBlockHeight, err := ReadUvarint(rr)
		if err != nil || lastBlockHeight > math.MaxUint32 {
			return errors.Wrapf(err, "MsgDeSoVersion.FromBytes: Problem converting msg.LatestBlockHeight")
		}
		retVer.StartBlockHeight = uint32(lastBlockHeight)
	}

	// MinFeeRateNanosPerKB
	{
		minFeeRateNanosPerKB, err := ReadUvarint(rr)
		if err != nil {
			return errors.Wrapf(err, "MsgDeSoVersion.FromBytes: Problem converting msg.MinFeeRateNanosPerKB")
		}
		retVer.MinFeeRateNanosPerKB = minFeeRateNanosPerKB
	}

	// JSONAPIPort - deprecated
	{
		_, err := ReadUvarint(rr)
		if err != nil {
			return errors.Wrapf(err, "MsgDeSoVersion.FromBytes: Problem converting msg.JSONAPIPort")
		}
	}

	*msg = retVer
	return nil
}

func (msg *MsgDeSoVersion) GetMsgType() MsgType {
	return MsgTypeVersion
}

// ==================================================================
// ADDR Message
// ==================================================================

const (
	// MaxAddrsPerAddrMsg is the maximum number of addresses we allow in a single
	// addr message from a peer.
	MaxAddrsPerAddrMsg = 1000
	// AddrRelayIntervalSeconds is the amount of time we wait before relaying each
	// batch of addresses we've received recently.
	AddrRelayIntervalSeconds = 60

	// RebroadcastNodeAddrIntervalMinutes is how often we broadcast our own address
	// to our peers.
	RebroadcastNodeAddrIntervalMinutes = 24 * 60
)

// SingleAddr is similar to the wire.NetAddress definition from the btcd guys.
type SingleAddr struct {
	// Last time the address was seen. Encoded as number UNIX seconds on the wire.
	Timestamp time.Time

	// Bitfield which identifies the services supported by the address.
	Services ServiceFlag

	// IP address of the peer. Must be 4 or 16 bytes for IPV4 or IPV6 respectively.
	IP net.IP

	// Port the peer is using.
	Port uint16
}

func (addr *SingleAddr) StringWithPort(includePort bool) string {
	// Always include the port for localhost as it's useful for testing.
	if includePort || net.IP([]byte{127, 0, 0, 1}).Equal(addr.IP) {
		return fmt.Sprintf("%s:%d", addr.IP.String(), addr.Port)
	}

	return addr.IP.String()
}

func (addr *SingleAddr) String() string {
	return fmt.Sprintf("%s:%d", addr.IP.String(), addr.Port)
}

type MsgDeSoAddr struct {
	// The definition of NetAddress as defined by the btcd guys works fine for
	// our purposes. The only difference is that for DeSo nodes, the Service
	// flag in the NetAddress is as we define it above in ServiceFlag.
	// Note that we also rewrite the serialization logic as well to avoid
	// relying on potentially crusty Bitcoin-related work-arounds going forward.
	AddrList []*SingleAddr
}

func (msg *MsgDeSoAddr) ToBytes(preSignature bool) ([]byte, error) {
	retBytes := []byte{}

	// Encode the number of addresses as a uvarint.
	retBytes = append(retBytes, UintToBuf(uint64(len(msg.AddrList)))...)

	// Encode each address.
	for _, addr := range msg.AddrList {
		// Timestamp
		// Assume it's always positive.
		retBytes = append(retBytes, UintToBuf(uint64(addr.Timestamp.Unix()))...)

		// Services
		retBytes = append(retBytes, UintToBuf(uint64(addr.Services))...)

		// IP
		// Encode the length of the IP and then the actual bytes.
		retBytes = append(retBytes, UintToBuf(uint64(len(addr.IP[:])))...)
		retBytes = append(retBytes, addr.IP[:]...)

		// Port
		retBytes = append(retBytes, UintToBuf(uint64(addr.Port))...)
	}

	return retBytes, nil
}

func (msg *MsgDeSoAddr) FromBytes(data []byte) error {
	rr := bytes.NewReader(data)
	retVer := MsgDeSoAddr{}

	// Read the number of addresses encoded.
	numAddrs, err := ReadUvarint(rr)
	if err != nil {
		return errors.Wrapf(err, "MsgDeSoAddr.FromBytes: Problem reading numAddrs: ")
	}
	for ii := uint64(0); ii < numAddrs; ii++ {
		// Read each addr and add it to the AddrList.
		currentAddr := &SingleAddr{}

		// Timestamp
		tstampSecs, err := ReadUvarint(rr)
		if err != nil {
			return errors.Wrapf(err, "MsgDeSoAddr.FromBytes: Problem reading tstamp: ")
		}
		currentAddr.Timestamp = time.Unix(int64(tstampSecs), 0)

		// Services
		serviceUint, err := ReadUvarint(rr)
		if err != nil {
			return errors.Wrapf(err, "MsgDeSoAddr.FromBytes: Problem reading services: ")
		}
		currentAddr.Services = ServiceFlag(serviceUint)

		// IP
		ipLen, err := ReadUvarint(rr)
		if err != nil {
			return errors.Wrapf(err, "MsgDeSoAddr.FromBytes: Problem reading IP: ")
		}
		if ipLen != 4 && ipLen != 16 {
			return fmt.Errorf("MsgDeSoAddr.FromBytes: IP length must be 4 or 16 bytes but was %d", ipLen)
		}
		currentAddr.IP = net.IP(make([]byte, ipLen))
		_, err = io.ReadFull(rr, currentAddr.IP)
		if err != nil {
			return errors.Wrapf(err, "MsgDeSoAddr.FromBytes: Error reading IP")
		}

		// Port
		port, err := ReadUvarint(rr)
		if err != nil {
			return errors.Wrapf(err, "MsgDeSoAddr.FromBytes: Problem reading port: ")
		}
		if port > math.MaxUint16 {
			return fmt.Errorf("MsgDeSoAddr.FromBytes: Port value %d exceeds max "+
				"allowed %d", port, math.MaxUint16)
		}
		currentAddr.Port = uint16(port)

		retVer.AddrList = append(retVer.AddrList, currentAddr)
	}

	*msg = retVer
	return nil
}

func (msg *MsgDeSoAddr) GetMsgType() MsgType {
	return MsgTypeAddr
}

func (msg *MsgDeSoAddr) String() string {
	return fmt.Sprintf("Num addrs: %v, AddrList: %v", len(msg.AddrList), msg.AddrList)
}

// ==================================================================
// GET_ADDR Message
// ==================================================================

type MsgDeSoGetAddr struct {
}

func (msg *MsgDeSoGetAddr) ToBytes(preSignature bool) ([]byte, error) {
	return []byte{}, nil
}

func (msg *MsgDeSoGetAddr) FromBytes(data []byte) error {
	return nil
}

func (msg *MsgDeSoGetAddr) GetMsgType() MsgType {
	return MsgTypeGetAddr
}

// ==================================================================
// VERACK Message
// ==================================================================

// VERACK messages have no payload.
type MsgDeSoVerack struct {
	// A verack message must contain the nonce the peer received in the
	// initial version message. This ensures the peer that is communicating
	// with us actually controls the address she says she does similar to
	// "SYN Cookie" DDOS protection.
	Nonce uint64
}

func (msg *MsgDeSoVerack) ToBytes(preSignature bool) ([]byte, error) {
	retBytes := []byte{}

	// Nonce
	retBytes = append(retBytes, UintToBuf(msg.Nonce)...)
	return retBytes, nil
}

func (msg *MsgDeSoVerack) FromBytes(data []byte) error {
	rr := bytes.NewReader(data)
	retMsg := NewMessage(MsgTypeVerack).(*MsgDeSoVerack)
	{
		nonce, err := ReadUvarint(rr)
		if err != nil {
			return errors.Wrapf(err, "MsgDeSoVerack.FromBytes: Problem reading Nonce")
		}
		retMsg.Nonce = nonce
	}
	*msg = *retMsg
	return nil
}

func (msg *MsgDeSoVerack) GetMsgType() MsgType {
	return MsgTypeVerack
}

// ==================================================================
// HEADER Message
// ==================================================================

// MsgDeSoHeader definition.
//
// Note that all of these fields must be encoded as *full* big-endian
// ints/uints rather than varints. This is because these fields are hashed to
// produce a block and allowing them to be varints will heavily
// incentivize miners to keep them short, which corrupts their
// actual utility.
//
// Additionally note that it's particularly important that headers be
// space-efficient, since light clients will need to download an entire
// history of them in order to be able to validate anything.
type MsgDeSoHeader struct {
	// Note this is encoded as a fixed-width uint32 rather than a
	// uvarint or a uint64.
	Version uint32

	// Hash of the previous block in the chain.
	PrevBlockHash *BlockHash

	// The merkle root of all the transactions contained within the block.
	TransactionMerkleRoot *BlockHash

	// The unix timestamp (in seconds) specifying when this block was
	// mined.
	TstampSecs uint64

	// The height of the block this header corresponds to.
	Height uint64

	// The nonce that is used by miners in order to produce valid blocks.
	//
	// Note: Before the upgrade from HeaderVersion0 to HeaderVersion1, miners would make
	// use of ExtraData in the BlockRewardMetadata to get extra nonces. However, this is
	// no longer needed since HeaderVersion1 upgraded the nonce to 64 bits from 32 bits.
	Nonce uint64

	// An extra nonce that can be used to provice *even more* entropy for miners, in the
	// event that ASICs become powerful enough to have birthday problems in the future.
	ExtraNonce uint64
}

func HeaderSizeBytes() int {
	header := NewMessage(MsgTypeHeader)
	headerBytes, _ := header.ToBytes(false)
	return len(headerBytes)
}

func (msg *MsgDeSoHeader) EncodeHeaderVersion0(preSignature bool) ([]byte, error) {
	retBytes := []byte{}

	// Version
	{
		scratchBytes := [4]byte{}
		binary.BigEndian.PutUint32(scratchBytes[:], msg.Version)
		retBytes = append(retBytes, scratchBytes[:]...)
	}

	// PrevBlockHash
	prevBlockHash := msg.PrevBlockHash
	if prevBlockHash == nil {
		prevBlockHash = &BlockHash{}
	}
	retBytes = append(retBytes, prevBlockHash[:]...)

	// TransactionMerkleRoot
	transactionMerkleRoot := msg.TransactionMerkleRoot
	if transactionMerkleRoot == nil {
		transactionMerkleRoot = &BlockHash{}
	}
	retBytes = append(retBytes, transactionMerkleRoot[:]...)

	// TstampSecs
	{
		scratchBytes := [4]byte{}
		binary.LittleEndian.PutUint32(scratchBytes[:], uint32(msg.TstampSecs))
		retBytes = append(retBytes, scratchBytes[:]...)
	}

	// Height
	{
		scratchBytes := [4]byte{}
		// The height used to be a uint64
		binary.LittleEndian.PutUint32(scratchBytes[:], uint32(msg.Height))
		retBytes = append(retBytes, scratchBytes[:]...)
	}

	// Nonce
	{
		scratchBytes := [4]byte{}
		binary.LittleEndian.PutUint32(scratchBytes[:], uint32(msg.Nonce))
		retBytes = append(retBytes, scratchBytes[:]...)
	}

	return retBytes, nil
}

func (msg *MsgDeSoHeader) EncodeHeaderVersion1(preSignature bool) ([]byte, error) {
	retBytes := []byte{}

	// Version
	{
		scratchBytes := [4]byte{}
		binary.BigEndian.PutUint32(scratchBytes[:], msg.Version)
		retBytes = append(retBytes, scratchBytes[:]...)
	}

	// PrevBlockHash
	prevBlockHash := msg.PrevBlockHash
	if prevBlockHash == nil {
		prevBlockHash = &BlockHash{}
	}
	retBytes = append(retBytes, prevBlockHash[:]...)

	// TransactionMerkleRoot
	transactionMerkleRoot := msg.TransactionMerkleRoot
	if transactionMerkleRoot == nil {
		transactionMerkleRoot = &BlockHash{}
	}
	retBytes = append(retBytes, transactionMerkleRoot[:]...)

	// TstampSecs
	{
		scratchBytes := [8]byte{}
		binary.BigEndian.PutUint64(scratchBytes[:], msg.TstampSecs)
		retBytes = append(retBytes, scratchBytes[:]...)

		// TODO: Don't allow this field to exceed 32-bits for now. This will
		// adjust once other parts of the code are fixed to handle the wider
		// type.
		if msg.TstampSecs > math.MaxUint32 {
			return nil, fmt.Errorf("EncodeHeaderVersion1: TstampSecs not yet allowed " +
				"to exceed max uint32. This will be fixed in the future")
		}
	}

	// Height
	{
		scratchBytes := [8]byte{}
		binary.BigEndian.PutUint64(scratchBytes[:], msg.Height)
		retBytes = append(retBytes, scratchBytes[:]...)

		// TODO: Don't allow this field to exceed 32-bits for now. This will
		// adjust once other parts of the code are fixed to handle the wider
		// type.
		if msg.Height > math.MaxUint32 {
			return nil, fmt.Errorf("EncodeHeaderVersion1: Height not yet allowed " +
				"to exceed max uint32. This will be fixed in the future")
		}
	}

	// Nonce
	{
		scratchBytes := [8]byte{}
		binary.BigEndian.PutUint64(scratchBytes[:], msg.Nonce)
		retBytes = append(retBytes, scratchBytes[:]...)
	}

	// ExtraNonce
	{
		scratchBytes := [8]byte{}
		binary.BigEndian.PutUint64(scratchBytes[:], msg.ExtraNonce)
		retBytes = append(retBytes, scratchBytes[:]...)
	}

	return retBytes, nil
}

func (msg *MsgDeSoHeader) ToBytes(preSignature bool) ([]byte, error) {

	// Depending on the version, we decode the header differently.
	if msg.Version == HeaderVersion0 {
		return msg.EncodeHeaderVersion0(preSignature)
	} else if msg.Version == HeaderVersion1 {
		return msg.EncodeHeaderVersion1(preSignature)
	} else {
		// If we have an unrecognized version then we default to serializing with
		// version 0. This is necessary because there are places where we use a
		// MsgDeSoHeader struct to store Bitcoin headers.
		return msg.EncodeHeaderVersion0(preSignature)
	}
}

func DecodeHeaderVersion0(rr io.Reader) (*MsgDeSoHeader, error) {
	retHeader := NewMessage(MsgTypeHeader).(*MsgDeSoHeader)

	// PrevBlockHash
	_, err := io.ReadFull(rr, retHeader.PrevBlockHash[:])
	if err != nil {
		return nil, errors.Wrapf(err, "MsgDeSoHeader.FromBytes: Problem decoding PrevBlockHash")
	}

	// TransactionMerkleRoot
	_, err = io.ReadFull(rr, retHeader.TransactionMerkleRoot[:])
	if err != nil {
		return nil, errors.Wrapf(err, "MsgDeSoHeader.FromBytes: Problem decoding TransactionMerkleRoot")
	}

	// TstampSecs
	{
		scratchBytes := [4]byte{}
		_, err := io.ReadFull(rr, scratchBytes[:])
		if err != nil {
			return nil, errors.Wrapf(err, "MsgDeSoHeader.FromBytes: Problem decoding TstampSecs")
		}
		retHeader.TstampSecs = uint64(binary.LittleEndian.Uint32(scratchBytes[:]))
	}

	// Height
	{
		scratchBytes := [4]byte{}
		_, err := io.ReadFull(rr, scratchBytes[:])
		if err != nil {
			return nil, errors.Wrapf(err, "MsgDeSoHeader.FromBytes: Problem decoding Height")
		}
		retHeader.Height = uint64(binary.LittleEndian.Uint32(scratchBytes[:]))
	}

	// Nonce
	{
		scratchBytes := [4]byte{}
		_, err := io.ReadFull(rr, scratchBytes[:])
		if err != nil {
			return nil, errors.Wrapf(err, "MsgDeSoHeader.FromBytes: Problem decoding Nonce")
		}
		retHeader.Nonce = uint64(binary.LittleEndian.Uint32(scratchBytes[:]))
	}

	return retHeader, nil
}

func DecodeHeaderVersion1(rr io.Reader) (*MsgDeSoHeader, error) {
	retHeader := NewMessage(MsgTypeHeader).(*MsgDeSoHeader)

	// PrevBlockHash
	_, err := io.ReadFull(rr, retHeader.PrevBlockHash[:])
	if err != nil {
		return nil, errors.Wrapf(err, "MsgDeSoHeader.FromBytes: Problem decoding PrevBlockHash")
	}

	// TransactionMerkleRoot
	_, err = io.ReadFull(rr, retHeader.TransactionMerkleRoot[:])
	if err != nil {
		return nil, errors.Wrapf(err, "MsgDeSoHeader.FromBytes: Problem decoding TransactionMerkleRoot")
	}

	// TstampSecs
	{
		scratchBytes := [8]byte{}
		_, err := io.ReadFull(rr, scratchBytes[:])
		if err != nil {
			return nil, errors.Wrapf(err, "MsgDeSoHeader.FromBytes: Problem decoding TstampSecs")
		}
		retHeader.TstampSecs = binary.BigEndian.Uint64(scratchBytes[:])
	}

	// Height
	{
		scratchBytes := [8]byte{}
		_, err := io.ReadFull(rr, scratchBytes[:])
		if err != nil {
			return nil, errors.Wrapf(err, "MsgDeSoHeader.FromBytes: Problem decoding Height")
		}
		retHeader.Height = binary.BigEndian.Uint64(scratchBytes[:])
	}

	// Nonce
	{
		scratchBytes := [8]byte{}
		_, err := io.ReadFull(rr, scratchBytes[:])
		if err != nil {
			return nil, errors.Wrapf(err, "MsgDeSoHeader.FromBytes: Problem decoding Nonce")
		}
		retHeader.Nonce = binary.BigEndian.Uint64(scratchBytes[:])
	}

	// ExtraNonce
	{
		scratchBytes := [8]byte{}
		_, err := io.ReadFull(rr, scratchBytes[:])
		if err != nil {
			return nil, errors.Wrapf(err, "MsgDeSoHeader.FromBytes: Problem decoding ExtraNonce")
		}
		retHeader.ExtraNonce = binary.BigEndian.Uint64(scratchBytes[:])
	}

	return retHeader, nil
}

func DecodeHeader(rr io.Reader) (*MsgDeSoHeader, error) {
	// Read the version to determine
	scratchBytes := [4]byte{}
	_, err := io.ReadFull(rr, scratchBytes[:])
	if err != nil {
		return nil, errors.Wrapf(err, "MsgDeSoHeader.FromBytes: Problem decoding Version")
	}
	headerVersion := binary.BigEndian.Uint32(scratchBytes[:])

	var ret *MsgDeSoHeader
	if headerVersion == HeaderVersion0 {
		ret, err = DecodeHeaderVersion0(rr)
	} else if headerVersion == HeaderVersion1 {
		ret, err = DecodeHeaderVersion1(rr)
	} else {
		// If we have an unrecognized version then we default to de-serializing with
		// version 0. This is necessary because there are places where we use a
		// MsgDeSoHeader struct to store Bitcoin headers.
		ret, err = DecodeHeaderVersion0(rr)
	}
	if err != nil {
		return nil, fmt.Errorf(
			"DecodeHeader: Unrecognized header version: %v", headerVersion)
	}
	// Set the version since it's not decoded in the version-specific handlers.
	ret.Version = headerVersion

	return ret, nil
}

func (msg *MsgDeSoHeader) FromBytes(data []byte) error {
	rr := bytes.NewReader(data)
	retHeader, err := DecodeHeader(rr)
	if err != nil {
		return fmt.Errorf("MsgDeSoHeader.FromBytes: %v", err)
	}

	*msg = *retHeader
	return nil
}

func (msg *MsgDeSoHeader) GetMsgType() MsgType {
	return MsgTypeHeader
}

// Hash is a helper function to compute a hash of the header. Note that the header
// hash is special in that we always hash it using the ProofOfWorkHash rather than
// Sha256DoubleHash.
func (msg *MsgDeSoHeader) Hash() (*BlockHash, error) {
	preSignature := false
	headerBytes, err := msg.ToBytes(preSignature)
	if err != nil {
		return nil, errors.Wrap(err, "MsgDeSoHeader.Hash: ")
	}

	return ProofOfWorkHash(headerBytes, msg.Version), nil
}

func (msg *MsgDeSoHeader) String() string {
	hash, _ := msg.Hash()
	return fmt.Sprintf("< %d, %s, %v >", msg.Height, hash, msg.Version)
}

// ==================================================================
// BLOCK Message
// ==================================================================

type BlockProducerInfo struct {
	PublicKey []byte
	Signature *btcec.Signature
}

func (bpi *BlockProducerInfo) Serialize() []byte {
	data := []byte{}
	data = append(data, UintToBuf(uint64(len(bpi.PublicKey)))...)
	data = append(data, bpi.PublicKey...)

	sigBytes := []byte{}
	if bpi.Signature != nil {
		sigBytes = bpi.Signature.Serialize()
	}
	data = append(data, UintToBuf(uint64(len(sigBytes)))...)
	data = append(data, sigBytes...)

	return data
}

func (bpi *BlockProducerInfo) Deserialize(data []byte) error {
	ret := &BlockProducerInfo{}
	rr := bytes.NewReader(data)

	// De-serialize the public key.
	{
		pkLen, err := ReadUvarint(rr)
		if err != nil {
			return errors.Wrapf(err, "BlockProducerInfo.Deserialize: Error reading public key len")
		}
		if pkLen > MaxMessagePayload {
			return errors.Wrapf(err, "BlockProducerInfo.Deserialize: pkLen too long: %v", pkLen)
		}
		pkBytes := make([]byte, pkLen)
		_, err = io.ReadFull(rr, pkBytes)
		if err != nil {
			return errors.Wrapf(err, "BlockProducerInfo.Deserialize: Error reading public key: ")
		}
		ret.PublicKey = pkBytes
	}

	// De-serialize the signature.
	{
		sigLen, err := ReadUvarint(rr)
		if err != nil {
			return errors.Wrapf(err, "BlockProducerInfo.Deserialize: Error reading signature len")
		}
		if sigLen > MaxMessagePayload {
			return errors.Wrapf(err, "BlockProducerInfo.Deserialize: signature len too long: %v", sigLen)
		}
		sigBytes := make([]byte, sigLen)
		_, err = io.ReadFull(rr, sigBytes)
		if err != nil {
			return errors.Wrapf(err, "BlockProducerInfo.Deserialize: Error reading signature: ")
		}
		ret.Signature = nil
		if sigLen > 0 {
			sig, err := btcec.ParseDERSignature(sigBytes, btcec.S256())
			if err != nil {
				return errors.Wrapf(err, "BlockProducerInfo.Deserialize: Error parsing signature bytes: ")
			}
			ret.Signature = sig
		}
	}

	*bpi = *ret
	return nil
}

func (bpi *BlockProducerInfo) String() string {
	if bpi == nil || len(bpi.PublicKey) == 0 {
		return "Signer Key: NONE"
	}
	return fmt.Sprintf("Signer Key: %v", PkToStringMainnet(bpi.PublicKey))
}

type MsgDeSoBlock struct {
	Header *MsgDeSoHeader
	Txns   []*MsgDeSoTxn

	// This field is optional and provides the producer of the block the ability to sign it
	// with their private key. Doing this proves that this block was produced by a particular
	// entity, which can be useful for nodes that want to restrict who they accept blocks
	// from.
	BlockProducerInfo *BlockProducerInfo
}

func (msg *MsgDeSoBlock) EncodeBlockCommmon(preSignature bool) ([]byte, error) {
	data := []byte{}

	// Serialize the header.
	if msg.Header == nil {
		return nil, fmt.Errorf("MsgDeSoBlock.ToBytes: Header should not be nil")
	}
	hdrBytes, err := msg.Header.ToBytes(preSignature)
	if err != nil {
		return nil, errors.Wrapf(err, "MsgDeSoBlock.ToBytes: Problem encoding header")
	}
	data = append(data, UintToBuf(uint64(len(hdrBytes)))...)
	data = append(data, hdrBytes...)

	// Serialize all the transactions.
	numTxns := uint64(len(msg.Txns))
	data = append(data, UintToBuf(numTxns)...)
	for ii := uint64(0); ii < numTxns; ii++ {
		currentTxnBytes, err := msg.Txns[ii].ToBytes(preSignature)
		if err != nil {
			return nil, errors.Wrapf(err, "MsgDeSoBlock.ToBytes: Problem encoding txn")
		}
		data = append(data, UintToBuf(uint64(len(currentTxnBytes)))...)
		data = append(data, currentTxnBytes...)
	}

	return data, nil
}

func (msg *MsgDeSoBlock) EncodeBlockVersion0(preSignature bool) ([]byte, error) {
	return msg.EncodeBlockCommmon(preSignature)
}

func (msg *MsgDeSoBlock) EncodeBlockVersion1(preSignature bool) ([]byte, error) {
	data, err := msg.EncodeBlockCommmon(preSignature)
	if err != nil {
		return nil, err
	}

	// BlockProducerInfo
	blockProducerInfoBytes := []byte{}
	if msg.BlockProducerInfo != nil {
		blockProducerInfoBytes = msg.BlockProducerInfo.Serialize()
	}
	data = append(data, UintToBuf(uint64(len(blockProducerInfoBytes)))...)
	data = append(data, blockProducerInfoBytes...)

	return data, nil
}

func (msg *MsgDeSoBlock) ToBytes(preSignature bool) ([]byte, error) {
	if msg.Header.Version == HeaderVersion0 {
		return msg.EncodeBlockVersion0(preSignature)
	} else if msg.Header.Version == HeaderVersion1 {
		return msg.EncodeBlockVersion1(preSignature)
	} else {
		return nil, fmt.Errorf("MsgDeSoBlock.ToBytes: Error encoding version: %v", msg.Header.Version)
	}
}

func (msg *MsgDeSoBlock) FromBytes(data []byte) error {
	ret := NewMessage(MsgTypeBlock).(*MsgDeSoBlock)
	rr := bytes.NewReader(data)

	// De-serialize the header.
	hdrLen, err := ReadUvarint(rr)
	if err != nil {
		return errors.Wrapf(err, "MsgDeSoBlock.FromBytes: Problem decoding header length")
	}
	if hdrLen > MaxMessagePayload {
		return fmt.Errorf("MsgDeSoBlock.FromBytes: Header length %d longer than max %d", hdrLen, MaxMessagePayload)
	}
	hdrBytes := make([]byte, hdrLen)
	_, err = io.ReadFull(rr, hdrBytes)
	if err != nil {
		return errors.Wrapf(err, "MsgDeSoBlock.FromBytes: Problem reading header")
	}

	err = ret.Header.FromBytes(hdrBytes)
	if err != nil {
		return errors.Wrapf(err, "MsgDeSoBlock.FromBytes: Problem converting header")
	}

	// De-serialize the transactions.
	numTxns, err := ReadUvarint(rr)
	if err != nil {
		return errors.Wrapf(err, "MsgDeSoBlock.FromBytes: Problem decoding num txns")
	}
	ret.Txns = make([]*MsgDeSoTxn, 0)
	for ii := uint64(0); ii < numTxns; ii++ {
		txBytesLen, err := ReadUvarint(rr)
		if err != nil {
			return errors.Wrapf(err, "MsgDeSoBlock.FromBytes: Problem decoding txn length")
		}
		if txBytesLen > MaxMessagePayload {
			return fmt.Errorf("MsgDeSoBlock.FromBytes: Txn %d length %d longer than max %d", ii, hdrLen, MaxMessagePayload)
		}
		txBytes := make([]byte, txBytesLen)
		_, err = io.ReadFull(rr, txBytes)
		if err != nil {
			return errors.Wrapf(err, "MsgDeSoBlock.FromBytes: Problem reading tx bytes")
		}
		currentTxn := NewMessage(MsgTypeTxn).(*MsgDeSoTxn)
		err = currentTxn.FromBytes(txBytes)
		if err != nil {
			return errors.Wrapf(err, "MsgDeSoBlock.FromBytes: Problem decoding txn")
		}
		ret.Txns = append(ret.Txns, currentTxn)
	}

	// Version 1 blocks have a BlockProducerInfo attached to them that
	// must be read. If this is not a Version 1 block, then the BlockProducerInfo
	// remains nil.
	if ret.Header.Version == HeaderVersion1 {
		blockProducerInfoLen, err := ReadUvarint(rr)
		if err != nil {
			return errors.Wrapf(err, "MsgDeSoBlock.FromBytes: Error decoding header length")
		}
		var blockProducerInfo *BlockProducerInfo
		if blockProducerInfoLen > 0 {
			if blockProducerInfoLen > MaxMessagePayload {
				return fmt.Errorf("MsgDeSoBlock.FromBytes: Header length %d longer "+
					"than max %d", blockProducerInfoLen, MaxMessagePayload)
			}
			blockProducerInfoBytes := make([]byte, blockProducerInfoLen)
			_, err = io.ReadFull(rr, blockProducerInfoBytes)
			if err != nil {
				return errors.Wrapf(err, "MsgDeSoBlock.FromBytes: Problem reading header")
			}
			blockProducerInfo = &BlockProducerInfo{}
			blockProducerInfo.Deserialize(blockProducerInfoBytes)
			ret.BlockProducerInfo = blockProducerInfo
		}
	}

	*msg = *ret
	return nil
}

func (msg *MsgDeSoBlock) GetMsgType() MsgType {
	return MsgTypeBlock
}

func (msg *MsgDeSoBlock) Hash() (*BlockHash, error) {
	if msg == nil || msg.Header == nil {
		return nil, fmt.Errorf("MsgDeSoBLock.Hash: nil block or nil header")
	}
	return msg.Header.Hash()
}

func (msg *MsgDeSoBlock) String() string {
	if msg == nil || msg.Header == nil {
		return "<nil block or header>"
	}
	return fmt.Sprintf("<Header: %v, %v>", msg.Header.String(), msg.BlockProducerInfo)
}

// ==================================================================
// TXN Message
// ==================================================================

// UtxoKey is a 32-byte txid with a 4-byte uint32 index
// identifying the particular output in the transaction where
// this utxo occurs.
// When fetching from the db the txid and index are concatenated to
// form the key, with the index serialized as big-endian.
type UtxoKey struct {
	// The 32-byte transaction id where the unspent output occurs.
	TxID BlockHash
	// The index within the txn where the unspent output occurs.
	Index uint32
}

func (utxoKey *UtxoKey) String() string {
	return fmt.Sprintf("< TxID: %v, Index: %d >", &utxoKey.TxID, utxoKey.Index)
}

const (
	// MaxDeSoInputSizeBytes is the size required to encode an DeSoInput.
	// 32 bytes for the TxID and 4 bytes for the Index = 36 bytes. Note
	// that because the index is encoded as a uvarint, this size represents
	// a maximum.
	MaxDeSoInputSizeBytes = 32 + 4
	// MaxDeSoOutputSizeBytes is the size required to encode an DeSoOutput.
	// It is 33 bytes for the public key and 8 bytes for the amount
	// = 41 bytes. Note that because the amount is encoded as a uvarint,
	// this size represents a maximum.
	MaxDeSoOutputSizeBytes = btcec.PubKeyBytesLenCompressed + 8
)

// DeSoInput represents a single unspent output from a previous txn.
// For that reason it specifies the previous txn and the index in that txn where
// the output appears by simply aliasing UtxoKey.
type DeSoInput UtxoKey

func (desoInput *DeSoInput) String() string {
	return (*UtxoKey)(desoInput).String()
}

func NewDeSoInput() *DeSoInput {
	return &DeSoInput{
		TxID: BlockHash{},
	}
}

type DeSoOutput struct {
	// Outputs always compensate a specific public key.
	PublicKey []byte
	// The amount of DeSo to send to this public key.
	AmountNanos uint64
}

func (desoOutput *DeSoOutput) String() string {
	return fmt.Sprintf("< PublicKey: %#v, AmountNanos: %d >",
		PkToStringMainnet(desoOutput.PublicKey), desoOutput.AmountNanos)
}

type MsgDeSoTxn struct {
	TxInputs  []*DeSoInput
	TxOutputs []*DeSoOutput

	// DeSoTxnMetadata is an interface type that will give us information on how
	// we should handle the transaction, including what type of transaction this
	// is.
	TxnMeta DeSoTxnMetadata

	// Transactions must generally explicitly include the key that is
	// spending the inputs to the transaction. The exception to this rule is that
	// BlockReward and BitcoinExchange transactions do not require the inclusion
	// of a public key since they have no inputs to spend.
	//
	// The public key should be a serialized compressed ECDSA public key on the
	// secp256k1 curve.
	PublicKey []byte

	// This is typically a JSON field that can be used to add extra information to
	// a transaction without causing a hard fork. It is useful in rare cases where we
	// realize that something needs to be added to a transaction but where we can't
	// afford a hard fork.
	ExtraData map[string][]byte

	// Transactions must generally be signed by the key that is spending the
	// inputs to the transaction. The exception to this rule is that
	// BLOCK_REWARD and CREATE_deso transactions do not require a signature
	// since they have no inputs.
	Signature *btcec.Signature

	// (!!) **DO_NOT_USE** (!!)
	//
	// Use txn.TxnMeta.GetTxnType() instead.
	//
	// We need this for JSON encoding/decoding. It isn't used for anything
	// else and it isn't actually serialized or de-serialized when sent
	// across the network using ToBytes/FromBytes because we prefer that
	// any use of the MsgDeSoTxn in Go code rely on TxnMeta.GetTxnType() rather
	// than checking this value, which, in Go context, is redundant and
	// therefore error-prone (e.g. someone might change TxnMeta while
	// forgetting to set it). We make it a uint64 explicitly to prevent
	// people from using it in Go code.
	TxnTypeJSON uint64
}

func (msg *MsgDeSoTxn) String() string {
	pubKey := msg.PublicKey
	if msg.TxnMeta.GetTxnType() == TxnTypeBitcoinExchange {
		pubKeyObj, err := ExtractBitcoinPublicKeyFromBitcoinTransactionInputs(
			msg.TxnMeta.(*BitcoinExchangeMetadata).BitcoinTransaction, DeSoMainnetParams.BitcoinBtcdParams)
		if err != nil {
			pubKey = msg.PublicKey
		} else {
			pubKey = pubKeyObj.SerializeCompressed()
		}
	}
	return fmt.Sprintf("< TxHash: %v, TxnType: %v, PubKey: %v >",
		msg.Hash(), msg.TxnMeta.GetTxnType(), PkToStringMainnet(pubKey))
}

func (msg *MsgDeSoTxn) ToBytes(preSignature bool) ([]byte, error) {
	data := []byte{}

	// Serialize the inputs
	data = append(data, UintToBuf(uint64(len(msg.TxInputs)))...)
	for _, desoInput := range msg.TxInputs {
		data = append(data, desoInput.TxID[:]...)
		data = append(data, UintToBuf(uint64(desoInput.Index))...)
	}

	// Serialize the outputs
	data = append(data, UintToBuf(uint64(len(msg.TxOutputs)))...)
	for _, desoOutput := range msg.TxOutputs {
		// The public key is always 33 bytes.
		data = append(data, desoOutput.PublicKey[:]...)
		data = append(data, UintToBuf(desoOutput.AmountNanos)...)
	}

	// Serialize the metadata
	//
	// Encode the type as a uvarint.
	data = append(data, UintToBuf(uint64(msg.TxnMeta.GetTxnType()))...)
	// Encode the length and payload for the metadata.
	//
	// Note that we do *NOT* serialize the metadata using the preSignature
	// flag. This is the correct thing to do since by the time we're ready
	// to serialize the full transaction, all of the metadata should have
	// its signatures fully computed. As a result, the proper way to use
	// the preSignature flag when metadata is involved is as follows:
	// - Compute the bytes for the meta using preSignature=true
	// - Sign the bytes for the meta however that particular metadata
	//   requires.
	// - Compute the bytes for the full transaction using preSignature=true.
	//   This will fully-serialize the meta with its computed signature,
	//   which is correct.
	// - Sign the bytes for the full transaction from above.
	preSignatureForMeta := false
	metadataBuf, err := msg.TxnMeta.ToBytes(preSignatureForMeta)
	if err != nil {
		return nil, errors.Wrapf(err, "MsgDeSoTxn.ToBytes: Problem encoding meta of type %v: ",
			msg.TxnMeta.GetTxnType())
	}
	data = append(data, UintToBuf(uint64(len(metadataBuf)))...)
	data = append(data, metadataBuf...)

	// Serialize the public key if there is one. Encode the length in
	// case this field was left empty.
	data = append(data, UintToBuf(uint64(len(msg.PublicKey)))...)
	data = append(data, msg.PublicKey...)

	// ExtraData
	data = append(data, EncodeExtraData(msg.ExtraData)...)

	// Serialize the signature. Since this can be variable length, encode
	// the length first and then the signature. If there is no signature, then
	// a zero will be encoded for the length and no signature bytes will be added
	// beyond it.
	sigBytes := []byte{}
	if !preSignature && msg.Signature != nil {
		sigBytes = msg.Signature.Serialize()
	}
	// Note that even though we encode the length as a varint as opposed to a
	// fixed-width int, it should always take up just one byte since the length
	// of the signature will never exceed 127 bytes in length. This is important
	// to note for e.g. operations that try to compute a transaction's size
	// before a signature is present such as during transaction fee computations.
	data = append(data, UintToBuf(uint64(len(sigBytes)))...)
	data = append(data, sigBytes...)

	return data, nil
}

func EncodeExtraData(extraData map[string][]byte) []byte {
	var data []byte
	extraDataLength := uint64(len(extraData))
	data = append(data, UintToBuf(extraDataLength)...)
	if extraDataLength > 0 {
		// Sort the keys of the map
		keys := make([]string, 0, len(extraData))
		for key := range extraData {
			keys = append(keys, key)
		}
		sort.Strings(keys)
		// Encode the length of the key, the key itself
		// then the length of the value, then the value itself.
		for _, key := range keys {
			data = append(data, UintToBuf(uint64(len(key)))...)
			data = append(data, []byte(key)...)
			value := extraData[key]
			data = append(data, UintToBuf(uint64(len(value)))...)
			data = append(data, value...)
		}
	}
	return data
}

func _readTransaction(rr io.Reader) (*MsgDeSoTxn, error) {
	ret := NewMessage(MsgTypeTxn).(*MsgDeSoTxn)

	// De-serialize the inputs
	numInputs, err := ReadUvarint(rr)
	if err != nil {
		return nil, errors.Wrapf(err, "_readTransaction: Problem converting len(msg.TxInputs)")
	}
	for ii := uint64(0); ii < numInputs; ii++ {
		currentInput := NewDeSoInput()
		_, err = io.ReadFull(rr, currentInput.TxID[:])
		if err != nil {
			return nil, errors.Wrapf(err, "_readTransaction: Problem converting input txid")
		}
		inputIndex, err := ReadUvarint(rr)
		if err != nil {
			return nil, errors.Wrapf(err, "_readTransaction: Problem converting input index")
		}
		if inputIndex > uint64(^uint32(0)) {
			return nil, fmt.Errorf("_readTransaction: Input index (%d) must not exceed (%d)", inputIndex, ^uint32(0))
		}
		currentInput.Index = uint32(inputIndex)

		ret.TxInputs = append(ret.TxInputs, currentInput)
	}

	// De-serialize the outputs
	numOutputs, err := ReadUvarint(rr)
	if err != nil {
		return nil, errors.Wrapf(err, "_readTransaction: Problem converting len(msg.TxOutputs)")
	}
	for ii := uint64(0); ii < numOutputs; ii++ {
		currentOutput := &DeSoOutput{}
		currentOutput.PublicKey = make([]byte, btcec.PubKeyBytesLenCompressed)
		_, err = io.ReadFull(rr, currentOutput.PublicKey)
		if err != nil {
			return nil, errors.Wrapf(err, "_readTransaction: Problem reading DeSoOutput.PublicKey")
		}

		amountNanos, err := ReadUvarint(rr)
		if err != nil {
			return nil, errors.Wrapf(err, "_readTransaction: Problem reading DeSoOutput.AmountNanos")
		}
		currentOutput.AmountNanos = amountNanos

		ret.TxOutputs = append(ret.TxOutputs, currentOutput)
	}

	// De-serialize the metadata
	//
	// Encode the type as a uvarint.
	txnMetaType, err := ReadUvarint(rr)
	if err != nil {
		return nil, errors.Wrapf(err, "_readTransaction: Problem reading MsgDeSoTxn.TxnType")
	}
	ret.TxnMeta, err = NewTxnMetadata(TxnType(txnMetaType))
	if err != nil {
		return nil, fmt.Errorf("_readTransaction: Problem initializing metadata: %v", err)
	}
	if ret.TxnMeta == nil {
		return nil, fmt.Errorf("_readTransaction: Metadata was nil: %v", ret.TxnMeta)
	}
	metaLen, err := ReadUvarint(rr)
	if err != nil {
		return nil, errors.Wrapf(err, "_readTransaction: Problem reading len(TxnMeta)")
	}
	if metaLen > MaxMessagePayload {
		return nil, fmt.Errorf("_readTransaction.FromBytes: metaLen length %d longer than max %d", metaLen, MaxMessagePayload)
	}
	metaBuf := make([]byte, metaLen)
	_, err = io.ReadFull(rr, metaBuf)
	if err != nil {
		return nil, errors.Wrapf(err, "_readTransaction: Problem reading TxnMeta")
	}
	err = ret.TxnMeta.FromBytes(metaBuf)
	if err != nil {
		return nil, errors.Wrapf(err, "_readTransaction: Problem decoding TxnMeta: ")
	}

	// De-serialize the public key if there is one
	pkLen, err := ReadUvarint(rr)
	if err != nil {
		return nil, errors.Wrapf(err, "_readTransaction: Problem reading len(DeSoTxn.PublicKey)")
	}
	if pkLen > MaxMessagePayload {
		return nil, fmt.Errorf("_readTransaction.FromBytes: pkLen length %d longer than max %d", pkLen, MaxMessagePayload)
	}
	ret.PublicKey = nil
	if pkLen != 0 {
		ret.PublicKey = make([]byte, pkLen)
		_, err = io.ReadFull(rr, ret.PublicKey)
		if err != nil {
			return nil, errors.Wrapf(err, "_readTransaction: Problem reading DeSoTxn.PublicKey")
		}
	}

	// De-serialize the ExtraData
	extraData, err := DecodeExtraData(rr)
	if err != nil {
		return nil, fmt.Errorf("_readTransaction: Error decoding extra data: %v", err)
	}
	ret.ExtraData = extraData

	// De-serialize the signature if there is one.
	sigLen, err := ReadUvarint(rr)
	if err != nil {
		return nil, errors.Wrapf(err, "_readTransaction: Problem reading len(DeSoTxn.Signature)")
	}
	if sigLen > MaxMessagePayload {
		return nil, fmt.Errorf("_readTransaction.FromBytes: sigLen length %d longer than max %d", sigLen, MaxMessagePayload)
	}

	ret.Signature = nil
	if sigLen != 0 {
		sigBytes := make([]byte, sigLen)
		_, err = io.ReadFull(rr, sigBytes)
		if err != nil {
			return nil, errors.Wrapf(err, "_readTransaction: Problem reading DeSoTxn.Signature")
		}

		// Verify that the signature is valid.
		sig, err := btcec.ParseDERSignature(sigBytes, btcec.S256())
		if err != nil {
			return nil, errors.Wrapf(err, "_readTransaction: Problem parsing DeSoTxn.Signature bytes")
		}
		// If everything worked, we set the ret signature to the original.
		ret.Signature = sig
	}

	return ret, nil
}

func DecodeExtraData(rr io.Reader) (map[string][]byte, error) {
	// De-serialize the ExtraData
	extraDataLen, err := ReadUvarint(rr)
	if err != nil {
		return nil, errors.Wrapf(err, "DecodeExtraData: Problem reading len(DeSoTxn.ExtraData)")
	}
	if extraDataLen > MaxMessagePayload {
		return nil, fmt.Errorf("DecodeExtraData: extraDataLen length %d longer than max %d", extraDataLen, MaxMessagePayload)
	}
	var extraData map[string][]byte
	// Initialize an map of strings to byte slices of size extraDataLen -- extraDataLen is the number of keys.
	if extraDataLen != 0 {
		extraData = make(map[string][]byte, extraDataLen)
		// Loop over each key
		for ii := uint64(0); ii < extraDataLen; ii++ {
			// De-serialize the length of the key
			var keyLen uint64
			keyLen, err = ReadUvarint(rr)
			if err != nil {
				return nil, fmt.Errorf("DecodeExtraData: Problem reading len(DeSoTxn.ExtraData.Keys[#{ii}]")
			}
			// De-serialize the key
			keyBytes := make([]byte, keyLen)
			_, err = io.ReadFull(rr, keyBytes)
			if err != nil {
				return nil, fmt.Errorf("DecodeExtraData: Problem reading key #{ii}")
			}
			// Convert the key to a string and check if it already exists in the map.
			// If it already exists in the map, this is an error as a map cannot have duplicate keys.
			key := string(keyBytes)
			if _, keyExists := extraData[key]; keyExists {
				return nil, fmt.Errorf("DecodeExtraData: Key [#{ii}] ({key}) already exists in ExtraData")
			}
			// De-serialize the length of the value
			var valueLen uint64
			valueLen, err = ReadUvarint(rr)
			if err != nil {
				return nil, fmt.Errorf("DecodeExtraData: Problem reading len(DeSoTxn.ExtraData.Value[#{ii}]")
			}
			// De-serialize the value
			value := make([]byte, valueLen)
			_, err = io.ReadFull(rr, value)
			if err != nil {
				return nil, fmt.Errorf("DecodeExtraData: Problem read value #{ii}")
			}
			// Map the key to the value
			extraData[key] = value
		}
	}
	return extraData, nil
}

func (msg *MsgDeSoTxn) FromBytes(data []byte) error {
	rr := bytes.NewReader(data)

	ret, err := _readTransaction(rr)
	if err != nil {
		return errors.Wrapf(err, "MsgDeSoTxn.FromBytes: Problem reading txn: ")
	}
	*msg = *ret
	return nil
}

func (msg *MsgDeSoTxn) GetMsgType() MsgType {
	return MsgTypeTxn
}

// Hash is a helper function to compute a hash of the transaction aka a
// transaction ID.
func (msg *MsgDeSoTxn) Hash() *BlockHash {
	// BitcoinExchange transactions are a special case whereby the hash
	// of the DeSo transaction is defined as the hash of the Bitcoin
	// transaction embedded within it. This allows us to use BitcoinExchange
	// transactions as inputs to subsequent transactions *before* the
	// merkle proof has actually been defined. Thus it allows us to support
	// the "instant DeSo buy" feature in the UI.
	if msg.TxnMeta.GetTxnType() == TxnTypeBitcoinExchange {
		bitcoinTxHash := (BlockHash)(
			msg.TxnMeta.(*BitcoinExchangeMetadata).BitcoinTransaction.TxHash())
		return &bitcoinTxHash
	}

	preSignature := false
	txBytes, err := msg.ToBytes(preSignature)
	if err != nil {
		return nil
	}

	return Sha256DoubleHash(txBytes)
}

func (msg *MsgDeSoTxn) Copy() (*MsgDeSoTxn, error) {
	txnBytes, err := msg.ToBytes(false /*preSignature*/)
	if err != nil {
		return nil, errors.Wrapf(err, "MsgDeSoTxn.Copy: ")
	}
	newTxn := &MsgDeSoTxn{}
	err = newTxn.FromBytes(txnBytes)
	if err != nil {
		return nil, errors.Wrapf(err, "MsgDeSoTxn.Copy: ")
	}
	return newTxn, nil
}

func (msg *MsgDeSoTxn) Sign(privKey *btcec.PrivateKey) (*btcec.Signature, error) {
	// Serialize the transaction without the signature portion.
	txnBytes, err := msg.ToBytes(true /*preSignature*/)
	if err != nil {
		return nil, err
	}
	// Compute a hash of the transaction bytes without the signature
	// portion and sign it with the passed private key.
	txnSignatureHash := Sha256DoubleHash(txnBytes)
	txnSignature, err := privKey.Sign(txnSignatureHash[:])
	if err != nil {
		return nil, err
	}
	return txnSignature, nil
}

// SignTransactionWithDerivedKey the signature contains solution iteration,
// which allows us to recover signer public key from the signature.
// Returns (new txn bytes, txn signature, error)
func SignTransactionWithDerivedKey(txnBytes []byte, privateKey *btcec.PrivateKey) ([]byte, []byte, error) {
	// As we're signing the transaction using a derived key, we
	// pass the key to extraData.
	rr := bytes.NewReader(txnBytes)
	txn, err := _readTransaction(rr)
	if err != nil {
		return nil, nil, errors.Wrapf(err, "SignTransactionWithDerivedKey: Problem reading txn: ")
	}
	if txn.ExtraData == nil {
		txn.ExtraData = make(map[string][]byte)
	}
	txn.ExtraData[DerivedPublicKey] = privateKey.PubKey().SerializeCompressed()

	// Sign the transaction with the passed private key.
	txnSignature, err := txn.Sign(privateKey)
	if err != nil {
		return nil, nil, err
	}

	newTxnBytes, err := txn.ToBytes(true)
	if err != nil {
		return nil, nil, err
	}

	return newTxnBytes, txnSignature.Serialize(), nil
}

// MarshalJSON and UnmarshalJSON implement custom JSON marshaling/unmarshaling
// to support transaction metadata. The reason this needs to exist is because
// TxnMeta is an abstract interface and therefore
// when its decoded to JSON, the type information (i.e. which TxnType it is)
// cannot be inferred from the JSON unless we augment it a little bit.
// Note this format is not used to relay messages between nodes, only
// for replying to frontend/user-facing queries.
func (msg *MsgDeSoTxn) MarshalJSON() ([]byte, error) {
	// Copy the txn so none of the fields get set on the passed-in txn.
	txnCopy := *msg
	// If there's no metadata then we have an error. Transactions should
	// always have a metadata field that indicates what type the transaction
	// is.
	if txnCopy.TxnMeta == nil {
		return nil, fmt.Errorf("MsgDeSoTxn.MarshalJSON: Transaction is missing TxnMeta: %v", txnCopy)
	}
	// Set the txnType based on the metadata that is set.
	txnCopy.TxnTypeJSON = uint64(txnCopy.TxnMeta.GetTxnType())
	return json.Marshal(txnCopy)
}

// UnmarshalJSON is covered by the comment on MarshalJSON.
func (msg *MsgDeSoTxn) UnmarshalJSON(data []byte) error {
	// Use the map-based JSON conversion to determine the type of the
	// TxnMeta and initialize it appropriately.
	var responseMap map[string]interface{}
	err := json.Unmarshal(data, &responseMap)
	if err != nil {
		return err
	}

	// Set the TxnMeta based on the TxnType that's set in the top level
	// of the transaction.
	txnType, txnTypeExists := responseMap["TxnTypeJSON"]
	if !txnTypeExists {
		// If there is not metadata that's an error.
		return fmt.Errorf("MsgDeSoTxn.UnmarshalJSON: Field txnType is missing "+
			"from JSON decoded map: %v", responseMap)
	}
	txnMeta, err := NewTxnMetadata(TxnType(uint64(txnType.(float64))))
	if err != nil {
		return fmt.Errorf("MsgDeSoTxn.UnmarshalJSON: Problem parsing TxnType: %v, %v", err, responseMap)
	}
	msg.TxnMeta = txnMeta

	// TODO: The code below is an ugly hack, but it achieves the goal of making
	// TxnMeta (and MsgDeSoTxn by proxy) serializable to JSON without any extra overhead
	// needed on the caller side. This is particularly important when one considers
	// that transactions can be serialized to JSON as part of blocks,
	// and this makes it so that even in that case no special handling is
	// needed by the code serializing/deserializing, which is good. Still, would
	// be nice if, for example, the code below didn't break whenever we modify
	// MsgDeSoTxn (which is admittedly very rare and a test can easily catch this
	// by erroring when the number of fields changes with a helpful message).
	anonymousTxn := struct {
		TxInputs  []*DeSoInput
		TxOutputs []*DeSoOutput
		TxnMeta   DeSoTxnMetadata
		PublicKey []byte
		Signature *btcec.Signature
		TxnType   uint64
	}{
		TxInputs:  msg.TxInputs,
		TxOutputs: msg.TxOutputs,
		TxnMeta:   msg.TxnMeta,
		PublicKey: msg.PublicKey,
		Signature: msg.Signature,
		TxnType:   msg.TxnTypeJSON,
	}
	json.Unmarshal(data, &anonymousTxn)

	msg.TxInputs = anonymousTxn.TxInputs
	msg.TxOutputs = anonymousTxn.TxOutputs
	msg.TxnMeta = anonymousTxn.TxnMeta
	msg.PublicKey = anonymousTxn.PublicKey
	msg.Signature = anonymousTxn.Signature
	// Don't set the TxnTypeJSON when unmarshaling. It should never be used in
	// Go code, only at the interface between Go and non-Go.
	msg.TxnTypeJSON = 0

	return nil
}

// ==================================================================
// BasicTransferMetadata
// ==================================================================

type BasicTransferMetadata struct {
	// Requires no extra information
}

func (txnData *BasicTransferMetadata) GetTxnType() TxnType {
	return TxnTypeBasicTransfer
}

func (txnData *BasicTransferMetadata) ToBytes(preSignature bool) ([]byte, error) {
	return []byte{}, nil
}

func (txnData *BasicTransferMetadata) FromBytes(data []byte) error {
	// Nothing to set
	return nil
}

func (txnData *BasicTransferMetadata) New() DeSoTxnMetadata {
	return &BasicTransferMetadata{}
}

// ==================================================================
// BlockRewardMetadataa
// ==================================================================

type BlockRewardMetadataa struct {
	// A block reward txn has an ExtraData field that can be between
	// zero and 100 bytes long. It can theoretically contain anything
	// but in practice it's likely that miners will use this field to
	// update the merkle root of the block, which may make the block
	// easier to mine (namely by allowing the Nonce in the header to
	// be shorter).
	ExtraData []byte
}

func (txnData *BlockRewardMetadataa) GetTxnType() TxnType {
	return TxnTypeBlockReward
}

func (txnData *BlockRewardMetadataa) ToBytes(preSignature bool) ([]byte, error) {
	retBytes := []byte{}

	// ExtraData.
	numExtraDataBytes := len(txnData.ExtraData)
	if numExtraDataBytes > MaxBlockRewardDataSizeBytes {
		return nil, fmt.Errorf(
			"BLOCK_REWARD txn ExtraData length (%d) cannot be longer than "+
				"(%d) bytes", numExtraDataBytes, MaxBlockRewardDataSizeBytes)
	}
	retBytes = append(retBytes, UintToBuf(uint64(numExtraDataBytes))...)
	retBytes = append(retBytes, txnData.ExtraData...)

	return retBytes, nil
}

func (txnData *BlockRewardMetadataa) FromBytes(dataa []byte) error {
	ret := BlockRewardMetadataa{}
	rr := bytes.NewReader(dataa)

	// ExtraData
	numExtraDataBytes, err := ReadUvarint(rr)
	if err != nil {
		return errors.Wrapf(err, "BlockRewardMetadataa.FromBytes: Problem reading NumExtraDataBytes")
	}

	if numExtraDataBytes > uint64(MaxBlockRewardDataSizeBytes) {
		return fmt.Errorf(
			"BLOCK_REWARD txn ExtraData length (%d) cannot be longer than "+
				"(%d) bytes", numExtraDataBytes, MaxBlockRewardDataSizeBytes)
	}
	ret.ExtraData = make([]byte, numExtraDataBytes)
	_, err = io.ReadFull(rr, ret.ExtraData[:])
	if err != nil {
		return errors.Wrapf(err, "BlockRewardMetadataa.FromBytes: Problem reading ExtraData")
	}

	*txnData = ret
	return nil
}

func (txnData *BlockRewardMetadataa) New() DeSoTxnMetadata {
	return &BlockRewardMetadataa{}
}

func EncryptBytesWithPublicKey(bytesToEncrypt []byte, pubkey *ecdsa.PublicKey) ([]byte, error) {
	eciesPubkey := ecies.ImportECDSAPublic(pubkey)
	// Note we need to manually set the Params. Params is normally
	// set automatically in ImportECDSA based on what curve you're using.
	// However, because we use btcec.S256() rather than Ethereum's
	// implementation ethcrypto.S256(), which is just a wrapper around
	// secp256k1, the ecies library fails to fetch the proper parameters
	// for our curve even though it is functionally identical. So we just
	// set the params here and everything works.
	eciesPubkey.Params = ecies.ECIES_AES128_SHA256
	return ecies.Encrypt(rand.Reader, eciesPubkey, bytesToEncrypt, nil, nil)
}

func DecryptBytesWithPrivateKey(bytesToDecrypt []byte, privKey *ecdsa.PrivateKey) ([]byte, error) {
	eciesKeypair := ecies.ImportECDSA(privKey)
	// Note we need to manually set the Params. Params is normally
	// set automatically in ImportECDSA based on what curve you're using.
	// However, because we use btcec.S256() rather than Ethereum's
	// implementation ethcrypto.S256(), which is just a wrapper around
	// secp256k1, the ecies library fails to fetch the proper parameters
	// for our curve even though it is functionally identical. So we just
	// set the params here and everything works.
	eciesKeypair.Params = ecies.ECIES_AES128_SHA256
	return eciesKeypair.Decrypt(bytesToDecrypt, nil, nil)
}

// ==================================================================
// BitcoinExchangeMetadata
// ==================================================================

type BitcoinExchangeMetadata struct {
	// The Bitcoin transaction that sends Bitcoin to the designated burn address.
	BitcoinTransaction *wire.MsgTx
	// The hash of the Bitcoin block in which the Bitcoin transaction was mined.
	BitcoinBlockHash *BlockHash
	// The Bitcoin mekle root corresponding to the block in which the BitcoinTransaction
	// above was mined. Note that it is not strictly necessary to include this field
	// since we can look it up from the Bitcoin header if we know the BitcoinBlockHash.
	// However, having it here is convenient and allows us to do more validation prior
	// to looking up the header in the Bitcoin header chain.
	BitcoinMerkleRoot *BlockHash
	// This is a merkle proof that shows that the BitcoinTransaction above, with
	// hash equal to BitcoinTransactionHash, exists in the block with hash equal
	// to BitcoinBlockHash. This is effectively a path through a Merkle tree starting
	// from BitcoinTransactionHash as a leaf node and finishing with BitcoinMerkleRoot
	// as the root.
	BitcoinMerkleProof []*merkletree.ProofPart
}

func (txnData *BitcoinExchangeMetadata) GetTxnType() TxnType {
	return TxnTypeBitcoinExchange
}

func (txnData *BitcoinExchangeMetadata) ToBytes(preSignature bool) ([]byte, error) {
	data := []byte{}

	// BitcoinTransaction
	txnBytes := bytes.Buffer{}
	if err := txnData.BitcoinTransaction.Serialize(&txnBytes); err != nil {
		return nil, errors.Wrapf(err, "BitcoinExchangeMetadata.ToBytes: Problem "+
			"serializing BitcoinTransaction: ")
	}
	data = append(data, UintToBuf(uint64(len(txnBytes.Bytes())))...)
	data = append(data, txnBytes.Bytes()...)

	// BitcoinBlockHash
	data = append(data, txnData.BitcoinBlockHash[:]...)

	// BitcoinMerkleRoot
	data = append(data, txnData.BitcoinMerkleRoot[:]...)

	// BitcoinMerkleProof
	//
	// Encode the number of proof parts followed by all the proof parts.
	numProofParts := uint64(len(txnData.BitcoinMerkleProof))
	data = append(data, UintToBuf(numProofParts)...)
	for _, pf := range txnData.BitcoinMerkleProof {
		// ProofParts have a specific length so no need to encode the length.
		pfBytes, err := pf.Serialize()
		if err != nil {
			return nil, errors.Wrapf(err, "BitcoinExchangeMetadata.ToBytes")
		}

		data = append(data, pfBytes...)
	}

	return data, nil
}

func (txnData *BitcoinExchangeMetadata) FromBytes(data []byte) error {
	ret := BitcoinExchangeMetadata{}
	rr := bytes.NewReader(data)

	// BitcoinTransaction
	txnBytesLen, err := ReadUvarint(rr)
	if err != nil {
		return errors.Wrapf(err, "BitcoinExchangeMetadata.FromBytes: Problem "+
			"decoding BitcoinTransaction length")
	}
	if txnBytesLen > MaxMessagePayload {
		return fmt.Errorf("BitcoinExchangeMetadata.FromBytes: txnBytesLen %d "+
			"exceeds max %d", txnBytesLen, MaxMessagePayload)
	}
	txnBytes := make([]byte, txnBytesLen)
	_, err = io.ReadFull(rr, txnBytes)
	if err != nil {
		return fmt.Errorf("BitcoinExchangeMetadata.FromBytes: Error reading txnBytes: %v", err)
	}
	ret.BitcoinTransaction = &wire.MsgTx{}
	err = ret.BitcoinTransaction.Deserialize(bytes.NewBuffer(txnBytes))
	if err != nil {
		return errors.Wrapf(err, "BitcoinExchangeMetadata.FromBytes: Problem parsing txnBytes: ")
	}

	// BitcoinBlockHash
	ret.BitcoinBlockHash = &BlockHash{}
	_, err = io.ReadFull(rr, ret.BitcoinBlockHash[:])
	if err != nil {
		return errors.Wrapf(err, "BitcoinExchangeMetadata.FromBytes: Problem reading BitcoinBlockHash: ")
	}

	// BitcoinMerkleRoot
	ret.BitcoinMerkleRoot = &BlockHash{}
	_, err = io.ReadFull(rr, ret.BitcoinMerkleRoot[:])
	if err != nil {
		return errors.Wrapf(err, "BitcoinExchangeMetadata.FromBytes: Problem reading BitcoinMerkleRoot: ")
	}

	// BitcoinMerkleProof
	numProofParts, err := ReadUvarint(rr)
	if err != nil {
		return errors.Wrapf(err, "BitcoinExchangeMetadata.FromBytes: Problem reading numProofParts: ")
	}
	for ii := uint64(0); ii < numProofParts; ii++ {
		pfBytes := make([]byte, merkletree.ProofPartSerializeSize)
		_, err = io.ReadFull(rr, pfBytes[:])
		if err != nil {
			return errors.Wrapf(err, "BitcoinExchangeMetadata.FromBytes: Problem reading ProofPart %d: ", ii)
		}
		pf := &merkletree.ProofPart{}
		if err := pf.Deserialize(pfBytes); err != nil {
			return errors.Wrapf(err, "BitcoinExchangeMetadata.FromBytes: Problem parsing ProofPart %d: ", ii)
		}

		ret.BitcoinMerkleProof = append(ret.BitcoinMerkleProof, pf)
	}

	*txnData = ret

	return nil
}

func (txnData *BitcoinExchangeMetadata) New() DeSoTxnMetadata {
	return &BitcoinExchangeMetadata{}
}

// ==================================================================
// PrivateMessageMetadata
//
// A private message is a message from one user on the platform to
// another user on the platform. It is generally treated as a normal
// transaction would be except that the public key of the top-level
// MsgDeSoTxn is assumed to be the sender of the message and the
// metadata contains a messange encrypted with the receiver's public
// key.
// ==================================================================

type PrivateMessageMetadata struct {
	// The sender of the message is assumed to be the originator of the
	// top-level transaction.

	// The public key of the recipient of the message.
	RecipientPublicKey []byte

	// The content of the message. It is encrypted with the recipient's
	// public key using ECIES.
	EncryptedText []byte

	// A timestamp used for ordering messages when displaying them to
	// users. The timestamp must be unique. Note that we use a nanosecond
	// timestamp because it makes it easier to deal with the uniqueness
	// constraint technically (e.g. If one second spacing is required
	// as would be the case with a standard Unix timestamp then any code
	// that generates these transactions will need to potentially wait
	// or else risk a timestamp collision. This complexity is avoided
	// by just using a nanosecond timestamp). Note that the timestamp is
	// an unsigned int as opposed to a signed int, which means times
	// before the zero time are not represented which doesn't matter
	// for our purposes. Restricting the timestamp in this way makes
	// lexicographic sorting based on bytes easier in our database which
	// is one of the reasons we do it.
	TimestampNanos uint64
}

func (txnData *PrivateMessageMetadata) GetTxnType() TxnType {
	return TxnTypePrivateMessage
}

func (txnData *PrivateMessageMetadata) ToBytes(preSignature bool) ([]byte, error) {
	// Validate the metadata before encoding it.
	//
	// Public key must be included and must have the expected length.
	if len(txnData.RecipientPublicKey) != btcec.PubKeyBytesLenCompressed {
		return nil, fmt.Errorf("PrivateMessageMetadata.ToBytes: RecipientPublicKey "+
			"has length %d != %d", len(txnData.RecipientPublicKey), btcec.PubKeyBytesLenCompressed)
	}

	data := []byte{}

	// RecipientPublicKey
	//
	// We know the public key is set and has the expected length so we don't need
	// to encode the length here.
	data = append(data, txnData.RecipientPublicKey...)

	// EncryptedText
	data = append(data, UintToBuf(uint64(len(txnData.EncryptedText)))...)
	data = append(data, txnData.EncryptedText...)

	// TimestampNanos
	data = append(data, UintToBuf(txnData.TimestampNanos)...)

	return data, nil
}

func (txnData *PrivateMessageMetadata) FromBytes(data []byte) error {
	ret := PrivateMessageMetadata{}
	rr := bytes.NewReader(data)

	// RecipientPublicKey
	ret.RecipientPublicKey = make([]byte, btcec.PubKeyBytesLenCompressed)
	_, err := io.ReadFull(rr, ret.RecipientPublicKey)
	if err != nil {
		return fmt.Errorf("PrivateMessageMetadata.FromBytes: Error reading RecipientPublicKey: %v", err)
	}

	// EncryptedText
	encryptedTextLen, err := ReadUvarint(rr)
	if err != nil {
		return errors.Wrapf(err, "PrivateMessageMetadata.FromBytes: Problem "+
			"decoding EncryptedText length")
	}
	if encryptedTextLen > MaxMessagePayload {
		return fmt.Errorf("PrivateMessageMetadata.FromBytes: encryptedTextLen %d "+
			"exceeds max %d", encryptedTextLen, MaxMessagePayload)
	}
	ret.EncryptedText = make([]byte, encryptedTextLen)
	_, err = io.ReadFull(rr, ret.EncryptedText)
	if err != nil {
		return fmt.Errorf("PrivateMessageMetadata.FromBytes: Error reading EncryptedText: %v", err)
	}

	// TimestampNanos
	ret.TimestampNanos, err = ReadUvarint(rr)
	if err != nil {
		return fmt.Errorf("PrivateMessageMetadata.FromBytes: Error reading TimestampNanos: %v", err)
	}

	*txnData = ret

	return nil
}

func (txnData *PrivateMessageMetadata) New() DeSoTxnMetadata {
	return &PrivateMessageMetadata{}
}

// ==================================================================
// LikeMetadata
//
// A like is an interaction where a user on the platform "likes" a post.
// ==================================================================

type LikeMetadata struct {
	// The user casting a "like" is assumed to be the originator of the
	// top-level transaction.

	// The post hash to like.
	LikedPostHash *BlockHash

	// Set to true when a user is requesting to unlike a post.
	IsUnlike bool
}

func (txnData *LikeMetadata) GetTxnType() TxnType {
	return TxnTypeLike
}

func (txnData *LikeMetadata) ToBytes(preSignature bool) ([]byte, error) {
	// Validate the metadata before encoding it.
	//
	// Post hash must be included and must have the expected length.
	if len(txnData.LikedPostHash) != HashSizeBytes {
		return nil, fmt.Errorf("LikeMetadata.ToBytes: LikedPostHash "+
			"has length %d != %d", len(txnData.LikedPostHash), HashSizeBytes)
	}

	data := []byte{}

	// Add LikedPostHash
	//
	// We know the post hash is set and has the expected length so we don't need
	// to encode the length here.
	data = append(data, txnData.LikedPostHash[:]...)

	// Add IsUnlike bool.
	data = append(data, BoolToByte(txnData.IsUnlike))

	return data, nil
}

func (txnData *LikeMetadata) FromBytes(data []byte) error {
	ret := LikeMetadata{}
	rr := bytes.NewReader(data)

	// LikedPostHash
	ret.LikedPostHash = &BlockHash{}
	_, err := io.ReadFull(rr, ret.LikedPostHash[:])
	if err != nil {
		return fmt.Errorf(
			"LikeMetadata.FromBytes: Error reading LikedPostHash: %v", err)
	}

	// IsUnlike
	ret.IsUnlike = ReadBoolByte(rr)

	*txnData = ret

	return nil
}

func (txnData *LikeMetadata) New() DeSoTxnMetadata {
	return &LikeMetadata{}
}

// ==================================================================
// FollowMetadata
//
// A follow is an interaction where one user on the platform
// "follows" another user on the platform.  This is used as an
// indicator to UIs/Feeds that a user is interested in
// consuming the "followed" users content.
// ==================================================================

type FollowMetadata struct {
	// The follower is assumed to be the originator of the
	// top-level transaction.

	// The public key to follow.
	FollowedPublicKey []byte

	// Set to true when a user is requesting to unfollow.
	IsUnfollow bool
}

func (txnData *FollowMetadata) GetTxnType() TxnType {
	return TxnTypeFollow
}

func (txnData *FollowMetadata) ToBytes(preSignature bool) ([]byte, error) {
	// Validate the metadata before encoding it.
	//
	// Public key must be included and must have the expected length.
	if len(txnData.FollowedPublicKey) != btcec.PubKeyBytesLenCompressed {
		return nil, fmt.Errorf("FollowMetadata.ToBytes: FollowedPublicKey "+
			"has length %d != %d", len(txnData.FollowedPublicKey),
			btcec.PubKeyBytesLenCompressed)
	}

	data := []byte{}

	// FollowedPublicKey
	//
	// We know the public key is set and has the expected length so we don't need
	// to encode the length here.
	data = append(data, txnData.FollowedPublicKey...)

	// Add IsUnfollow bool.
	data = append(data, BoolToByte(txnData.IsUnfollow))

	return data, nil
}

func (txnData *FollowMetadata) FromBytes(data []byte) error {
	ret := FollowMetadata{}
	rr := bytes.NewReader(data)

	// FollowedPublicKey
	ret.FollowedPublicKey = make([]byte, btcec.PubKeyBytesLenCompressed)
	_, err := io.ReadFull(rr, ret.FollowedPublicKey)
	if err != nil {
		return fmt.Errorf(
			"FollowMetadata.FromBytes: Error reading FollowedPublicKey: %v", err)
	}

	// IsUnfollow
	ret.IsUnfollow = ReadBoolByte(rr)

	*txnData = ret

	return nil
}

func (txnData *FollowMetadata) New() DeSoTxnMetadata {
	return &FollowMetadata{}
}

// = = = = = = = = = = = = = = = = = = = = = = =
// DeSo
// = = = = = = = = = = = = = = = = = = = = = = =

// ==================================================================
// SubmitPostMetadata
// ==================================================================

func ReadBoolByte(rr *bytes.Reader) bool {
	boolByte, err := rr.ReadByte()
	if err != nil {
		return false
	}
	if boolByte != 0 {
		return true
	}
	return false
}

func BoolToByte(val bool) byte {
	if val {
		return 1
	}
	return 0
}

type SubmitPostMetadata struct {
	// The creator of the post is assumed to be the originator of the
	// top-level transaction.

	// When set, this transaction is treated as modifying an existing
	// post rather than creating a new post.
	PostHashToModify []byte

	// When a ParentStakeID is set, the post is actually a comment on
	// another entity (either a post or a profile depending on the
	// type of StakeID provided).
	ParentStakeID []byte
	Body          []byte

	// The amount the creator of the post gets when someone stakes
	// to the post.
	CreatorBasisPoints uint64
	// The multiple of the payout when a user stakes to a post.
	// 2x multiple = 200% = 20,000bps
	StakeMultipleBasisPoints uint64

	// A timestamp used for ordering messages when displaying them to
	// users. The timestamp must be unique. Note that we use a nanosecond
	// timestamp because it makes it easier to deal with the uniqueness
	// constraint technically (e.g. If one second spacing is required
	// as would be the case with a standard Unix timestamp then any code
	// that generates these transactions will need to potentially wait
	// or else risk a timestamp collision. This complexity is avoided
	// by just using a nanosecond timestamp). Note that the timestamp is
	// an unsigned int as opposed to a signed int, which means times
	// before the zero time are not represented which doesn't matter
	// for our purposes. Restricting the timestamp in this way makes
	// lexicographic sorting based on bytes easier in our database which
	// is one of the reasons we do it.
	TimestampNanos uint64

	// When set to true, indicates that the post should be deleted. This
	// value is only considered when PostHashToModify is set to a valid
	// pre-existing post.
	IsHidden bool
}

func (txnData *SubmitPostMetadata) GetTxnType() TxnType {
	return TxnTypeSubmitPost
}

func (txnData *SubmitPostMetadata) ToBytes(preSignature bool) ([]byte, error) {
	data := []byte{}

	// PostHashToModify
	data = append(data, UintToBuf(uint64(len(txnData.PostHashToModify)))...)
	data = append(data, txnData.PostHashToModify...)

	// ParentPostHash
	data = append(data, UintToBuf(uint64(len(txnData.ParentStakeID)))...)
	data = append(data, txnData.ParentStakeID...)

	// Body
	data = append(data, UintToBuf(uint64(len(txnData.Body)))...)
	data = append(data, txnData.Body...)

	// CreatorBasisPoints
	data = append(data, UintToBuf(txnData.CreatorBasisPoints)...)

	// StakeMultipleBasisPoints
	data = append(data, UintToBuf(txnData.StakeMultipleBasisPoints)...)

	// TimestampNanos
	data = append(data, UintToBuf(txnData.TimestampNanos)...)

	// IsHidden
	data = append(data, BoolToByte(txnData.IsHidden))

	return data, nil
}

func ReadVarString(rr io.Reader) ([]byte, error) {
	StringLen, err := ReadUvarint(rr)
	if err != nil {
		return nil, errors.Wrapf(err, "SubmitPostMetadata.FromBytes: Problem "+
			"decoding String length")
	}
	if StringLen > MaxMessagePayload {
		return nil, fmt.Errorf("SubmitPostMetadata.FromBytes: StringLen %d "+
			"exceeds max %d", StringLen, MaxMessagePayload)
	}
	ret := make([]byte, StringLen)
	_, err = io.ReadFull(rr, ret)
	if err != nil {
		return nil, fmt.Errorf("SubmitPostMetadata.FromBytes: Error reading StringText: %v", err)
	}

	return ret, nil
}

func (txnData *SubmitPostMetadata) FromBytes(data []byte) error {
	ret := SubmitPostMetadata{}
	rr := bytes.NewReader(data)

	// PostHashToModify
	var err error
	ret.PostHashToModify, err = ReadVarString(rr)
	if err != nil {
		return fmt.Errorf("SubmitPostMetadata.FromBytes: Error reading PostHashToModify: %v", err)
	}

	// ParentStakeID
	ret.ParentStakeID, err = ReadVarString(rr)
	if err != nil {
		return fmt.Errorf("SubmitPostMetadata.FromBytes: Error reading ParentStakeID: %v", err)
	}

	// Body
	ret.Body, err = ReadVarString(rr)
	if err != nil {
		return fmt.Errorf(
			"SubmitPostMetadata.FromBytes: Error reading Body: %v", err)
	}

	// CreatorBasisPoints
	ret.CreatorBasisPoints, err = ReadUvarint(rr)
	if err != nil {
		return fmt.Errorf("SubmitPostMetadata.FromBytes: Error reading CreatorBasisPoints: %v", err)
	}

	// StakeMultipleBasisPoints
	ret.StakeMultipleBasisPoints, err = ReadUvarint(rr)
	if err != nil {
		return fmt.Errorf("SubmitPostMetadata.FromBytes: Error reading StakeMultipleBasisPoints: %v", err)
	}

	// TimestampNanos
	ret.TimestampNanos, err = ReadUvarint(rr)
	if err != nil {
		return fmt.Errorf("SubmitPostMetadata.FromBytes: Error reading TimestampNanos: %v", err)
	}

	// IsHidden
	ret.IsHidden = ReadBoolByte(rr)

	*txnData = ret

	return nil
}

func (txnData *SubmitPostMetadata) New() DeSoTxnMetadata {
	return &SubmitPostMetadata{}
}

// ==================================================================
// UpdateProfileMetadata
// ==================================================================

type UpdateProfileMetadata struct {
	// The public key being updated is assumed to be the originator of the
	// top-level transaction.

	// The public key of the profile to update. When left unset, the public
	// key in the transaction is used.
	ProfilePublicKey []byte

	NewUsername    []byte
	NewDescription []byte
	NewProfilePic  []byte

	// This is the percentage of each "net buy" that a creator earns when
	// someone purchases her coin. For example, if this were set to 25%,
	// then every time their coin reaches a new high, they would get 25%
	// of the coins as they're being minted. More concretely, if someone
	// put in enough DeSo to buy 10 coins, the creator would get 2.5
	// and this person would get 7.5. However, if they sold 5 coins and
	// someone subsequently bought those same coins, the creator wouldn't
	// get any coins because no "net new" coins have been created.
	NewCreatorBasisPoints uint64

	// The multiple of the payout when a user stakes to this profile. If
	// unset, a sane default is set when the first person stakes to this
	// profile.
	// 2x multiple = 200% = 20,000bps
	//
	// TODO: This field is deprecated; delete it.
	NewStakeMultipleBasisPoints uint64

	// Profile is hidden from the UI when this field is true.
	// TODO: This field is deprecated; delete it.
	IsHidden bool
}

func (txnData *UpdateProfileMetadata) GetTxnType() TxnType {
	return TxnTypeUpdateProfile
}

func (txnData *UpdateProfileMetadata) ToBytes(preSignature bool) ([]byte, error) {
	data := []byte{}

	// ProfilePublicKey
	data = append(data, UintToBuf(uint64(len(txnData.ProfilePublicKey)))...)
	data = append(data, txnData.ProfilePublicKey...)

	// NewUsername
	data = append(data, UintToBuf(uint64(len(txnData.NewUsername)))...)
	data = append(data, txnData.NewUsername...)

	// NewDescription
	data = append(data, UintToBuf(uint64(len(txnData.NewDescription)))...)
	data = append(data, txnData.NewDescription...)

	// NewProfilePic
	data = append(data, UintToBuf(uint64(len(txnData.NewProfilePic)))...)
	data = append(data, txnData.NewProfilePic...)

	// NewCreatorBasisPoints
	data = append(data, UintToBuf(txnData.NewCreatorBasisPoints)...)

	// NewStakeMultipleBasisPoints
	data = append(data, UintToBuf(txnData.NewStakeMultipleBasisPoints)...)

	// IsHidden
	data = append(data, BoolToByte(txnData.IsHidden))

	return data, nil
}

func (txnData *UpdateProfileMetadata) FromBytes(data []byte) error {
	ret := UpdateProfileMetadata{}
	rr := bytes.NewReader(data)

	// ProfilePublicKey
	var err error
	ret.ProfilePublicKey, err = ReadVarString(rr)
	if err != nil {
		return fmt.Errorf(
			"UpdateProfileMetadata.FromBytes: Error reading ProfilePublicKey: %v", err)
	}
	// Set the profile public key to nil if it's not set as a convenience.
	if len(ret.ProfilePublicKey) == 0 {
		ret.ProfilePublicKey = nil
	}

	// NewUsername
	ret.NewUsername, err = ReadVarString(rr)
	if err != nil {
		return fmt.Errorf(
			"UpdateProfileMetadata.FromBytes: Error reading NewUsername: %v", err)
	}

	// NewDescription
	ret.NewDescription, err = ReadVarString(rr)
	if err != nil {
		return fmt.Errorf(
			"UpdateProfileMetadata.FromBytes: Error reading NewDescription: %v", err)
	}

	// NewProfilePic
	ret.NewProfilePic, err = ReadVarString(rr)
	if err != nil {
		return fmt.Errorf(
			"UpdateProfileMetadata.FromBytes: Error reading NewProfilePic: %v", err)
	}

	// NewCreatorBasisPoints
	ret.NewCreatorBasisPoints, err = ReadUvarint(rr)
	if err != nil {
		return fmt.Errorf("UpdateProfileMetadata.FromBytes: Error reading NewCreatorBasisPoints: %v", err)
	}

	// NewStakeMultipleBasisPoints
	ret.NewStakeMultipleBasisPoints, err = ReadUvarint(rr)
	if err != nil {
		return fmt.Errorf("UpdateProfileMetadata.FromBytes: Error reading NewStakeMultipleBasisPoints: %v", err)
	}

	// IsHidden
	ret.IsHidden = ReadBoolByte(rr)

	*txnData = ret

	return nil
}

func (txnData *UpdateProfileMetadata) New() DeSoTxnMetadata {
	return &UpdateProfileMetadata{}
}

// ==================================================================
// UpdateGlobalParamsMetadata
// ==================================================================
type UpdateGlobalParamsMetadata struct {
	// The GlobalParamsMetadata struct is empty because all information is stored in the transaction's ExtraData
}

func (txnData *UpdateGlobalParamsMetadata) GetTxnType() TxnType {
	return TxnTypeUpdateGlobalParams
}

func (txnData *UpdateGlobalParamsMetadata) ToBytes(preSignature bool) ([]byte, error) {
	// All metadata is stored in extra for these transactions.
	retBytes := []byte{}
	return retBytes, nil
}

func (txnData *UpdateGlobalParamsMetadata) FromBytes(data []byte) error {
	ret := UpdateGlobalParamsMetadata{}
	// All metadata is stored in extra for these transactions.
	*txnData = ret
	return nil
}

func (txnData *UpdateGlobalParamsMetadata) New() DeSoTxnMetadata {
	return &UpdateGlobalParamsMetadata{}
}

// ==================================================================
// UpdateBitcoinUSDExchangeRateMetadataa
// ==================================================================

type UpdateBitcoinUSDExchangeRateMetadataa struct {
	// The new exchange rate to set.
	USDCentsPerBitcoin uint64
}

func (txnData *UpdateBitcoinUSDExchangeRateMetadataa) GetTxnType() TxnType {
	return TxnTypeUpdateBitcoinUSDExchangeRate
}

func (txnData *UpdateBitcoinUSDExchangeRateMetadataa) ToBytes(preSignature bool) ([]byte, error) {
	retBytes := []byte{}

	retBytes = append(retBytes, UintToBuf(uint64(txnData.USDCentsPerBitcoin))...)

	return retBytes, nil
}

func (txnData *UpdateBitcoinUSDExchangeRateMetadataa) FromBytes(dataa []byte) error {
	ret := UpdateBitcoinUSDExchangeRateMetadataa{}
	rr := bytes.NewReader(dataa)

	// USDCentsPerBitcoin
	var err error
	ret.USDCentsPerBitcoin, err = ReadUvarint(rr)
	if err != nil {
		return fmt.Errorf("UpdateBitcoinUSDExchangeRateMetadata.FromBytes: Error reading USDCentsPerBitcoin: %v", err)
	}

	*txnData = ret
	return nil
}

func (txnData *UpdateBitcoinUSDExchangeRateMetadataa) New() DeSoTxnMetadata {
	return &UpdateBitcoinUSDExchangeRateMetadataa{}
}

// ==================================================================
// CreatorCoinMetadataa
// ==================================================================

type CreatorCoinOperationType uint8

const (
	CreatorCoinOperationTypeBuy     CreatorCoinOperationType = 0
	CreatorCoinOperationTypeSell    CreatorCoinOperationType = 1
	CreatorCoinOperationTypeAddDeSo CreatorCoinOperationType = 2
)

type CreatorCoinMetadataa struct {
	// ProfilePublicKey is the public key of the profile that owns the
	// coin the person wants to operate on. Creator coins can only be
	// bought and sold if a valid profile exists.
	ProfilePublicKey []byte

	// OperationType specifies what the user wants to do with this
	// creator coin.
	OperationType CreatorCoinOperationType

	// Generally, only one of these will be used depending on the OperationType
	// set. In a Buy transaction, DeSoToSellNanos will be converted into
	// creator coin on behalf of the user. In a Sell transaction,
	// CreatorCoinToSellNanos will be converted into DeSo. In an AddDeSo
	// operation, DeSoToAddNanos will be aded for the user. This allows us to
	// support multiple transaction types with same meta field.
	DeSoToSellNanos        uint64
	CreatorCoinToSellNanos uint64
	DeSoToAddNanos         uint64

	// When a user converts DeSo into CreatorCoin, MinCreatorCoinExpectedNanos
	// specifies the minimum amount of creator coin that the user expects from their
	// transaction. And vice versa when a user is converting CreatorCoin for DeSo.
	// Specifying these fields prevents the front-running of users' buy/sell. Setting
	// them to zero turns off the check. Give it your best shot, Ivan.
	MinDeSoExpectedNanos        uint64
	MinCreatorCoinExpectedNanos uint64
}

func (txnData *CreatorCoinMetadataa) GetTxnType() TxnType {
	return TxnTypeCreatorCoin
}

func (txnData *CreatorCoinMetadataa) ToBytes(preSignature bool) ([]byte, error) {
	data := []byte{}

	// ProfilePublicKey
	data = append(data, UintToBuf(uint64(len(txnData.ProfilePublicKey)))...)
	data = append(data, txnData.ProfilePublicKey...)

	// OperationType byte
	data = append(data, byte(txnData.OperationType))

	// DeSoToSellNanos    uint64
	data = append(data, UintToBuf(uint64(txnData.DeSoToSellNanos))...)

	// CreatorCoinToSellNanos uint64
	data = append(data, UintToBuf(uint64(txnData.CreatorCoinToSellNanos))...)
	// DeSoToAddNanos     uint64
	data = append(data, UintToBuf(uint64(txnData.DeSoToAddNanos))...)

	// MinDeSoExpectedNanos    uint64
	data = append(data, UintToBuf(uint64(txnData.MinDeSoExpectedNanos))...)
	// MinCreatorCoinExpectedNanos uint64
	data = append(data, UintToBuf(uint64(txnData.MinCreatorCoinExpectedNanos))...)

	return data, nil
}

func (txnData *CreatorCoinMetadataa) FromBytes(dataa []byte) error {
	ret := CreatorCoinMetadataa{}
	rr := bytes.NewReader(dataa)

	// ProfilePublicKey
	var err error
	ret.ProfilePublicKey, err = ReadVarString(rr)
	if err != nil {
		return fmt.Errorf(
			"CreatorCoinMetadataa.FromBytes: Error reading ProfilePublicKey: %v", err)
	}

	// OperationType byte
	operationType, err := rr.ReadByte()
	if err != nil {
		return fmt.Errorf(
			"CreatorCoinMetadataa.FromBytes: Error reading OperationType: %v", err)
	}
	ret.OperationType = CreatorCoinOperationType(operationType)

	// DeSoToSellNanos    uint64
	ret.DeSoToSellNanos, err = ReadUvarint(rr)
	if err != nil {
		return fmt.Errorf("CreatorCoinMetadata.FromBytes: Error reading DeSoToSellNanos: %v", err)
	}

	// CreatorCoinToSellNanos uint64
	ret.CreatorCoinToSellNanos, err = ReadUvarint(rr)
	if err != nil {
		return fmt.Errorf("CreatorCoinMetadata.FromBytes: Error reading CreatorCoinToSellNanos: %v", err)
	}

	// DeSoToAddNanos     uint64
	ret.DeSoToAddNanos, err = ReadUvarint(rr)
	if err != nil {
		return fmt.Errorf("CreatorCoinMetadata.FromBytes: Error reading DeSoToAddNanos: %v", err)
	}

	// MinDeSoExpectedNanos    uint64
	ret.MinDeSoExpectedNanos, err = ReadUvarint(rr)
	if err != nil {
		return fmt.Errorf("CreatorCoinMetadata.FromBytes: Error reading MinDeSoExpectedNanos: %v", err)
	}

	// MinCreatorCoinExpectedNanos uint64
	ret.MinCreatorCoinExpectedNanos, err = ReadUvarint(rr)
	if err != nil {
		return fmt.Errorf("CreatorCoinMetadata.FromBytes: Error reading MinCreatorCoinExpectedNanos: %v", err)
	}

	*txnData = ret
	return nil
}

func (txnData *CreatorCoinMetadataa) New() DeSoTxnMetadata {
	return &CreatorCoinMetadataa{}
}

// ==================================================================
// CreatorCoinTransferMetadataa
// ==================================================================

type CreatorCoinTransferMetadataa struct {
	// ProfilePublicKey is the public key of the profile that owns the
	// coin the person wants to transer. Creator coins can only be
	// transferred if a valid profile exists.
	ProfilePublicKey []byte

	CreatorCoinToTransferNanos uint64
	ReceiverPublicKey          []byte
}

func (txnData *CreatorCoinTransferMetadataa) GetTxnType() TxnType {
	return TxnTypeCreatorCoinTransfer
}

func (txnData *CreatorCoinTransferMetadataa) ToBytes(preSignature bool) ([]byte, error) {
	data := []byte{}

	// ProfilePublicKey
	data = append(data, UintToBuf(uint64(len(txnData.ProfilePublicKey)))...)
	data = append(data, txnData.ProfilePublicKey...)

	// CreatorCoinToTransferNanos uint64
	data = append(data, UintToBuf(uint64(txnData.CreatorCoinToTransferNanos))...)

	// ReceiverPublicKey
	data = append(data, UintToBuf(uint64(len(txnData.ReceiverPublicKey)))...)
	data = append(data, txnData.ReceiverPublicKey...)

	return data, nil
}

func (txnData *CreatorCoinTransferMetadataa) FromBytes(dataa []byte) error {
	ret := CreatorCoinTransferMetadataa{}
	rr := bytes.NewReader(dataa)

	// ProfilePublicKey
	var err error
	ret.ProfilePublicKey, err = ReadVarString(rr)
	if err != nil {
		return fmt.Errorf(
			"CreatorCoinTransferMetadataa.FromBytes: Error reading ProfilePublicKey: %v", err)
	}

	// CreatorCoinToTransferNanos uint64
	ret.CreatorCoinToTransferNanos, err = ReadUvarint(rr)
	if err != nil {
		return fmt.Errorf("CreatorCoinTransferMetadata.FromBytes: Error reading CreatorCoinToSellNanos: %v", err)
	}

	// ReceiverPublicKey
	ret.ReceiverPublicKey, err = ReadVarString(rr)
	if err != nil {
		return fmt.Errorf(
			"CreatorCoinTransferMetadataa.FromBytes: Error reading ReceiverPublicKey: %v", err)
	}

	*txnData = ret
	return nil
}

func (txnData *CreatorCoinTransferMetadataa) New() DeSoTxnMetadata {
	return &CreatorCoinTransferMetadataa{}
}

// ==================================================================
// CreateNFTMetadata
// ==================================================================

type CreateNFTMetadata struct {
	NFTPostHash                    *BlockHash
	NumCopies                      uint64
	HasUnlockable                  bool
	IsForSale                      bool
	MinBidAmountNanos              uint64
	NFTRoyaltyToCreatorBasisPoints uint64
	NFTRoyaltyToCoinBasisPoints    uint64
}

func (txnData *CreateNFTMetadata) GetTxnType() TxnType {
	return TxnTypeCreateNFT
}

func (txnData *CreateNFTMetadata) ToBytes(preSignature bool) ([]byte, error) {
	// Validate the metadata before encoding it.
	//
	// Post hash must be included and must have the expected length.
	if len(txnData.NFTPostHash) != HashSizeBytes {
		return nil, fmt.Errorf("CreateNFTMetadata.ToBytes: NFTPostHash "+
			"has length %d != %d", len(txnData.NFTPostHash), HashSizeBytes)
	}

	data := []byte{}

	// NFTPostHash
	data = append(data, txnData.NFTPostHash[:]...)

	// NumCopies uint64
	data = append(data, UintToBuf(txnData.NumCopies)...)

	// HasUnlockable
	data = append(data, BoolToByte(txnData.HasUnlockable))

	// IsForSale
	data = append(data, BoolToByte(txnData.IsForSale))

	// MinBidAmountNanos uint64
	data = append(data, UintToBuf(txnData.MinBidAmountNanos)...)

	// NFTRoyaltyToCreatorBasisPoints uint64
	data = append(data, UintToBuf(txnData.NFTRoyaltyToCreatorBasisPoints)...)

	// NFTRoyaltyToCoinBasisPoints uint64
	data = append(data, UintToBuf(txnData.NFTRoyaltyToCoinBasisPoints)...)

	return data, nil
}

func (txnData *CreateNFTMetadata) FromBytes(dataa []byte) error {
	ret := CreateNFTMetadata{}
	rr := bytes.NewReader(dataa)

	// NFTPostHash
	ret.NFTPostHash = &BlockHash{}
	_, err := io.ReadFull(rr, ret.NFTPostHash[:])
	if err != nil {
		return fmt.Errorf(
			"CreateNFTMetadata.FromBytes: Error reading NFTPostHash: %v", err)
	}

	// NumCopies uint64
	ret.NumCopies, err = ReadUvarint(rr)
	if err != nil {
		return fmt.Errorf("CreateNFTMetadata.FromBytes: Error reading NumCopies: %v", err)
	}

	// HasUnlockable
	ret.HasUnlockable = ReadBoolByte(rr)

	// IsForSale
	ret.IsForSale = ReadBoolByte(rr)

	// MinBidAmountNanos uint64
	ret.MinBidAmountNanos, err = ReadUvarint(rr)
	if err != nil {
		return fmt.Errorf("CreateNFTMetadata.FromBytes: Error reading MinBidAmountNanos: %v", err)
	}

	// NFTRoyaltyToCreatorBasisPoints uint64
	ret.NFTRoyaltyToCreatorBasisPoints, err = ReadUvarint(rr)
	if err != nil {
		return fmt.Errorf("CreateNFTMetadata.FromBytes: Error reading NFTRoyaltyToCreatorBasisPoints: %v", err)
	}

	// NFTRoyaltyToCoinBasisPoints uint64
	ret.NFTRoyaltyToCoinBasisPoints, err = ReadUvarint(rr)
	if err != nil {
		return fmt.Errorf("CreateNFTMetadata.FromBytes: Error reading NFTRoyaltyToCoinBasisPoints: %v", err)
	}

	*txnData = ret
	return nil
}

func (txnData *CreateNFTMetadata) New() DeSoTxnMetadata {
	return &CreateNFTMetadata{}
}

// ==================================================================
// UpdateNFTMetadata
// ==================================================================

type UpdateNFTMetadata struct {
	NFTPostHash       *BlockHash
	SerialNumber      uint64
	IsForSale         bool
	MinBidAmountNanos uint64
}

func (txnData *UpdateNFTMetadata) GetTxnType() TxnType {
	return TxnTypeUpdateNFT
}

func (txnData *UpdateNFTMetadata) ToBytes(preSignature bool) ([]byte, error) {
	// Validate the metadata before encoding it.
	//
	// Post hash must be included and must have the expected length.
	if len(txnData.NFTPostHash) != HashSizeBytes {
		return nil, fmt.Errorf("UpdateNFTMetadata.ToBytes: NFTPostHash "+
			"has length %d != %d", len(txnData.NFTPostHash), HashSizeBytes)
	}

	data := []byte{}

	// NFTPostHash
	data = append(data, txnData.NFTPostHash[:]...)

	// SerialNumber uint64
	data = append(data, UintToBuf(txnData.SerialNumber)...)

	// IsForSale
	data = append(data, BoolToByte(txnData.IsForSale))

	// MinBidAmountNanos uint64
	data = append(data, UintToBuf(txnData.MinBidAmountNanos)...)

	return data, nil
}

func (txnData *UpdateNFTMetadata) FromBytes(dataa []byte) error {
	ret := UpdateNFTMetadata{}
	rr := bytes.NewReader(dataa)

	// NFTPostHash
	ret.NFTPostHash = &BlockHash{}
	_, err := io.ReadFull(rr, ret.NFTPostHash[:])
	if err != nil {
		return fmt.Errorf(
			"UpdateNFTMetadata.FromBytes: Error reading NFTPostHash: %v", err)
	}

	// SerialNumber uint64
	ret.SerialNumber, err = ReadUvarint(rr)
	if err != nil {
		return fmt.Errorf("UpdateNFTMetadata.FromBytes: Error reading SerialNumber: %v", err)
	}

	// IsForSale
	ret.IsForSale = ReadBoolByte(rr)

	// SerialNumber uint64
	ret.MinBidAmountNanos, err = ReadUvarint(rr)
	if err != nil {
		return fmt.Errorf("UpdateNFTMetadata.FromBytes: Error reading MinBidAmountNanos: %v", err)
	}

	*txnData = ret
	return nil
}

func (txnData *UpdateNFTMetadata) New() DeSoTxnMetadata {
	return &UpdateNFTMetadata{}
}

// ==================================================================
// AcceptNFTBidMetadata
// ==================================================================

type AcceptNFTBidMetadata struct {
	NFTPostHash    *BlockHash
	SerialNumber   uint64
	BidderPKID     *PKID
	BidAmountNanos uint64
	UnlockableText []byte

	// When an NFT owner accepts a bid, they must specify the bidder's UTXO inputs they will lock up
	// as payment for the purchase. This prevents the transaction from accidentally using UTXOs
	// that are used by future transactions.
	BidderInputs []*DeSoInput
}

func (txnData *AcceptNFTBidMetadata) GetTxnType() TxnType {
	return TxnTypeAcceptNFTBid
}

func (txnData *AcceptNFTBidMetadata) ToBytes(preSignature bool) ([]byte, error) {
	// Validate the metadata before encoding it.
	//
	// Post hash and pub key must be included and must have the expected length.
	if len(txnData.NFTPostHash) != HashSizeBytes {
		return nil, fmt.Errorf("AcceptNFTBidMetadata.ToBytes: NFTPostHash "+
			"has length %d != %d", len(txnData.NFTPostHash), HashSizeBytes)
	}
	if len(txnData.BidderPKID) != btcec.PubKeyBytesLenCompressed {
		return nil, fmt.Errorf("AcceptNFTBidMetadata.ToBytes: BidderPublicKey "+
			"has length %d != %d", len(txnData.BidderPKID), btcec.PubKeyBytesLenCompressed)
	}

	data := []byte{}

	// NFTPostHash
	data = append(data, txnData.NFTPostHash[:]...)

	// SerialNumber uint64
	data = append(data, UintToBuf(txnData.SerialNumber)...)

	// BidderPKID
	data = append(data, UintToBuf(uint64(len(txnData.BidderPKID)))...)
	data = append(data, txnData.BidderPKID[:]...)

	// BidAmountNanos uint64
	data = append(data, UintToBuf(txnData.BidAmountNanos)...)

	// UnlockableText
	data = append(data, UintToBuf(uint64(len(txnData.UnlockableText)))...)
	data = append(data, txnData.UnlockableText...)

	// Serialize the bidder inputs
	data = append(data, UintToBuf(uint64(len(txnData.BidderInputs)))...)
	for _, desoInput := range txnData.BidderInputs {
		data = append(data, desoInput.TxID[:]...)
		data = append(data, UintToBuf(uint64(desoInput.Index))...)
	}

	return data, nil
}

func (txnData *AcceptNFTBidMetadata) FromBytes(dataa []byte) error {
	ret := AcceptNFTBidMetadata{}
	rr := bytes.NewReader(dataa)

	// NFTPostHash
	ret.NFTPostHash = &BlockHash{}
	_, err := io.ReadFull(rr, ret.NFTPostHash[:])
	if err != nil {
		return fmt.Errorf(
			"AcceptNFTBidMetadata.FromBytes: Error reading NFTPostHash: %v", err)
	}

	// SerialNumber uint64
	ret.SerialNumber, err = ReadUvarint(rr)
	if err != nil {
		return fmt.Errorf("AcceptNFTBidMetadata.FromBytes: Error reading SerialNumber: %v", err)
	}

	// BidderPKID
	bidderPKIDBytes, err := ReadVarString(rr)
	if err != nil {
		return fmt.Errorf(
			"AcceptNFTBidMetadata.FromBytes: Error reading BidderPublicKey: %v", err)
	}
	ret.BidderPKID = PublicKeyToPKID(bidderPKIDBytes)

	// BidAmountNanos uint64
	ret.BidAmountNanos, err = ReadUvarint(rr)
	if err != nil {
		return fmt.Errorf("AcceptNFTBidMetadata.FromBytes: Error reading BidAmountNanos: %v", err)
	}

	// UnlockableText
	unlockableTextLen, err := ReadUvarint(rr)
	if err != nil {
		return errors.Wrapf(err, "AcceptNFTBidMetadata.FromBytes: Problem "+
			"decoding UnlockableText length")
	}
	if unlockableTextLen > MaxMessagePayload {
		return fmt.Errorf("AcceptNFTBidMetadata.FromBytes: unlockableTextLen %d "+
			"exceeds max %d", unlockableTextLen, MaxMessagePayload)
	}
	ret.UnlockableText = make([]byte, unlockableTextLen)
	_, err = io.ReadFull(rr, ret.UnlockableText)
	if err != nil {
		return fmt.Errorf("AcceptNFTBidMetadata.FromBytes: Error reading EncryptedText: %v", err)
	}

	// De-serialize the inputs
	numInputs, err := ReadUvarint(rr)
	if err != nil {
		return errors.Wrapf(err, "AcceptNFTBidMetadata.FromBytes: Problem getting length of inputs")
	}
	for ii := uint64(0); ii < numInputs; ii++ {
		currentInput := NewDeSoInput()
		_, err = io.ReadFull(rr, currentInput.TxID[:])
		if err != nil {
			return errors.Wrapf(err, "AcceptNFTBidMetadata.FromBytes: Problem converting input txid")
		}
		inputIndex, err := ReadUvarint(rr)
		if err != nil {
			return errors.Wrapf(err, "AcceptNFTBidMetadata.FromBytes: Problem converting input index")
		}
		if inputIndex > uint64(^uint32(0)) {
			return fmt.Errorf("AcceptNFTBidMetadata.FromBytes: Input index (%d) must not exceed (%d)", inputIndex, ^uint32(0))
		}
		currentInput.Index = uint32(inputIndex)

		ret.BidderInputs = append(ret.BidderInputs, currentInput)
	}

	*txnData = ret
	return nil
}

func (txnData *AcceptNFTBidMetadata) New() DeSoTxnMetadata {
	return &AcceptNFTBidMetadata{}
}

// ==================================================================
// NFTBidMetadata
// ==================================================================

type NFTBidMetadata struct {
	NFTPostHash    *BlockHash
	SerialNumber   uint64
	BidAmountNanos uint64
}

func (txnData *NFTBidMetadata) GetTxnType() TxnType {
	return TxnTypeNFTBid
}

func (txnData *NFTBidMetadata) ToBytes(preSignature bool) ([]byte, error) {
	// Validate the metadata before encoding it.
	//
	// Post hash must be included and must have the expected length.
	if len(txnData.NFTPostHash) != HashSizeBytes {
		return nil, fmt.Errorf("NFTBidMetadata.ToBytes: NFTPostHash "+
			"has length %d != %d", len(txnData.NFTPostHash), HashSizeBytes)
	}

	data := []byte{}

	// NFTPostHash
	data = append(data, txnData.NFTPostHash[:]...)

	// SerialNumber uint64
	data = append(data, UintToBuf(txnData.SerialNumber)...)

	// BidAmountNanos uint64
	data = append(data, UintToBuf(txnData.BidAmountNanos)...)

	return data, nil
}

func (txnData *NFTBidMetadata) FromBytes(dataa []byte) error {
	ret := NFTBidMetadata{}
	rr := bytes.NewReader(dataa)

	// NFTPostHash
	ret.NFTPostHash = &BlockHash{}
	_, err := io.ReadFull(rr, ret.NFTPostHash[:])
	if err != nil {
		return fmt.Errorf(
			"NFTBidMetadata.FromBytes: Error reading NFTPostHash: %v", err)
	}

	// SerialNumber uint64
	ret.SerialNumber, err = ReadUvarint(rr)
	if err != nil {
		return fmt.Errorf("NFTBidMetadata.FromBytes: Error reading SerialNumber: %v", err)
	}

	// BidAmountNanos uint64
	ret.BidAmountNanos, err = ReadUvarint(rr)
	if err != nil {
		return fmt.Errorf("NFTBidMetadata.FromBytes: Error reading BidAmountNanos: %v", err)
	}

	*txnData = ret
	return nil
}

func (txnData *NFTBidMetadata) New() DeSoTxnMetadata {
	return &NFTBidMetadata{}
}

// ==================================================================
// NFTTransferMetadata
// ==================================================================

type NFTTransferMetadata struct {
	NFTPostHash       *BlockHash
	SerialNumber      uint64
	ReceiverPublicKey []byte
	UnlockableText    []byte
}

func (txnData *NFTTransferMetadata) GetTxnType() TxnType {
	return TxnTypeNFTTransfer
}

func (txnData *NFTTransferMetadata) ToBytes(preSignature bool) ([]byte, error) {
	// Validate the metadata before encoding it.
	//
	// Post hash must be included and must have the expected length.
	if len(txnData.NFTPostHash) != HashSizeBytes {
		return nil, fmt.Errorf("NFTTransferMetadata.ToBytes: NFTPostHash "+
			"has length %d != %d", len(txnData.NFTPostHash), HashSizeBytes)
	}

	data := []byte{}

	// NFTPostHash
	data = append(data, txnData.NFTPostHash[:]...)

	// SerialNumber uint64
	data = append(data, UintToBuf(txnData.SerialNumber)...)

	// ReceiverPublicKey
	data = append(data, UintToBuf(uint64(len(txnData.ReceiverPublicKey)))...)
	data = append(data, txnData.ReceiverPublicKey...)

	// UnlockableText
	data = append(data, UintToBuf(uint64(len(txnData.UnlockableText)))...)
	data = append(data, txnData.UnlockableText...)

	return data, nil
}

func (txnData *NFTTransferMetadata) FromBytes(dataa []byte) error {
	ret := NFTTransferMetadata{}
	rr := bytes.NewReader(dataa)

	// NFTPostHash
	ret.NFTPostHash = &BlockHash{}
	_, err := io.ReadFull(rr, ret.NFTPostHash[:])
	if err != nil {
		return fmt.Errorf(
			"NFTTransferMetadata.FromBytes: Error reading NFTPostHash: %v", err)
	}

	// SerialNumber uint64
	ret.SerialNumber, err = ReadUvarint(rr)
	if err != nil {
		return fmt.Errorf("NFTTransferMetadata.FromBytes: Error reading SerialNumber: %v", err)
	}

	// ReceiverPublicKey
	ret.ReceiverPublicKey, err = ReadVarString(rr)
	if err != nil {
		return fmt.Errorf(
			"NFTTransferMetadataa.FromBytes: Error reading ReceiverPublicKey: %v", err)
	}

	// UnlockableText
	unlockableTextLen, err := ReadUvarint(rr)
	if err != nil {
		return errors.Wrapf(err, "NFTTransferMetadata.FromBytes: Problem "+
			"decoding UnlockableText length")
	}
	if unlockableTextLen > MaxMessagePayload {
		return fmt.Errorf("NFTTransferMetadata.FromBytes: unlockableTextLen %d "+
			"exceeds max %d", unlockableTextLen, MaxMessagePayload)
	}
	ret.UnlockableText = make([]byte, unlockableTextLen)
	_, err = io.ReadFull(rr, ret.UnlockableText)
	if err != nil {
		return fmt.Errorf("NFTTransferMetadata.FromBytes: Error reading EncryptedText: %v", err)
	}

	*txnData = ret
	return nil
}

func (txnData *NFTTransferMetadata) New() DeSoTxnMetadata {
	return &NFTTransferMetadata{}
}

// ==================================================================
// AcceptNFTTransferMetadata
// ==================================================================

type AcceptNFTTransferMetadata struct {
	NFTPostHash  *BlockHash
	SerialNumber uint64
}

func (txnData *AcceptNFTTransferMetadata) GetTxnType() TxnType {
	return TxnTypeAcceptNFTTransfer
}

func (txnData *AcceptNFTTransferMetadata) ToBytes(preSignature bool) ([]byte, error) {
	// Validate the metadata before encoding it.
	//
	// Post hash must be included and must have the expected length.
	if len(txnData.NFTPostHash) != HashSizeBytes {
		return nil, fmt.Errorf("AcceptNFTTransferMetadata.ToBytes: NFTPostHash "+
			"has length %d != %d", len(txnData.NFTPostHash), HashSizeBytes)
	}

	data := []byte{}

	// NFTPostHash
	data = append(data, txnData.NFTPostHash[:]...)

	// SerialNumber uint64
	data = append(data, UintToBuf(txnData.SerialNumber)...)

	return data, nil
}

func (txnData *AcceptNFTTransferMetadata) FromBytes(dataa []byte) error {
	ret := AcceptNFTTransferMetadata{}
	rr := bytes.NewReader(dataa)

	// NFTPostHash
	ret.NFTPostHash = &BlockHash{}
	_, err := io.ReadFull(rr, ret.NFTPostHash[:])
	if err != nil {
		return fmt.Errorf(
			"AcceptNFTTransferMetadata.FromBytes: Error reading NFTPostHash: %v", err)
	}

	// SerialNumber uint64
	ret.SerialNumber, err = ReadUvarint(rr)
	if err != nil {
		return fmt.Errorf("AcceptNFTTransferMetadata.FromBytes: Error reading SerialNumber: %v", err)
	}

	*txnData = ret
	return nil
}

func (txnData *AcceptNFTTransferMetadata) New() DeSoTxnMetadata {
	return &AcceptNFTTransferMetadata{}
}

// ==================================================================
// BurnNFTMetadata
// ==================================================================

type BurnNFTMetadata struct {
	NFTPostHash  *BlockHash
	SerialNumber uint64
}

func (txnData *BurnNFTMetadata) GetTxnType() TxnType {
	return TxnTypeBurnNFT
}

func (txnData *BurnNFTMetadata) ToBytes(preSignature bool) ([]byte, error) {
	// Validate the metadata before encoding it.
	//
	// Post hash must be included and must have the expected length.
	if len(txnData.NFTPostHash) != HashSizeBytes {
		return nil, fmt.Errorf("BurnNFTMetadata.ToBytes: NFTPostHash "+
			"has length %d != %d", len(txnData.NFTPostHash), HashSizeBytes)
	}

	data := []byte{}

	// NFTPostHash
	data = append(data, txnData.NFTPostHash[:]...)

	// SerialNumber uint64
	data = append(data, UintToBuf(txnData.SerialNumber)...)

	return data, nil
}

func (txnData *BurnNFTMetadata) FromBytes(dataa []byte) error {
	ret := BurnNFTMetadata{}
	rr := bytes.NewReader(dataa)

	// NFTPostHash
	ret.NFTPostHash = &BlockHash{}
	_, err := io.ReadFull(rr, ret.NFTPostHash[:])
	if err != nil {
		return fmt.Errorf(
			"BurnNFTMetadata.FromBytes: Error reading NFTPostHash: %v", err)
	}

	// SerialNumber uint64
	ret.SerialNumber, err = ReadUvarint(rr)
	if err != nil {
		return fmt.Errorf("BurnNFTMetadata.FromBytes: Error reading SerialNumber: %v", err)
	}

	*txnData = ret
	return nil
}

func (txnData *BurnNFTMetadata) New() DeSoTxnMetadata {
	return &BurnNFTMetadata{}
}

// ==================================================================
// SwapIdentityMetadataa
// ==================================================================

type SwapIdentityOperationType uint8

type SwapIdentityMetadataa struct {
	// TODO: This is currently only accessible by ParamUpdater. This avoids the
	// possibility that a user will stomp over another user's profile, and
	// simplifies the logic. In the long run, though, we should eliminate all
	// dependencies on ParamUpdater.

	// The public key that we are swapping *from*. Doesn't matter which public
	// key is *from* and which public key is *to* because it's just a swap.
	FromPublicKey []byte

	// The public key that we are swapping *to*. Doesn't matter which public
	// key is *from* and which public key is *to* because it's just a swap.
	ToPublicKey []byte
}

func (txnData *SwapIdentityMetadataa) GetTxnType() TxnType {
	return TxnTypeSwapIdentity
}

func (txnData *SwapIdentityMetadataa) ToBytes(preSignature bool) ([]byte, error) {
	data := []byte{}

	// FromPublicKey
	data = append(data, UintToBuf(uint64(len(txnData.FromPublicKey)))...)
	data = append(data, txnData.FromPublicKey...)

	// ToPublicKey
	data = append(data, UintToBuf(uint64(len(txnData.ToPublicKey)))...)
	data = append(data, txnData.ToPublicKey...)

	return data, nil
}

func (txnData *SwapIdentityMetadataa) FromBytes(dataa []byte) error {
	ret := SwapIdentityMetadataa{}
	rr := bytes.NewReader(dataa)

	// FromPublicKey
	var err error
	ret.FromPublicKey, err = ReadVarString(rr)
	if err != nil {
		return fmt.Errorf(
			"SwapIdentityMetadataa.FromBytes: Error reading FromPublicKey: %v", err)
	}

	// ToPublicKey
	ret.ToPublicKey, err = ReadVarString(rr)
	if err != nil {
		return fmt.Errorf(
			"SwapIdentityMetadataa.FromBytes: Error reading ToPublicKey: %v", err)
	}

	*txnData = ret
	return nil
}

func (txnData *SwapIdentityMetadataa) New() DeSoTxnMetadata {
	return &SwapIdentityMetadataa{}
}

// ==================================================================
// AuthorizeDerivedKeyMetadata
// ==================================================================

type AuthorizeDerivedKeyOperationType uint8

const (
	AuthorizeDerivedKeyOperationNotValid AuthorizeDerivedKeyOperationType = 0
	AuthorizeDerivedKeyOperationValid    AuthorizeDerivedKeyOperationType = 1
)

type AuthorizeDerivedKeyMetadata struct {
	// DerivedPublicKey is the key that is authorized to sign transactions
	// on behalf of the public key owner.
	DerivedPublicKey []byte

	// ExpirationBlock is the block at which this authorization becomes invalid.
	ExpirationBlock uint64

	// OperationType determines if transaction validates or invalidates derived key.
	OperationType AuthorizeDerivedKeyOperationType

	// AccessSignature is the signed hash of (derivedPublicKey + expirationBlock)
	// made with the ownerPublicKey. Signature is in the DER format.
	AccessSignature []byte
}

type TransactionSpendingLimit struct {
	// This is the total amount the derived key can spend.
	GlobalDESOLimit uint64

	// TransactionCount
	// If a transaction type is not specified in the map, it is not allowed.
	// If the transaction type is in the map, the derived key is allowed to
	// perform the transaction up to the value to which it is mapped.
	TransactionCountLimitMap map[TxnType]uint64

	// CreatorCoinOperationLimitMap is a map with keys composed of
	// creator PKID || CreatorCoinLimitOperation to number
	// of transactions
	CreatorCoinOperationLimitMap map[CreatorCoinOperationLimitKey]uint64

	// DAOCoinOperationLimitMap is a map with keys composed of
	// creator PKID || DAOCoinLimitOperation to number of
	// transactions
	DAOCoinOperationLimitMap map[DAOCoinOperationLimitKey]uint64

	// NFTOperationLimitMap is a map with keys composed of
	// PostHash || Serial Num || NFTLimitOperation to number
	// of transaction
	NFTOperationLimitMap map[NFTOperationLimitKey]uint64
}

func (tsl *TransactionSpendingLimit) ToBytes() ([]byte, error) {
	data := []byte{}

	if tsl == nil {
		return data, nil
	}

	// GlobalDESOLimit
	data = append(data, UintToBuf(tsl.GlobalDESOLimit)...)

	// TransactionCountLimitMap
	transactionCountLimitMapLength := uint64(len(tsl.TransactionCountLimitMap))
	data = append(data, UintToBuf(transactionCountLimitMapLength)...)
	if transactionCountLimitMapLength > 0 {
		// Sort the keys
		keys := make([]TxnType, 0, transactionCountLimitMapLength)
		for key := range tsl.TransactionCountLimitMap {
			keys = append(keys, key)
		}
		sort.Slice(keys, func(ii, jj int) bool {
			return keys[ii] < keys[jj]
		})
		for _, key := range keys {
			data = append(data, UintToBuf(uint64(key))...)
			value := tsl.TransactionCountLimitMap[key]
			data = append(data, UintToBuf(value)...)
		}
	}

	// CreatorCoinOperationLimitMap
	ccOperationLimitMapLength := uint64(len(tsl.CreatorCoinOperationLimitMap))
	data = append(data, UintToBuf(ccOperationLimitMapLength)...)
	if ccOperationLimitMapLength > 0 {
		keys := make([]CreatorCoinOperationLimitKey, 0, ccOperationLimitMapLength)
		for key := range tsl.CreatorCoinOperationLimitMap {
			keys = append(keys, key)
		}
		sort.Slice(keys, func(ii, jj int) bool {
			return hex.EncodeToString(keys[ii].Encode()) < hex.EncodeToString(keys[jj].Encode())
		})
		for _, key := range keys {
			data = append(data, key.Encode()...)
			data = append(data, UintToBuf(tsl.CreatorCoinOperationLimitMap[key])...)
		}
	}

	// DAOCoinOperationLimitMap
	daoCoinOperationLimitMapLength := uint64(len(tsl.DAOCoinOperationLimitMap))
	data = append(data, UintToBuf(daoCoinOperationLimitMapLength)...)
	if daoCoinOperationLimitMapLength > 0 {
		keys := make([]DAOCoinOperationLimitKey, 0, daoCoinOperationLimitMapLength)
		for key := range tsl.DAOCoinOperationLimitMap {
			keys = append(keys, key)
		}
		sort.Slice(keys, func(ii, jj int) bool {
			return hex.EncodeToString(keys[ii].Encode()) < hex.EncodeToString(keys[jj].Encode())
		})
		for _, key := range keys {
			data = append(data, key.Encode()...)
			data = append(data, UintToBuf(tsl.DAOCoinOperationLimitMap[key])...)
		}
	}

	// NFTOperationLimitMap
	nftOperationLimitMapLength := uint64(len(tsl.NFTOperationLimitMap))
	data = append(data, UintToBuf(nftOperationLimitMapLength)...)
	if nftOperationLimitMapLength > 0 {
		keys := make([]NFTOperationLimitKey, 0, nftOperationLimitMapLength)
		for key := range tsl.NFTOperationLimitMap {
			keys = append(keys, key)
		}
		sort.Slice(keys, func(ii, jj int) bool {
			return hex.EncodeToString(keys[ii].Encode()) < hex.EncodeToString(keys[jj].Encode())
		})
		for _, key := range keys {
			data = append(data, key.Encode()...)
			data = append(data, UintToBuf(tsl.NFTOperationLimitMap[key])...)
		}
	}

	return data, nil
}

func (tsl *TransactionSpendingLimit) FromBytes(data []byte) error {
	if len(data) == 0 {
		return nil
	}
	rr := bytes.NewReader(data)
	globalDESOLimit, err := ReadUvarint(rr)
	if err != nil {
		return err
	}
	tsl.GlobalDESOLimit = globalDESOLimit

	transactionSpendingLimitLen, err := ReadUvarint(rr)
	if err != nil {
		return err
	}
	tsl.TransactionCountLimitMap = make(map[TxnType]uint64)
	if transactionSpendingLimitLen > 0 {
		for ii := uint64(0); ii < transactionSpendingLimitLen; ii++ {
			key, err := ReadUvarint(rr)
			if err != nil {
				return err
			}
			val, err := ReadUvarint(rr)
			if err != nil {
				return err
			}
			// Make sure it doesn't already exist in the map
			if _, exists := tsl.TransactionCountLimitMap[TxnType(key)]; exists {
				return fmt.Errorf("Key already exists in map")
			}
			tsl.TransactionCountLimitMap[TxnType(key)] = val
		}
	}

	ccOperationLimitMapLen, err := ReadUvarint(rr)
	if err != nil {
		return err
	}
	tsl.CreatorCoinOperationLimitMap = make(map[CreatorCoinOperationLimitKey]uint64)
	if ccOperationLimitMapLen > 0 {
		for ii := uint64(0); ii < ccOperationLimitMapLen; ii++ {
			ccOperationLimitMapKey := &CreatorCoinOperationLimitKey{}
			if err = ccOperationLimitMapKey.Decode(rr); err != nil {
				return errors.Wrap(err, "Error decoding Creator Coin Operation Limit Key")
			}
			var operationCount uint64
			operationCount, err = ReadUvarint(rr)
			if err != nil {
				return err
			}
			if _, exists := tsl.CreatorCoinOperationLimitMap[*ccOperationLimitMapKey]; exists {
				return fmt.Errorf("Creator Coin Operation Limit Key already exists in map")
			}
			tsl.CreatorCoinOperationLimitMap[*ccOperationLimitMapKey] = operationCount
		}
	}

	daoCoinOperationLimitMapLen, err := ReadUvarint(rr)
	if err != nil {
		return err
	}
	tsl.DAOCoinOperationLimitMap = make(map[DAOCoinOperationLimitKey]uint64)
	if daoCoinOperationLimitMapLen > 0 {
		for ii := uint64(0); ii < daoCoinOperationLimitMapLen; ii++ {
			daoCoinOperationLimitMapKey := &DAOCoinOperationLimitKey{}
			if err = daoCoinOperationLimitMapKey.Decode(rr); err != nil {
				return errors.Wrap(err, "Error decoding DAO Coin Operation Limit Key")
			}
			var operationCount uint64
			operationCount, err = ReadUvarint(rr)
			if err != nil {
				return err
			}
			if _, exists := tsl.DAOCoinOperationLimitMap[*daoCoinOperationLimitMapKey]; exists {
				return fmt.Errorf("DAO Coin Operation Limit Key already exists in map")
			}
			tsl.DAOCoinOperationLimitMap[*daoCoinOperationLimitMapKey] = operationCount
		}
	}

	nftOperationLimitMapLen, err := ReadUvarint(rr)
	if err != nil {
		return err
	}
	tsl.NFTOperationLimitMap = make(map[NFTOperationLimitKey]uint64)
	if nftOperationLimitMapLen > 0 {
		for ii := uint64(0); ii < nftOperationLimitMapLen; ii++ {
			nftOperationLimitMapKey := &NFTOperationLimitKey{}
			if err = nftOperationLimitMapKey.Decode(rr); err != nil {
				return errors.Wrap(err, "Error decoding NFT Operation Limit Key")
			}
			var operationCount uint64
			operationCount, err = ReadUvarint(rr)
			if err != nil {
				return err
			}
			if _, exists := tsl.NFTOperationLimitMap[*nftOperationLimitMapKey]; exists {
				return fmt.Errorf("NFT Limit Operation Key already exists in map")
			}
			tsl.NFTOperationLimitMap[*nftOperationLimitMapKey] = operationCount
		}
	}
	return nil
}

func (tsl *TransactionSpendingLimit) Copy() *TransactionSpendingLimit {
	copyTSL := &TransactionSpendingLimit{
		GlobalDESOLimit:              tsl.GlobalDESOLimit,
		TransactionCountLimitMap:     make(map[TxnType]uint64),
		CreatorCoinOperationLimitMap: make(map[CreatorCoinOperationLimitKey]uint64),
		DAOCoinOperationLimitMap:     make(map[DAOCoinOperationLimitKey]uint64),
		NFTOperationLimitMap:         make(map[NFTOperationLimitKey]uint64),
	}

	for txnType, txnCount := range tsl.TransactionCountLimitMap {
		copyTSL.TransactionCountLimitMap[txnType] = txnCount
	}

	for ccOp, ccOpCount := range tsl.CreatorCoinOperationLimitMap {
		copyTSL.CreatorCoinOperationLimitMap[ccOp] = ccOpCount
	}

	for daoOp, daoOpCount := range tsl.DAOCoinOperationLimitMap {
		copyTSL.DAOCoinOperationLimitMap[daoOp] = daoOpCount
	}

	for nftOp, nftOpCount := range tsl.NFTOperationLimitMap {
		copyTSL.NFTOperationLimitMap[nftOp] = nftOpCount
	}

	return copyTSL
}

type NFTLimitOperation uint8

const (
	AnyNFTOperation            NFTLimitOperation = 0
	UpdateNFTOperation         NFTLimitOperation = 1
	AcceptNFTBidOperation      NFTLimitOperation = 2
	NFTBidOperation            NFTLimitOperation = 3
	TransferNFTOperation       NFTLimitOperation = 4
	BurnNFTOperation           NFTLimitOperation = 5
	AcceptNFTTransferOperation NFTLimitOperation = 6
	UndefinedNFTOperation      NFTLimitOperation = 7
)

type NFTLimitOperationString string

const (
	AnyNFTOperationString            NFTLimitOperationString = "any"
	UpdateNFTOperationString         NFTLimitOperationString = "update"
	AcceptNFTBidOperationString      NFTLimitOperationString = "accept_nft_bid"
	NFTBidOperationString            NFTLimitOperationString = "nft_bid"
	TransferNFTOperationString       NFTLimitOperationString = "transfer"
	BurnNFTOperationString           NFTLimitOperationString = "burn"
	AcceptNFTTransferOperationString NFTLimitOperationString = "accept_nft_transfer"
	UndefinedNFTOperationString      NFTLimitOperationString = "undefined"
)

func (nftLimitOperation NFTLimitOperation) ToString() string {
	return string(nftLimitOperation.ToNFTLimitOperationString())
}

func (nftLimitOperation NFTLimitOperation) ToNFTLimitOperationString() NFTLimitOperationString {
	switch nftLimitOperation {
	case AnyNFTOperation:
		return AnyNFTOperationString
	case UpdateNFTOperation:
		return UpdateNFTOperationString
	case AcceptNFTBidOperation:
		return AcceptNFTBidOperationString
	case NFTBidOperation:
		return NFTBidOperationString
	case TransferNFTOperation:
		return TransferNFTOperationString
	case BurnNFTOperation:
		return BurnNFTOperationString
	case AcceptNFTTransferOperation:
		return AcceptNFTTransferOperationString
	default:
		return UndefinedNFTOperationString
	}
}

func (nftLimitOperationString NFTLimitOperationString) ToNFTLimitOperation() NFTLimitOperation {
	switch nftLimitOperationString {
	case AnyNFTOperationString:
		return AnyNFTOperation
	case UpdateNFTOperationString:
		return UpdateNFTOperation
	case AcceptNFTBidOperationString:
		return AcceptNFTBidOperation
	case NFTBidOperationString:
		return NFTBidOperation
	case TransferNFTOperationString:
		return TransferNFTOperation
	case BurnNFTOperationString:
		return BurnNFTOperation
	case AcceptNFTTransferOperationString:
		return AcceptNFTTransferOperation
	default:
		return UndefinedNFTOperation
	}
}

func (nftLimitOperation NFTLimitOperation) IsUndefined() bool {
	return nftLimitOperation == UndefinedNFTOperation
}

type NFTOperationLimitKey struct {
	BlockHash    BlockHash
	SerialNumber uint64
	Operation    NFTLimitOperation
}

func (nftOperationLimitKey NFTOperationLimitKey) Encode() []byte {
	var data []byte
	blockHash := nftOperationLimitKey.BlockHash.ToBytes()
	data = append(data, UintToBuf(uint64(len(blockHash)))...)
	data = append(data, blockHash...)
	data = append(data, UintToBuf(nftOperationLimitKey.SerialNumber)...)
	data = append(data, UintToBuf(uint64(nftOperationLimitKey.Operation))...)
	return data
}

func (nftOperationLimitKey *NFTOperationLimitKey) Decode(rr *bytes.Reader) error {
	blockHashLen, err := ReadUvarint(rr)
	if err != nil {
		return err
	}
	// De-serialize the key
	blockhashBytes := make([]byte, blockHashLen)
	if _, err = io.ReadFull(rr, blockhashBytes); err != nil {
		return err
	}
	blockHash := NewBlockHash(blockhashBytes)
	if blockHash == nil {
		return fmt.Errorf("Invalid block hash")
	}
	nftOperationLimitKey.BlockHash = *blockHash
	serialNum, err := ReadUvarint(rr)
	if err != nil {
		return err
	}
	nftOperationLimitKey.SerialNumber = serialNum
	operationKey, err := ReadUvarint(rr)
	if err != nil {
		return err
	}
	nftOperationLimitKey.Operation = NFTLimitOperation(operationKey)
	return nil
}

func MakeNFTOperationLimitKey(blockHash BlockHash, serialNumber uint64, operation NFTLimitOperation) NFTOperationLimitKey {
	return NFTOperationLimitKey{
		blockHash,
		serialNumber,
		operation,
	}
}

// The operations that are permitted to be performed by a derived key.
type CreatorCoinLimitOperation uint8

const (
	AnyCreatorCoinOperation       CreatorCoinLimitOperation = 0
	BuyCreatorCoinOperation       CreatorCoinLimitOperation = 1
	SellCreatorCoinOperation      CreatorCoinLimitOperation = 2
	TransferCreatorCoinOperation  CreatorCoinLimitOperation = 3
	UndefinedCreatorCoinOperation CreatorCoinLimitOperation = 4
)

type CreatorCoinLimitOperationString string

const (
	AnyCreatorCoinOperationString       CreatorCoinLimitOperationString = "any"
	BuyCreatorCoinOperationString       CreatorCoinLimitOperationString = "buy"
	SellCreatorCoinOperationString      CreatorCoinLimitOperationString = "sell"
	TransferCreatorCoinOperationString  CreatorCoinLimitOperationString = "transfer"
	UndefinedCreatorCoinOperationString CreatorCoinLimitOperationString = "undefined"
)

func (creatorCoinLimitOperation CreatorCoinLimitOperation) ToString() string {
	return string(creatorCoinLimitOperation.ToCreatorCoinLimitOperationString())
}

func (creatorCoinLimitOperation CreatorCoinLimitOperation) ToCreatorCoinLimitOperationString() CreatorCoinLimitOperationString {
	switch creatorCoinLimitOperation {
	case AnyCreatorCoinOperation:
		return AnyCreatorCoinOperationString
	case BuyCreatorCoinOperation:
		return BuyCreatorCoinOperationString
	case SellCreatorCoinOperation:
		return SellCreatorCoinOperationString
	case TransferCreatorCoinOperation:
		return TransferCreatorCoinOperationString
	default:
		return UndefinedCreatorCoinOperationString
	}
}

func (creatorCoinLimitOperationString CreatorCoinLimitOperationString) ToCreatorCoinLimitOperation() CreatorCoinLimitOperation {
	switch creatorCoinLimitOperationString {
	case AnyCreatorCoinOperationString:
		return AnyCreatorCoinOperation
	case BuyCreatorCoinOperationString:
		return BuyCreatorCoinOperation
	case SellCreatorCoinOperationString:
		return SellCreatorCoinOperation
	case TransferCreatorCoinOperationString:
		return TransferCreatorCoinOperation
	default:
		return UndefinedCreatorCoinOperation
	}
}

func (creatorCoinLimitOperation CreatorCoinLimitOperation) IsUndefined() bool {
	return creatorCoinLimitOperation == UndefinedCreatorCoinOperation
}

type CreatorCoinOperationLimitKey struct {
	CreatorPKID PKID
	Operation   CreatorCoinLimitOperation
}

func (creatorCoinOperationLimitKey CreatorCoinOperationLimitKey) Encode() []byte {
	var data []byte
	creatorPKIDBytes := creatorCoinOperationLimitKey.CreatorPKID.ToBytes()
	data = append(data, UintToBuf(uint64(len(creatorPKIDBytes)))...)
	data = append(data, creatorPKIDBytes...)
	data = append(data, UintToBuf(uint64(creatorCoinOperationLimitKey.Operation))...)
	return data
}

func (creatorCoinOperationLimitKey *CreatorCoinOperationLimitKey) Decode(rr *bytes.Reader) error {
	creatorPKIDBytesLen, err := ReadUvarint(rr)
	if err != nil {
		return err
	}
	// De-serialize the key
	creatorPKIDBytes := make([]byte, creatorPKIDBytesLen)
	if _, err = io.ReadFull(rr, creatorPKIDBytes); err != nil {
		return err
	}
	creatorPKID := NewPKID(creatorPKIDBytes)
	if creatorPKID == nil {
		return fmt.Errorf("Invalid PKID")
	}
	creatorCoinOperationLimitKey.CreatorPKID = *creatorPKID
	operationKey, err := ReadUvarint(rr)
	if err != nil {
		return err
	}
	creatorCoinOperationLimitKey.Operation = CreatorCoinLimitOperation(operationKey)
	return nil
}

func MakeCreatorCoinOperationLimitKey(creatorPKID PKID, operation CreatorCoinLimitOperation) CreatorCoinOperationLimitKey {
	return CreatorCoinOperationLimitKey{
		creatorPKID,
		operation,
	}
}

type DAOCoinLimitOperation uint8

const (
	AnyDAOCoinOperation                             DAOCoinLimitOperation = 0
	MintDAOCoinOperation                            DAOCoinLimitOperation = 1
	BurnDAOCoinOperation                            DAOCoinLimitOperation = 2
	DisableMintingDAOCoinOperation                  DAOCoinLimitOperation = 3
	UpdateTransferRestrictionStatusDAOCoinOperation DAOCoinLimitOperation = 4
	TransferDAOCoinOperation                        DAOCoinLimitOperation = 5
	UndefinedDAOCoinOperation                       DAOCoinLimitOperation = 6
)

type DAOCoinLimitOperationString string

const (
	AnyDAOCoinOperationString                             DAOCoinLimitOperationString = "any"
	MintDAOCoinOperationString                            DAOCoinLimitOperationString = "mint"
	BurnDAOCoinOperationString                            DAOCoinLimitOperationString = "burn"
	DisableMintingDAOCoinOperationString                  DAOCoinLimitOperationString = "disable_minting"
	UpdateTransferRestrictionStatusDAOCoinOperationString DAOCoinLimitOperationString = "update_transfer_restriction_status"
	TransferDAOCoinOperationString                        DAOCoinLimitOperationString = "transfer"
	UndefinedDAOCoinOperationString                       DAOCoinLimitOperationString = "undefined"
)

func (daoCoinLimitOperation DAOCoinLimitOperation) ToString() string {
	return string(daoCoinLimitOperation.ToDAOCoinLimitOperationString())
}

func (daoCoinLimitOperation DAOCoinLimitOperation) ToDAOCoinLimitOperationString() DAOCoinLimitOperationString {
	switch daoCoinLimitOperation {
	case AnyDAOCoinOperation:
		return AnyDAOCoinOperationString
	case MintDAOCoinOperation:
		return MintDAOCoinOperationString
	case BurnDAOCoinOperation:
		return BurnDAOCoinOperationString
	case DisableMintingDAOCoinOperation:
		return DisableMintingDAOCoinOperationString
	case UpdateTransferRestrictionStatusDAOCoinOperation:
		return UpdateTransferRestrictionStatusDAOCoinOperationString
	case TransferDAOCoinOperation:
		return TransferDAOCoinOperationString
	default:
		return UndefinedDAOCoinOperationString
	}
}

func (daoCoinLimitOperationString DAOCoinLimitOperationString) ToDAOCoinLimitOperation() DAOCoinLimitOperation {
	switch daoCoinLimitOperationString {
	case AnyDAOCoinOperationString:
		return AnyDAOCoinOperation
	case MintDAOCoinOperationString:
		return MintDAOCoinOperation
	case BurnDAOCoinOperationString:
		return BurnDAOCoinOperation
	case DisableMintingDAOCoinOperationString:
		return DisableMintingDAOCoinOperation
	case UpdateTransferRestrictionStatusDAOCoinOperationString:
		return UpdateTransferRestrictionStatusDAOCoinOperation
	case TransferDAOCoinOperationString:
		return TransferDAOCoinOperation
	default:
		return UndefinedDAOCoinOperation
	}
}

func (daoCoinLimitOperation DAOCoinLimitOperation) IsUndefined() bool {
	return daoCoinLimitOperation == UndefinedDAOCoinOperation
}

type DAOCoinOperationLimitKey struct {
	CreatorPKID PKID
	Operation   DAOCoinLimitOperation
}

func (daoCoinOperationLimitKey DAOCoinOperationLimitKey) Encode() []byte {
	var data []byte
	creatorPKIDBytes := daoCoinOperationLimitKey.CreatorPKID.ToBytes()
	data = append(data, UintToBuf(uint64(len(creatorPKIDBytes)))...)
	data = append(data, creatorPKIDBytes...)
	data = append(data, UintToBuf(uint64(daoCoinOperationLimitKey.Operation))...)
	return data
}

func (daoCoinOperationLimitKey *DAOCoinOperationLimitKey) Decode(rr *bytes.Reader) error {
	creatorPKIDBytesLen, err := ReadUvarint(rr)
	if err != nil {
		return err
	}
	// De-serialize the key
	creatorPKIDBytes := make([]byte, creatorPKIDBytesLen)
	if _, err = io.ReadFull(rr, creatorPKIDBytes); err != nil {
		return err
	}
	creatorPKID := NewPKID(creatorPKIDBytes)
	if creatorPKID == nil {
		return fmt.Errorf("Invalid PKID")
	}
	daoCoinOperationLimitKey.CreatorPKID = *creatorPKID
	operationKey, err := ReadUvarint(rr)
	if err != nil {
		return err
	}
	daoCoinOperationLimitKey.Operation = DAOCoinLimitOperation(operationKey)
	return nil
}

func MakeDAOCoinOperationLimitKey(creatorPKID PKID, operation DAOCoinLimitOperation) DAOCoinOperationLimitKey {
	return DAOCoinOperationLimitKey{
		creatorPKID,
		operation,
	}
}

func (txnData *AuthorizeDerivedKeyMetadata) GetTxnType() TxnType {
	return TxnTypeAuthorizeDerivedKey
}

func (txnData *AuthorizeDerivedKeyMetadata) ToBytes(preSignature bool) ([]byte, error) {
	data := []byte{}

	// DerivedPublicKey
	data = append(data, UintToBuf(uint64(len(txnData.DerivedPublicKey)))...)
	data = append(data, txnData.DerivedPublicKey...)

	// ExpirationBlock uint64
	data = append(data, UintToBuf(uint64(txnData.ExpirationBlock))...)

	// OperationType byte
	data = append(data, byte(txnData.OperationType))

	// AccessSignature
	data = append(data, UintToBuf(uint64(len(txnData.AccessSignature)))...)
	data = append(data, txnData.AccessSignature...)

	return data, nil
}

func (txnData *AuthorizeDerivedKeyMetadata) FromBytes(data []byte) error {
	ret := AuthorizeDerivedKeyMetadata{}
	rr := bytes.NewReader(data)

	// DerivedPublicKey
	var err error
	ret.DerivedPublicKey, err = ReadVarString(rr)
	if err != nil {
		return fmt.Errorf(
			"AuthorizeDerivedKeyMetadata.FromBytes: Error reading DerivedPublicKey: %v", err)
	}

	// ExpirationBlock uint64
	ret.ExpirationBlock, err = ReadUvarint(rr)
	if err != nil {
		return fmt.Errorf(
			"AuthorizeDerivedKeyMetadata.FromBytes: Error reading ExpirationBlock: %v", err)
	}

	// OperationType byte
	operationType, err := rr.ReadByte()
	if err != nil {
		return fmt.Errorf(
			"AuthorizeDerivedKeyMetadata.FromBytes: Error reading OperationType: %v", err)
	}
	ret.OperationType = AuthorizeDerivedKeyOperationType(operationType)

	// AccessSignature
	ret.AccessSignature, err = ReadVarString(rr)
	if err != nil {
		return fmt.Errorf(
			"AuthorizeDerivedKeyMetadata.FromBytes: Error reading AccessSignature: %v", err)
	}

	*txnData = ret
	return nil
}

func (txnData *AuthorizeDerivedKeyMetadata) New() DeSoTxnMetadata {
	return &AuthorizeDerivedKeyMetadata{}
}

// ==================================================================
// DAOCoinMetadata
// ==================================================================

type DAOCoinOperationType uint8

const (
	DAOCoinOperationTypeMint                            DAOCoinOperationType = 0
	DAOCoinOperationTypeBurn                            DAOCoinOperationType = 1
	DAOCoinOperationTypeDisableMinting                  DAOCoinOperationType = 2
	DAOCoinOperationTypeUpdateTransferRestrictionStatus DAOCoinOperationType = 3
)

type DAOCoinMetadata struct {
	// ProfilePublicKey is the public key of the profile that owns the
	// coin the person wants to operate on.
	ProfilePublicKey []byte

	// OperationType specifies what the user wants to do with this
	// DAO coin.
	OperationType DAOCoinOperationType

	// TODO: Should we only have one field that tracks number of coins in operation to keep this struct small?
	// We will only ever need 1 of these fields.
	// Mint field
	CoinsToMintNanos uint256.Int

	// Burn Fields
	CoinsToBurnNanos uint256.Int

	// TransferRestrictionStatus to set if OperationType == DAOCoinOperationTypeUpdateTransferRestrictionStatus
	TransferRestrictionStatus
}

func (txnData *DAOCoinMetadata) GetTxnType() TxnType {
	return TxnTypeDAOCoin
}

func (txnData *DAOCoinMetadata) ToBytes(preSignature bool) ([]byte, error) {
	data := []byte{}

	// ProfilePublicKey
	data = append(data, UintToBuf(uint64(len(txnData.ProfilePublicKey)))...)
	data = append(data, txnData.ProfilePublicKey...)

	// OperationType byte
	data = append(data, byte(txnData.OperationType))

	// CoinsToMintNanos
	{
		coinsToMintBytes := txnData.CoinsToMintNanos.Bytes()
		data = append(data, UintToBuf(uint64(len(coinsToMintBytes)))...)
		data = append(data, coinsToMintBytes...)
	}

	// CoinsToBurnNanos
	{
		coinsToBurnBytes := txnData.CoinsToBurnNanos.Bytes()
		data = append(data, UintToBuf(uint64(len(coinsToBurnBytes)))...)
		data = append(data, coinsToBurnBytes...)
	}

	data = append(data, byte(txnData.TransferRestrictionStatus))

	return data, nil
}

func (txnData *DAOCoinMetadata) FromBytes(data []byte) error {
	ret := DAOCoinMetadata{}
	rr := bytes.NewReader(data)

	// ProfilePublicKey
	var err error
	ret.ProfilePublicKey, err = ReadVarString(rr)
	if err != nil {
		return fmt.Errorf(
			"DAOCoinMetadata.FromBytes: Error reading ProfilePublicKey: %v", err)
	}

	// OperationType byte
	operationType, err := rr.ReadByte()
	if err != nil {
		return fmt.Errorf(
			"DAOCoinMetadata.FromBytes: Error reading OperationType: %v", err)
	}
	ret.OperationType = DAOCoinOperationType(operationType)

	// Set CoinsToMintNanos from the bytes
	maxUint256BytesLen := len(MaxUint256.Bytes())
	{
		intLen, err := ReadUvarint(rr)
		if err != nil {
			return errors.Wrapf(err, "DAOCoinMetadata.FromBytes: Problem "+
				"coinsToMint length")
		}
		if intLen > uint64(maxUint256BytesLen) {
			return fmt.Errorf("DAOCoinMetadata.FromBytes: coinsToMintLen %d "+
				"exceeds max %d", intLen, MaxMessagePayload)
		}
		coinsToMintBytes := make([]byte, intLen)
		_, err = io.ReadFull(rr, coinsToMintBytes)
		if err != nil {
			return fmt.Errorf("DAOCoinMetadata.FromBytes: Error reading coinsToMintBytes: %v", err)
		}
		ret.CoinsToMintNanos = *uint256.NewInt().SetBytes(coinsToMintBytes)
	}

	{
		intLen, err := ReadUvarint(rr)
		if err != nil {
			return errors.Wrapf(err, "DAOCoinMetadata.FromBytes: Problem "+
				"coinsToBurn length")
		}
		if intLen > uint64(maxUint256BytesLen) {
			return fmt.Errorf("DAOCoinMetadata.FromBytes: coinsToBurnLen %d "+
				"exceeds max %d", intLen, MaxMessagePayload)
		}
		coinsToBurnBytes := make([]byte, intLen)
		_, err = io.ReadFull(rr, coinsToBurnBytes)
		if err != nil {
			return fmt.Errorf("DAOCoinMetadata.FromBytes: Error reading coinsToBurnBytes: %v", err)
		}
		ret.CoinsToBurnNanos = *uint256.NewInt().SetBytes(coinsToBurnBytes)
	}

	transferRestrictionStatus, err := rr.ReadByte()
	if err != nil {
		return fmt.Errorf("DAOCoinMetadata.FromBytes: Error reading TransferRestrictionStatus: %v", err)
	}
	ret.TransferRestrictionStatus = TransferRestrictionStatus(transferRestrictionStatus)

	*txnData = ret
	return nil
}

func (txnData *DAOCoinMetadata) New() DeSoTxnMetadata {
	return &DAOCoinMetadata{}
}

// ==================================================================
// DAOCoinTransferMetadata
// ==================================================================

type DAOCoinTransferMetadata struct {
	// ProfilePublicKey is the public key of the profile that owns the
	// coin the person wants to transfer. DAO coins can only be
	// transferred if a valid profile exists.
	ProfilePublicKey []byte

	DAOCoinToTransferNanos uint256.Int
	ReceiverPublicKey      []byte
}

func (txnData *DAOCoinTransferMetadata) GetTxnType() TxnType {
	return TxnTypeDAOCoinTransfer
}

func (txnData *DAOCoinTransferMetadata) ToBytes(preSignature bool) ([]byte, error) {
	data := []byte{}

	// ProfilePublicKey
	data = append(data, UintToBuf(uint64(len(txnData.ProfilePublicKey)))...)
	data = append(data, txnData.ProfilePublicKey...)

	// DAOCoinToTransferNanos uint64
	{
		coinsToTransferBytes := txnData.DAOCoinToTransferNanos.Bytes()
		data = append(data, UintToBuf(uint64(len(coinsToTransferBytes)))...)
		data = append(data, coinsToTransferBytes...)
	}

	// ReceiverPublicKey
	data = append(data, UintToBuf(uint64(len(txnData.ReceiverPublicKey)))...)
	data = append(data, txnData.ReceiverPublicKey...)

	return data, nil
}

func (txnData *DAOCoinTransferMetadata) FromBytes(data []byte) error {
	ret := DAOCoinTransferMetadata{}
	rr := bytes.NewReader(data)

	// ProfilePublicKey
	var err error
	ret.ProfilePublicKey, err = ReadVarString(rr)
	if err != nil {
		return fmt.Errorf(
			"DAOCoinTransferMetadata.FromBytes: Error reading ProfilePublicKey: %v", err)
	}

	// DAOCoinToTransferNanos uint256
	maxUint256BytesLen := len(MaxUint256.Bytes())
	{
		intLen, err := ReadUvarint(rr)
		if err != nil {
			return errors.Wrapf(err, "DAOCoinTransferMetadata.FromBytes: Problem "+
				"coinsToTransfer length")
		}
		if intLen > uint64(maxUint256BytesLen) {
			return fmt.Errorf("DAOCoinTransferMetadata.FromBytes: coinsToTransferLen %d "+
				"exceeds max %d", intLen, MaxMessagePayload)
		}
		coinsToTransferBytes := make([]byte, intLen)
		_, err = io.ReadFull(rr, coinsToTransferBytes)
		if err != nil {
			return fmt.Errorf("DAOCoinTransferMetadata.FromBytes: Error reading coinsToTransferBytes: %v", err)
		}
		ret.DAOCoinToTransferNanos = *uint256.NewInt().SetBytes(coinsToTransferBytes)
	}

	// ReceiverPublicKey
	ret.ReceiverPublicKey, err = ReadVarString(rr)
	if err != nil {
		return fmt.Errorf(
			"DAOCoinTransferMetadata.FromBytes: Error reading ReceiverPublicKey: %v", err)
	}

	*txnData = ret
	return nil
}

func (txnData *DAOCoinTransferMetadata) New() DeSoTxnMetadata {
	return &DAOCoinTransferMetadata{}
}

// ==================================================================
// DAOCoinLimitOrderMetadata
// ==================================================================

type DAOCoinLimitOrderMetadata struct {
<<<<<<< HEAD
	DenominatedCoinType          DAOCoinLimitOrderEntryDenominatedCoinType
	DenominatedCoinCreatorPKID   *PKID
	DAOCoinCreatorPKID           *PKID
	OperationType                DAOCoinLimitOrderEntryOrderType
	PriceNanosPerDenominatedCoin *uint256.Int
	Quantity                     uint256.Int
=======
	DenominatedCoinType        DAOCoinLimitOrderEntryDenominatedCoinType
	DenominatedCoinCreatorPKID *PKID
	DAOCoinCreatorPKID         *PKID
	OperationType              DAOCoinLimitOrderEntryOrderType
	PriceNanos                 big.Float
	Quantity                   *uint256.Int
>>>>>>> 91a965e6
	// This map is populated with the inputs consumed when a transaction
	// is an ask offer and there are bids to match immediately.
	MatchingBidsInputsMap map[PKID][]*DeSoInput
}

func (txnData *DAOCoinLimitOrderMetadata) GetTxnType() TxnType {
	return TxnTypeDAOCoinLimitOrder
}

func (txnData *DAOCoinLimitOrderMetadata) ToEntry(transactorPKID *PKID, blockHeight uint32) *DAOCoinLimitOrderEntry {
	return &DAOCoinLimitOrderEntry{
		TransactorPKID:               transactorPKID,
		DenominatedCoinType:          txnData.DenominatedCoinType,
		DenominatedCoinCreatorPKID:   txnData.DenominatedCoinCreatorPKID,
		DAOCoinCreatorPKID:           txnData.DAOCoinCreatorPKID,
		OperationType:                txnData.OperationType,
		PriceNanosPerDenominatedCoin: txnData.PriceNanosPerDenominatedCoin,
		BlockHeight:                  blockHeight,
		Quantity:                     txnData.Quantity,
	}
}

func (txnData *DAOCoinLimitOrderMetadata) ToBytes(preSignature bool) ([]byte, error) {
	data := append([]byte{}, UintToBuf(uint64(txnData.DenominatedCoinType))...)
	data = append(data, txnData.DenominatedCoinCreatorPKID.Encode()...)
	data = append(data, txnData.DAOCoinCreatorPKID.Encode()...)
	data = append(data, UintToBuf(uint64(txnData.OperationType))...)
	data = append(data, EncodeUint256(*txnData.PriceNanosPerDenominatedCoin)...)
	data = append(data, EncodeUint256(txnData.Quantity)...)
	data = append(data, UintToBuf(uint64(len(txnData.MatchingBidsInputsMap)))...)
	for bidderPKID, inputs := range txnData.MatchingBidsInputsMap {
		data = append(data, bidderPKID.Encode()...)
		data = append(data, UintToBuf(uint64(len(inputs)))...)
		for _, input := range inputs {
			data = append(data, input.TxID[:]...)
			data = append(data, UintToBuf(uint64(input.Index))...)
		}
	}
	return data, nil
}

func (txnData *DAOCoinLimitOrderMetadata) FromBytes(data []byte) error {
	if len(data) == 0 {
		return nil
	}

	ret := DAOCoinLimitOrderMetadata{}
	rr := bytes.NewReader(data)

	// Parse DenominatedCoinType
	denominatedCoinType, err := ReadUvarint(rr)
	if err != nil {
		return fmt.Errorf("DAOCoinLimitOrderMetadata.FromBytes: Error reading denominated coin type: %v", err)
	}
	ret.DenominatedCoinType = DAOCoinLimitOrderEntryDenominatedCoinType(denominatedCoinType)
	// Parse DenominatedCoinCreatorPKID
	ret.DenominatedCoinCreatorPKID, err = ReadPKID(rr)
	if err != nil {
		return fmt.Errorf(
			"DAOCoinLimitOrderMetadata.FromBytes: Error reading denominated coin creator PKID: %v", err)
	}
	// Parse DAOCoinCreatorPKID
	ret.DAOCoinCreatorPKID, err = ReadPKID(rr)
	if err != nil {
		return fmt.Errorf(
			"DAOCoinLimitOrderMetadata.FromBytes: Error reading DAO coin creator PKID: %v", err)
	}
	// Parse OperationType
	operationType, err := ReadUvarint(rr)
	if err != nil {
		return fmt.Errorf("DAOCoinLimitOrderMetadata.FromBytes: Error reading operation type: %v", err)
	}
	ret.OperationType = DAOCoinLimitOrderEntryOrderType(operationType)
	// Parse PriceNanos
	var priceNanos uint256.Int
	priceNanos, err = ReadUint256(rr)
	if err != nil {
		return fmt.Errorf("DAOCoinLimitOrderMetadata.FromBytes: Error reading Price nanos: %v", err)
	}
	ret.PriceNanosPerDenominatedCoin = &priceNanos
	// Parse Quantity
	ret.Quantity, err = ReadUint256(rr)
	if err != nil {
		return fmt.Errorf("DAOCoinLimitOrderMetadata.FromBytes: Error reading Quantity: %v", err)
	}
	// Parse matching bids input map
	matchingBidsInputsMapLength, err := ReadUvarint(rr)
	if err != nil {
		return fmt.Errorf(
			"DAOCoinLimitOrderMetadata.FromBytes: Error reading length of matching bids input: %v", err)
	}
	if matchingBidsInputsMapLength > 0 {
		ret.MatchingBidsInputsMap = make(map[PKID][]*DeSoInput)
	}
	for ii := uint64(0); ii < matchingBidsInputsMapLength; ii++ {
		var pkid *PKID
		pkid, err = ReadPKID(rr)
		if err != nil {
			return fmt.Errorf(
				"DAOCoinLimitOrderMetadata.FromBytes: Error reading PKID at index %v: %v", ii, err)
		}
		var inputsLength uint64
		inputsLength, err = ReadUvarint(rr)
		if err != nil {
			return fmt.Errorf(
				"DAOCoinLimitOrderMetadata.FromBytes: Error reading inputs length at index %v: %v", ii, err)
		}
		ret.MatchingBidsInputsMap[*pkid] = make([]*DeSoInput, 0, matchingBidsInputsMapLength)
		for jj := uint64(0); jj < inputsLength; jj++ {
			currentInput := NewDeSoInput()
			_, err = io.ReadFull(rr, currentInput.TxID[:])
			if err != nil {
				return fmt.Errorf(
					"DAOCoinLimitOrderMetadata.FromBytes: Error reading input txId at ii %v, jj %v: %v",
					ii, jj, err)
			}
			var inputIndex uint64
			inputIndex, err = ReadUvarint(rr)
			if err != nil {
				return fmt.Errorf(
					"DAOCoinLimitOrderMetadata.FromBytes: Error reading input index at ii %v, jj %v: %v",
					ii, jj, err)
			}
			if inputIndex > uint64(^uint32(0)) {
				return fmt.Errorf(
					"DAOCoinLimitOrderMetadata.FromBytes: Input index at ii %v, jj %v must not exceed %d",
					ii, jj, ^uint32(0))
			}
			currentInput.Index = uint32(inputIndex)

			ret.MatchingBidsInputsMap[*pkid] = append(ret.MatchingBidsInputsMap[*pkid], currentInput)
		}
	}
	*txnData = ret

	return nil
}

func (txnData *DAOCoinLimitOrderMetadata) New() DeSoTxnMetadata {
	return &DAOCoinLimitOrderMetadata{}
}

func SerializePubKeyToUint64Map(mm map[PublicKey]uint64) ([]byte, error) {
	data := []byte{}
	// Encode the number of key/value pairs
	numKeys := uint64(len(mm))
	data = append(data, UintToBuf(numKeys)...)

	// For each kv pair, encode the public key and the length
	if numKeys > 0 {
		// Sort the keys of the map based on the mainnet public key encoding.
		// This ensures a deterministic sorting.
		keys := make([]string, 0, numKeys)
		for key := range mm {
			keys = append(keys, PkToStringMainnet(key[:]))
		}
		sort.Strings(keys)
		// Encode each (public key, uint64) pair
		for _, key := range keys {
			// Serialize the raw public key
			pkBytes, _, err := Base58CheckDecode(key)
			if err != nil {
				// This should never happen since we just enoded it above,
				// so panic if it does
				return nil, err
			}
			data = append(data, pkBytes...)

			// The value needs to be looked up using the raw public key
			val, exists := mm[*NewPublicKey(pkBytes)]
			if !exists {
				return nil, fmt.Errorf("Missing pubkey %v in SerializePubKeyToUint64Map %v",
					key, spew.Sdump(mm))
			}

			// Add the uint64 to the end of the map
			data = append(data, UintToBuf(val)...)
		}
	}

	return data, nil
}

func DeserializePubKeyToUint64Map(data []byte) (map[PublicKey]uint64, error) {
	rr := bytes.NewReader(data)

	numKeys, err := ReadUvarint(rr)
	if err != nil {
		return nil, errors.Wrapf(err, "DeserializePubKeyToUint64Map.FromBytes: Problem "+
			"reading num keys")
	}
	mm := make(map[PublicKey]uint64, numKeys)
	for ii := uint64(0); ii < numKeys; ii++ {
		// Read in the public key bytes
		pkBytes := make([]byte, btcec.PubKeyBytesLenCompressed)
		_, err = io.ReadFull(rr, pkBytes)
		if err != nil {
			return nil, err
		}
		pk := *NewPublicKey(pkBytes)

		// Read in the uint
		val, err := ReadUvarint(rr)
		if err != nil {
			return nil, errors.Wrapf(err, "DeserializePubKeyToUint64Map.FromBytes: Problem "+
				"reading value for key %v", PkToStringMainnet(pkBytes))
		}

		mm[pk] = val
	}

	return mm, nil
}

// ==================================================================
// MessagingGroupMetadata
// ==================================================================

type MessagingGroupMetadata struct {
	// This struct is very similar to the MessagingGroupEntry type.
	MessagingPublicKey    []byte
	MessagingGroupKeyName []byte
	// This value is the signature of the following using the private key
	// of the GroupOwnerPublicKey (aka txn.PublicKey):
	// - Sha256DoubleHash(MessagingPublicKey || MessagingGroupKeyName)
	//
	// This signature is only required when setting up a group where
	// - MessagingGroupKeyName = "default-key"
	// In this case, we want to make sure that people don't accidentally register
	// this group name with a derived key, and forcing this signature ensures that.
	// The reason is that if someone accidentally registers the default-key with
	// the wrong public key, then they won't be able to receive messages cross-device
	// anymore.
	//
	// This field is not critical and can be removed in the future.
	GroupOwnerSignature []byte

	MessagingGroupMembers []*MessagingGroupMember
}

func (txnData *MessagingGroupMetadata) GetTxnType() TxnType {
	return TxnTypeMessagingGroup
}

func (txnData *MessagingGroupMetadata) ToBytes(preSignature bool) ([]byte, error) {
	data := []byte{}

	data = append(data, UintToBuf(uint64(len(txnData.MessagingPublicKey)))...)
	data = append(data, txnData.MessagingPublicKey...)

	data = append(data, UintToBuf(uint64(len(txnData.MessagingGroupKeyName)))...)
	data = append(data, txnData.MessagingGroupKeyName...)

	data = append(data, UintToBuf(uint64(len(txnData.GroupOwnerSignature)))...)
	data = append(data, txnData.GroupOwnerSignature...)

	data = append(data, UintToBuf(uint64(len(txnData.MessagingGroupMembers)))...)
	for _, recipient := range txnData.MessagingGroupMembers {
		data = append(data, recipient.Encode()...)
	}

	return data, nil
}

func (txnData *MessagingGroupMetadata) FromBytes(data []byte) error {
	ret := MessagingGroupMetadata{}
	rr := bytes.NewReader(data)

	var err error
	ret.MessagingPublicKey, err = ReadVarString(rr)
	if err != nil {
		return errors.Wrapf(err, "MessagingGroupMetadata.FromBytes: "+
			"Problem reading MessagingPublicKey")
	}

	ret.MessagingGroupKeyName, err = ReadVarString(rr)
	if err != nil {
		return errors.Wrapf(err, "MessagingGroupMetadata.FromBytes: "+
			"Problem reading MessagingGroupKey")
	}

	ret.GroupOwnerSignature, err = ReadVarString(rr)
	if err != nil {
		return errors.Wrapf(err, "MessagingGroupMetadata.FromBytes: "+
			"Problem reading GroupOwnerSignature")
	}

	numRecipients, err := ReadUvarint(rr)
	for ; numRecipients > 0; numRecipients-- {
		recipient := MessagingGroupMember{}
		err = recipient.Decode(rr)
		if err != nil {
			return errors.Wrapf(err, "MessagingGroupMetadata.FromBytes: "+
				"error reading recipient")
		}
		ret.MessagingGroupMembers = append(ret.MessagingGroupMembers, &recipient)
	}

	*txnData = ret
	return nil
}

func (txnData *MessagingGroupMetadata) New() DeSoTxnMetadata {
	return &MessagingGroupMetadata{}
}<|MERGE_RESOLUTION|>--- conflicted
+++ resolved
@@ -5491,21 +5491,13 @@
 // ==================================================================
 
 type DAOCoinLimitOrderMetadata struct {
-<<<<<<< HEAD
 	DenominatedCoinType          DAOCoinLimitOrderEntryDenominatedCoinType
 	DenominatedCoinCreatorPKID   *PKID
 	DAOCoinCreatorPKID           *PKID
 	OperationType                DAOCoinLimitOrderEntryOrderType
 	PriceNanosPerDenominatedCoin *uint256.Int
-	Quantity                     uint256.Int
-=======
-	DenominatedCoinType        DAOCoinLimitOrderEntryDenominatedCoinType
-	DenominatedCoinCreatorPKID *PKID
-	DAOCoinCreatorPKID         *PKID
-	OperationType              DAOCoinLimitOrderEntryOrderType
-	PriceNanos                 big.Float
-	Quantity                   *uint256.Int
->>>>>>> 91a965e6
+	Quantity                     *uint256.Int
+
 	// This map is populated with the inputs consumed when a transaction
 	// is an ask offer and there are bids to match immediately.
 	MatchingBidsInputsMap map[PKID][]*DeSoInput
@@ -5533,7 +5525,7 @@
 	data = append(data, txnData.DenominatedCoinCreatorPKID.Encode()...)
 	data = append(data, txnData.DAOCoinCreatorPKID.Encode()...)
 	data = append(data, UintToBuf(uint64(txnData.OperationType))...)
-	data = append(data, EncodeUint256(*txnData.PriceNanosPerDenominatedCoin)...)
+	data = append(data, EncodeUint256(txnData.PriceNanosPerDenominatedCoin)...)
 	data = append(data, EncodeUint256(txnData.Quantity)...)
 	data = append(data, UintToBuf(uint64(len(txnData.MatchingBidsInputsMap)))...)
 	for bidderPKID, inputs := range txnData.MatchingBidsInputsMap {
@@ -5580,12 +5572,10 @@
 	}
 	ret.OperationType = DAOCoinLimitOrderEntryOrderType(operationType)
 	// Parse PriceNanos
-	var priceNanos uint256.Int
-	priceNanos, err = ReadUint256(rr)
+	ret.PriceNanosPerDenominatedCoin, err = ReadUint256(rr)
 	if err != nil {
 		return fmt.Errorf("DAOCoinLimitOrderMetadata.FromBytes: Error reading Price nanos: %v", err)
 	}
-	ret.PriceNanosPerDenominatedCoin = &priceNanos
 	// Parse Quantity
 	ret.Quantity, err = ReadUint256(rr)
 	if err != nil {
