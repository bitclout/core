--- conflicted
+++ resolved
@@ -201,40 +201,6 @@
 type TxnType uint8
 
 const (
-<<<<<<< HEAD
-	TxnTypeUnset                         TxnType = 0
-	TxnTypeBlockReward                   TxnType = 1
-	TxnTypeBasicTransfer                 TxnType = 2
-	TxnTypeBitcoinExchange               TxnType = 3
-	TxnTypePrivateMessage                TxnType = 4
-	TxnTypeSubmitPost                    TxnType = 5
-	TxnTypeUpdateProfile                 TxnType = 6
-	TxnTypeUpdateBitcoinUSDExchangeRate  TxnType = 8
-	TxnTypeFollow                        TxnType = 9
-	TxnTypeLike                          TxnType = 10
-	TxnTypeCreatorCoin                   TxnType = 11
-	TxnTypeSwapIdentity                  TxnType = 12
-	TxnTypeUpdateGlobalParams            TxnType = 13
-	TxnTypeCreatorCoinTransfer           TxnType = 14
-	TxnTypeCreateNFT                     TxnType = 15
-	TxnTypeUpdateNFT                     TxnType = 16
-	TxnTypeAcceptNFTBid                  TxnType = 17
-	TxnTypeNFTBid                        TxnType = 18
-	TxnTypeNFTTransfer                   TxnType = 19
-	TxnTypeAcceptNFTTransfer             TxnType = 20
-	TxnTypeBurnNFT                       TxnType = 21
-	TxnTypeAuthorizeDerivedKey           TxnType = 22
-	TxnTypeAccessGroupCreate             TxnType = 23
-	TxnTypeDAOCoin                       TxnType = 24
-	TxnTypeDAOCoinTransfer               TxnType = 25
-	TxnTypeDAOCoinLimitOrder             TxnType = 26
-	TxnTypeAccessGroupAddMember          TxnType = 27
-	TxnTypeAccessGroupRemoveMember       TxnType = 28
-	TxnTypeAccessGroupSetMemberAttribute TxnType = 29
-	TxnTypeAccessGroupSetGroupAttribute  TxnType = 30
-
-	// NEXT_ID = 31
-=======
 	TxnTypeUnset                        TxnType = 0
 	TxnTypeBlockReward                  TxnType = 1
 	TxnTypeBasicTransfer                TxnType = 2
@@ -265,45 +231,11 @@
 	TxnTypeUpdateMessage                TxnType = 28
 
 	// NEXT_ID = 27
->>>>>>> bf12867a
 )
 
 type TxnString string
 
 const (
-<<<<<<< HEAD
-	TxnStringUnset                         TxnString = "UNSET"
-	TxnStringBlockReward                   TxnString = "BLOCK_REWARD"
-	TxnStringBasicTransfer                 TxnString = "BASIC_TRANSFER"
-	TxnStringBitcoinExchange               TxnString = "BITCOIN_EXCHANGE"
-	TxnStringPrivateMessage                TxnString = "PRIVATE_MESSAGE"
-	TxnStringSubmitPost                    TxnString = "SUBMIT_POST"
-	TxnStringUpdateProfile                 TxnString = "UPDATE_PROFILE"
-	TxnStringUpdateBitcoinUSDExchangeRate  TxnString = "UPDATE_BITCOIN_USD_EXCHANGE_RATE"
-	TxnStringFollow                        TxnString = "FOLLOW"
-	TxnStringLike                          TxnString = "LIKE"
-	TxnStringCreatorCoin                   TxnString = "CREATOR_COIN"
-	TxnStringSwapIdentity                  TxnString = "SWAP_IDENTITY"
-	TxnStringUpdateGlobalParams            TxnString = "UPDATE_GLOBAL_PARAMS"
-	TxnStringCreatorCoinTransfer           TxnString = "CREATOR_COIN_TRANSFER"
-	TxnStringCreateNFT                     TxnString = "CREATE_NFT"
-	TxnStringUpdateNFT                     TxnString = "UPDATE_NFT"
-	TxnStringAcceptNFTBid                  TxnString = "ACCEPT_NFT_BID"
-	TxnStringNFTBid                        TxnString = "NFT_BID"
-	TxnStringNFTTransfer                   TxnString = "NFT_TRANSFER"
-	TxnStringAcceptNFTTransfer             TxnString = "ACCEPT_NFT_TRANSFER"
-	TxnStringBurnNFT                       TxnString = "BURN_NFT"
-	TxnStringAuthorizeDerivedKey           TxnString = "AUTHORIZE_DERIVED_KEY"
-	TxnStringAccessGroupCreate             TxnString = "ACCESS_GROUP_CREATE"
-	TxnStringDAOCoin                       TxnString = "DAO_COIN"
-	TxnStringDAOCoinTransfer               TxnString = "DAO_COIN_TRANSFER"
-	TxnStringDAOCoinLimitOrder             TxnString = "DAO_COIN_LIMIT_ORDER"
-	TxnStringAccessGroupAddMember          TxnString = "ACCESS_GROUP_ADD_MEMBER"
-	TxnStringAccessGroupRemoveMember       TxnString = "ACCESS_GROUP_REMOVE_MEMBER"
-	TxnStringAccessGroupSetMemberAttribute TxnString = "ACCESS_GROUP_SET_MEMBER_ATTRIBUTE"
-	TxnStringAccessGroupSetGroupAttribute  TxnString = "ACCESS_GROUP_SET_GROUP_ATTRIBUTE"
-	TxnStringUndefined                     TxnString = "TXN_UNDEFINED"
-=======
 	TxnStringUnset                        TxnString = "UNSET"
 	TxnStringBlockReward                  TxnString = "BLOCK_REWARD"
 	TxnStringBasicTransfer                TxnString = "BASIC_TRANSFER"
@@ -333,7 +265,6 @@
 	TxnStringNewMessage                   TxnString = "NEW_MESSAGE"
 	TxnStringUpdateMessage                TxnString = "UPDATE_MESSAGE"
 	TxnStringUndefined                    TxnString = "TXN_UNDEFINED"
->>>>>>> bf12867a
 )
 
 var (
@@ -342,28 +273,16 @@
 		TxnTypeSubmitPost, TxnTypeUpdateProfile, TxnTypeUpdateBitcoinUSDExchangeRate, TxnTypeFollow, TxnTypeLike,
 		TxnTypeCreatorCoin, TxnTypeSwapIdentity, TxnTypeUpdateGlobalParams, TxnTypeCreatorCoinTransfer,
 		TxnTypeCreateNFT, TxnTypeUpdateNFT, TxnTypeAcceptNFTBid, TxnTypeNFTBid, TxnTypeNFTTransfer,
-<<<<<<< HEAD
-		TxnTypeAcceptNFTTransfer, TxnTypeBurnNFT, TxnTypeAuthorizeDerivedKey, TxnTypeAccessGroupCreate,
-		TxnTypeDAOCoin, TxnTypeDAOCoinTransfer, TxnTypeDAOCoinLimitOrder, TxnTypeAccessGroupAddMember,
-		TxnTypeAccessGroupRemoveMember, TxnTypeAccessGroupSetMemberAttribute, TxnTypeAccessGroupSetGroupAttribute,
-=======
 		TxnTypeAcceptNFTTransfer, TxnTypeBurnNFT, TxnTypeAuthorizeDerivedKey, TxnTypeMessagingGroup,
 		TxnTypeDAOCoin, TxnTypeDAOCoinTransfer, TxnTypeDAOCoinLimitOrder, TxnTypeNewMessage, TxnTypeUpdateMessage,
->>>>>>> bf12867a
 	}
 	AllTxnString = []TxnString{
 		TxnStringUnset, TxnStringBlockReward, TxnStringBasicTransfer, TxnStringBitcoinExchange, TxnStringPrivateMessage,
 		TxnStringSubmitPost, TxnStringUpdateProfile, TxnStringUpdateBitcoinUSDExchangeRate, TxnStringFollow, TxnStringLike,
 		TxnStringCreatorCoin, TxnStringSwapIdentity, TxnStringUpdateGlobalParams, TxnStringCreatorCoinTransfer,
 		TxnStringCreateNFT, TxnStringUpdateNFT, TxnStringAcceptNFTBid, TxnStringNFTBid, TxnStringNFTTransfer,
-<<<<<<< HEAD
-		TxnStringAcceptNFTTransfer, TxnStringBurnNFT, TxnStringAuthorizeDerivedKey, TxnStringAccessGroupCreate,
-		TxnStringDAOCoin, TxnStringDAOCoinTransfer, TxnStringDAOCoinLimitOrder, TxnStringAccessGroupAddMember,
-		TxnStringAccessGroupRemoveMember, TxnStringAccessGroupSetMemberAttribute, TxnStringAccessGroupSetGroupAttribute,
-=======
 		TxnStringAcceptNFTTransfer, TxnStringBurnNFT, TxnStringAuthorizeDerivedKey, TxnStringMessagingGroup,
 		TxnStringDAOCoin, TxnStringDAOCoinTransfer, TxnStringDAOCoinLimitOrder, TxnStringNewMessage, TxnStringUpdateMessage,
->>>>>>> bf12867a
 	}
 )
 
@@ -421,29 +340,18 @@
 		return TxnStringBurnNFT
 	case TxnTypeAuthorizeDerivedKey:
 		return TxnStringAuthorizeDerivedKey
-	case TxnTypeAccessGroupCreate:
-		return TxnStringAccessGroupCreate
+	case TxnTypeMessagingGroup:
+		return TxnStringMessagingGroup
 	case TxnTypeDAOCoin:
 		return TxnStringDAOCoin
 	case TxnTypeDAOCoinTransfer:
 		return TxnStringDAOCoinTransfer
 	case TxnTypeDAOCoinLimitOrder:
 		return TxnStringDAOCoinLimitOrder
-<<<<<<< HEAD
-	case TxnTypeAccessGroupAddMember:
-		return TxnStringAccessGroupAddMember
-	case TxnTypeAccessGroupRemoveMember:
-		return TxnStringAccessGroupRemoveMember
-	case TxnTypeAccessGroupSetMemberAttribute:
-		return TxnStringAccessGroupSetMemberAttribute
-	case TxnTypeAccessGroupSetGroupAttribute:
-		return TxnStringAccessGroupSetGroupAttribute
-=======
 	case TxnTypeNewMessage:
 		return TxnStringNewMessage
 	case TxnTypeUpdateMessage:
 		return TxnStringUpdateMessage
->>>>>>> bf12867a
 	default:
 		return TxnStringUndefined
 	}
@@ -495,8 +403,8 @@
 		return TxnTypeBurnNFT
 	case TxnStringAuthorizeDerivedKey:
 		return TxnTypeAuthorizeDerivedKey
-	case TxnStringAccessGroupCreate:
-		return TxnTypeAccessGroupCreate
+	case TxnStringMessagingGroup:
+		return TxnTypeMessagingGroup
 	case TxnStringDAOCoin:
 		return TxnTypeDAOCoin
 	case TxnStringDAOCoinTransfer:
@@ -566,7 +474,7 @@
 		return (&BurnNFTMetadata{}).New(), nil
 	case TxnTypeAuthorizeDerivedKey:
 		return (&AuthorizeDerivedKeyMetadata{}).New(), nil
-	case TxnTypeAccessGroupCreate:
+	case TxnTypeMessagingGroup:
 		return (&AccessGroupMetadata{}).New(), nil
 	case TxnTypeDAOCoin:
 		return (&DAOCoinMetadata{}).New(), nil
@@ -576,8 +484,8 @@
 		return (&DAOCoinLimitOrderMetadata{}).New(), nil
 	case TxnTypeNewMessage:
 		return (&NewMessageMetadata{}).New(), nil
-	case TxnTypeUpdateMessage:
-		return (&UpdateMessageMetadata{}).New(), nil
+	//case TxnTypeUpdateMessage:
+	//return (&UpdateMessageMetadata{}).New(), nil
 	default:
 		return nil, fmt.Errorf("NewTxnMetadata: Unrecognized TxnType: %v; make sure you add the new type of transaction to NewTxnMetadata", txType)
 	}
@@ -6549,7 +6457,7 @@
 }
 
 func (txnData *AccessGroupMetadata) GetTxnType() TxnType {
-	return TxnTypeAccessGroupCreate
+	return TxnTypeMessagingGroup
 }
 
 func (txnData *AccessGroupMetadata) ToBytes(preSignature bool) ([]byte, error) {
@@ -6622,7 +6530,7 @@
 	}
 
 	// Make sure this is an access group transaction.
-	if txn.TxnMeta.GetTxnType() != TxnTypeAccessGroupCreate {
+	if txn.TxnMeta.GetTxnType() != TxnTypeMessagingGroup {
 		return 0, fmt.Errorf("GetAccessGroupOperation: called on txn with type %v", txn.TxnMeta.GetTxnType())
 	}
 
@@ -6661,10 +6569,7 @@
 		}
 	}
 
-<<<<<<< HEAD
 	return accessGroupOperation, nil
-=======
-	return messagingGroupOperation, nil
 }
 
 // =======================================================================================
@@ -6778,5 +6683,4 @@
 
 func (txnData *NewMessageMetadata) New() DeSoTxnMetadata {
 	return &NewMessageMetadata{}
->>>>>>> bf12867a
 }