package lib

import (
	"bytes"
	"crypto/ecdsa"
	"crypto/rand"
	"encoding/binary"
	"encoding/hex"
	"encoding/json"
	"fmt"
	"github.com/decred/dcrd/dcrec/secp256k1/v4"
	"io"
	"math"
	"math/big"
	"net"
	"sort"
	"strconv"
	"strings"
	"time"

	"github.com/btcsuite/btcd/btcec"
	"github.com/btcsuite/btcd/wire"
	"github.com/davecgh/go-spew/spew"
	decredEC "github.com/decred/dcrd/dcrec/secp256k1/v4/ecdsa"
	merkletree "github.com/deso-protocol/go-merkle-tree"
	"github.com/ethereum/go-ethereum/crypto/ecies"
	"github.com/holiman/uint256"
	"github.com/pkg/errors"
)

// network.go defines all the basic data structures that get sent over the
// network and defines precisely how they are serialized and de-serialized.

// MaxMessagePayload is the maximum size alowed for a message payload.
const MaxMessagePayload = (1024 * 1024 * 1000) // 1GB

// MaxBlockRewardDataSizeBytes is the maximum size allowed for a BLOCK_REWARD's ExtraData field.
var MaxBlockRewardDataSizeBytes = 250

// MaxHeadersPerMsg is the maximum numbers allowed in a GetHeaders response.
var MaxHeadersPerMsg = uint32(2000)

// MaxBitcoinHeadersPerMsg is the maximum number of headers Bitcoin allows in
// a getheaders response. It is used to determine whether a node has more headers
// to give us.
var MaxBitcoinHeadersPerMsg = uint32(2000)

// The MsgType is usually sent on the wire to indicate what type of
// struct is being sent in the payload part of the message.
type MsgType uint64

const (
	// ControlMessagesStart is used to indicate the ID value at which control
	// messages start. Anything with an ID value greater than or equal to this
	// is a control message.
	ControlMessagesStart = 1000000

	MsgTypeUnset MsgType = 0
	//
	// The first message a peer sends. Used to negotiate a version
	// between the two peers.
	MsgTypeVersion MsgType = 1
	//
	// Sent after a peer has both sent its version message
	// and received its peer's version message and completed
	// the version negotiation.
	MsgTypeVerack MsgType = 2
	MsgTypeHeader MsgType = 3
	MsgTypeBlock  MsgType = 4
	MsgTypeTxn    MsgType = 5
	// MsgTypeGetHeaders is used to fetch headers from a peer.
	MsgTypeGetHeaders MsgType = 6
	// MsgTypeHeaderBundle contains headers from a peer.
	MsgTypeHeaderBundle    MsgType = 7
	MsgTypePing            MsgType = 8
	MsgTypePong            MsgType = 9
	MsgTypeInv             MsgType = 10
	MsgTypeGetBlocks       MsgType = 11
	MsgTypeGetTransactions MsgType = 12
	// MsgTypeTransactionBundle contains transactions from a peer.
	MsgTypeTransactionBundle MsgType = 13
	MsgTypeMempool           MsgType = 14
	// MsgTypeAddr is used by peers to share addresses of nodes they're aware about
	// with other peers.
	MsgTypeAddr MsgType = 15
	// MsgTypeGetAddr is used to solicit Addr messages from peers.
	MsgTypeGetAddr MsgType = 16

	// MsgTypeGetSnapshot is used to retrieve state from peers.
	MsgTypeGetSnapshot  MsgType = 17
	MsgTypeSnapshotData MsgType = 18
	// MsgTypeTransactionBundleV2 contains transactions after the balance model block height from a peer.
	MsgTypeTransactionBundleV2 MsgType = 19

	// NEXT_TAG = 20

	// Below are control messages used to signal to the Server from other parts of
	// the code but not actually sent among peers.
	//
	// TODO: Should probably split these out into a separate channel in the server to
	// make things more parallelized.

	MsgTypeQuit                 MsgType = ControlMessagesStart
	MsgTypeNewPeer              MsgType = ControlMessagesStart + 1
	MsgTypeDonePeer             MsgType = ControlMessagesStart + 2
	MsgTypeBlockAccepted        MsgType = ControlMessagesStart + 3
	MsgTypeBitcoinManagerUpdate MsgType = ControlMessagesStart + 4 // Deprecated

	// NEXT_TAG = 7
)

// IsControlMessage is used by functions to determine whether a particular message
// is a control message. This is useful, for example, in disallowing external Peers
// from manipulating our node by sending control messages of their own.
func IsControlMessage(msgType MsgType) bool {
	return uint64(msgType) >= ControlMessagesStart
}

func (msgType MsgType) String() string {
	switch msgType {
	case MsgTypeUnset:
		return "UNSET"
	case MsgTypeVersion:
		return "VERSION"
	case MsgTypeVerack:
		return "VERACK"
	// Note that we don't usually write single block headers to the wire,
	// preferring instead to bundle headers into a single HEADER_BUNDLE message.
	case MsgTypeHeader:
		return "HEADER"
	case MsgTypeBlock:
		return "BLOCK"
	case MsgTypeTxn:
		return "TXN"
	case MsgTypeGetHeaders:
		return "GET_HEADERS"
	case MsgTypeHeaderBundle:
		return "HEADER_BUNDLE"
	case MsgTypePing:
		return "PING"
	case MsgTypePong:
		return "PONG"
	case MsgTypeInv:
		return "INV"
	case MsgTypeGetBlocks:
		return "GET_BLOCKS"
	case MsgTypeGetTransactions:
		return "GET_TRANSACTIONS"
	case MsgTypeTransactionBundle:
		return "TRANSACTION_BUNDLE"
	case MsgTypeTransactionBundleV2:
		return "TRANSACTION_BUNDLE_V2"
	case MsgTypeMempool:
		return "MEMPOOL"
	case MsgTypeAddr:
		return "ADDR"
	case MsgTypeGetAddr:
		return "GET_ADDR"
	case MsgTypeQuit:
		return "QUIT"
	case MsgTypeNewPeer:
		return "NEW_PEER"
	case MsgTypeDonePeer:
		return "DONE_PEER"
	case MsgTypeBlockAccepted:
		return "BLOCK_ACCEPTED"
	case MsgTypeBitcoinManagerUpdate:
		return "BITCOIN_MANAGER_UPDATE"
	case MsgTypeGetSnapshot:
		return "GET_SNAPSHOT"
	case MsgTypeSnapshotData:
		return "SNAPSHOT_DATA"
	default:
		return fmt.Sprintf("UNRECOGNIZED(%d) - make sure String() is up to date", msgType)
	}
}

// DeSoMessage is the interface that a message we send on the wire must implement.
type DeSoMessage interface {
	// The following methods allow one to convert a message struct into
	// a byte slice and back. Example usage:
	//
	//   params := &DeSoTestnetParams
	//   msgType := MsgTypeVersion
	//   byteSlice := []byte{0x00, ...}
	//
	// 	 msg := NewMessage(msgType)
	//   err := msg.FromBytes(byteSlice)
	//   newByteSlice, err := msg.ToBytes(false)
	//
	// The data format is intended to be compact while allowing for efficient
	// transmission over the wire and storage in a database.
	//
	// The preSignature field specifies whether the message should be fully
	// serialized or whether it should be serialized in such a way that it
	// can be signed (which involves, for example, not serializing signature
	// fields).
	ToBytes(preSignature bool) ([]byte, error)
	FromBytes(data []byte) error

	// Each Message has a particular type.
	GetMsgType() MsgType
}

// TxnType specifies the type for a transaction message.
type TxnType uint8

const (
	TxnTypeUnset                        TxnType = 0
	TxnTypeBlockReward                  TxnType = 1
	TxnTypeBasicTransfer                TxnType = 2
	TxnTypeBitcoinExchange              TxnType = 3
	TxnTypePrivateMessage               TxnType = 4
	TxnTypeSubmitPost                   TxnType = 5
	TxnTypeUpdateProfile                TxnType = 6
	TxnTypeUpdateBitcoinUSDExchangeRate TxnType = 8
	TxnTypeFollow                       TxnType = 9
	TxnTypeLike                         TxnType = 10
	TxnTypeCreatorCoin                  TxnType = 11
	TxnTypeSwapIdentity                 TxnType = 12
	TxnTypeUpdateGlobalParams           TxnType = 13
	TxnTypeCreatorCoinTransfer          TxnType = 14
	TxnTypeCreateNFT                    TxnType = 15
	TxnTypeUpdateNFT                    TxnType = 16
	TxnTypeAcceptNFTBid                 TxnType = 17
	TxnTypeNFTBid                       TxnType = 18
	TxnTypeNFTTransfer                  TxnType = 19
	TxnTypeAcceptNFTTransfer            TxnType = 20
	TxnTypeBurnNFT                      TxnType = 21
	TxnTypeAuthorizeDerivedKey          TxnType = 22
	TxnTypeMessagingGroup               TxnType = 23
	TxnTypeDAOCoin                      TxnType = 24
	TxnTypeDAOCoinTransfer              TxnType = 25
	TxnTypeDAOCoinLimitOrder            TxnType = 26
	TxnTypeCreateUserAssociation        TxnType = 27
	TxnTypeDeleteUserAssociation        TxnType = 28
	TxnTypeCreatePostAssociation        TxnType = 29
	TxnTypeDeletePostAssociation        TxnType = 30
	TxnTypeAccessGroup                  TxnType = 31
	TxnTypeAccessGroupMembers           TxnType = 32
	TxnTypeNewMessage                   TxnType = 33

	// NEXT_ID = 34
)

type TxnString string

const (
	TxnStringUndefined                    TxnString = "TXN_UNDEFINED"
	TxnStringUnset                        TxnString = "UNSET"
	TxnStringBlockReward                  TxnString = "BLOCK_REWARD"
	TxnStringBasicTransfer                TxnString = "BASIC_TRANSFER"
	TxnStringBitcoinExchange              TxnString = "BITCOIN_EXCHANGE"
	TxnStringPrivateMessage               TxnString = "PRIVATE_MESSAGE"
	TxnStringSubmitPost                   TxnString = "SUBMIT_POST"
	TxnStringUpdateProfile                TxnString = "UPDATE_PROFILE"
	TxnStringUpdateBitcoinUSDExchangeRate TxnString = "UPDATE_BITCOIN_USD_EXCHANGE_RATE"
	TxnStringFollow                       TxnString = "FOLLOW"
	TxnStringLike                         TxnString = "LIKE"
	TxnStringCreatorCoin                  TxnString = "CREATOR_COIN"
	TxnStringSwapIdentity                 TxnString = "SWAP_IDENTITY"
	TxnStringUpdateGlobalParams           TxnString = "UPDATE_GLOBAL_PARAMS"
	TxnStringCreatorCoinTransfer          TxnString = "CREATOR_COIN_TRANSFER"
	TxnStringCreateNFT                    TxnString = "CREATE_NFT"
	TxnStringUpdateNFT                    TxnString = "UPDATE_NFT"
	TxnStringAcceptNFTBid                 TxnString = "ACCEPT_NFT_BID"
	TxnStringNFTBid                       TxnString = "NFT_BID"
	TxnStringNFTTransfer                  TxnString = "NFT_TRANSFER"
	TxnStringAcceptNFTTransfer            TxnString = "ACCEPT_NFT_TRANSFER"
	TxnStringBurnNFT                      TxnString = "BURN_NFT"
	TxnStringAuthorizeDerivedKey          TxnString = "AUTHORIZE_DERIVED_KEY"
	TxnStringMessagingGroup               TxnString = "MESSAGING_GROUP"
	TxnStringDAOCoin                      TxnString = "DAO_COIN"
	TxnStringDAOCoinTransfer              TxnString = "DAO_COIN_TRANSFER"
	TxnStringDAOCoinLimitOrder            TxnString = "DAO_COIN_LIMIT_ORDER"
	TxnStringCreateUserAssociation        TxnString = "CREATE_USER_ASSOCIATION"
	TxnStringDeleteUserAssociation        TxnString = "DELETE_USER_ASSOCIATION"
	TxnStringCreatePostAssociation        TxnString = "CREATE_POST_ASSOCIATION"
	TxnStringDeletePostAssociation        TxnString = "DELETE_POST_ASSOCIATION"
	TxnStringAccessGroup                  TxnString = "ACCESS_GROUP"
	TxnStringAccessGroupMembers           TxnString = "ACCESS_GROUP_MEMBERS"
	TxnStringNewMessage                   TxnString = "NEW_MESSAGE"
)

var (
	AllTxnTypes = []TxnType{
		TxnTypeUnset, TxnTypeBlockReward, TxnTypeBasicTransfer, TxnTypeBitcoinExchange, TxnTypePrivateMessage,
		TxnTypeSubmitPost, TxnTypeUpdateProfile, TxnTypeUpdateBitcoinUSDExchangeRate, TxnTypeFollow, TxnTypeLike,
		TxnTypeCreatorCoin, TxnTypeSwapIdentity, TxnTypeUpdateGlobalParams, TxnTypeCreatorCoinTransfer,
		TxnTypeCreateNFT, TxnTypeUpdateNFT, TxnTypeAcceptNFTBid, TxnTypeNFTBid, TxnTypeNFTTransfer,
		TxnTypeAcceptNFTTransfer, TxnTypeBurnNFT, TxnTypeAuthorizeDerivedKey, TxnTypeMessagingGroup,
		TxnTypeDAOCoin, TxnTypeDAOCoinTransfer, TxnTypeDAOCoinLimitOrder, TxnTypeCreateUserAssociation,
		TxnTypeDeleteUserAssociation, TxnTypeCreatePostAssociation, TxnTypeDeletePostAssociation,
		TxnTypeAccessGroup, TxnTypeAccessGroupMembers, TxnTypeNewMessage,
	}
	AllTxnString = []TxnString{
		TxnStringUnset, TxnStringBlockReward, TxnStringBasicTransfer, TxnStringBitcoinExchange, TxnStringPrivateMessage,
		TxnStringSubmitPost, TxnStringUpdateProfile, TxnStringUpdateBitcoinUSDExchangeRate, TxnStringFollow, TxnStringLike,
		TxnStringCreatorCoin, TxnStringSwapIdentity, TxnStringUpdateGlobalParams, TxnStringCreatorCoinTransfer,
		TxnStringCreateNFT, TxnStringUpdateNFT, TxnStringAcceptNFTBid, TxnStringNFTBid, TxnStringNFTTransfer,
		TxnStringAcceptNFTTransfer, TxnStringBurnNFT, TxnStringAuthorizeDerivedKey, TxnStringMessagingGroup,
		TxnStringDAOCoin, TxnStringDAOCoinTransfer, TxnStringDAOCoinLimitOrder, TxnStringCreateUserAssociation,
		TxnStringDeleteUserAssociation, TxnStringCreatePostAssociation, TxnStringDeletePostAssociation,
		TxnStringAccessGroup, TxnStringAccessGroupMembers, TxnStringNewMessage,
	}
)

func (txnType TxnType) String() string {
	txnString := txnType.GetTxnString()
	if txnString == TxnStringUndefined {
		return fmt.Sprintf("UNRECOGNIZED(%d) - make sure GetTxnString() is up to date", txnType)
	}
	return string(txnString)
}

func (txnType TxnType) GetTxnString() TxnString {
	switch txnType {
	case TxnTypeUnset:
		return TxnStringUnset
	case TxnTypeBlockReward:
		return TxnStringBlockReward
	case TxnTypeBasicTransfer:
		return TxnStringBasicTransfer
	case TxnTypeBitcoinExchange:
		return TxnStringBitcoinExchange
	case TxnTypePrivateMessage:
		return TxnStringPrivateMessage
	case TxnTypeSubmitPost:
		return TxnStringSubmitPost
	case TxnTypeUpdateProfile:
		return TxnStringUpdateProfile
	case TxnTypeUpdateBitcoinUSDExchangeRate:
		return TxnStringUpdateBitcoinUSDExchangeRate
	case TxnTypeFollow:
		return TxnStringFollow
	case TxnTypeLike:
		return TxnStringLike
	case TxnTypeCreatorCoin:
		return TxnStringCreatorCoin
	case TxnTypeCreatorCoinTransfer:
		return TxnStringCreatorCoinTransfer
	case TxnTypeSwapIdentity:
		return TxnStringSwapIdentity
	case TxnTypeUpdateGlobalParams:
		return TxnStringUpdateGlobalParams
	case TxnTypeCreateNFT:
		return TxnStringCreateNFT
	case TxnTypeUpdateNFT:
		return TxnStringUpdateNFT
	case TxnTypeAcceptNFTBid:
		return TxnStringAcceptNFTBid
	case TxnTypeNFTBid:
		return TxnStringNFTBid
	case TxnTypeNFTTransfer:
		return TxnStringNFTTransfer
	case TxnTypeAcceptNFTTransfer:
		return TxnStringAcceptNFTTransfer
	case TxnTypeBurnNFT:
		return TxnStringBurnNFT
	case TxnTypeAuthorizeDerivedKey:
		return TxnStringAuthorizeDerivedKey
	case TxnTypeMessagingGroup:
		return TxnStringMessagingGroup
	case TxnTypeDAOCoin:
		return TxnStringDAOCoin
	case TxnTypeDAOCoinTransfer:
		return TxnStringDAOCoinTransfer
	case TxnTypeDAOCoinLimitOrder:
		return TxnStringDAOCoinLimitOrder
	case TxnTypeCreateUserAssociation:
		return TxnStringCreateUserAssociation
	case TxnTypeDeleteUserAssociation:
		return TxnStringDeleteUserAssociation
	case TxnTypeCreatePostAssociation:
		return TxnStringCreatePostAssociation
	case TxnTypeDeletePostAssociation:
		return TxnStringDeletePostAssociation
	case TxnTypeAccessGroup:
		return TxnStringAccessGroup
	case TxnTypeAccessGroupMembers:
		return TxnStringAccessGroupMembers
	case TxnTypeNewMessage:
		return TxnStringNewMessage
	default:
		return TxnStringUndefined
	}
}

func GetTxnTypeFromString(txnString TxnString) TxnType {
	switch txnString {
	case TxnStringUnset:
		return TxnTypeUnset
	case TxnStringBlockReward:
		return TxnTypeBlockReward
	case TxnStringBasicTransfer:
		return TxnTypeBasicTransfer
	case TxnStringBitcoinExchange:
		return TxnTypeBitcoinExchange
	case TxnStringPrivateMessage:
		return TxnTypePrivateMessage
	case TxnStringSubmitPost:
		return TxnTypeSubmitPost
	case TxnStringUpdateProfile:
		return TxnTypeUpdateProfile
	case TxnStringUpdateBitcoinUSDExchangeRate:
		return TxnTypeUpdateBitcoinUSDExchangeRate
	case TxnStringFollow:
		return TxnTypeFollow
	case TxnStringLike:
		return TxnTypeLike
	case TxnStringCreatorCoin:
		return TxnTypeCreatorCoin
	case TxnStringCreatorCoinTransfer:
		return TxnTypeCreatorCoinTransfer
	case TxnStringSwapIdentity:
		return TxnTypeSwapIdentity
	case TxnStringUpdateGlobalParams:
		return TxnTypeUpdateGlobalParams
	case TxnStringCreateNFT:
		return TxnTypeCreateNFT
	case TxnStringUpdateNFT:
		return TxnTypeUpdateNFT
	case TxnStringAcceptNFTBid:
		return TxnTypeAcceptNFTBid
	case TxnStringNFTBid:
		return TxnTypeNFTBid
	case TxnStringNFTTransfer:
		return TxnTypeNFTTransfer
	case TxnStringAcceptNFTTransfer:
		return TxnTypeNFTTransfer
	case TxnStringBurnNFT:
		return TxnTypeBurnNFT
	case TxnStringAuthorizeDerivedKey:
		return TxnTypeAuthorizeDerivedKey
	case TxnStringMessagingGroup:
		return TxnTypeMessagingGroup
	case TxnStringDAOCoin:
		return TxnTypeDAOCoin
	case TxnStringDAOCoinTransfer:
		return TxnTypeDAOCoinTransfer
	case TxnStringDAOCoinLimitOrder:
		return TxnTypeDAOCoinLimitOrder
	case TxnStringCreateUserAssociation:
		return TxnTypeCreateUserAssociation
	case TxnStringDeleteUserAssociation:
		return TxnTypeDeleteUserAssociation
	case TxnStringCreatePostAssociation:
		return TxnTypeCreatePostAssociation
	case TxnStringDeletePostAssociation:
		return TxnTypeDeletePostAssociation
	case TxnStringAccessGroup:
		return TxnTypeAccessGroup
	case TxnStringAccessGroupMembers:
		return TxnTypeAccessGroupMembers
	case TxnStringNewMessage:
		return TxnTypeNewMessage
	default:
		// TxnTypeUnset means we couldn't find a matching txn type
		return TxnTypeUnset
	}
}

type DeSoTxnMetadata interface {
	ToBytes(preSignature bool) ([]byte, error)
	FromBytes(data []byte) error
	New() DeSoTxnMetadata
	GetTxnType() TxnType
}

func NewTxnMetadata(txType TxnType) (DeSoTxnMetadata, error) {
	switch txType {
	case TxnTypeUnset:
		return nil, fmt.Errorf("NewTxnMetadata: UNSET TxnType: %v", TxnTypeUnset)
	case TxnTypeBlockReward:
		return (&BlockRewardMetadataa{}).New(), nil
	case TxnTypeBasicTransfer:
		return (&BasicTransferMetadata{}).New(), nil
	case TxnTypeBitcoinExchange:
		return (&BitcoinExchangeMetadata{}).New(), nil
	case TxnTypePrivateMessage:
		return (&PrivateMessageMetadata{}).New(), nil
	case TxnTypeSubmitPost:
		return (&SubmitPostMetadata{}).New(), nil
	case TxnTypeUpdateProfile:
		return (&UpdateProfileMetadata{}).New(), nil
	case TxnTypeUpdateBitcoinUSDExchangeRate:
		return (&UpdateBitcoinUSDExchangeRateMetadataa{}).New(), nil
	case TxnTypeFollow:
		return (&FollowMetadata{}).New(), nil
	case TxnTypeLike:
		return (&LikeMetadata{}).New(), nil
	case TxnTypeCreatorCoin:
		return (&CreatorCoinMetadataa{}).New(), nil
	case TxnTypeCreatorCoinTransfer:
		return (&CreatorCoinTransferMetadataa{}).New(), nil
	case TxnTypeSwapIdentity:
		return (&SwapIdentityMetadataa{}).New(), nil
	case TxnTypeUpdateGlobalParams:
		return (&UpdateGlobalParamsMetadata{}).New(), nil
	case TxnTypeCreateNFT:
		return (&CreateNFTMetadata{}).New(), nil
	case TxnTypeUpdateNFT:
		return (&UpdateNFTMetadata{}).New(), nil
	case TxnTypeAcceptNFTBid:
		return (&AcceptNFTBidMetadata{}).New(), nil
	case TxnTypeNFTBid:
		return (&NFTBidMetadata{}).New(), nil
	case TxnTypeNFTTransfer:
		return (&NFTTransferMetadata{}).New(), nil
	case TxnTypeAcceptNFTTransfer:
		return (&AcceptNFTTransferMetadata{}).New(), nil
	case TxnTypeBurnNFT:
		return (&BurnNFTMetadata{}).New(), nil
	case TxnTypeAuthorizeDerivedKey:
		return (&AuthorizeDerivedKeyMetadata{}).New(), nil
	case TxnTypeMessagingGroup:
		return (&MessagingGroupMetadata{}).New(), nil
	case TxnTypeDAOCoin:
		return (&DAOCoinMetadata{}).New(), nil
	case TxnTypeDAOCoinTransfer:
		return (&DAOCoinTransferMetadata{}).New(), nil
	case TxnTypeDAOCoinLimitOrder:
		return (&DAOCoinLimitOrderMetadata{}).New(), nil
	case TxnTypeCreateUserAssociation:
		return (&CreateUserAssociationMetadata{}).New(), nil
	case TxnTypeDeleteUserAssociation:
		return (&DeleteUserAssociationMetadata{}).New(), nil
	case TxnTypeCreatePostAssociation:
		return (&CreatePostAssociationMetadata{}).New(), nil
	case TxnTypeDeletePostAssociation:
		return (&DeletePostAssociationMetadata{}).New(), nil
	case TxnTypeAccessGroup:
		return (&AccessGroupMetadata{}).New(), nil
	case TxnTypeAccessGroupMembers:
		return (&AccessGroupMembersMetadata{}).New(), nil
	case TxnTypeNewMessage:
		return (&NewMessageMetadata{}).New(), nil
	default:
		return nil, fmt.Errorf("NewTxnMetadata: Unrecognized TxnType: %v; make sure you add the new type of transaction to NewTxnMetadata", txType)
	}
}

// WriteMessage takes an io.Writer and serializes and writes the specified message
// to it. Returns an error if the message is malformed or invalid for any reason.
// Otherwise returns the payload that was written sans the header.
func WriteMessage(ww io.Writer, msg DeSoMessage, networkType NetworkType) ([]byte, error) {
	hdr := []byte{}

	// Add the network as a uvarint.
	hdr = append(hdr, UintToBuf(uint64(networkType))...)

	// Add the MsgType as a uvarint.
	hdr = append(hdr, UintToBuf(uint64(msg.GetMsgType()))...)

	// Compute the payload we're going to write but don't add it
	// yet.
	payload, err := msg.ToBytes(false)
	if err != nil {
		return nil, errors.Wrap(err, "WriteMessage: Failed to convert message to bytes")
	}

	// Check that the length of the payload does not exceed the maximum
	// allowed limit.
	if len(payload) > MaxMessagePayload {
		return nil, fmt.Errorf("WriteMessage: Payload size (%d) bytes is too "+
			"large. Should be no larger than (%d) bytes", len(payload), MaxMessagePayload)
	}

	// Add an eight-byte checksum of the payload. Note that although
	// we generally communicate over TCP, it's not a great idea to rely on the
	// checksum it uses since its guarantees are relatively weak.
	// https://www.evanjones.ca/tcp-checksums.html
	hash := Sha256DoubleHash(payload)
	hdr = append(hdr, hash[:8]...)

	// Add the payload length as a uvarint.
	hdr = append(hdr, UintToBuf(uint64(len(payload)))...)

	// Write the message header.
	_, err = ww.Write(hdr)
	if err != nil {
		return nil, errors.Wrap(err, "WriteMessage: Failed to write header")
	}

	// Write the payload.
	_, err = ww.Write(payload)
	if err != nil {
		return nil, errors.Wrap(err, "WriteMessage: Failed to write payload")
	}
	return payload, nil
}

// ReadMessage takes an io.Reader and de-serializes a single message from it.
// Returns an error if the message is malformed or invalid for any reason. Otherwise
// returns a formed message object and the raw byte payload from which it was
// derived.
func ReadMessage(rr io.Reader, networkType NetworkType) (DeSoMessage, []byte, error) {
	// Read the network as a uvarint.
	inNetworkType, err := ReadUvarint(rr)
	if err != nil {
		return nil, nil, errors.Wrapf(err, "ReadMessage: Problem decoding NetworkType")
	}
	if NetworkType(inNetworkType) != networkType {
		return nil, nil, fmt.Errorf("ReadMessage: Incorrect network type (%s) expected (%s)", NetworkType(inNetworkType), networkType)
	}

	// Read the MsgType as a uvarint.
	inMsgType, err := ReadUvarint(rr)
	if err != nil {
		return nil, nil, errors.Wrap(err, "ReadMessage: Could not read MsgType")
	}

	// Create a new message object based on the type.
	retMsg := NewMessage(MsgType(inMsgType))
	if retMsg == nil {
		return nil, nil, fmt.Errorf("ReadMessage: Unknown message type (%s)", MsgType(inMsgType))
	}

	// Read the payload checksum.
	checksum := make([]byte, 8)
	_, err = io.ReadFull(rr, checksum)
	if err != nil {
		return nil, nil, fmt.Errorf("ReadMessage: Error reading checksum for messate type (%s)", MsgType(inMsgType))
	}

	// Read the length of the payload.
	payloadLength, err := ReadUvarint(rr)
	if err != nil {
		return nil, nil, errors.Wrapf(err, "ReadMessage: Could not read payload length for message type (%s)", MsgType(inMsgType))
	}

	// Check that the payload length does not exceed the maximum value allowed.
	// This prevents adversarial machines from overflowing our
	if payloadLength > MaxMessagePayload {
		return nil, nil, fmt.Errorf("ReadMessage: Payload size (%d) bytes is too "+
			"large. Should be no larger than (%d) bytes", payloadLength, MaxMessagePayload)
	}

	// Read the payload.
	payload, err := SafeMakeSliceWithLength[byte](payloadLength)
	if err != nil {
		return nil, nil, fmt.Errorf("ReadMessage: PRoblem creating slice of length %v for payload", payloadLength)
	}
	_, err = io.ReadFull(rr, payload)
	if err != nil {
		return nil, nil, errors.Wrapf(err, "ReadMessage: Could not read payload for message type (%s)", MsgType(inMsgType))
	}

	// Check the payload checksum.
	hash := Sha256DoubleHash(payload)
	if !bytes.Equal(hash[:8], checksum) {
		return nil, nil, fmt.Errorf("ReadMessage: Payload checksum computed "+
			"(%#v) does not match payload checksum in header: (%#v)", hash[:8], checksum)
	}

	// Now we have the payload, initialize the message.
	err = retMsg.FromBytes(payload)
	if err != nil {
		return nil, nil, errors.Wrapf(err, "ReadMessage: Problem parsing "+
			"message payload into message object for message type (%s)", MsgType(inMsgType))
	}

	return retMsg, payload, nil
}

func NewMessage(msgType MsgType) DeSoMessage {
	switch msgType {
	case MsgTypeVersion:
		return &MsgDeSoVersion{}
	case MsgTypeVerack:
		return &MsgDeSoVerack{}
	case MsgTypeHeader:
		return &MsgDeSoHeader{
			PrevBlockHash:         &BlockHash{},
			TransactionMerkleRoot: &BlockHash{},
		}
	case MsgTypeBlock:
		return &MsgDeSoBlock{
			Header: NewMessage(MsgTypeHeader).(*MsgDeSoHeader),
		}
	case MsgTypeTxn:
		return &MsgDeSoTxn{}
	case MsgTypePing:
		return &MsgDeSoPing{}
	case MsgTypePong:
		return &MsgDeSoPong{}
	case MsgTypeInv:
		return &MsgDeSoInv{}
	case MsgTypeGetBlocks:
		return &MsgDeSoGetBlocks{}
	case MsgTypeGetTransactions:
		return &MsgDeSoGetTransactions{}
	case MsgTypeTransactionBundle:
		return &MsgDeSoTransactionBundle{}
	case MsgTypeTransactionBundleV2:
		return &MsgDeSoTransactionBundleV2{}
	case MsgTypeMempool:
		return &MsgDeSoMempool{}
	case MsgTypeGetHeaders:
		return &MsgDeSoGetHeaders{}
	case MsgTypeHeaderBundle:
		return &MsgDeSoHeaderBundle{}
	case MsgTypeAddr:
		return &MsgDeSoAddr{}
	case MsgTypeGetAddr:
		return &MsgDeSoGetAddr{}
	case MsgTypeGetSnapshot:
		return &MsgDeSoGetSnapshot{}
	case MsgTypeSnapshotData:
		return &MsgDeSoSnapshotData{}
	default:
		{
			return nil
		}
	}
}

// ==================================================================
// Control Messages
// ==================================================================

type MsgDeSoQuit struct {
}

func (msg *MsgDeSoQuit) GetMsgType() MsgType {
	return MsgTypeQuit
}

func (msg *MsgDeSoQuit) ToBytes(preSignature bool) ([]byte, error) {
	return nil, fmt.Errorf("MsgDeSoQuit.ToBytes not implemented")
}

func (msg *MsgDeSoQuit) FromBytes(data []byte) error {
	return fmt.Errorf("MsgDeSoQuit.FromBytes not implemented")
}

type MsgDeSoNewPeer struct {
}

func (msg *MsgDeSoNewPeer) GetMsgType() MsgType {
	return MsgTypeNewPeer
}

func (msg *MsgDeSoNewPeer) ToBytes(preSignature bool) ([]byte, error) {
	return nil, fmt.Errorf("MsgDeSoNewPeer.ToBytes: Not implemented")
}

func (msg *MsgDeSoNewPeer) FromBytes(data []byte) error {
	return fmt.Errorf("MsgDeSoNewPeer.FromBytes not implemented")
}

type MsgDeSoDonePeer struct {
}

func (msg *MsgDeSoDonePeer) GetMsgType() MsgType {
	return MsgTypeDonePeer
}

func (msg *MsgDeSoDonePeer) ToBytes(preSignature bool) ([]byte, error) {
	return nil, fmt.Errorf("MsgDeSoDonePeer.ToBytes: Not implemented")
}

func (msg *MsgDeSoDonePeer) FromBytes(data []byte) error {
	return fmt.Errorf("MsgDeSoDonePeer.FromBytes not implemented")
}

// ==================================================================
// GET_HEADERS message
// ==================================================================

type MsgDeSoGetHeaders struct {
	StopHash     *BlockHash
	BlockLocator []*BlockHash
}

func (msg *MsgDeSoGetHeaders) GetMsgType() MsgType {
	return MsgTypeGetHeaders
}

func (msg *MsgDeSoGetHeaders) ToBytes(preSignature bool) ([]byte, error) {
	data := []byte{}

	// Encode the StopHash first.
	data = append(data, msg.StopHash[:]...)

	// Encode the number of hashes in the BlockLocator.
	data = append(data, UintToBuf(uint64(len(msg.BlockLocator)))...)

	// Encode all of the hashes in the BlockLocator.
	for _, hash := range msg.BlockLocator {
		data = append(data, hash[:]...)
	}

	return data, nil
}

func (msg *MsgDeSoGetHeaders) FromBytes(data []byte) error {
	rr := bytes.NewReader(data)
	retGetHeaders := NewMessage(MsgTypeGetHeaders).(*MsgDeSoGetHeaders)

	// StopHash
	stopHash := BlockHash{}
	_, err := io.ReadFull(rr, stopHash[:])
	if err != nil {
		return errors.Wrapf(err, "MsgDeSoGetHeaders.FromBytes: Problem decoding StopHash")
	}
	retGetHeaders.StopHash = &stopHash

	// Number of hashes in block locator.
	numHeaders, err := ReadUvarint(rr)
	if err != nil {
		return fmt.Errorf("MsgDeSoGetHeaders.FromBytes: %v", err)
	}

	for ii := uint64(0); ii < numHeaders; ii++ {
		currentHeader := BlockHash{}
		_, err := io.ReadFull(rr, currentHeader[:])
		if err != nil {
			return errors.Wrapf(err, "MsgDeSoGetHeaders.FromBytes: Problem decoding header hash")
		}

		retGetHeaders.BlockLocator = append(retGetHeaders.BlockLocator, &currentHeader)
	}

	*msg = *retGetHeaders
	return nil
}

func (msg *MsgDeSoGetHeaders) String() string {
	return fmt.Sprintf("StopHash: %v Locator: %v",
		msg.StopHash, msg.BlockLocator)
}

// ==================================================================
// HEADER_BUNDLE message
// ==================================================================

type MsgDeSoHeaderBundle struct {
	Headers   []*MsgDeSoHeader
	TipHash   *BlockHash
	TipHeight uint32
}

func (msg *MsgDeSoHeaderBundle) GetMsgType() MsgType {
	return MsgTypeHeaderBundle
}

func (msg *MsgDeSoHeaderBundle) ToBytes(preSignature bool) ([]byte, error) {
	data := []byte{}

	// Encode the number of headers in the bundle.
	data = append(data, UintToBuf(uint64(len(msg.Headers)))...)

	// Encode all the headers.
	for _, header := range msg.Headers {
		headerBytes, err := header.ToBytes(preSignature)
		if err != nil {
			return nil, errors.Wrapf(err, "MsgDeSoHeaderBundle.ToBytes: Problem encoding header")
		}
		data = append(data, headerBytes...)
	}

	// Encode the tip hash.
	data = append(data, msg.TipHash[:]...)

	// Encode the tip height.
	data = append(data, UintToBuf(uint64(msg.TipHeight))...)

	return data, nil
}

func (msg *MsgDeSoHeaderBundle) FromBytes(data []byte) error {
	rr := bytes.NewReader(data)
	retBundle := NewMessage(MsgTypeHeaderBundle).(*MsgDeSoHeaderBundle)

	// Read in the number of headers in the bundle.
	numHeaders, err := ReadUvarint(rr)
	if err != nil {
		return errors.Wrapf(err, "MsgDeSoHeaderBundle.FromBytes: Problem decoding number of header")
	}

	// Read in all of the headers.
	for ii := uint64(0); ii < numHeaders; ii++ {
		retHeader, err := DecodeHeader(rr)
		if err != nil {
			return errors.Wrapf(err, "MsgDeSoHeader.FromBytes: ")
		}

		retBundle.Headers = append(retBundle.Headers, retHeader)
	}

	// Read in the tip hash.
	retBundle.TipHash = &BlockHash{}
	_, err = io.ReadFull(rr, retBundle.TipHash[:])
	if err != nil {
		return errors.Wrapf(err, "MsgDeSoHeaderBundle.FromBytes:: Error reading TipHash: ")
	}

	// Read in the tip height.
	tipHeight, err := ReadUvarint(rr)
	if err != nil || tipHeight > math.MaxUint32 {
		return fmt.Errorf("MsgDeSoHeaderBundle.FromBytes: %v", err)
	}
	retBundle.TipHeight = uint32(tipHeight)

	*msg = *retBundle
	return nil
}

func (msg *MsgDeSoHeaderBundle) String() string {
	return fmt.Sprintf("Num Headers: %v, Tip Height: %v, Tip Hash: %v, Headers: %v", len(msg.Headers), msg.TipHeight, msg.TipHash, msg.Headers)
}

// ==================================================================
// GetBlocks Messages
// ==================================================================

type MsgDeSoGetBlocks struct {
	HashList []*BlockHash
}

func (msg *MsgDeSoGetBlocks) GetMsgType() MsgType {
	return MsgTypeGetBlocks
}

func (msg *MsgDeSoGetBlocks) ToBytes(preSignature bool) ([]byte, error) {
	data := []byte{}

	if len(msg.HashList) > MaxBlocksInFlight {
		return nil, fmt.Errorf("MsgDeSoGetBlocks.ToBytes: Blocks requested %d "+
			"exceeds MaxBlocksInFlight %d", len(msg.HashList), MaxBlocksInFlight)
	}

	// Encode the number of hashes.
	data = append(data, UintToBuf(uint64(len(msg.HashList)))...)
	// Encode each hash.
	for _, hash := range msg.HashList {
		data = append(data, hash[:]...)
	}

	return data, nil
}

func (msg *MsgDeSoGetBlocks) FromBytes(data []byte) error {
	rr := bytes.NewReader(data)

	// Parse the number of block hashes.
	numHashes, err := ReadUvarint(rr)
	if err != nil {
		return errors.Wrapf(err, "MsgDeSoGetBlocks.FromBytes: Problem "+
			"reading number of block hashes requested")
	}
	if numHashes > MaxBlocksInFlight {
		return fmt.Errorf("MsgDeSoGetBlocks.FromBytes: HashList length (%d) "+
			"exceeds maximum allowed (%d)", numHashes, MaxBlocksInFlight)
	}

	// Read in all the hashes.
	hashList := []*BlockHash{}
	for ii := uint64(0); ii < numHashes; ii++ {
		newHash := BlockHash{}

		_, err = io.ReadFull(rr, newHash[:])
		if err != nil {
			return errors.Wrapf(err, "MsgDeSoGetBlocks.FromBytes:: Error reading Hash: ")
		}
		hashList = append(hashList, &newHash)
	}

	*msg = MsgDeSoGetBlocks{
		HashList: hashList,
	}
	return nil
}

func (msg *MsgDeSoGetBlocks) String() string {
	return fmt.Sprintf("%v", msg.HashList)
}

// DeSoBodySchema Within a post, the body typically has a particular
// schema defined below.
type DeSoBodySchema struct {
	Body      string   `json:",omitempty"`
	ImageURLs []string `json:",omitempty"`
	VideoURLs []string `json:",omitempty"`
}

// ==================================================================
// GetTransactions Messages
// ==================================================================

type MsgDeSoGetTransactions struct {
	HashList []*BlockHash
}

func (msg *MsgDeSoGetTransactions) GetMsgType() MsgType {
	return MsgTypeGetTransactions
}

func (msg *MsgDeSoGetTransactions) ToBytes(preSignature bool) ([]byte, error) {
	data := []byte{}

	// Encode the number of hashes.
	data = append(data, UintToBuf(uint64(len(msg.HashList)))...)
	// Encode each hash.
	for _, hash := range msg.HashList {
		data = append(data, hash[:]...)
	}

	return data, nil
}

func (msg *MsgDeSoGetTransactions) FromBytes(data []byte) error {
	rr := bytes.NewReader(data)

	// Parse the nmber of block hashes.
	numHashes, err := ReadUvarint(rr)
	if err != nil {
		return errors.Wrapf(err, "MsgDeSoGetTransactions.FromBytes: Problem "+
			"reading number of transaction hashes requested")
	}

	// Read in all the hashes.
	hashList := []*BlockHash{}
	for ii := uint64(0); ii < numHashes; ii++ {
		newHash := BlockHash{}

		_, err = io.ReadFull(rr, newHash[:])
		if err != nil {
			return errors.Wrapf(err, "MsgDeSoGetTransactions.FromBytes: Error reading Hash: ")
		}
		hashList = append(hashList, &newHash)
	}

	*msg = MsgDeSoGetTransactions{
		HashList: hashList,
	}
	return nil
}

func (msg *MsgDeSoGetTransactions) String() string {
	return fmt.Sprintf("Num hashes: %v, HashList: %v", len(msg.HashList), msg.HashList)
}

// ==================================================================
// (DEPRECATED) TransactionBundle message
// 	- After the BalanceModelBlockHeight, nodes should rely on TransactionBundleV2.
// ==================================================================

type MsgDeSoTransactionBundle struct {
	Transactions []*MsgDeSoTxn
}

func (msg *MsgDeSoTransactionBundle) GetMsgType() MsgType {
	return MsgTypeTransactionBundle
}

func (msg *MsgDeSoTransactionBundle) ToBytes(preSignature bool) ([]byte, error) {
	data := []byte{}

	// Encode the number of transactions in the bundle.
	data = append(data, UintToBuf(uint64(len(msg.Transactions)))...)

	// Encode all the transactions.
	for _, transaction := range msg.Transactions {
		transactionBytes, err := transaction.ToBytes(preSignature)
		if err != nil {
			return nil, errors.Wrapf(err, "MsgDeSoTransactionBundle.ToBytes: Problem encoding transaction")
		}
		data = append(data, transactionBytes...)
	}

	return data, nil
}

func (msg *MsgDeSoTransactionBundle) FromBytes(data []byte) error {
	rr := bytes.NewReader(data)
	retBundle := NewMessage(MsgTypeTransactionBundle).(*MsgDeSoTransactionBundle)

	// Read in the number of transactions in the bundle.
	numTransactions, err := ReadUvarint(rr)
	if err != nil {
		return errors.Wrapf(err, "MsgDeSoTransactionBundle.FromBytes: Problem decoding number of transaction")
	}

	// Read in all the transactions.
	for ii := uint64(0); ii < numTransactions; ii++ {
		retTransaction := NewMessage(MsgTypeTxn).(*MsgDeSoTxn)

		if err := _readTransactionV0Fields(rr, retTransaction); err != nil {
			return errors.Wrapf(err, "MsgDeSoTransaction.FromBytes: ")
		}

		retBundle.Transactions = append(retBundle.Transactions, retTransaction)
	}

	*msg = *retBundle
	return nil
}

func (msg *MsgDeSoTransactionBundle) String() string {
	return fmt.Sprintf("Num txns: %v, Txns: %v", len(msg.Transactions), msg.Transactions)
}

// ==================================================================
// TransactionBundleV2 message
//   - Note that the crucial difference between the original TransactionBundle and
//     TransactionBundleV2 is that TransactionBundleV2 includes the number of bytes per
//     transaction in the transaction serialization.
//   - This was needed when we switched
//     from UTXOs to a balance model because we had to add a field to the end of MsgDeSoTxn,
//     which meant we could no longer implicitly determine where one transaction ended and
//     another began within a bundle. Hence the need for a new v2 bundle type that encodes
//     the number of bytes per txn.
// ==================================================================

type MsgDeSoTransactionBundleV2 struct {
	Transactions []*MsgDeSoTxn
}

func (msg *MsgDeSoTransactionBundleV2) GetMsgType() MsgType {
	return MsgTypeTransactionBundleV2
}

func (msg *MsgDeSoTransactionBundleV2) ToBytes(preSignature bool) ([]byte, error) {
	data := []byte{}

	// Encode the number of transactions in the bundle.
	data = append(data, UintToBuf(uint64(len(msg.Transactions)))...)

	// Encode all the transactions.
	for _, transaction := range msg.Transactions {
		transactionBytes, err := transaction.ToBytes(preSignature)
		if err != nil {
			return nil, errors.Wrapf(err, "MsgDeSoTransactionBundleV2.ToBytes: Problem encoding transaction")
		}
		// The number of bytes in each txn is the only difference between v2 bundles and v1 bundles.
		data = append(data, UintToBuf(uint64(len(transactionBytes)))...)
		// Encode the txn just like in v1 bundles.
		data = append(data, transactionBytes...)
	}

	return data, nil
}

func (msg *MsgDeSoTransactionBundleV2) FromBytes(data []byte) error {
	rr := bytes.NewReader(data)
	retBundle := NewMessage(MsgTypeTransactionBundleV2).(*MsgDeSoTransactionBundleV2)

	// Read in the number of transactions in the bundle.
	numTransactions, err := ReadUvarint(rr)
	if err != nil {
		return errors.Wrapf(err, "MsgDeSoTransactionBundleV2.FromBytes: Problem decoding number of transaction")
	}

	retBundle.Transactions = make([]*MsgDeSoTxn, 0)
	for ii := uint64(0); ii < numTransactions; ii++ {
		txBytesLen, err := ReadUvarint(rr)
		if err != nil {
			return errors.Wrapf(err, "MsgDeSoBlock.FromBytes: Problem decoding txn length")
		}
		if txBytesLen > MaxMessagePayload {
			return fmt.Errorf(
				"MsgDeSoBlock.FromBytes: Txn %d length %d longer than max %d",
				ii, txBytesLen, MaxMessagePayload)
		}
		txBytes := make([]byte, txBytesLen)
		_, err = io.ReadFull(rr, txBytes)
		if err != nil {
			return errors.Wrapf(err, "MsgDeSoBlock.FromBytes: Problem reading tx bytes")
		}
		currentTxn := NewMessage(MsgTypeTxn).(*MsgDeSoTxn)
		err = currentTxn.FromBytes(txBytes)
		if err != nil {
			return errors.Wrapf(err, "MsgDeSoBlock.FromBytes: Problem decoding txn")
		}
		retBundle.Transactions = append(retBundle.Transactions, currentTxn)
	}

	*msg = *retBundle
	return nil
}

func (msg *MsgDeSoTransactionBundleV2) String() string {
	return fmt.Sprintf("Num txns: %v, Txns: %v", len(msg.Transactions), msg.Transactions)
}

// ==================================================================
// Mempool Messages
// ==================================================================

type MsgDeSoMempool struct {
}

func (msg *MsgDeSoMempool) GetMsgType() MsgType {
	return MsgTypeMempool
}

func (msg *MsgDeSoMempool) ToBytes(preSignature bool) ([]byte, error) {
	// A mempool message is just empty.
	return []byte{}, nil
}

func (msg *MsgDeSoMempool) FromBytes(data []byte) error {
	// A mempool message is just empty.
	return nil
}

func (msg *MsgDeSoMempool) String() string {
	return fmt.Sprintf("%v", msg.GetMsgType())
}

// ==================================================================
// INV Messages
// ==================================================================

const (
	// MaxBlocksInFlight is the maximum number of blocks that can be requested
	// from a peer.
	MaxBlocksInFlight = 250
)

// InvType represents the allowed types of inventory vectors. See InvVect.
type InvType uint32

// These constants define the various supported inventory vector types.
const (
	InvTypeTx    InvType = 0
	InvTypeBlock InvType = 1
)

// Map of service flags back to their constant names for pretty printing.
var ivStrings = map[InvType]string{
	InvTypeTx:    "TX_INV",
	InvTypeBlock: "BLOCK_INV",
}

// String returns the InvType in human-readable form.
func (invtype InvType) String() string {
	if s, ok := ivStrings[invtype]; ok {
		return s
	}

	return fmt.Sprintf("Unknown InvType (%d)", uint32(invtype))
}

// InvVect defines an inventory vector which is used to describe data,
// as specified by the Type field, that a peer wants, has, or does not have to
// another peer.
type InvVect struct {
	Type InvType   // Type of data
	Hash BlockHash // Hash of the data
}

func (invVect *InvVect) String() string {
	return fmt.Sprintf("Type: %v, Hash: %v", invVect.Type, &(invVect.Hash))
}

type MsgDeSoInv struct {
	InvList []*InvVect
	// IsSyncResponse indicates that the inv was sent in response to a sync message.
	// This indicates that the node shouldn't relay it to peers because they likely
	// already have it.
	IsSyncResponse bool
}

func (msg *MsgDeSoInv) GetMsgType() MsgType {
	return MsgTypeInv
}

func _invListToBytes(invList []*InvVect) ([]byte, error) {
	data := []byte{}

	// Encode the number of inventory vectors.
	data = append(data, UintToBuf(uint64(len(invList)))...)

	// Encode each inventory vector subsequent.
	for _, invVect := range invList {
		data = append(data, UintToBuf(uint64(invVect.Type))...)
		data = append(data, invVect.Hash[:]...)
	}

	return data, nil
}

func _readInvList(rr io.Reader) ([]*InvVect, error) {
	invList := []*InvVect{}

	// Parse the number of inventory vectors in the message and make sure it doesn't
	// exceed the limit.
	numInvVects, err := ReadUvarint(rr)
	if err != nil {
		return nil, errors.Wrapf(err, "_readInvList: Problem reading number of InvVects")
	}

	// Now parse each individual InvVect.
	for ii := uint64(0); ii < numInvVects; ii++ {
		// Parse the type field, which was encoded as a varint.
		typeUint, err := ReadUvarint(rr)
		if err != nil {
			return nil, errors.Wrapf(err, "_readInvList: Problem parsing Type for InvVect")
		}
		if typeUint > math.MaxUint32 {
			return nil, fmt.Errorf("_readInvList: Type field exceeds maximum value sanity check (%f) vs (%f)", float64(typeUint), float64(math.MaxUint32))
		}

		// Read the Hash of the InvVect.
		invHash := BlockHash{}
		_, err = io.ReadFull(rr, invHash[:])
		if err != nil {
			return nil, errors.Wrapf(err, "_readInvList: Error reading Hash for InvVect: ")
		}

		invVect := &InvVect{
			Type: InvType(typeUint),
			Hash: invHash,
		}

		invList = append(invList, invVect)
	}

	return invList, nil
}

func (msg *MsgDeSoInv) ToBytes(preSignature bool) ([]byte, error) {
	data, err := _invListToBytes(msg.InvList)
	if err != nil {
		return nil, errors.Wrapf(err, "MsgDeSoGetInv: ")
	}
	data = append(data, BoolToByte(msg.IsSyncResponse))

	return data, nil
}

func (msg *MsgDeSoInv) FromBytes(data []byte) error {
	rr := bytes.NewReader(data)
	invList, err := _readInvList(rr)
	if err != nil {
		return errors.Wrapf(err, "MsgDeSoInv: ")
	}
	isSyncResponse, err := ReadBoolByte(rr)
	if err != nil {
		return errors.Wrapf(err, "MsgDeSoInv: ")
	}

	*msg = MsgDeSoInv{
		InvList:        invList,
		IsSyncResponse: isSyncResponse,
	}
	return nil
}

func (msg *MsgDeSoInv) String() string {
	return fmt.Sprintf("Num invs: %v, SyncResponse: %v, InvList: %v",
		len(msg.InvList), msg.IsSyncResponse, msg.InvList)
}

// ==================================================================
// PING and PONG Messages
// ==================================================================

type MsgDeSoPing struct {
	Nonce uint64
}

func (msg *MsgDeSoPing) GetMsgType() MsgType {
	return MsgTypePing
}

func (msg *MsgDeSoPing) ToBytes(preSignature bool) ([]byte, error) {
	return UintToBuf(msg.Nonce), nil
}

func (msg *MsgDeSoPing) FromBytes(data []byte) error {
	nonce, err := ReadUvarint(bytes.NewReader(data))
	if err != nil {
		return fmt.Errorf("MsgDeSoPing.FromBytes: %v", err)
	}
	*msg = MsgDeSoPing{Nonce: nonce}
	return nil
}

type MsgDeSoPong struct {
	Nonce uint64
}

func (msg *MsgDeSoPong) GetMsgType() MsgType {
	return MsgTypePong
}

func (msg *MsgDeSoPong) ToBytes(preSignature bool) ([]byte, error) {
	return UintToBuf(msg.Nonce), nil
}

func (msg *MsgDeSoPong) FromBytes(data []byte) error {
	nonce, err := ReadUvarint(bytes.NewReader(data))
	if err != nil {
		return fmt.Errorf("MsgDeSoPong.FromBytes: %v", err)
	}
	*msg = MsgDeSoPong{Nonce: nonce}
	return nil
}

// ==================================================================
// VERSION Message
// ==================================================================

type ServiceFlag uint64

const (
	// SFFullNodeDeprecated is deprecated, and set on all nodes by default
	// now. We basically split it into SFHyperSync and SFArchivalMode.
	SFFullNodeDeprecated ServiceFlag = 1 << iota
	// SFHyperSync is a flag used to indicate that the peer supports hyper sync.
	SFHyperSync
	// SFArchivalNode is a flag complementary to SFHyperSync. If node is a hypersync node then
	// it might not be able to support block sync anymore, unless it has archival mode turned on.
	SFArchivalNode
)

type MsgDeSoVersion struct {
	// What is the current version we're on?
	Version uint64

	// What are the services offered by this node?
	Services ServiceFlag

	// The node's unix timestamp that we use to compute a
	// robust "network time" using NTP.
	TstampSecs int64

	// Used to detect when a node connects to itself, which
	// we generally want to prevent.
	Nonce uint64

	// Used as a "vanity plate" to identify different DeSo
	// clients. Mainly useful in analyzing the network at
	// a meta level, not in the protocol itself.
	UserAgent string

	// The height of the last block on the main chain for
	// this node.
	//
	// TODO: We need to update this to uint64
	StartBlockHeight uint32

	// MinFeeRateNanosPerKB is the minimum feerate that a peer will
	// accept from other peers when validating transactions.
	MinFeeRateNanosPerKB uint64
}

func (msg *MsgDeSoVersion) ToBytes(preSignature bool) ([]byte, error) {
	retBytes := []byte{}

	// Version
	//
	// We give each one of these its own scope to avoid issues where
	// nn accidentally gets recycled.
	retBytes = append(retBytes, UintToBuf(msg.Version)...)

	// Services
	retBytes = append(retBytes, UintToBuf(uint64(msg.Services))...)

	// TstampSecs
	retBytes = append(retBytes, IntToBuf(msg.TstampSecs)...)

	// Nonce
	retBytes = append(retBytes, UintToBuf(msg.Nonce)...)

	// UserAgent
	//
	// Strings are encoded by putting their length first as uvarints
	// then their values afterward as bytes.
	retBytes = append(retBytes, UintToBuf(uint64(len(msg.UserAgent)))...)
	retBytes = append(retBytes, msg.UserAgent...)

	// StartBlockHeight
	retBytes = append(retBytes, UintToBuf(uint64(msg.StartBlockHeight))...)

	// MinFeeRateNanosPerKB
	retBytes = append(retBytes, UintToBuf(uint64(msg.MinFeeRateNanosPerKB))...)

	// JSONAPIPort - deprecated
	retBytes = append(retBytes, UintToBuf(uint64(0))...)

	return retBytes, nil
}

func (msg *MsgDeSoVersion) FromBytes(data []byte) error {
	rr := bytes.NewReader(data)
	retVer := MsgDeSoVersion{}

	// Version
	//
	// We give each one of these its own scope to avoid issues where
	// a value accidentally gets recycled.
	{
		ver, err := ReadUvarint(rr)
		if err != nil {
			return errors.Wrapf(err, "MsgDeSoVersion.FromBytes: Problem converting msg.Version")
		}
		retVer.Version = ver
	}

	// Services
	{
		services, err := ReadUvarint(rr)
		if err != nil {
			return errors.Wrapf(err, "MsgDeSoVersion.FromBytes: Problem converting msg.Services")
		}
		retVer.Services = ServiceFlag(services)
	}

	// TstampSecs
	{
		tstampSecs, err := ReadVarint(rr)
		if err != nil {
			return errors.Wrapf(err, "MsgDeSoVersion.FromBytes: Problem converting msg.TstampSecs")
		}
		retVer.TstampSecs = tstampSecs
	}

	// Nonce
	{
		nonce, err := ReadUvarint(rr)
		if err != nil {
			return errors.Wrapf(err, "MsgDeSoVersion.FromBytes: Problem converting msg.Nonce")
		}
		retVer.Nonce = nonce
	}

	// UserAgent
	//
	// Strings are encoded by putting their length first as uvarints
	// then their values afterward as bytes.
	{
		strLen, err := ReadUvarint(rr)
		if err != nil {
			return errors.Wrapf(err, "MsgDeSoVersion.FromBytes: Problem reading length of msg.UserAgent")
		}
		if strLen > MaxMessagePayload {
			return fmt.Errorf("MsgDeSoVersion.FromBytes: Length msg.UserAgent %d larger than max allowed %d", strLen, MaxMessagePayload)
		}
		userAgent, err := SafeMakeSliceWithLength[byte](strLen)
		if err != nil {
			return fmt.Errorf("MsgDeSoVersion.FromBytes: PRoblem creating slice of length %d for user agent", strLen)
		}
		_, err = io.ReadFull(rr, userAgent)
		if err != nil {
			return errors.Wrapf(err, "MsgDeSoVersion.FromBytes: Error reading msg.UserAgent")
		}
		retVer.UserAgent = string(userAgent)
	}

	// StartBlockHeight
	{
		lastBlockHeight, err := ReadUvarint(rr)
		if err != nil || lastBlockHeight > math.MaxUint32 {
			return errors.Wrapf(err, "MsgDeSoVersion.FromBytes: Problem converting msg.LatestBlockHeight")
		}
		retVer.StartBlockHeight = uint32(lastBlockHeight)
	}

	// MinFeeRateNanosPerKB
	{
		minFeeRateNanosPerKB, err := ReadUvarint(rr)
		if err != nil {
			return errors.Wrapf(err, "MsgDeSoVersion.FromBytes: Problem converting msg.MinFeeRateNanosPerKB")
		}
		retVer.MinFeeRateNanosPerKB = minFeeRateNanosPerKB
	}

	// JSONAPIPort - deprecated
	{
		_, err := ReadUvarint(rr)
		if err != nil {
			return errors.Wrapf(err, "MsgDeSoVersion.FromBytes: Problem converting msg.JSONAPIPort")
		}
	}

	*msg = retVer
	return nil
}

func (msg *MsgDeSoVersion) GetMsgType() MsgType {
	return MsgTypeVersion
}

// ==================================================================
// ADDR Message
// ==================================================================

const (
	// MaxAddrsPerAddrMsg is the maximum number of addresses we allow in a single
	// addr message from a peer.
	MaxAddrsPerAddrMsg = 1000
	// AddrRelayIntervalSeconds is the amount of time we wait before relaying each
	// batch of addresses we've received recently.
	AddrRelayIntervalSeconds = 60

	// RebroadcastNodeAddrIntervalMinutes is how often we broadcast our own address
	// to our peers.
	RebroadcastNodeAddrIntervalMinutes = 24 * 60
)

// SingleAddr is similar to the wire.NetAddress definition from the btcd guys.
type SingleAddr struct {
	// Last time the address was seen. Encoded as number UNIX seconds on the wire.
	Timestamp time.Time

	// Bitfield which identifies the services supported by the address.
	Services ServiceFlag

	// IP address of the peer. Must be 4 or 16 bytes for IPV4 or IPV6 respectively.
	IP net.IP

	// Port the peer is using.
	Port uint16
}

func (addr *SingleAddr) StringWithPort(includePort bool) string {
	// Always include the port for localhost as it's useful for testing.
	if includePort || net.IP([]byte{127, 0, 0, 1}).Equal(addr.IP) {
		return fmt.Sprintf("%s:%d", addr.IP.String(), addr.Port)
	}

	return addr.IP.String()
}

func (addr *SingleAddr) String() string {
	return fmt.Sprintf("%s:%d", addr.IP.String(), addr.Port)
}

type MsgDeSoAddr struct {
	// The definition of NetAddress as defined by the btcd guys works fine for
	// our purposes. The only difference is that for DeSo nodes, the Service
	// flag in the NetAddress is as we define it above in ServiceFlag.
	// Note that we also rewrite the serialization logic as well to avoid
	// relying on potentially crusty Bitcoin-related work-arounds going forward.
	AddrList []*SingleAddr
}

func (msg *MsgDeSoAddr) ToBytes(preSignature bool) ([]byte, error) {
	retBytes := []byte{}

	// Encode the number of addresses as a uvarint.
	retBytes = append(retBytes, UintToBuf(uint64(len(msg.AddrList)))...)

	// Encode each address.
	for _, addr := range msg.AddrList {
		// Timestamp
		// Assume it's always positive.
		retBytes = append(retBytes, UintToBuf(uint64(addr.Timestamp.Unix()))...)

		// Services
		retBytes = append(retBytes, UintToBuf(uint64(addr.Services))...)

		// IP
		// Encode the length of the IP and then the actual bytes.
		retBytes = append(retBytes, UintToBuf(uint64(len(addr.IP[:])))...)
		retBytes = append(retBytes, addr.IP[:]...)

		// Port
		retBytes = append(retBytes, UintToBuf(uint64(addr.Port))...)
	}

	return retBytes, nil
}

func (msg *MsgDeSoAddr) FromBytes(data []byte) error {
	rr := bytes.NewReader(data)
	retVer := MsgDeSoAddr{}

	// Read the number of addresses encoded.
	numAddrs, err := ReadUvarint(rr)
	if err != nil {
		return errors.Wrapf(err, "MsgDeSoAddr.FromBytes: Problem reading numAddrs: ")
	}
	for ii := uint64(0); ii < numAddrs; ii++ {
		// Read each addr and add it to the AddrList.
		currentAddr := &SingleAddr{}

		// Timestamp
		tstampSecs, err := ReadUvarint(rr)
		if err != nil {
			return errors.Wrapf(err, "MsgDeSoAddr.FromBytes: Problem reading tstamp: ")
		}
		currentAddr.Timestamp = time.Unix(int64(tstampSecs), 0)

		// Services
		serviceUint, err := ReadUvarint(rr)
		if err != nil {
			return errors.Wrapf(err, "MsgDeSoAddr.FromBytes: Problem reading services: ")
		}
		currentAddr.Services = ServiceFlag(serviceUint)

		// IP
		ipLen, err := ReadUvarint(rr)
		if err != nil {
			return errors.Wrapf(err, "MsgDeSoAddr.FromBytes: Problem reading IP: ")
		}
		if ipLen != 4 && ipLen != 16 {
			return fmt.Errorf("MsgDeSoAddr.FromBytes: IP length must be 4 or 16 bytes but was %d", ipLen)
		}
		currentAddrIPSlice, err := SafeMakeSliceWithLength[byte](ipLen)
		if err != nil {
			return fmt.Errorf("MsgDeSoAddr.FromBytes: Problem making slice of length %d for currentAddr.IP", ipLen)
		}
		currentAddr.IP = net.IP(currentAddrIPSlice)
		_, err = io.ReadFull(rr, currentAddr.IP)
		if err != nil {
			return errors.Wrapf(err, "MsgDeSoAddr.FromBytes: Error reading IP")
		}

		// Port
		port, err := ReadUvarint(rr)
		if err != nil {
			return errors.Wrapf(err, "MsgDeSoAddr.FromBytes: Problem reading port: ")
		}
		if port > math.MaxUint16 {
			return fmt.Errorf("MsgDeSoAddr.FromBytes: Port value %d exceeds max "+
				"allowed %d", port, math.MaxUint16)
		}
		currentAddr.Port = uint16(port)

		retVer.AddrList = append(retVer.AddrList, currentAddr)
	}

	*msg = retVer
	return nil
}

func (msg *MsgDeSoAddr) GetMsgType() MsgType {
	return MsgTypeAddr
}

func (msg *MsgDeSoAddr) String() string {
	return fmt.Sprintf("Num addrs: %v, AddrList: %v", len(msg.AddrList), msg.AddrList)
}

// ==================================================================
// GET_ADDR Message
// ==================================================================

type MsgDeSoGetAddr struct {
}

func (msg *MsgDeSoGetAddr) ToBytes(preSignature bool) ([]byte, error) {
	return []byte{}, nil
}

func (msg *MsgDeSoGetAddr) FromBytes(data []byte) error {
	return nil
}

func (msg *MsgDeSoGetAddr) GetMsgType() MsgType {
	return MsgTypeGetAddr
}

// ==================================================================
// VERACK Message
// ==================================================================

// VERACK messages have no payload.
type MsgDeSoVerack struct {
	// A verack message must contain the nonce the peer received in the
	// initial version message. This ensures the peer that is communicating
	// with us actually controls the address she says she does similar to
	// "SYN Cookie" DDOS protection.
	Nonce uint64
}

func (msg *MsgDeSoVerack) ToBytes(preSignature bool) ([]byte, error) {
	retBytes := []byte{}

	// Nonce
	retBytes = append(retBytes, UintToBuf(msg.Nonce)...)
	return retBytes, nil
}

func (msg *MsgDeSoVerack) FromBytes(data []byte) error {
	rr := bytes.NewReader(data)
	retMsg := NewMessage(MsgTypeVerack).(*MsgDeSoVerack)
	{
		nonce, err := ReadUvarint(rr)
		if err != nil {
			return errors.Wrapf(err, "MsgDeSoVerack.FromBytes: Problem reading Nonce")
		}
		retMsg.Nonce = nonce
	}
	*msg = *retMsg
	return nil
}

func (msg *MsgDeSoVerack) GetMsgType() MsgType {
	return MsgTypeVerack
}

// ==================================================================
// HEADER Message
// ==================================================================

// MsgDeSoHeader definition.
//
// Note that all of these fields must be encoded as *full* big-endian
// ints/uints rather than varints. This is because these fields are hashed to
// produce a block and allowing them to be varints will heavily
// incentivize miners to keep them short, which corrupts their
// actual utility.
//
// Additionally note that it's particularly important that headers be
// space-efficient, since light clients will need to download an entire
// history of them in order to be able to validate anything.
type MsgDeSoHeader struct {
	// Note this is encoded as a fixed-width uint32 rather than a
	// uvarint or a uint64.
	Version uint32

	// Hash of the previous block in the chain.
	PrevBlockHash *BlockHash

	// The merkle root of all the transactions contained within the block.
	TransactionMerkleRoot *BlockHash

	// The unix timestamp (in seconds) specifying when this block was
	// mined.
	TstampSecs uint64

	// The height of the block this header corresponds to.
	Height uint64

	// The nonce that is used by miners in order to produce valid blocks.
	//
	// Note: Before the upgrade from HeaderVersion0 to HeaderVersion1, miners would make
	// use of ExtraData in the BlockRewardMetadata to get extra nonces. However, this is
	// no longer needed since HeaderVersion1 upgraded the nonce to 64 bits from 32 bits.
	Nonce uint64

	// An extra nonce that can be used to provice *even more* entropy for miners, in the
	// event that ASICs become powerful enough to have birthday problems in the future.
	ExtraNonce uint64
}

func HeaderSizeBytes() int {
	header := NewMessage(MsgTypeHeader)
	headerBytes, _ := header.ToBytes(false)
	return len(headerBytes)
}

func (msg *MsgDeSoHeader) EncodeHeaderVersion0(preSignature bool) ([]byte, error) {
	retBytes := []byte{}

	// Version
	{
		scratchBytes := [4]byte{}
		binary.BigEndian.PutUint32(scratchBytes[:], msg.Version)
		retBytes = append(retBytes, scratchBytes[:]...)
	}

	// PrevBlockHash
	prevBlockHash := msg.PrevBlockHash
	if prevBlockHash == nil {
		prevBlockHash = &BlockHash{}
	}
	retBytes = append(retBytes, prevBlockHash[:]...)

	// TransactionMerkleRoot
	transactionMerkleRoot := msg.TransactionMerkleRoot
	if transactionMerkleRoot == nil {
		transactionMerkleRoot = &BlockHash{}
	}
	retBytes = append(retBytes, transactionMerkleRoot[:]...)

	// TstampSecs
	{
		scratchBytes := [4]byte{}
		binary.LittleEndian.PutUint32(scratchBytes[:], uint32(msg.TstampSecs))
		retBytes = append(retBytes, scratchBytes[:]...)
	}

	// Height
	{
		scratchBytes := [4]byte{}
		// The height used to be a uint64
		binary.LittleEndian.PutUint32(scratchBytes[:], uint32(msg.Height))
		retBytes = append(retBytes, scratchBytes[:]...)
	}

	// Nonce
	{
		scratchBytes := [4]byte{}
		binary.LittleEndian.PutUint32(scratchBytes[:], uint32(msg.Nonce))
		retBytes = append(retBytes, scratchBytes[:]...)
	}

	return retBytes, nil
}

func (msg *MsgDeSoHeader) EncodeHeaderVersion1(preSignature bool) ([]byte, error) {
	retBytes := []byte{}

	// Version
	{
		scratchBytes := [4]byte{}
		binary.BigEndian.PutUint32(scratchBytes[:], msg.Version)
		retBytes = append(retBytes, scratchBytes[:]...)
	}

	// PrevBlockHash
	prevBlockHash := msg.PrevBlockHash
	if prevBlockHash == nil {
		prevBlockHash = &BlockHash{}
	}
	retBytes = append(retBytes, prevBlockHash[:]...)

	// TransactionMerkleRoot
	transactionMerkleRoot := msg.TransactionMerkleRoot
	if transactionMerkleRoot == nil {
		transactionMerkleRoot = &BlockHash{}
	}
	retBytes = append(retBytes, transactionMerkleRoot[:]...)

	// TstampSecs
	{
		scratchBytes := [8]byte{}
		binary.BigEndian.PutUint64(scratchBytes[:], msg.TstampSecs)
		retBytes = append(retBytes, scratchBytes[:]...)

		// TODO: Don't allow this field to exceed 32-bits for now. This will
		// adjust once other parts of the code are fixed to handle the wider
		// type.
		if msg.TstampSecs > math.MaxUint32 {
			return nil, fmt.Errorf("EncodeHeaderVersion1: TstampSecs not yet allowed " +
				"to exceed max uint32. This will be fixed in the future")
		}
	}

	// Height
	{
		scratchBytes := [8]byte{}
		binary.BigEndian.PutUint64(scratchBytes[:], msg.Height)
		retBytes = append(retBytes, scratchBytes[:]...)

		// TODO: Don't allow this field to exceed 32-bits for now. This will
		// adjust once other parts of the code are fixed to handle the wider
		// type.
		if msg.Height > math.MaxUint32 {
			return nil, fmt.Errorf("EncodeHeaderVersion1: Height not yet allowed " +
				"to exceed max uint32. This will be fixed in the future")
		}
	}

	// Nonce
	{
		scratchBytes := [8]byte{}
		binary.BigEndian.PutUint64(scratchBytes[:], msg.Nonce)
		retBytes = append(retBytes, scratchBytes[:]...)
	}

	// ExtraNonce
	{
		scratchBytes := [8]byte{}
		binary.BigEndian.PutUint64(scratchBytes[:], msg.ExtraNonce)
		retBytes = append(retBytes, scratchBytes[:]...)
	}

	return retBytes, nil
}

func (msg *MsgDeSoHeader) ToBytes(preSignature bool) ([]byte, error) {

	// Depending on the version, we decode the header differently.
	if msg.Version == HeaderVersion0 {
		return msg.EncodeHeaderVersion0(preSignature)
	} else if msg.Version == HeaderVersion1 {
		return msg.EncodeHeaderVersion1(preSignature)
	} else {
		// If we have an unrecognized version then we default to serializing with
		// version 0. This is necessary because there are places where we use a
		// MsgDeSoHeader struct to store Bitcoin headers.
		return msg.EncodeHeaderVersion0(preSignature)
	}
}

func DecodeHeaderVersion0(rr io.Reader) (*MsgDeSoHeader, error) {
	retHeader := NewMessage(MsgTypeHeader).(*MsgDeSoHeader)

	// PrevBlockHash
	_, err := io.ReadFull(rr, retHeader.PrevBlockHash[:])
	if err != nil {
		return nil, errors.Wrapf(err, "MsgDeSoHeader.FromBytes: Problem decoding PrevBlockHash")
	}

	// TransactionMerkleRoot
	_, err = io.ReadFull(rr, retHeader.TransactionMerkleRoot[:])
	if err != nil {
		return nil, errors.Wrapf(err, "MsgDeSoHeader.FromBytes: Problem decoding TransactionMerkleRoot")
	}

	// TstampSecs
	{
		scratchBytes := [4]byte{}
		_, err := io.ReadFull(rr, scratchBytes[:])
		if err != nil {
			return nil, errors.Wrapf(err, "MsgDeSoHeader.FromBytes: Problem decoding TstampSecs")
		}
		retHeader.TstampSecs = uint64(binary.LittleEndian.Uint32(scratchBytes[:]))
	}

	// Height
	{
		scratchBytes := [4]byte{}
		_, err := io.ReadFull(rr, scratchBytes[:])
		if err != nil {
			return nil, errors.Wrapf(err, "MsgDeSoHeader.FromBytes: Problem decoding Height")
		}
		retHeader.Height = uint64(binary.LittleEndian.Uint32(scratchBytes[:]))
	}

	// Nonce
	{
		scratchBytes := [4]byte{}
		_, err := io.ReadFull(rr, scratchBytes[:])
		if err != nil {
			return nil, errors.Wrapf(err, "MsgDeSoHeader.FromBytes: Problem decoding Nonce")
		}
		retHeader.Nonce = uint64(binary.LittleEndian.Uint32(scratchBytes[:]))
	}

	return retHeader, nil
}

func DecodeHeaderVersion1(rr io.Reader) (*MsgDeSoHeader, error) {
	retHeader := NewMessage(MsgTypeHeader).(*MsgDeSoHeader)

	// PrevBlockHash
	_, err := io.ReadFull(rr, retHeader.PrevBlockHash[:])
	if err != nil {
		return nil, errors.Wrapf(err, "MsgDeSoHeader.FromBytes: Problem decoding PrevBlockHash")
	}

	// TransactionMerkleRoot
	_, err = io.ReadFull(rr, retHeader.TransactionMerkleRoot[:])
	if err != nil {
		return nil, errors.Wrapf(err, "MsgDeSoHeader.FromBytes: Problem decoding TransactionMerkleRoot")
	}

	// TstampSecs
	{
		scratchBytes := [8]byte{}
		_, err := io.ReadFull(rr, scratchBytes[:])
		if err != nil {
			return nil, errors.Wrapf(err, "MsgDeSoHeader.FromBytes: Problem decoding TstampSecs")
		}
		retHeader.TstampSecs = binary.BigEndian.Uint64(scratchBytes[:])
	}

	// Height
	{
		scratchBytes := [8]byte{}
		_, err := io.ReadFull(rr, scratchBytes[:])
		if err != nil {
			return nil, errors.Wrapf(err, "MsgDeSoHeader.FromBytes: Problem decoding Height")
		}
		retHeader.Height = binary.BigEndian.Uint64(scratchBytes[:])
	}

	// Nonce
	{
		scratchBytes := [8]byte{}
		_, err := io.ReadFull(rr, scratchBytes[:])
		if err != nil {
			return nil, errors.Wrapf(err, "MsgDeSoHeader.FromBytes: Problem decoding Nonce")
		}
		retHeader.Nonce = binary.BigEndian.Uint64(scratchBytes[:])
	}

	// ExtraNonce
	{
		scratchBytes := [8]byte{}
		_, err := io.ReadFull(rr, scratchBytes[:])
		if err != nil {
			return nil, errors.Wrapf(err, "MsgDeSoHeader.FromBytes: Problem decoding ExtraNonce")
		}
		retHeader.ExtraNonce = binary.BigEndian.Uint64(scratchBytes[:])
	}

	return retHeader, nil
}

func DecodeHeader(rr io.Reader) (*MsgDeSoHeader, error) {
	// Read the version to determine
	scratchBytes := [4]byte{}
	_, err := io.ReadFull(rr, scratchBytes[:])
	if err != nil {
		return nil, errors.Wrapf(err, "MsgDeSoHeader.FromBytes: Problem decoding Version")
	}
	headerVersion := binary.BigEndian.Uint32(scratchBytes[:])

	var ret *MsgDeSoHeader
	if headerVersion == HeaderVersion0 {
		ret, err = DecodeHeaderVersion0(rr)
	} else if headerVersion == HeaderVersion1 {
		ret, err = DecodeHeaderVersion1(rr)
	} else {
		// If we have an unrecognized version then we default to de-serializing with
		// version 0. This is necessary because there are places where we use a
		// MsgDeSoHeader struct to store Bitcoin headers.
		ret, err = DecodeHeaderVersion0(rr)
	}
	if err != nil {
		return nil, fmt.Errorf(
			"DecodeHeader: Unrecognized header version: %v", headerVersion)
	}
	// Set the version since it's not decoded in the version-specific handlers.
	ret.Version = headerVersion

	return ret, nil
}

func (msg *MsgDeSoHeader) FromBytes(data []byte) error {
	rr := bytes.NewReader(data)
	retHeader, err := DecodeHeader(rr)
	if err != nil {
		return fmt.Errorf("MsgDeSoHeader.FromBytes: %v", err)
	}

	*msg = *retHeader
	return nil
}

func (msg *MsgDeSoHeader) GetMsgType() MsgType {
	return MsgTypeHeader
}

// Hash is a helper function to compute a hash of the header. Note that the header
// hash is special in that we always hash it using the ProofOfWorkHash rather than
// Sha256DoubleHash.
func (msg *MsgDeSoHeader) Hash() (*BlockHash, error) {
	preSignature := false
	headerBytes, err := msg.ToBytes(preSignature)
	if err != nil {
		return nil, errors.Wrap(err, "MsgDeSoHeader.Hash: ")
	}

	return ProofOfWorkHash(headerBytes, msg.Version), nil
}

func (msg *MsgDeSoHeader) String() string {
	hash, _ := msg.Hash()
	return fmt.Sprintf("< %d, %s, %v >", msg.Height, hash, msg.Version)
}

// ==================================================================
// BLOCK Message
// ==================================================================

type BlockProducerInfo struct {
	PublicKey []byte
	Signature *btcec.Signature
}

func (bpi *BlockProducerInfo) Serialize() []byte {
	data := []byte{}
	data = append(data, UintToBuf(uint64(len(bpi.PublicKey)))...)
	data = append(data, bpi.PublicKey...)

	sigBytes := []byte{}
	if bpi.Signature != nil {
		sigBytes = bpi.Signature.Serialize()
	}
	data = append(data, UintToBuf(uint64(len(sigBytes)))...)
	data = append(data, sigBytes...)

	return data
}

func (bpi *BlockProducerInfo) Deserialize(data []byte) error {
	ret := &BlockProducerInfo{}
	rr := bytes.NewReader(data)

	// De-serialize the public key.
	{
		pkLen, err := ReadUvarint(rr)
		if err != nil {
			return errors.Wrapf(err, "BlockProducerInfo.Deserialize: Error reading public key len")
		}
		if pkLen > MaxMessagePayload {
			return errors.Wrapf(err, "BlockProducerInfo.Deserialize: pkLen too long: %v", pkLen)
		}
		pkBytes, err := SafeMakeSliceWithLength[byte](pkLen)
		if err != nil {
			return errors.Wrapf(err, "BlockProducerInfo.Deserialize: Problem making slice for pkBytes")
		}
		_, err = io.ReadFull(rr, pkBytes)
		if err != nil {
			return errors.Wrapf(err, "BlockProducerInfo.Deserialize: Error reading public key: ")
		}
		ret.PublicKey = pkBytes
	}

	// De-serialize the signature.
	{
		sigLen, err := ReadUvarint(rr)
		if err != nil {
			return errors.Wrapf(err, "BlockProducerInfo.Deserialize: Error reading signature len")
		}
		if sigLen > MaxMessagePayload {
			return errors.Wrapf(err, "BlockProducerInfo.Deserialize: signature len too long: %v", sigLen)
		}
		sigBytes, err := SafeMakeSliceWithLength[byte](sigLen)
		if err != nil {
			return errors.Wrapf(err, "BlockProducerInfo.Deserialize: Problem making slice for sigBytes")
		}
		_, err = io.ReadFull(rr, sigBytes)
		if err != nil {
			return errors.Wrapf(err, "BlockProducerInfo.Deserialize: Error reading signature: ")
		}
		ret.Signature = nil
		if sigLen > 0 {
			sig, err := btcec.ParseDERSignature(sigBytes, btcec.S256())
			if err != nil {
				return errors.Wrapf(err, "BlockProducerInfo.Deserialize: Error parsing signature bytes: ")
			}
			ret.Signature = sig
		}
	}

	*bpi = *ret
	return nil
}

func (bpi *BlockProducerInfo) String() string {
	if bpi == nil || len(bpi.PublicKey) == 0 {
		return "Signer Key: NONE"
	}
	return fmt.Sprintf("Signer Key: %v", PkToStringMainnet(bpi.PublicKey))
}

type MsgDeSoBlock struct {
	Header *MsgDeSoHeader
	Txns   []*MsgDeSoTxn

	// This field is optional and provides the producer of the block the ability to sign it
	// with their private key. Doing this proves that this block was produced by a particular
	// entity, which can be useful for nodes that want to restrict who they accept blocks
	// from.
	BlockProducerInfo *BlockProducerInfo
}

func (msg *MsgDeSoBlock) EncodeBlockCommmon(preSignature bool) ([]byte, error) {
	data := []byte{}

	// Serialize the header.
	if msg.Header == nil {
		return nil, fmt.Errorf("MsgDeSoBlock.ToBytes: Header should not be nil")
	}
	hdrBytes, err := msg.Header.ToBytes(preSignature)
	if err != nil {
		return nil, errors.Wrapf(err, "MsgDeSoBlock.ToBytes: Problem encoding header")
	}
	data = append(data, UintToBuf(uint64(len(hdrBytes)))...)
	data = append(data, hdrBytes...)

	// Serialize all the transactions.
	numTxns := uint64(len(msg.Txns))
	data = append(data, UintToBuf(numTxns)...)
	for ii := uint64(0); ii < numTxns; ii++ {
		currentTxnBytes, err := msg.Txns[ii].ToBytes(preSignature)
		if err != nil {
			return nil, errors.Wrapf(err, "MsgDeSoBlock.ToBytes: Problem encoding txn")
		}
		data = append(data, UintToBuf(uint64(len(currentTxnBytes)))...)
		data = append(data, currentTxnBytes...)
	}

	return data, nil
}

func (msg *MsgDeSoBlock) EncodeBlockVersion0(preSignature bool) ([]byte, error) {
	return msg.EncodeBlockCommmon(preSignature)
}

func (msg *MsgDeSoBlock) EncodeBlockVersion1(preSignature bool) ([]byte, error) {
	data, err := msg.EncodeBlockCommmon(preSignature)
	if err != nil {
		return nil, err
	}

	// BlockProducerInfo
	blockProducerInfoBytes := []byte{}
	if msg.BlockProducerInfo != nil {
		blockProducerInfoBytes = msg.BlockProducerInfo.Serialize()
	}
	data = append(data, UintToBuf(uint64(len(blockProducerInfoBytes)))...)
	data = append(data, blockProducerInfoBytes...)

	return data, nil
}

func (msg *MsgDeSoBlock) ToBytes(preSignature bool) ([]byte, error) {
	if msg.Header.Version == HeaderVersion0 {
		return msg.EncodeBlockVersion0(preSignature)
	} else if msg.Header.Version == HeaderVersion1 {
		return msg.EncodeBlockVersion1(preSignature)
	} else {
		return nil, fmt.Errorf("MsgDeSoBlock.ToBytes: Error encoding version: %v", msg.Header.Version)
	}
}

func (msg *MsgDeSoBlock) FromBytes(data []byte) error {
	ret := NewMessage(MsgTypeBlock).(*MsgDeSoBlock)
	rr := bytes.NewReader(data)

	// De-serialize the header.
	hdrLen, err := ReadUvarint(rr)
	if err != nil {
		return errors.Wrapf(err, "MsgDeSoBlock.FromBytes: Problem decoding header length")
	}
	if hdrLen > MaxMessagePayload {
		return fmt.Errorf("MsgDeSoBlock.FromBytes: Header length %d longer than max %d", hdrLen, MaxMessagePayload)
	}
	hdrBytes, err := SafeMakeSliceWithLength[byte](hdrLen)
	if err != nil {
		return errors.Wrapf(err, "MsgDeSoBlock.FromBytes: Problem creating slice for header")
	}
	_, err = io.ReadFull(rr, hdrBytes)
	if err != nil {
		return errors.Wrapf(err, "MsgDeSoBlock.FromBytes: Problem reading header")
	}

	err = ret.Header.FromBytes(hdrBytes)
	if err != nil {
		return errors.Wrapf(err, "MsgDeSoBlock.FromBytes: Problem converting header")
	}

	// De-serialize the transactions.
	numTxns, err := ReadUvarint(rr)
	if err != nil {
		return errors.Wrapf(err, "MsgDeSoBlock.FromBytes: Problem decoding num txns")
	}
	ret.Txns = make([]*MsgDeSoTxn, 0)
	for ii := uint64(0); ii < numTxns; ii++ {
		txBytesLen, err := ReadUvarint(rr)
		if err != nil {
			return errors.Wrapf(err, "MsgDeSoBlock.FromBytes: Problem decoding txn length")
		}
		if txBytesLen > MaxMessagePayload {
			return fmt.Errorf("MsgDeSoBlock.FromBytes: Txn %d length %d longer than max %d",
				ii, txBytesLen, MaxMessagePayload)
		}
		txBytes, err := SafeMakeSliceWithLength[byte](txBytesLen)
		if err != nil {
			return errors.Wrapf(err, "MsgDeSoBlock.FromBytes: Problem making slice for txBytes")
		}
		_, err = io.ReadFull(rr, txBytes)
		if err != nil {
			return errors.Wrapf(err, "MsgDeSoBlock.FromBytes: Problem reading tx bytes")
		}
		currentTxn := NewMessage(MsgTypeTxn).(*MsgDeSoTxn)
		err = currentTxn.FromBytes(txBytes)
		if err != nil {
			return errors.Wrapf(err, "MsgDeSoBlock.FromBytes: Problem decoding txn")
		}
		ret.Txns = append(ret.Txns, currentTxn)
	}

	// Version 1 blocks have a BlockProducerInfo attached to them that
	// must be read. If this is not a Version 1 block, then the BlockProducerInfo
	// remains nil.
	if ret.Header.Version == HeaderVersion1 {
		blockProducerInfoLen, err := ReadUvarint(rr)
		if err != nil {
			return errors.Wrapf(err, "MsgDeSoBlock.FromBytes: Error decoding header length")
		}
		var blockProducerInfo *BlockProducerInfo
		if blockProducerInfoLen > 0 {
			if blockProducerInfoLen > MaxMessagePayload {
				return fmt.Errorf("MsgDeSoBlock.FromBytes: Header length %d longer "+
					"than max %d", blockProducerInfoLen, MaxMessagePayload)
			}
			blockProducerInfoBytes, err := SafeMakeSliceWithLength[byte](blockProducerInfoLen)
			if err != nil {
				return errors.Wrapf(err, "MsgDeSoBlock.FromBytes: Problem creating slice for block producer info bytes")
			}
			_, err = io.ReadFull(rr, blockProducerInfoBytes)
			if err != nil {
				return errors.Wrapf(err, "MsgDeSoBlock.FromBytes: Problem reading header")
			}
			blockProducerInfo = &BlockProducerInfo{}
			if err = blockProducerInfo.Deserialize(blockProducerInfoBytes); err != nil {
				return errors.Wrapf(err, "MsgDeSoBlock.FromBytes: Error deserializing block producer info")
			}
			ret.BlockProducerInfo = blockProducerInfo
		}
	}

	*msg = *ret
	return nil
}

func (msg *MsgDeSoBlock) GetMsgType() MsgType {
	return MsgTypeBlock
}

func (msg *MsgDeSoBlock) Hash() (*BlockHash, error) {
	if msg == nil || msg.Header == nil {
		return nil, fmt.Errorf("MsgDeSoBLock.Hash: nil block or nil header")
	}
	return msg.Header.Hash()
}

func (msg *MsgDeSoBlock) String() string {
	if msg == nil || msg.Header == nil {
		return "<nil block or header>"
	}
	return fmt.Sprintf("<Header: %v, %v>", msg.Header.String(), msg.BlockProducerInfo)
}

// ==================================================================
// SNAPSHOT Message
// ==================================================================

type MsgDeSoGetSnapshot struct {
	// SnapshotStartKey is the db key from which we want to start fetching the data.
	SnapshotStartKey []byte
}

func (msg *MsgDeSoGetSnapshot) ToBytes(preSignature bool) ([]byte, error) {
	data := []byte{}
	data = append(data, EncodeByteArray(msg.SnapshotStartKey)...)

	return data, nil
}

func (msg *MsgDeSoGetSnapshot) FromBytes(data []byte) error {
	var err error

	rr := bytes.NewReader(data)

	msg.SnapshotStartKey, err = DecodeByteArray(rr)
	if err != nil {
		return errors.Wrapf(err, "MsgDeSoGetSnapshot.FromBytes: Error reading snapshot start key")
	}
	if len(msg.SnapshotStartKey) == 0 {
		return fmt.Errorf("MsgDeSoGetSnapshot.FromBytes: Received an empty SnapshotStartKey")
	}
	return nil
}

func (msg *MsgDeSoGetSnapshot) GetMsgType() MsgType {
	return MsgTypeGetSnapshot
}

func (msg *MsgDeSoGetSnapshot) GetPrefix() []byte {
	return msg.SnapshotStartKey[:1]
}

type MsgDeSoSnapshotData struct {
	// SnapshotMetadata is the information about the current snapshot epoch.
	SnapshotMetadata *SnapshotEpochMetadata

	// SnapshotChunk is the snapshot state data chunk.
	SnapshotChunk []*DBEntry
	// SnapshotChunkFull indicates whether we've exhausted all entries for the given prefix.
	// If this is true, it means that there are more entries in node's db, and false means
	// we've fetched everything.
	SnapshotChunkFull bool

	// Prefix indicates the db prefix of the current snapshot chunk.
	Prefix []byte
}

func (msg *MsgDeSoSnapshotData) ToBytes(preSignature bool) ([]byte, error) {
	data := []byte{}

	// Encode the snapshot metadata.
	data = append(data, msg.SnapshotMetadata.ToBytes()...)

	// Encode the snapshot chunk data.
	if len(msg.SnapshotChunk) == 0 {
		return nil, fmt.Errorf("MsgDeSoSnapshotData.ToBytes: Snapshot data should not be empty")
	}
	data = append(data, UintToBuf(uint64(len(msg.SnapshotChunk)))...)
	for _, vv := range msg.SnapshotChunk {
		data = append(data, vv.ToBytes()...)
	}
	data = append(data, BoolToByte(msg.SnapshotChunkFull))
	data = append(data, UintToBuf(uint64(len(msg.Prefix)))...)
	data = append(data, msg.Prefix...)

	return data, nil
}

func (msg *MsgDeSoSnapshotData) FromBytes(data []byte) error {
	var err error

	rr := bytes.NewReader(data)

	// Decode snapshot metadata.
	msg.SnapshotMetadata = &SnapshotEpochMetadata{}
	if err := msg.SnapshotMetadata.FromBytes(rr); err != nil {
		return errors.Wrapf(err, "MsgDeSoSnapshotData.FromBytes: Problem decoding snapshot metadata")
	}
	// Decode snapshot keys
	dataLen, err := ReadUvarint(rr)
	if err != nil {
		return errors.Wrapf(err, "MsgDeSoSnapshotData.FromBytes: Problem decoding length of SnapshotChunk")
	}
	for ; dataLen > 0; dataLen-- {
		dbEntry := &DBEntry{}
		if err := dbEntry.FromBytes(rr); err != nil {
			return errors.Wrapf(err, "MsgDeSoSnapshotData.FromBytes: Problem decoding SnapshotChunk")
		}
		msg.SnapshotChunk = append(msg.SnapshotChunk, dbEntry)
	}
	msg.SnapshotChunkFull, err = ReadBoolByte(rr)
	if err != nil {
		return errors.Wrapf(err, "MsgDeSoSnapshotData.FromBytes: Problem decoding SnapshotChunkFull")
	}

	prefixLen, err := ReadUvarint(rr)
	if err != nil {
		return errors.Wrapf(err, "MsgDeSoSnapshotData.FromBytes: Problem decoding length of prefix")
	}
	msg.Prefix, err = SafeMakeSliceWithLength[byte](prefixLen)
	if err != nil {
		return errors.Wrapf(err, "MsgDeSoSnapshotData.FromBytes: Problem creating slice for prefix")
	}
	_, err = io.ReadFull(rr, msg.Prefix)
	if err != nil {
		return errors.Wrapf(err, "MsgDeSoSnapshotData.FromBytes: Problem decoding prefix")
	}

	return nil
}

func (msg *MsgDeSoSnapshotData) GetMsgType() MsgType {
	return MsgTypeSnapshotData
}

// ==================================================================
// TXN Message
// ==================================================================

// UtxoKey is a 32-byte txid with a 4-byte uint32 index
// identifying the particular output in the transaction where
// this utxo occurs.
// When fetching from the db the txid and index are concatenated to
// form the key, with the index serialized as big-endian.
type UtxoKey struct {
	// The 32-byte transaction id where the unspent output occurs.
	TxID BlockHash
	// The index within the txn where the unspent output occurs.
	Index uint32
}

func (utxoKey *UtxoKey) String() string {
	return fmt.Sprintf("< TxID: %v, Index: %d >", &utxoKey.TxID, utxoKey.Index)
}

func (utxoKey *UtxoKey) RawEncodeWithoutMetadata(blockHeight uint64, skipMetadata ...bool) []byte {
	var data []byte
	data = append(data, utxoKey.TxID.ToBytes()...)
	data = append(data, UintToBuf(uint64(utxoKey.Index))...)
	return data
}

func (utxoKey *UtxoKey) RawDecodeWithoutMetadata(blockHeight uint64, rr *bytes.Reader) error {
	// Read TxIndex
	txIdBytes := make([]byte, HashSizeBytes)
	_, err := io.ReadFull(rr, txIdBytes)
	if err != nil {
		return errors.Wrapf(err, "UtxoKey.Decode: Problem reading TxID")
	}
	utxoKey.TxID = *NewBlockHash(txIdBytes)

	index, err := ReadUvarint(rr)
	if err != nil {
		return errors.Wrapf(err, "UtxoKey.Decode: Problem reading Index")
	}
	utxoKey.Index = uint32(index)

	return nil
}

func (utxoKey *UtxoKey) GetVersionByte(blockHeight uint64) byte {
	return 0
}

func (utxoKey *UtxoKey) GetEncoderType() EncoderType {
	return EncoderTypeUtxoKey
}

const (
	// MaxDeSoInputSizeBytes is the size required to encode an DeSoInput.
	// 32 bytes for the TxID and 4 bytes for the Index = 36 bytes. Note
	// that because the index is encoded as a uvarint, this size represents
	// a maximum.
	MaxDeSoInputSizeBytes = 32 + 4
	// MaxDeSoOutputSizeBytes is the size required to encode an DeSoOutput.
	// It is 33 bytes for the public key and 8 bytes for the amount
	// = 41 bytes. Note that because the amount is encoded as a uvarint,
	// this size represents a maximum.
	MaxDeSoOutputSizeBytes = btcec.PubKeyBytesLenCompressed + 8
)

// DeSoInput represents a single unspent output from a previous txn.
// For that reason it specifies the previous txn and the index in that txn where
// the output appears by simply aliasing UtxoKey.
type DeSoInput UtxoKey

func (desoInput *DeSoInput) String() string {
	return (*UtxoKey)(desoInput).String()
}

func NewDeSoInput() *DeSoInput {
	return &DeSoInput{
		TxID: BlockHash{},
	}
}

type DeSoOutput struct {
	// Outputs always compensate a specific public key.
	PublicKey []byte
	// The amount of DeSo to send to this public key.
	AmountNanos uint64
}

func (desoOutput *DeSoOutput) String() string {
	return fmt.Sprintf("< PublicKey: %#v, AmountNanos: %d >",
		PkToStringMainnet(desoOutput.PublicKey), desoOutput.AmountNanos)
}

func (desoOutput *DeSoOutput) RawEncodeWithoutMetadata(blockHeight uint64, skipMetadata ...bool) []byte {
	var data []byte

	data = append(data, EncodeByteArray(desoOutput.PublicKey)...)
	data = append(data, UintToBuf(desoOutput.AmountNanos)...)

	return data
}

func (desoOutput *DeSoOutput) RawDecodeWithoutMetadata(blockHeight uint64, rr *bytes.Reader) error {
	var err error

	desoOutput.PublicKey, err = DecodeByteArray(rr)
	if err != nil {
		return errors.Wrapf(err, "DesoOutput.Decode: Problem reading PublicKey")
	}

	desoOutput.AmountNanos, err = ReadUvarint(rr)
	if err != nil {
		return errors.Wrapf(err, "DesoOutput.Decode: Problem reading AmountNanos")
	}
	return nil
}

func (desoOutput *DeSoOutput) GetVersionByte(blockHeight uint64) byte {
	return 0
}

func (desoOutput *DeSoOutput) GetEncoderType() EncoderType {
	return EncoderTypeDeSoOutput
}

const (
	// derSigMagicOffset is the first byte of the DER signature format. It's a hard-coded value defined as part of the
	// DER encoding standard.
	derSigMagicOffset = 0x30

	// derSigMagicMaxRecoveryOffset is the maximal value of the DeSo-DER signature format. We enable public key recovery
	// from ECDSA signatures. To facilitate this, we add the recovery id to the DER magic 0x30 first byte. The recovery id
	// is in the range of [0, 3] and corresponds to the compact signature header magic. Adding recovery id to signature
	// encoding is totally optional and leaving the first byte 0x30 is acceptable. Specifically, the DeSo-DER signatures
	// have the following format:
	// <0x30 + optionally (0x01 + recoveryId)> <length of whole message> <0x02> <length of R> <R> 0x2 <length of S> <S>.
	// At this point, a familiar reader might arrive at some malleability concerns. After all that's why bip-62 enforced
	// DER signatures. ECDSA malleability is prevented by allowing public key recovery iff it was produced with a derived key.
	// That is, signatures made with derived keys cannot start with 0x30, unless the underlying transaction has the
	// derived public key in ExtraData. And if it does, then the header must be 0x30.
	derSigMagicMaxRecoveryOffset = 0x34
)

// DeSoSignature is a wrapper around ECDSA signatures used primarily in the MsgDeSoTxn transaction type.
type DeSoSignature struct {
	// Sign stores the main ECDSA signature. We use the btcec crypto package for most of the heavy-lifting.
	Sign *btcec.Signature

	// RecoveryId is the public key recovery id. The RecoveryId is taken from the DeSo-DER signature header magic byte and
	// must be in the [0, 3] range.
	RecoveryId byte
	// IsRecoverable indicates if the original signature contained the public key recovery id.
	IsRecoverable bool
}

func (desoSign *DeSoSignature) SetSignature(sign *btcec.Signature) {
	desoSign.Sign = sign
}

// Verify is a wrapper around DeSoSignature.Sign.Verify.
func (desoSign *DeSoSignature) Verify(hash []byte, pubKey *btcec.PublicKey) bool {
	if desoSign.Sign == nil {
		return false
	}
	return desoSign.Sign.Verify(hash, pubKey)
}

// HasHighS returns true if the signature has a high S value, which is non-standard
func (desoSign *DeSoSignature) HasHighS() bool {
	if desoSign == nil || desoSign.Sign == nil {
		return false
	}
	// We reject high-S signatures as they lead to inconsistent public key recovery
	// https://github.com/indutny/elliptic/blob/master/lib/elliptic/ec/index.js#L147
	return desoSign.Sign.S.Cmp(big.NewInt(0).Rsh(secp256k1.Params().N, 1)) != -1
}

// ToBytes encodes the signature in accordance to the DeSo-DER ECDSA format.
// <0x30 + optionally (0x01 + recoveryId)> <length of whole message> <0x02> <length of R> <R> 0x2 <length of S> <S>.
func (desoSign *DeSoSignature) ToBytes() []byte {
	// Serialize the signature using the DER encoding.
	signatureBytes := desoSign.Sign.Serialize()

	// If the signature contains the recovery id, place it in the header magic in accordance with
	// the DeSo-DER format.
	if len(signatureBytes) > 0 && desoSign.IsRecoverable {
		signatureBytes[0] += 0x01 + desoSign.RecoveryId
	}
	return signatureBytes
}

// FromBytes parses the signature bytes encoded in accordance to the DeSo-DER ECDSA format.
func (desoSign *DeSoSignature) FromBytes(signatureBytes []byte) error {
	// Signature cannot be an empty byte array.
	if len(signatureBytes) == 0 {
		return fmt.Errorf("FromBytes: Signature cannot be empty")
	}

	// The first byte of the signature must be in the [0x30, 0x34] range.
	if signatureBytes[0] < derSigMagicOffset || signatureBytes[0] > derSigMagicMaxRecoveryOffset {
		return fmt.Errorf("FromBytes: DeSo-DER header magic expected in [%v, %v] range but got: %v",
			derSigMagicOffset, derSigMagicMaxRecoveryOffset, signatureBytes[0])
	}

	// Copy the signature bytes to make so that we can freely modify it.
	signatureBytesCopy, err := SafeMakeSliceWithLength[byte](uint64(len(signatureBytes)))
	if err != nil {
		return fmt.Errorf("FromBytes: Problem creating slice for signatureBytesCopy")
	}
	copy(signatureBytesCopy, signatureBytes)
	// If header magic contains the recovery Id, we will retrieve it.
	if signatureBytes[0] > derSigMagicOffset {
		// We subtract 1 because DeSo-DER header magic in this case is 0x30 + 0x01 + recoveryId
		desoSign.RecoveryId = signatureBytes[0] - derSigMagicOffset - 0x01
		desoSign.IsRecoverable = true
		// Now set the first byte as the standard DER header offset so that we can parse it with btcec.
		signatureBytesCopy[0] = derSigMagicOffset
	}
	// Parse the signature assuming it's encoded in the standard DER format.
	desoSign.Sign, err = btcec.ParseDERSignature(signatureBytesCopy, btcec.S256())
	if err != nil {
		return errors.Wrapf(err, "Problem parsing signatureBytes")
	}
	return nil
}

const (
	// See comment on _btcecSerializeCompact to better understand how these constants are used.

	// btcecCompactSigSize is the size of a btcec compact signature. It consists of a compact signature recovery code
	// byte followed by the R and S components serialized as 32-byte big-endian values. 1+32*2 = 65 for the R and S
	// components. 1+32+32=65.
	btcecCompactSigSize byte = 65

	// This is a magic offset that we need to implement the compact signature concept from btcec.
	//
	// btcecCompactSigMagicOffset is a value used when creating the compact signature recovery code inherited from Bitcoin and
	// has no meaning, but has been retained for compatibility. For historical purposes, it was originally picked to avoid
	// a binary representation that would allow compact signatures to be mistaken for other components.
	btcecCompactSigMagicOffset byte = 27

	// btcecCompactSigCompPubKey is a value used when creating the compact signature recovery code to indicate the original
	// public key was compressed.
	btcecCompactSigCompPubKey byte = 4
)

// The concept of a compact signature comes from btcec. It's a weird format that's different from standard DER
// encoding, but we use it because it allows us to leverage their RecoverCompact function. For some reason, btcec
// only implemented SignCompact() and RecoverCompact() but not SerializeCompact(). So, for our use-case, we
// implement the missing Serialize() function and then we call the following to recover the public key:
// - btcec.RecoverCompact(_btcecSerializeCompact(desoSignature)).
//
// _btcecSerializeCompact encodes the signature into the compact signature format:
// <1-byte compact sig recovery code><32-byte R><32-byte S>
//
// The compact sig recovery code is the value 27 + public key recovery ID + 4
// if the compact signature was created with a compressed public key.
// Public key recovery ID is in the range [0, 3].
func (desoSign *DeSoSignature) _btcecSerializeCompact() ([]byte, error) {
	// We will change from the btcec signature type to the dcrec signature type. To achieve this, we will create the
	// ecdsa (R, S) pair using the decred's package.
	// Reference: https://github.com/decred/dcrd/blob/1eff7/dcrec/secp256k1/modnscalar_test.go#L26
	rBytes := desoSign.Sign.R.Bytes()
	r := &secp256k1.ModNScalar{}
	r.SetByteSlice(rBytes)

	sBytes := desoSign.Sign.S.Bytes()
	s := &secp256k1.ModNScalar{}
	s.SetByteSlice(sBytes)

	// To make sure the signature has been correctly parsed, we verify DER encoding of both signatures matches.
	verifySignature := decredEC.NewSignature(r, s)
	if !bytes.Equal(verifySignature.Serialize(), desoSign.Sign.Serialize()) {
		return nil, fmt.Errorf("_btcecSerializeCompact: Problem sanity-checking signature")
	}

	// Encode the signature using compact format.
	// reference: https://github.com/decred/dcrd/blob/1eff7/dcrec/secp256k1/ecdsa/signature.go#L712
	compactSigRecoveryCode := btcecCompactSigMagicOffset + desoSign.RecoveryId + btcecCompactSigCompPubKey

	// Output <compactSigRecoveryCode><32-byte R><32-byte S>.
	var b [btcecCompactSigSize]byte
	b[0] = compactSigRecoveryCode
	r.PutBytesUnchecked(b[1:33])
	s.PutBytesUnchecked(b[33:65])
	return b[:], nil
}

// RecoverPublicKey attempts to retrieve the signer's public key from the DeSoSignature given the messageHash sha256x2 digest.
func (desoSign *DeSoSignature) RecoverPublicKey(messageHash []byte) (*btcec.PublicKey, error) {
	// Serialize signature into the compact encoding.
	signatureBytes, err := desoSign._btcecSerializeCompact()
	if err != nil {
		return nil, errors.Wrapf(err, "RecoverPublicKey: Problem serializing compact signature")
	}

	// Now recover the public key from the compact encoding.
	recoveredPublicKey, _, err := btcec.RecoverCompact(btcec.S256(), signatureBytes, messageHash)
	if err != nil {
		return nil, errors.Wrapf(err, "RecoverPublicKey: Problem recovering public key from the signature bytes")
	}

	return recoveredPublicKey, nil
}

// SignRecoverable computes a signature that adds a publicKeyRecoveryID to the first byte of a
// standard DER signature. We call the combination the DeSo-DER signature.
//
// Overall, it first computes a standard DER signature, and then it adds (0x01 + recoveryID) to
// the first byte. This makes it so that the first byte will be between [0x31, 0x34] inclusive,
// instead of being 0x30, which is the standard DER signature magic number.
func SignRecoverable(bb []byte, privateKey *btcec.PrivateKey) (*DeSoSignature, error) {
	signature, err := privateKey.Sign(bb)
	if err != nil {
		return nil, err
	}

	// We use SignCompact from the btcec library to get the recoverID. This results in a non-standard
	// encoding that we need to manipulate in order to get the recoveryID back out. See comment on
	// _btcecSerializeCompact for more information.
	signatureCompact, err := btcec.SignCompact(btcec.S256(), privateKey, bb, true)
	if err != nil {
		return nil, err
	}
	recoveryId := (signatureCompact[0] - btcecCompactSigMagicOffset) & ^byte(btcecCompactSigCompPubKey)

	return &DeSoSignature{
		Sign:          signature,
		RecoveryId:    recoveryId,
		IsRecoverable: true,
	}, nil
}

// DeSoNonce is a nonce that can be used to prevent replay attacks. It is used in the DeSo protocol
// to prevent replay attacks when a user is trying to create a transaction. The nonce comprises
// two uint64s: the expiration block height and the partial ID. The expiration block height is the
// block height at which the nonce expires. The partial ID is a random uint64 that is used to
// prevent nonce reuse. This scheme allows us to re-order transactions based on fees while
// optimizing developer UX. Nonce schemes used in other protocols require monotonically
// increasing nonces. In DeSo, this would cause issues if a user tried to create a transaction
// with a higher fee after creating a bunch of transactions with lower fees. For example,
// a user may perform a normal social transactions such as posts and follows with low fees
// and then wants to bid on an NFT and use a higher fee to ensure their bid is processed
// quickly. If the nonce scheme required monotonically increasing nonces, the user would
// have to wait for all of their low-fee transactions to be processed before they could
// create a transaction with a higher fee.
type DeSoNonce struct {
	ExpirationBlockHeight uint64
	PartialID             uint64
}

func (nonce *DeSoNonce) RawEncodeWithoutMetadata(blockHeight uint64, skipMetadata ...bool) []byte {
	var data []byte
	data = append(data, nonce.ToBytes()...)
	return data
}

func (nonce *DeSoNonce) RawDecodeWithoutMetadata(blockHeight uint64, rr *bytes.Reader) error {
	return nonce.ReadDeSoNonce(rr)
}

func (nonce *DeSoNonce) GetVersionByte(blockHeight uint64) byte {
	return 0
}

func (nonce *DeSoNonce) GetEncoderType() EncoderType {
	return EncoderTypeDeSoNonce
}

func (nonce *DeSoNonce) ToBytes() []byte {
	data := []byte{}
	data = append(data, UintToBuf(nonce.ExpirationBlockHeight)...)
	data = append(data, UintToBuf(nonce.PartialID)...)
	return data
}

func (nonce *DeSoNonce) String() string {
	return fmt.Sprintf("DeSoNonce: ExpirationBlockHeight: %d, PartialID: %d",
		nonce.ExpirationBlockHeight, nonce.PartialID)
}

func (nonce *DeSoNonce) ReadDeSoNonce(rr io.Reader) error {
	var err error
	nonce.ExpirationBlockHeight, err = ReadUvarint(rr)
	if err != nil {
		return err
	}
	nonce.PartialID, err = ReadUvarint(rr)
	if err != nil {
		return err
	}
	return nil
}

type DeSoTxnVersion uint64

const (
	DeSoTxnVersion0 DeSoTxnVersion = 0
	DeSoTxnVersion1 DeSoTxnVersion = 1
)

type MsgDeSoTxn struct {
	// TxnVersion 0: UTXO model transactions.
	// TxnVersion 1: Balance model transactions, which include a nonce and fee nanos.
	TxnVersion DeSoTxnVersion

	TxInputs  []*DeSoInput
	TxOutputs []*DeSoOutput

	// In the UTXO model, a transaction's "fee" is simply the DESO input nanos that aren't
	// spent in the transaction outputs. Since the balance model does not use inputs, each
	// transaction must explicitly specify its fee nanos.
	TxnFeeNanos uint64
	// In the balance model, a unique nonce is required for each transaction that a single
	// public key makes. Without this field, it would be possible to rebroadcast a user's
	// transactions repeatedly, aka a "replay attack."
	TxnNonce *DeSoNonce

	// DeSoTxnMetadata is an interface type that will give us information on how
	// we should handle the transaction, including what type of transaction this
	// is.
	TxnMeta DeSoTxnMetadata

	// Transactions must generally explicitly include the key that is
	// spending the inputs to the transaction. The exception to this rule is that
	// BlockReward and BitcoinExchange transactions do not require the inclusion
	// of a public key since they have no inputs to spend.
	//
	// The public key should be a serialized compressed ECDSA public key on the
	// secp256k1 curve.
	PublicKey []byte

	// This is typically a JSON field that can be used to add extra information to
	// a transaction without causing a hard fork. It is useful in rare cases where we
	// realize that something needs to be added to a transaction but where we can't
	// afford a hard fork.
	ExtraData map[string][]byte

	// Transactions must generally be signed by the key that is spending the
	// inputs to the transaction. The exception to this rule is that
	// BLOCK_REWARD and CREATE_deso transactions do not require a signature
	// since they have no inputs.
	Signature DeSoSignature

	// (!!) **DO_NOT_USE** (!!)
	//
	// Use txn.TxnMeta.GetTxnType() instead.
	//
	// We need this for JSON encoding/decoding. It isn't used for anything
	// else and it isn't actually serialized or de-serialized when sent
	// across the network using ToBytes/FromBytes because we prefer that
	// any use of the MsgDeSoTxn in Go code rely on TxnMeta.GetTxnType() rather
	// than checking this value, which, in Go context, is redundant and
	// therefore error-prone (e.g. someone might change TxnMeta while
	// forgetting to set it). We make it a uint64 explicitly to prevent
	// people from using it in Go code.
	TxnTypeJSON uint64
}

func (msg *MsgDeSoTxn) String() string {
	pubKey := msg.PublicKey
	if msg.TxnMeta.GetTxnType() == TxnTypeBitcoinExchange {
		pubKeyObj, err := ExtractBitcoinPublicKeyFromBitcoinTransactionInputs(
			msg.TxnMeta.(*BitcoinExchangeMetadata).BitcoinTransaction, DeSoMainnetParams.BitcoinBtcdParams)
		if err != nil {
			pubKey = msg.PublicKey
		} else {
			pubKey = pubKeyObj.SerializeCompressed()
		}
	}
	return fmt.Sprintf("< TxHash: %v, TxnType: %v, PubKey: %v >",
		msg.Hash(), msg.TxnMeta.GetTxnType(), PkToStringMainnet(pubKey))
}

func (msg *MsgDeSoTxn) ToBytes(preSignature bool) ([]byte, error) {
	data := []byte{}

	// Serialize the inputs
	data = append(data, UintToBuf(uint64(len(msg.TxInputs)))...)
	for _, desoInput := range msg.TxInputs {
		data = append(data, desoInput.TxID[:]...)
		data = append(data, UintToBuf(uint64(desoInput.Index))...)
	}

	// Serialize the outputs
	data = append(data, UintToBuf(uint64(len(msg.TxOutputs)))...)
	for _, desoOutput := range msg.TxOutputs {
		// The public key is always 33 bytes.
		data = append(data, desoOutput.PublicKey[:]...)
		data = append(data, UintToBuf(desoOutput.AmountNanos)...)
	}

	// Serialize the metadata
	//
	// Encode the type as a uvarint.
	data = append(data, UintToBuf(uint64(msg.TxnMeta.GetTxnType()))...)
	// Encode the length and payload for the metadata.
	//
	// Note that we do *NOT* serialize the metadata using the preSignature
	// flag. This is the correct thing to do since by the time we're ready
	// to serialize the full transaction, all of the metadata should have
	// its signatures fully computed. As a result, the proper way to use
	// the preSignature flag when metadata is involved is as follows:
	// - Compute the bytes for the meta using preSignature=true
	// - Sign the bytes for the meta however that particular metadata
	//   requires.
	// - Compute the bytes for the full transaction using preSignature=true.
	//   This will fully-serialize the meta with its computed signature,
	//   which is correct.
	// - Sign the bytes for the full transaction from above.
	preSignatureForMeta := false
	metadataBuf, err := msg.TxnMeta.ToBytes(preSignatureForMeta)
	if err != nil {
		return nil, errors.Wrapf(err, "MsgDeSoTxn.ToBytes: Problem encoding meta of type %v: ",
			msg.TxnMeta.GetTxnType())
	}
	data = append(data, UintToBuf(uint64(len(metadataBuf)))...)
	data = append(data, metadataBuf...)

	// Serialize the public key if there is one. Encode the length in
	// case this field was left empty.
	data = append(data, UintToBuf(uint64(len(msg.PublicKey)))...)
	data = append(data, msg.PublicKey...)

	// ExtraData
	data = append(data, EncodeExtraData(msg.ExtraData)...)

	// Serialize the signature. Since this can be variable length, encode
	// the length first and then the signature. If there is no signature, then
	// a zero will be encoded for the length and no signature bytes will be added
	// beyond it.
	sigBytes := []byte{}
	if !preSignature && msg.Signature.Sign != nil {
		sigBytes = msg.Signature.ToBytes()
	}
	// Note that even though we encode the length as a varint as opposed to a
	// fixed-width int, it should always take up just one byte since the length
	// of the signature will never exceed 127 bytes in length. This is important
	// to note for e.g. operations that try to compute a transaction's size
	// before a signature is present such as during transaction fee computations.
	data = append(data, UintToBuf(uint64(len(sigBytes)))...)
	data = append(data, sigBytes...)

	// If TxnVersion is non-zero, this is a post-UTXO model transaction, and we must encode the
	// version, fee, and the nonce.
	//
	// In an ideal world, the TxnVersion would appear at the beginning. However, because we
	// introduced TxnVersion later on, putting it at the end allowed for v2 transactions to
	// remain mostly backwards-compatible with v1 transactions, without needing to introduce
	// a MsgDeSoTxnV2. This was highly-advantageous because it meant that all of the old v1
	// transaction processing code could be left as-is, without needing to support two different
	// message types.
	if msg.TxnVersion != 0 {
		data = append(data, UintToBuf(uint64(msg.TxnVersion))...)
		data = append(data, UintToBuf(msg.TxnFeeNanos)...)
		data = append(data, msg.TxnNonce.ToBytes()...)
	}
	return data, nil
}

func _readTransaction(rr io.Reader) (*MsgDeSoTxn, error) {
	ret := NewMessage(MsgTypeTxn).(*MsgDeSoTxn)
	// When the DeSo blockchain switched from UTXOs to a balance model, new fields had to be
	// added to the transaction struct (ie. TxnFeeNanos and TxnNonce). In order to maintain
	// backwards compatibility, these fields were added to the end of the serialized
	// transaction and we only attempt to read them if we have not reached EOF after reading
	// the original "basic" transaction fields. Thus, we split the _readTransaction
	// deserialization process into these two steps below.
	if err := _readTransactionV0Fields(rr, ret); err != nil {
		return nil, errors.Wrapf(err, "_readTransaction: Problem reading basic transaction fields")
	}
	if err := _readTransactionV1Fields(rr, ret); err != nil {
		return nil, errors.Wrapf(err, "_readTransaction: Problem reading extra transaction fields")
	}
	return ret, nil
}

// This function deserializes the original pre-Balance Model transaction fields from
// the passed buffer and then stops reading. It exists in order to maintain support
// for TransactionBundles, which expect transactions to only include these fields. After
// the balance model block height nodes will rely on the new TransactionBundleV2 struct,
// which will allow transactions to contain arbitrary fields.
func _readTransactionV0Fields(rr io.Reader, ret *MsgDeSoTxn) error {
	// De-serialize the inputs
	numInputs, err := ReadUvarint(rr)
	if err != nil {
		return errors.Wrapf(err, "_readTransactionV0Fields: Problem converting len(msg.TxInputs)")
	}
	for ii := uint64(0); ii < numInputs; ii++ {
		currentInput := NewDeSoInput()
		_, err = io.ReadFull(rr, currentInput.TxID[:])
		if err != nil {
			return errors.Wrapf(err, "_readTransactionV0Fields: Problem converting input txid")
		}
		inputIndex, err := ReadUvarint(rr)
		if err != nil {
			return errors.Wrapf(err, "_readTransactionV0Fields: Problem converting input index")
		}
		if inputIndex > uint64(^uint32(0)) {
			return fmt.Errorf("_readTransactionV0Fields: Input index (%d) must not exceed (%d)", inputIndex, ^uint32(0))
		}
		currentInput.Index = uint32(inputIndex)

		ret.TxInputs = append(ret.TxInputs, currentInput)
	}

	// De-serialize the outputs
	numOutputs, err := ReadUvarint(rr)
	if err != nil {
		return errors.Wrapf(err, "_readTransactionV0Fields: Problem converting len(msg.TxOutputs)")
	}
	for ii := uint64(0); ii < numOutputs; ii++ {
		currentOutput := &DeSoOutput{}
		currentOutput.PublicKey = make([]byte, btcec.PubKeyBytesLenCompressed)
		_, err = io.ReadFull(rr, currentOutput.PublicKey)
		if err != nil {
			return errors.Wrapf(err, "_readTransactionV0Fields: Problem reading DeSoOutput.PublicKey")
		}

		amountNanos, err := ReadUvarint(rr)
		if err != nil {
			return errors.Wrapf(err, "_readTransactionV0Fields: Problem reading DeSoOutput.AmountNanos")
		}
		currentOutput.AmountNanos = amountNanos

		ret.TxOutputs = append(ret.TxOutputs, currentOutput)
	}

	// De-serialize the metadata
	//
	// Encode the type as a uvarint.
	txnMetaType, err := ReadUvarint(rr)
	if err != nil {
		return errors.Wrapf(err, "_readTransactionV0Fields: Problem reading MsgDeSoTxn.TxnType")
	}
	ret.TxnMeta, err = NewTxnMetadata(TxnType(txnMetaType))
	if err != nil {
		return fmt.Errorf("_readTransactionV0Fields: Problem initializing metadata: %v", err)
	}
	if ret.TxnMeta == nil {
		return fmt.Errorf("_readTransactionV0Fields: Metadata was nil: %v", ret.TxnMeta)
	}
	metaLen, err := ReadUvarint(rr)
	if err != nil {
		return errors.Wrapf(err, "_readTransactionV0Fields: Problem reading len(TxnMeta)")
	}
	if metaLen > MaxMessagePayload {
		return fmt.Errorf("_readTransactionV0Fields.FromBytes: metaLen length %d longer than max %d", metaLen, MaxMessagePayload)
	}
	metaBuf, err := SafeMakeSliceWithLength[byte](metaLen)
	if err != nil {
		return fmt.Errorf("_readTransactionV0Fields.FromBytes: Problem creating slice for metaBuf")
	}
	_, err = io.ReadFull(rr, metaBuf)
	if err != nil {
		return errors.Wrapf(err, "_readTransactionV0Fields: Problem reading TxnMeta")
	}
	err = ret.TxnMeta.FromBytes(metaBuf)
	if err != nil {
		return errors.Wrapf(err, "_readTransactionV0Fields: Problem decoding TxnMeta: ")
	}

	// De-serialize the public key if there is one
	pkLen, err := ReadUvarint(rr)
	if err != nil {
		return errors.Wrapf(err, "_readTransactionV0Fields: Problem reading len(DeSoTxn.PublicKey)")
	}
	if pkLen > MaxMessagePayload {
		return fmt.Errorf("_readTransactionV0Fields.FromBytes: pkLen length %d longer than max %d", pkLen, MaxMessagePayload)
	}
	ret.PublicKey = nil
	if pkLen != 0 {
		ret.PublicKey, err = SafeMakeSliceWithLength[byte](pkLen)
		if err != nil {
			return fmt.Errorf("_readTransactionV0Fields.FromBytes: Problem making slice for PublicKey")
		}
		_, err = io.ReadFull(rr, ret.PublicKey)
		if err != nil {
			return errors.Wrapf(err, "_readTransactionV0Fields: Problem reading DeSoTxn.PublicKey")
		}
	}

	// De-serialize the ExtraData
	extraData, err := DecodeExtraData(rr)
	if err != nil {
		return fmt.Errorf("_readTransactionV0Fields: Error decoding extra data: %v", err)
	}
	ret.ExtraData = extraData

	// De-serialize the signature if there is one.
	sigLen, err := ReadUvarint(rr)
	if err != nil {
		return errors.Wrapf(err, "_readTransactionV0Fields: Problem reading len(DeSoTxn.Signature)")
	}
	if sigLen > MaxMessagePayload {
		return fmt.Errorf("_readTransactionV0Fields.FromBytes: sigLen length %d longer than max %d", sigLen, MaxMessagePayload)
	}

	ret.Signature.SetSignature(nil)
	if sigLen != 0 {
		sigBytes, err := SafeMakeSliceWithLength[byte](sigLen)
		if err != nil {
			return fmt.Errorf("_readTransactionV0Fields.FromBytes: Problem making slice for sigBytes")
		}
		_, err = io.ReadFull(rr, sigBytes)
		if err != nil {
			return errors.Wrapf(err, "_readTransactionV0Fields: Problem reading DeSoTxn.Signature")
		}

		// Verify that the signature is valid.
		err = ret.Signature.FromBytes(sigBytes)
		if err != nil {
			return errors.Wrapf(err, "_readTransactionV0Fields: Problem parsing DeSoTxn.Signature bytes")
		}
	}
	return nil
}

// This function takes an io.Reader and attempts to read the transaction fields that were
// added after the BalanceModelBlockHeight, if the reader has not reached EOF. See the comments
// in _readTransaction() and above _readTransactionV0Fields() for more info.
func _readTransactionV1Fields(rr io.Reader, ret *MsgDeSoTxn) error {
	txnVersion, err := ReadUvarint(rr)
	if err == io.EOF {
		return nil
	} else if err != nil {
		return errors.Wrapf(
			err, "_readTransactionV1Fields: Problem parsing DeSoTxn.TxnVersion bytes")
	}
	ret.TxnVersion = DeSoTxnVersion(txnVersion)

	txnFeeNanos, err := ReadUvarint(rr)
	if err != nil {
		return errors.Wrapf(
			err, "_readTransactionV1Fields: Problem parsing DeSoTxn.TxnFeeNanos bytes")
	}
	ret.TxnFeeNanos = txnFeeNanos

	txnNonce := &DeSoNonce{}
	err = txnNonce.ReadDeSoNonce(rr)
	if err != nil {
		return errors.Wrapf(
			err, "_readTransactionV1Fields: Problem parsing DeSoTxn.TxnNonce bytes")
	}
	ret.TxnNonce = txnNonce

	return nil
}

func (msg *MsgDeSoTxn) FromBytes(data []byte) error {
	rr := bytes.NewReader(data)

	ret, err := _readTransaction(rr)
	if err != nil {
		return errors.Wrapf(err, "MsgDeSoTxn.FromBytes: Problem reading txn: ")
	}
	*msg = *ret
	return nil
}

func (msg *MsgDeSoTxn) GetMsgType() MsgType {
	return MsgTypeTxn
}

// Hash is a helper function to compute a hash of the transaction aka a
// transaction ID.
func (msg *MsgDeSoTxn) Hash() *BlockHash {
	// BitcoinExchange transactions are a special case whereby the hash
	// of the DeSo transaction is defined as the hash of the Bitcoin
	// transaction embedded within it. This allows us to use BitcoinExchange
	// transactions as inputs to subsequent transactions *before* the
	// merkle proof has actually been defined. Thus it allows us to support
	// the "instant DeSo buy" feature in the UI.
	if msg.TxnMeta.GetTxnType() == TxnTypeBitcoinExchange {
		bitcoinTxHash := (BlockHash)(
			msg.TxnMeta.(*BitcoinExchangeMetadata).BitcoinTransaction.TxHash())
		return &bitcoinTxHash
	}

	preSignature := false
	txBytes, err := msg.ToBytes(preSignature)
	if err != nil {
		return nil
	}

	return Sha256DoubleHash(txBytes)
}

func (msg *MsgDeSoTxn) Copy() (*MsgDeSoTxn, error) {
	txnBytes, err := msg.ToBytes(false /*preSignature*/)
	if err != nil {
		return nil, errors.Wrapf(err, "MsgDeSoTxn.Copy: ")
	}
	newTxn := &MsgDeSoTxn{}
	err = newTxn.FromBytes(txnBytes)
	if err != nil {
		return nil, errors.Wrapf(err, "MsgDeSoTxn.Copy: ")
	}
	return newTxn, nil
}

func (msg *MsgDeSoTxn) Sign(privKey *btcec.PrivateKey) (*btcec.Signature, error) {
	// Serialize the transaction without the signature portion.
	txnBytes, err := msg.ToBytes(true /*preSignature*/)
	if err != nil {
		return nil, err
	}
	// Compute a hash of the transaction bytes without the signature
	// portion and sign it with the passed private key.
	txnSignatureHash := Sha256DoubleHash(txnBytes)
	txnSignature, err := privKey.Sign(txnSignatureHash[:])
	if err != nil {
		return nil, err
	}
	return txnSignature, nil
}

// SignTransactionWithDerivedKey the signature contains solution iteration,
// which allows us to recover signer public key from the signature.
// Returns (new txn bytes, txn signature, error)
func SignTransactionBytes(txnBytes []byte, privateKey *btcec.PrivateKey, isDerived bool) ([]byte, []byte, error) {
	// As we're signing the transaction using a derived key, we
	// pass the key to extraData.
	rr := bytes.NewReader(txnBytes)
	txn, err := _readTransaction(rr)
	if err != nil {
		return nil, nil, errors.Wrapf(err, "SignTransactionBytes: Problem reading txn: ")
	}
	if isDerived {
		if txn.ExtraData == nil {
			txn.ExtraData = make(map[string][]byte)
		}
		txn.ExtraData[DerivedPublicKey] = privateKey.PubKey().SerializeCompressed()
	}

	// Sign the transaction with the passed private key.
	txnSignature, err := txn.Sign(privateKey)
	if err != nil {
		return nil, nil, err
	}

	newTxnBytes, err := txn.ToBytes(true)
	if err != nil {
		return nil, nil, err
	}

	return newTxnBytes, txnSignature.Serialize(), nil
}

// MarshalJSON and UnmarshalJSON implement custom JSON marshaling/unmarshaling
// to support transaction metadata. The reason this needs to exist is because
// TxnMeta is an abstract interface and therefore
// when its decoded to JSON, the type information (i.e. which TxnType it is)
// cannot be inferred from the JSON unless we augment it a little bit.
// Note this format is not used to relay messages between nodes, only
// for replying to frontend/user-facing queries.
func (msg *MsgDeSoTxn) MarshalJSON() ([]byte, error) {
	// Copy the txn so none of the fields get set on the passed-in txn.
	txnCopy := *msg
	// If there's no metadata then we have an error. Transactions should
	// always have a metadata field that indicates what type the transaction
	// is.
	if txnCopy.TxnMeta == nil {
		return nil, fmt.Errorf("MsgDeSoTxn.MarshalJSON: Transaction is missing TxnMeta: %v", txnCopy)
	}
	// Set the txnType based on the metadata that is set.
	txnCopy.TxnTypeJSON = uint64(txnCopy.TxnMeta.GetTxnType())
	return json.Marshal(txnCopy)
}

// UnmarshalJSON is covered by the comment on MarshalJSON.
func (msg *MsgDeSoTxn) UnmarshalJSON(data []byte) error {
	// Use the map-based JSON conversion to determine the type of the
	// TxnMeta and initialize it appropriately.
	var responseMap map[string]interface{}
	err := json.Unmarshal(data, &responseMap)
	if err != nil {
		return err
	}

	// Set the TxnMeta based on the TxnType that's set in the top level
	// of the transaction.
	txnType, txnTypeExists := responseMap["TxnTypeJSON"]
	if !txnTypeExists {
		// If there is not metadata that's an error.
		return fmt.Errorf("MsgDeSoTxn.UnmarshalJSON: Field txnType is missing "+
			"from JSON decoded map: %v", responseMap)
	}
	txnMeta, err := NewTxnMetadata(TxnType(uint64(txnType.(float64))))
	if err != nil {
		return fmt.Errorf("MsgDeSoTxn.UnmarshalJSON: Problem parsing TxnType: %v, %v", err, responseMap)
	}
	msg.TxnMeta = txnMeta

	// TODO: The code below is an ugly hack, but it achieves the goal of making
	// TxnMeta (and MsgDeSoTxn by proxy) serializable to JSON without any extra overhead
	// needed on the caller side. This is particularly important when one considers
	// that transactions can be serialized to JSON as part of blocks,
	// and this makes it so that even in that case no special handling is
	// needed by the code serializing/deserializing, which is good. Still, would
	// be nice if, for example, the code below didn't break whenever we modify
	// MsgDeSoTxn (which is admittedly very rare and a test can easily catch this
	// by erroring when the number of fields changes with a helpful message).
	anonymousTxn := struct {
		TxInputs  []*DeSoInput
		TxOutputs []*DeSoOutput
		TxnMeta   DeSoTxnMetadata
		PublicKey []byte
		Signature DeSoSignature
		TxnType   uint64
	}{
		TxInputs:  msg.TxInputs,
		TxOutputs: msg.TxOutputs,
		TxnMeta:   msg.TxnMeta,
		PublicKey: msg.PublicKey,
		Signature: msg.Signature,
		TxnType:   msg.TxnTypeJSON,
	}
	json.Unmarshal(data, &anonymousTxn)

	msg.TxInputs = anonymousTxn.TxInputs
	msg.TxOutputs = anonymousTxn.TxOutputs
	msg.TxnMeta = anonymousTxn.TxnMeta
	msg.PublicKey = anonymousTxn.PublicKey
	msg.Signature = anonymousTxn.Signature
	// Don't set the TxnTypeJSON when unmarshaling. It should never be used in
	// Go code, only at the interface between Go and non-Go.
	msg.TxnTypeJSON = 0

	return nil
}

// ==================================================================
// BasicTransferMetadata
// ==================================================================

type BasicTransferMetadata struct {
	// Requires no extra information
}

func (txnData *BasicTransferMetadata) GetTxnType() TxnType {
	return TxnTypeBasicTransfer
}

func (txnData *BasicTransferMetadata) ToBytes(preSignature bool) ([]byte, error) {
	return []byte{}, nil
}

func (txnData *BasicTransferMetadata) FromBytes(data []byte) error {
	// Nothing to set
	return nil
}

func (txnData *BasicTransferMetadata) New() DeSoTxnMetadata {
	return &BasicTransferMetadata{}
}

// ==================================================================
// BlockRewardMetadataa
// ==================================================================

type BlockRewardMetadataa struct {
	// A block reward txn has an ExtraData field that can be between
	// zero and 100 bytes long. It can theoretically contain anything
	// but in practice it's likely that miners will use this field to
	// update the merkle root of the block, which may make the block
	// easier to mine (namely by allowing the Nonce in the header to
	// be shorter).
	ExtraData []byte
}

func (txnData *BlockRewardMetadataa) GetTxnType() TxnType {
	return TxnTypeBlockReward
}

func (txnData *BlockRewardMetadataa) ToBytes(preSignature bool) ([]byte, error) {
	retBytes := []byte{}

	// ExtraData.
	numExtraDataBytes := len(txnData.ExtraData)
	if numExtraDataBytes > MaxBlockRewardDataSizeBytes {
		return nil, fmt.Errorf(
			"BLOCK_REWARD txn ExtraData length (%d) cannot be longer than "+
				"(%d) bytes", numExtraDataBytes, MaxBlockRewardDataSizeBytes)
	}
	retBytes = append(retBytes, UintToBuf(uint64(numExtraDataBytes))...)
	retBytes = append(retBytes, txnData.ExtraData...)

	return retBytes, nil
}

func (txnData *BlockRewardMetadataa) FromBytes(dataa []byte) error {
	ret := BlockRewardMetadataa{}
	rr := bytes.NewReader(dataa)

	// ExtraData
	numExtraDataBytes, err := ReadUvarint(rr)
	if err != nil {
		return errors.Wrapf(err, "BlockRewardMetadataa.FromBytes: Problem reading NumExtraDataBytes")
	}

	if numExtraDataBytes > uint64(MaxBlockRewardDataSizeBytes) {
		return fmt.Errorf(
			"BLOCK_REWARD txn ExtraData length (%d) cannot be longer than "+
				"(%d) bytes", numExtraDataBytes, MaxBlockRewardDataSizeBytes)
	}
	ret.ExtraData, err = SafeMakeSliceWithLength[byte](numExtraDataBytes)
	if err != nil {
		return errors.Wrapf(err, "BlockRewardMetadataa.FromBytes: Problem creating slice for extradata")
	}
	_, err = io.ReadFull(rr, ret.ExtraData[:])
	if err != nil {
		return errors.Wrapf(err, "BlockRewardMetadataa.FromBytes: Problem reading ExtraData")
	}

	*txnData = ret
	return nil
}

func (txnData *BlockRewardMetadataa) New() DeSoTxnMetadata {
	return &BlockRewardMetadataa{}
}

func EncryptBytesWithPublicKey(bytesToEncrypt []byte, pubkey *ecdsa.PublicKey) ([]byte, error) {
	eciesPubkey := ecies.ImportECDSAPublic(pubkey)
	// Note we need to manually set the Params. Params is normally
	// set automatically in ImportECDSA based on what curve you're using.
	// However, because we use btcec.S256() rather than Ethereum's
	// implementation ethcrypto.S256(), which is just a wrapper around
	// secp256k1, the ecies library fails to fetch the proper parameters
	// for our curve even though it is functionally identical. So we just
	// set the params here and everything works.
	eciesPubkey.Params = ecies.ECIES_AES128_SHA256
	return ecies.Encrypt(rand.Reader, eciesPubkey, bytesToEncrypt, nil, nil)
}

func DecryptBytesWithPrivateKey(bytesToDecrypt []byte, privKey *ecdsa.PrivateKey) ([]byte, error) {
	eciesKeypair := ecies.ImportECDSA(privKey)
	// Note we need to manually set the Params. Params is normally
	// set automatically in ImportECDSA based on what curve you're using.
	// However, because we use btcec.S256() rather than Ethereum's
	// implementation ethcrypto.S256(), which is just a wrapper around
	// secp256k1, the ecies library fails to fetch the proper parameters
	// for our curve even though it is functionally identical. So we just
	// set the params here and everything works.
	eciesKeypair.Params = ecies.ECIES_AES128_SHA256
	return eciesKeypair.Decrypt(bytesToDecrypt, nil, nil)
}

// ==================================================================
// BitcoinExchangeMetadata
// ==================================================================

type BitcoinExchangeMetadata struct {
	// The Bitcoin transaction that sends Bitcoin to the designated burn address.
	BitcoinTransaction *wire.MsgTx
	// The hash of the Bitcoin block in which the Bitcoin transaction was mined.
	BitcoinBlockHash *BlockHash
	// The Bitcoin mekle root corresponding to the block in which the BitcoinTransaction
	// above was mined. Note that it is not strictly necessary to include this field
	// since we can look it up from the Bitcoin header if we know the BitcoinBlockHash.
	// However, having it here is convenient and allows us to do more validation prior
	// to looking up the header in the Bitcoin header chain.
	BitcoinMerkleRoot *BlockHash
	// This is a merkle proof that shows that the BitcoinTransaction above, with
	// hash equal to BitcoinTransactionHash, exists in the block with hash equal
	// to BitcoinBlockHash. This is effectively a path through a Merkle tree starting
	// from BitcoinTransactionHash as a leaf node and finishing with BitcoinMerkleRoot
	// as the root.
	BitcoinMerkleProof []*merkletree.ProofPart
}

func (txnData *BitcoinExchangeMetadata) GetTxnType() TxnType {
	return TxnTypeBitcoinExchange
}

func (txnData *BitcoinExchangeMetadata) ToBytes(preSignature bool) ([]byte, error) {
	data := []byte{}

	// BitcoinTransaction
	txnBytes := bytes.Buffer{}
	if err := txnData.BitcoinTransaction.Serialize(&txnBytes); err != nil {
		return nil, errors.Wrapf(err, "BitcoinExchangeMetadata.ToBytes: Problem "+
			"serializing BitcoinTransaction: ")
	}
	data = append(data, UintToBuf(uint64(len(txnBytes.Bytes())))...)
	data = append(data, txnBytes.Bytes()...)

	// BitcoinBlockHash
	data = append(data, txnData.BitcoinBlockHash[:]...)

	// BitcoinMerkleRoot
	data = append(data, txnData.BitcoinMerkleRoot[:]...)

	// BitcoinMerkleProof
	//
	// Encode the number of proof parts followed by all the proof parts.
	numProofParts := uint64(len(txnData.BitcoinMerkleProof))
	data = append(data, UintToBuf(numProofParts)...)
	for _, pf := range txnData.BitcoinMerkleProof {
		// ProofParts have a specific length so no need to encode the length.
		pfBytes, err := pf.Serialize()
		if err != nil {
			return nil, errors.Wrapf(err, "BitcoinExchangeMetadata.ToBytes")
		}

		data = append(data, pfBytes...)
	}

	return data, nil
}

func (txnData *BitcoinExchangeMetadata) FromBytes(data []byte) error {
	ret := BitcoinExchangeMetadata{}
	rr := bytes.NewReader(data)

	// BitcoinTransaction
	txnBytesLen, err := ReadUvarint(rr)
	if err != nil {
		return errors.Wrapf(err, "BitcoinExchangeMetadata.FromBytes: Problem "+
			"decoding BitcoinTransaction length")
	}
	if txnBytesLen > MaxMessagePayload {
		return fmt.Errorf("BitcoinExchangeMetadata.FromBytes: txnBytesLen %d "+
			"exceeds max %d", txnBytesLen, MaxMessagePayload)
	}
	txnBytes, err := SafeMakeSliceWithLength[byte](txnBytesLen)
	if err != nil {
		return fmt.Errorf("BitcoinExchangeMetadata.FromBytes: Problem making slice for txnBytes")
	}
	_, err = io.ReadFull(rr, txnBytes)
	if err != nil {
		return fmt.Errorf("BitcoinExchangeMetadata.FromBytes: Error reading txnBytes: %v", err)
	}
	ret.BitcoinTransaction = &wire.MsgTx{}
	err = ret.BitcoinTransaction.Deserialize(bytes.NewBuffer(txnBytes))
	if err != nil {
		return errors.Wrapf(err, "BitcoinExchangeMetadata.FromBytes: Problem parsing txnBytes: ")
	}

	// BitcoinBlockHash
	ret.BitcoinBlockHash = &BlockHash{}
	_, err = io.ReadFull(rr, ret.BitcoinBlockHash[:])
	if err != nil {
		return errors.Wrapf(err, "BitcoinExchangeMetadata.FromBytes: Problem reading BitcoinBlockHash: ")
	}

	// BitcoinMerkleRoot
	ret.BitcoinMerkleRoot = &BlockHash{}
	_, err = io.ReadFull(rr, ret.BitcoinMerkleRoot[:])
	if err != nil {
		return errors.Wrapf(err, "BitcoinExchangeMetadata.FromBytes: Problem reading BitcoinMerkleRoot: ")
	}

	// BitcoinMerkleProof
	numProofParts, err := ReadUvarint(rr)
	if err != nil {
		return errors.Wrapf(err, "BitcoinExchangeMetadata.FromBytes: Problem reading numProofParts: ")
	}
	for ii := uint64(0); ii < numProofParts; ii++ {
		pfBytes := make([]byte, merkletree.ProofPartSerializeSize)
		_, err = io.ReadFull(rr, pfBytes[:])
		if err != nil {
			return errors.Wrapf(err, "BitcoinExchangeMetadata.FromBytes: Problem reading ProofPart %d: ", ii)
		}
		pf := &merkletree.ProofPart{}
		if err := pf.Deserialize(pfBytes); err != nil {
			return errors.Wrapf(err, "BitcoinExchangeMetadata.FromBytes: Problem parsing ProofPart %d: ", ii)
		}

		ret.BitcoinMerkleProof = append(ret.BitcoinMerkleProof, pf)
	}

	*txnData = ret

	return nil
}

func (txnData *BitcoinExchangeMetadata) New() DeSoTxnMetadata {
	return &BitcoinExchangeMetadata{}
}

// ==================================================================
// PrivateMessageMetadata
//
// A private message is a message from one user on the platform to
// another user on the platform. It is generally treated as a normal
// transaction would be except that the public key of the top-level
// MsgDeSoTxn is assumed to be the sender of the message and the
// metadata contains a messange encrypted with the receiver's public
// key.
// ==================================================================

type PrivateMessageMetadata struct {
	// The sender of the message is assumed to be the originator of the
	// top-level transaction.

	// The public key of the recipient of the message.
	RecipientPublicKey []byte

	// The content of the message. It is encrypted with the recipient's
	// public key using ECIES.
	EncryptedText []byte

	// A timestamp used for ordering messages when displaying them to
	// users. The timestamp must be unique. Note that we use a nanosecond
	// timestamp because it makes it easier to deal with the uniqueness
	// constraint technically (e.g. If one second spacing is required
	// as would be the case with a standard Unix timestamp then any code
	// that generates these transactions will need to potentially wait
	// or else risk a timestamp collision. This complexity is avoided
	// by just using a nanosecond timestamp). Note that the timestamp is
	// an unsigned int as opposed to a signed int, which means times
	// before the zero time are not represented which doesn't matter
	// for our purposes. Restricting the timestamp in this way makes
	// lexicographic sorting based on bytes easier in our database which
	// is one of the reasons we do it.
	TimestampNanos uint64
}

func (txnData *PrivateMessageMetadata) GetTxnType() TxnType {
	return TxnTypePrivateMessage
}

func (txnData *PrivateMessageMetadata) ToBytes(preSignature bool) ([]byte, error) {
	// Validate the metadata before encoding it.
	//
	// Public key must be included and must have the expected length.
	if len(txnData.RecipientPublicKey) != btcec.PubKeyBytesLenCompressed {
		return nil, fmt.Errorf("PrivateMessageMetadata.ToBytes: RecipientPublicKey "+
			"has length %d != %d", len(txnData.RecipientPublicKey), btcec.PubKeyBytesLenCompressed)
	}

	data := []byte{}

	// RecipientPublicKey
	//
	// We know the public key is set and has the expected length so we don't need
	// to encode the length here.
	data = append(data, txnData.RecipientPublicKey...)

	// EncryptedText
	data = append(data, UintToBuf(uint64(len(txnData.EncryptedText)))...)
	data = append(data, txnData.EncryptedText...)

	// TimestampNanos
	data = append(data, UintToBuf(txnData.TimestampNanos)...)

	return data, nil
}

func (txnData *PrivateMessageMetadata) FromBytes(data []byte) error {
	ret := PrivateMessageMetadata{}
	rr := bytes.NewReader(data)

	// RecipientPublicKey
	ret.RecipientPublicKey = make([]byte, btcec.PubKeyBytesLenCompressed)
	_, err := io.ReadFull(rr, ret.RecipientPublicKey)
	if err != nil {
		return fmt.Errorf("PrivateMessageMetadata.FromBytes: Error reading RecipientPublicKey: %v", err)
	}

	// EncryptedText
	encryptedTextLen, err := ReadUvarint(rr)
	if err != nil {
		return errors.Wrapf(err, "PrivateMessageMetadata.FromBytes: Problem "+
			"decoding EncryptedText length")
	}
	if encryptedTextLen > MaxMessagePayload {
		return fmt.Errorf("PrivateMessageMetadata.FromBytes: encryptedTextLen %d "+
			"exceeds max %d", encryptedTextLen, MaxMessagePayload)
	}
	ret.EncryptedText, err = SafeMakeSliceWithLength[byte](encryptedTextLen)
	if err != nil {
		return errors.Wrapf(err, "PrivateMessageMetadata.FromBytes: Problem making slice for encrypted text")
	}
	_, err = io.ReadFull(rr, ret.EncryptedText)
	if err != nil {
		return fmt.Errorf("PrivateMessageMetadata.FromBytes: Error reading EncryptedText: %v", err)
	}

	// TimestampNanos
	ret.TimestampNanos, err = ReadUvarint(rr)
	if err != nil {
		return fmt.Errorf("PrivateMessageMetadata.FromBytes: Error reading TimestampNanos: %v", err)
	}

	*txnData = ret

	return nil
}

func (txnData *PrivateMessageMetadata) New() DeSoTxnMetadata {
	return &PrivateMessageMetadata{}
}

// ==================================================================
// LikeMetadata
//
// A like is an interaction where a user on the platform "likes" a post.
// ==================================================================

type LikeMetadata struct {
	// The user casting a "like" is assumed to be the originator of the
	// top-level transaction.

	// The post hash to like.
	LikedPostHash *BlockHash

	// Set to true when a user is requesting to unlike a post.
	IsUnlike bool
}

func (txnData *LikeMetadata) GetTxnType() TxnType {
	return TxnTypeLike
}

func (txnData *LikeMetadata) ToBytes(preSignature bool) ([]byte, error) {
	// Validate the metadata before encoding it.
	//
	// Post hash must be included and must have the expected length.
	if len(txnData.LikedPostHash) != HashSizeBytes {
		return nil, fmt.Errorf("LikeMetadata.ToBytes: LikedPostHash "+
			"has length %d != %d", len(txnData.LikedPostHash), HashSizeBytes)
	}

	data := []byte{}

	// Add LikedPostHash
	//
	// We know the post hash is set and has the expected length so we don't need
	// to encode the length here.
	data = append(data, txnData.LikedPostHash[:]...)

	// Add IsUnlike bool.
	data = append(data, BoolToByte(txnData.IsUnlike))

	return data, nil
}

func (txnData *LikeMetadata) FromBytes(data []byte) error {
	ret := LikeMetadata{}
	rr := bytes.NewReader(data)

	// LikedPostHash
	ret.LikedPostHash = &BlockHash{}
	_, err := io.ReadFull(rr, ret.LikedPostHash[:])
	if err != nil {
		return fmt.Errorf(
			"LikeMetadata.FromBytes: Error reading LikedPostHash: %v", err)
	}

	// IsUnlike
	ret.IsUnlike, err = ReadBoolByte(rr)
	if err != nil {
		return errors.Wrapf(err, "LikeMetadata.FromBytes: Problem reading IsUnlike")
	}

	*txnData = ret

	return nil
}

func (txnData *LikeMetadata) New() DeSoTxnMetadata {
	return &LikeMetadata{}
}

// ==================================================================
// FollowMetadata
//
// A follow is an interaction where one user on the platform
// "follows" another user on the platform.  This is used as an
// indicator to UIs/Feeds that a user is interested in
// consuming the "followed" users content.
// ==================================================================

type FollowMetadata struct {
	// The follower is assumed to be the originator of the
	// top-level transaction.

	// The public key to follow.
	FollowedPublicKey []byte

	// Set to true when a user is requesting to unfollow.
	IsUnfollow bool
}

func (txnData *FollowMetadata) GetTxnType() TxnType {
	return TxnTypeFollow
}

func (txnData *FollowMetadata) ToBytes(preSignature bool) ([]byte, error) {
	// Validate the metadata before encoding it.
	//
	// Public key must be included and must have the expected length.
	if len(txnData.FollowedPublicKey) != btcec.PubKeyBytesLenCompressed {
		return nil, fmt.Errorf("FollowMetadata.ToBytes: FollowedPublicKey "+
			"has length %d != %d", len(txnData.FollowedPublicKey),
			btcec.PubKeyBytesLenCompressed)
	}

	data := []byte{}

	// FollowedPublicKey
	//
	// We know the public key is set and has the expected length so we don't need
	// to encode the length here.
	data = append(data, txnData.FollowedPublicKey...)

	// Add IsUnfollow bool.
	data = append(data, BoolToByte(txnData.IsUnfollow))

	return data, nil
}

func (txnData *FollowMetadata) FromBytes(data []byte) error {
	ret := FollowMetadata{}
	rr := bytes.NewReader(data)

	// FollowedPublicKey
	ret.FollowedPublicKey = make([]byte, btcec.PubKeyBytesLenCompressed)
	_, err := io.ReadFull(rr, ret.FollowedPublicKey)
	if err != nil {
		return fmt.Errorf(
			"FollowMetadata.FromBytes: Error reading FollowedPublicKey: %v", err)
	}

	// IsUnfollow
	ret.IsUnfollow, err = ReadBoolByte(rr)
	if err != nil {
		return errors.Wrapf(err, "FollowMetadata.FromBytes: Problem reading IsUnfollow")
	}

	*txnData = ret

	return nil
}

func (txnData *FollowMetadata) New() DeSoTxnMetadata {
	return &FollowMetadata{}
}

// = = = = = = = = = = = = = = = = = = = = = = =
// DeSo
// = = = = = = = = = = = = = = = = = = = = = = =

// ==================================================================
// SubmitPostMetadata
// ==================================================================

func ReadBoolByte(rr *bytes.Reader) (bool, error) {
	boolByte, err := rr.ReadByte()
	if err != nil {
		return false, err
	}
	if boolByte != 0 {
		return true, nil
	}
	return false, nil
}

func BoolToByte(val bool) byte {
	if val {
		return 1
	}
	return 0
}

type SubmitPostMetadata struct {
	// The creator of the post is assumed to be the originator of the
	// top-level transaction.

	// When set, this transaction is treated as modifying an existing
	// post rather than creating a new post.
	PostHashToModify []byte

	// When a ParentStakeID is set, the post is actually a comment on
	// another entity (either a post or a profile depending on the
	// type of StakeID provided).
	ParentStakeID []byte
	Body          []byte

	// The amount the creator of the post gets when someone stakes
	// to the post.
	CreatorBasisPoints uint64
	// The multiple of the payout when a user stakes to a post.
	// 2x multiple = 200% = 20,000bps
	StakeMultipleBasisPoints uint64

	// A timestamp used for ordering messages when displaying them to
	// users. The timestamp must be unique. Note that we use a nanosecond
	// timestamp because it makes it easier to deal with the uniqueness
	// constraint technically (e.g. If one second spacing is required
	// as would be the case with a standard Unix timestamp then any code
	// that generates these transactions will need to potentially wait
	// or else risk a timestamp collision. This complexity is avoided
	// by just using a nanosecond timestamp). Note that the timestamp is
	// an unsigned int as opposed to a signed int, which means times
	// before the zero time are not represented which doesn't matter
	// for our purposes. Restricting the timestamp in this way makes
	// lexicographic sorting based on bytes easier in our database which
	// is one of the reasons we do it.
	TimestampNanos uint64

	// When set to true, indicates that the post should be deleted. This
	// value is only considered when PostHashToModify is set to a valid
	// pre-existing post.
	IsHidden bool
}

func (txnData *SubmitPostMetadata) GetTxnType() TxnType {
	return TxnTypeSubmitPost
}

func (txnData *SubmitPostMetadata) ToBytes(preSignature bool) ([]byte, error) {
	data := []byte{}

	// PostHashToModify
	data = append(data, UintToBuf(uint64(len(txnData.PostHashToModify)))...)
	data = append(data, txnData.PostHashToModify...)

	// ParentPostHash
	data = append(data, UintToBuf(uint64(len(txnData.ParentStakeID)))...)
	data = append(data, txnData.ParentStakeID...)

	// Body
	data = append(data, UintToBuf(uint64(len(txnData.Body)))...)
	data = append(data, txnData.Body...)

	// CreatorBasisPoints
	data = append(data, UintToBuf(txnData.CreatorBasisPoints)...)

	// StakeMultipleBasisPoints
	data = append(data, UintToBuf(txnData.StakeMultipleBasisPoints)...)

	// TimestampNanos
	data = append(data, UintToBuf(txnData.TimestampNanos)...)

	// IsHidden
	data = append(data, BoolToByte(txnData.IsHidden))

	return data, nil
}

func ReadVarString(rr io.Reader) ([]byte, error) {
	StringLen, err := ReadUvarint(rr)
	if err != nil {
		return nil, errors.Wrapf(err, "ReadVarString: Problem "+
			"decoding String length")
	}
	if StringLen > MaxMessagePayload {
		return nil, fmt.Errorf("ReadVarString: StringLen %d "+
			"exceeds max %d", StringLen, MaxMessagePayload)
	}
	ret, err := SafeMakeSliceWithLength[byte](StringLen)
	if err != nil {
		return nil, errors.Wrapf(err, "ReadVarString: Problem making slice for var string")
	}
	_, err = io.ReadFull(rr, ret)
	if err != nil {
		return nil, fmt.Errorf("ReadVarString: Error reading StringText: %v", err)
	}

	return ret, nil
}

func (txnData *SubmitPostMetadata) FromBytes(data []byte) error {
	ret := SubmitPostMetadata{}
	rr := bytes.NewReader(data)

	// PostHashToModify
	var err error
	ret.PostHashToModify, err = ReadVarString(rr)
	if err != nil {
		return fmt.Errorf("SubmitPostMetadata.FromBytes: Error reading PostHashToModify: %v", err)
	}

	// ParentStakeID
	ret.ParentStakeID, err = ReadVarString(rr)
	if err != nil {
		return fmt.Errorf("SubmitPostMetadata.FromBytes: Error reading ParentStakeID: %v", err)
	}

	// Body
	ret.Body, err = ReadVarString(rr)
	if err != nil {
		return fmt.Errorf(
			"SubmitPostMetadata.FromBytes: Error reading Body: %v", err)
	}

	// CreatorBasisPoints
	ret.CreatorBasisPoints, err = ReadUvarint(rr)
	if err != nil {
		return fmt.Errorf("SubmitPostMetadata.FromBytes: Error reading CreatorBasisPoints: %v", err)
	}

	// StakeMultipleBasisPoints
	ret.StakeMultipleBasisPoints, err = ReadUvarint(rr)
	if err != nil {
		return fmt.Errorf("SubmitPostMetadata.FromBytes: Error reading StakeMultipleBasisPoints: %v", err)
	}

	// TimestampNanos
	ret.TimestampNanos, err = ReadUvarint(rr)
	if err != nil {
		return fmt.Errorf("SubmitPostMetadata.FromBytes: Error reading TimestampNanos: %v", err)
	}

	// IsHidden
	ret.IsHidden, err = ReadBoolByte(rr)
	if err != nil {
		return errors.Wrapf(err, "SubmitPostMetadata.FromBytes: Problem reading IsHidden")
	}

	*txnData = ret
	return nil
}

func (txnData *SubmitPostMetadata) New() DeSoTxnMetadata {
	return &SubmitPostMetadata{}
}

// ==================================================================
// UpdateProfileMetadata
// ==================================================================

type UpdateProfileMetadata struct {
	// The public key being updated is assumed to be the originator of the
	// top-level transaction.

	// The public key of the profile to update. When left unset, the public
	// key in the transaction is used.
	ProfilePublicKey []byte

	NewUsername    []byte
	NewDescription []byte
	NewProfilePic  []byte

	// This is the percentage of each "net buy" that a creator earns when
	// someone purchases her coin. For example, if this were set to 25%,
	// then every time their coin reaches a new high, they would get 25%
	// of the coins as they're being minted. More concretely, if someone
	// put in enough DeSo to buy 10 coins, the creator would get 2.5
	// and this person would get 7.5. However, if they sold 5 coins and
	// someone subsequently bought those same coins, the creator wouldn't
	// get any coins because no "net new" coins have been created.
	NewCreatorBasisPoints uint64

	// The multiple of the payout when a user stakes to this profile. If
	// unset, a sane default is set when the first person stakes to this
	// profile.
	// 2x multiple = 200% = 20,000bps
	//
	// TODO: This field is deprecated; delete it.
	NewStakeMultipleBasisPoints uint64

	// Profile is hidden from the UI when this field is true.
	// TODO: This field is deprecated; delete it.
	IsHidden bool
}

func (txnData *UpdateProfileMetadata) GetTxnType() TxnType {
	return TxnTypeUpdateProfile
}

func (txnData *UpdateProfileMetadata) ToBytes(preSignature bool) ([]byte, error) {
	data := []byte{}

	// ProfilePublicKey
	data = append(data, UintToBuf(uint64(len(txnData.ProfilePublicKey)))...)
	data = append(data, txnData.ProfilePublicKey...)

	// NewUsername
	data = append(data, UintToBuf(uint64(len(txnData.NewUsername)))...)
	data = append(data, txnData.NewUsername...)

	// NewDescription
	data = append(data, UintToBuf(uint64(len(txnData.NewDescription)))...)
	data = append(data, txnData.NewDescription...)

	// NewProfilePic
	data = append(data, UintToBuf(uint64(len(txnData.NewProfilePic)))...)
	data = append(data, txnData.NewProfilePic...)

	// NewCreatorBasisPoints
	data = append(data, UintToBuf(txnData.NewCreatorBasisPoints)...)

	// NewStakeMultipleBasisPoints
	data = append(data, UintToBuf(txnData.NewStakeMultipleBasisPoints)...)

	// IsHidden
	data = append(data, BoolToByte(txnData.IsHidden))

	return data, nil
}

func (txnData *UpdateProfileMetadata) FromBytes(data []byte) error {
	ret := UpdateProfileMetadata{}
	rr := bytes.NewReader(data)

	// ProfilePublicKey
	var err error
	ret.ProfilePublicKey, err = ReadVarString(rr)
	if err != nil {
		return fmt.Errorf(
			"UpdateProfileMetadata.FromBytes: Error reading ProfilePublicKey: %v", err)
	}
	// Set the profile public key to nil if it's not set as a convenience.
	if len(ret.ProfilePublicKey) == 0 {
		ret.ProfilePublicKey = nil
	}

	// NewUsername
	ret.NewUsername, err = ReadVarString(rr)
	if err != nil {
		return fmt.Errorf(
			"UpdateProfileMetadata.FromBytes: Error reading NewUsername: %v", err)
	}

	// NewDescription
	ret.NewDescription, err = ReadVarString(rr)
	if err != nil {
		return fmt.Errorf(
			"UpdateProfileMetadata.FromBytes: Error reading NewDescription: %v", err)
	}

	// NewProfilePic
	ret.NewProfilePic, err = ReadVarString(rr)
	if err != nil {
		return fmt.Errorf(
			"UpdateProfileMetadata.FromBytes: Error reading NewProfilePic: %v", err)
	}

	// NewCreatorBasisPoints
	ret.NewCreatorBasisPoints, err = ReadUvarint(rr)
	if err != nil {
		return fmt.Errorf("UpdateProfileMetadata.FromBytes: Error reading NewCreatorBasisPoints: %v", err)
	}

	// NewStakeMultipleBasisPoints
	ret.NewStakeMultipleBasisPoints, err = ReadUvarint(rr)
	if err != nil {
		return fmt.Errorf("UpdateProfileMetadata.FromBytes: Error reading NewStakeMultipleBasisPoints: %v", err)
	}

	// IsHidden
	ret.IsHidden, err = ReadBoolByte(rr)
	if err != nil {
		return errors.Wrapf(err, "UpdateProfileMetadata.FromBytes: Problem reading IsHidden")
	}

	*txnData = ret

	return nil
}

func (txnData *UpdateProfileMetadata) New() DeSoTxnMetadata {
	return &UpdateProfileMetadata{}
}

// ==================================================================
// UpdateGlobalParamsMetadata
// ==================================================================
type UpdateGlobalParamsMetadata struct {
	// The GlobalParamsMetadata struct is empty because all information is stored in the transaction's ExtraData
}

func (txnData *UpdateGlobalParamsMetadata) GetTxnType() TxnType {
	return TxnTypeUpdateGlobalParams
}

func (txnData *UpdateGlobalParamsMetadata) ToBytes(preSignature bool) ([]byte, error) {
	// All metadata is stored in extra for these transactions.
	retBytes := []byte{}
	return retBytes, nil
}

func (txnData *UpdateGlobalParamsMetadata) FromBytes(data []byte) error {
	ret := UpdateGlobalParamsMetadata{}
	// All metadata is stored in extra for these transactions.
	*txnData = ret
	return nil
}

func (txnData *UpdateGlobalParamsMetadata) New() DeSoTxnMetadata {
	return &UpdateGlobalParamsMetadata{}
}

// ==================================================================
// UpdateBitcoinUSDExchangeRateMetadataa
// ==================================================================

type UpdateBitcoinUSDExchangeRateMetadataa struct {
	// The new exchange rate to set.
	USDCentsPerBitcoin uint64
}

func (txnData *UpdateBitcoinUSDExchangeRateMetadataa) GetTxnType() TxnType {
	return TxnTypeUpdateBitcoinUSDExchangeRate
}

func (txnData *UpdateBitcoinUSDExchangeRateMetadataa) ToBytes(preSignature bool) ([]byte, error) {
	retBytes := []byte{}

	retBytes = append(retBytes, UintToBuf(uint64(txnData.USDCentsPerBitcoin))...)

	return retBytes, nil
}

func (txnData *UpdateBitcoinUSDExchangeRateMetadataa) FromBytes(dataa []byte) error {
	ret := UpdateBitcoinUSDExchangeRateMetadataa{}
	rr := bytes.NewReader(dataa)

	// USDCentsPerBitcoin
	var err error
	ret.USDCentsPerBitcoin, err = ReadUvarint(rr)
	if err != nil {
		return fmt.Errorf("UpdateBitcoinUSDExchangeRateMetadata.FromBytes: Error reading USDCentsPerBitcoin: %v", err)
	}

	*txnData = ret
	return nil
}

func (txnData *UpdateBitcoinUSDExchangeRateMetadataa) New() DeSoTxnMetadata {
	return &UpdateBitcoinUSDExchangeRateMetadataa{}
}

// ==================================================================
// CreatorCoinMetadataa
// ==================================================================

type CreatorCoinOperationType uint8

const (
	CreatorCoinOperationTypeBuy     CreatorCoinOperationType = 0
	CreatorCoinOperationTypeSell    CreatorCoinOperationType = 1
	CreatorCoinOperationTypeAddDeSo CreatorCoinOperationType = 2
)

type CreatorCoinMetadataa struct {
	// ProfilePublicKey is the public key of the profile that owns the
	// coin the person wants to operate on. Creator coins can only be
	// bought and sold if a valid profile exists.
	ProfilePublicKey []byte

	// OperationType specifies what the user wants to do with this
	// creator coin.
	OperationType CreatorCoinOperationType

	// Generally, only one of these will be used depending on the OperationType
	// set. In a Buy transaction, DeSoToSellNanos will be converted into
	// creator coin on behalf of the user. In a Sell transaction,
	// CreatorCoinToSellNanos will be converted into DeSo. In an AddDeSo
	// operation, DeSoToAddNanos will be aded for the user. This allows us to
	// support multiple transaction types with same meta field.
	DeSoToSellNanos        uint64
	CreatorCoinToSellNanos uint64
	DeSoToAddNanos         uint64

	// When a user converts DeSo into CreatorCoin, MinCreatorCoinExpectedNanos
	// specifies the minimum amount of creator coin that the user expects from their
	// transaction. And vice versa when a user is converting CreatorCoin for DeSo.
	// Specifying these fields prevents the front-running of users' buy/sell. Setting
	// them to zero turns off the check. Give it your best shot, Ivan.
	MinDeSoExpectedNanos        uint64
	MinCreatorCoinExpectedNanos uint64
}

func (txnData *CreatorCoinMetadataa) GetTxnType() TxnType {
	return TxnTypeCreatorCoin
}

func (txnData *CreatorCoinMetadataa) ToBytes(preSignature bool) ([]byte, error) {
	data := []byte{}

	// ProfilePublicKey
	data = append(data, UintToBuf(uint64(len(txnData.ProfilePublicKey)))...)
	data = append(data, txnData.ProfilePublicKey...)

	// OperationType byte
	data = append(data, byte(txnData.OperationType))

	// DeSoToSellNanos    uint64
	data = append(data, UintToBuf(uint64(txnData.DeSoToSellNanos))...)

	// CreatorCoinToSellNanos uint64
	data = append(data, UintToBuf(uint64(txnData.CreatorCoinToSellNanos))...)
	// DeSoToAddNanos     uint64
	data = append(data, UintToBuf(uint64(txnData.DeSoToAddNanos))...)

	// MinDeSoExpectedNanos    uint64
	data = append(data, UintToBuf(uint64(txnData.MinDeSoExpectedNanos))...)
	// MinCreatorCoinExpectedNanos uint64
	data = append(data, UintToBuf(uint64(txnData.MinCreatorCoinExpectedNanos))...)

	return data, nil
}

func (txnData *CreatorCoinMetadataa) FromBytes(dataa []byte) error {
	ret := CreatorCoinMetadataa{}
	rr := bytes.NewReader(dataa)

	// ProfilePublicKey
	var err error
	ret.ProfilePublicKey, err = ReadVarString(rr)
	if err != nil {
		return fmt.Errorf(
			"CreatorCoinMetadataa.FromBytes: Error reading ProfilePublicKey: %v", err)
	}

	// OperationType byte
	operationType, err := rr.ReadByte()
	if err != nil {
		return fmt.Errorf(
			"CreatorCoinMetadataa.FromBytes: Error reading OperationType: %v", err)
	}
	ret.OperationType = CreatorCoinOperationType(operationType)

	// DeSoToSellNanos    uint64
	ret.DeSoToSellNanos, err = ReadUvarint(rr)
	if err != nil {
		return fmt.Errorf("CreatorCoinMetadata.FromBytes: Error reading DeSoToSellNanos: %v", err)
	}

	// CreatorCoinToSellNanos uint64
	ret.CreatorCoinToSellNanos, err = ReadUvarint(rr)
	if err != nil {
		return fmt.Errorf("CreatorCoinMetadata.FromBytes: Error reading CreatorCoinToSellNanos: %v", err)
	}

	// DeSoToAddNanos     uint64
	ret.DeSoToAddNanos, err = ReadUvarint(rr)
	if err != nil {
		return fmt.Errorf("CreatorCoinMetadata.FromBytes: Error reading DeSoToAddNanos: %v", err)
	}

	// MinDeSoExpectedNanos    uint64
	ret.MinDeSoExpectedNanos, err = ReadUvarint(rr)
	if err != nil {
		return fmt.Errorf("CreatorCoinMetadata.FromBytes: Error reading MinDeSoExpectedNanos: %v", err)
	}

	// MinCreatorCoinExpectedNanos uint64
	ret.MinCreatorCoinExpectedNanos, err = ReadUvarint(rr)
	if err != nil {
		return fmt.Errorf("CreatorCoinMetadata.FromBytes: Error reading MinCreatorCoinExpectedNanos: %v", err)
	}

	*txnData = ret
	return nil
}

func (txnData *CreatorCoinMetadataa) New() DeSoTxnMetadata {
	return &CreatorCoinMetadataa{}
}

// ==================================================================
// CreatorCoinTransferMetadataa
// ==================================================================

type CreatorCoinTransferMetadataa struct {
	// ProfilePublicKey is the public key of the profile that owns the
	// coin the person wants to transer. Creator coins can only be
	// transferred if a valid profile exists.
	ProfilePublicKey []byte

	CreatorCoinToTransferNanos uint64
	ReceiverPublicKey          []byte
}

func (txnData *CreatorCoinTransferMetadataa) GetTxnType() TxnType {
	return TxnTypeCreatorCoinTransfer
}

func (txnData *CreatorCoinTransferMetadataa) ToBytes(preSignature bool) ([]byte, error) {
	data := []byte{}

	// ProfilePublicKey
	data = append(data, UintToBuf(uint64(len(txnData.ProfilePublicKey)))...)
	data = append(data, txnData.ProfilePublicKey...)

	// CreatorCoinToTransferNanos uint64
	data = append(data, UintToBuf(uint64(txnData.CreatorCoinToTransferNanos))...)

	// ReceiverPublicKey
	data = append(data, UintToBuf(uint64(len(txnData.ReceiverPublicKey)))...)
	data = append(data, txnData.ReceiverPublicKey...)

	return data, nil
}

func (txnData *CreatorCoinTransferMetadataa) FromBytes(dataa []byte) error {
	ret := CreatorCoinTransferMetadataa{}
	rr := bytes.NewReader(dataa)

	// ProfilePublicKey
	var err error
	ret.ProfilePublicKey, err = ReadVarString(rr)
	if err != nil {
		return fmt.Errorf(
			"CreatorCoinTransferMetadataa.FromBytes: Error reading ProfilePublicKey: %v", err)
	}

	// CreatorCoinToTransferNanos uint64
	ret.CreatorCoinToTransferNanos, err = ReadUvarint(rr)
	if err != nil {
		return fmt.Errorf("CreatorCoinTransferMetadata.FromBytes: Error reading CreatorCoinToSellNanos: %v", err)
	}

	// ReceiverPublicKey
	ret.ReceiverPublicKey, err = ReadVarString(rr)
	if err != nil {
		return fmt.Errorf(
			"CreatorCoinTransferMetadataa.FromBytes: Error reading ReceiverPublicKey: %v", err)
	}

	*txnData = ret
	return nil
}

func (txnData *CreatorCoinTransferMetadataa) New() DeSoTxnMetadata {
	return &CreatorCoinTransferMetadataa{}
}

// ==================================================================
// CreateNFTMetadata
// ==================================================================

type CreateNFTMetadata struct {
	NFTPostHash                    *BlockHash
	NumCopies                      uint64
	HasUnlockable                  bool
	IsForSale                      bool
	MinBidAmountNanos              uint64
	NFTRoyaltyToCreatorBasisPoints uint64
	NFTRoyaltyToCoinBasisPoints    uint64
}

func (txnData *CreateNFTMetadata) GetTxnType() TxnType {
	return TxnTypeCreateNFT
}

func (txnData *CreateNFTMetadata) ToBytes(preSignature bool) ([]byte, error) {
	// Validate the metadata before encoding it.
	//
	// Post hash must be included and must have the expected length.
	if len(txnData.NFTPostHash) != HashSizeBytes {
		return nil, fmt.Errorf("CreateNFTMetadata.ToBytes: NFTPostHash "+
			"has length %d != %d", len(txnData.NFTPostHash), HashSizeBytes)
	}

	data := []byte{}

	// NFTPostHash
	data = append(data, txnData.NFTPostHash[:]...)

	// NumCopies uint64
	data = append(data, UintToBuf(txnData.NumCopies)...)

	// HasUnlockable
	data = append(data, BoolToByte(txnData.HasUnlockable))

	// IsForSale
	data = append(data, BoolToByte(txnData.IsForSale))

	// MinBidAmountNanos uint64
	data = append(data, UintToBuf(txnData.MinBidAmountNanos)...)

	// NFTRoyaltyToCreatorBasisPoints uint64
	data = append(data, UintToBuf(txnData.NFTRoyaltyToCreatorBasisPoints)...)

	// NFTRoyaltyToCoinBasisPoints uint64
	data = append(data, UintToBuf(txnData.NFTRoyaltyToCoinBasisPoints)...)

	return data, nil
}

func (txnData *CreateNFTMetadata) FromBytes(dataa []byte) error {
	ret := CreateNFTMetadata{}
	rr := bytes.NewReader(dataa)

	// NFTPostHash
	ret.NFTPostHash = &BlockHash{}
	_, err := io.ReadFull(rr, ret.NFTPostHash[:])
	if err != nil {
		return fmt.Errorf(
			"CreateNFTMetadata.FromBytes: Error reading NFTPostHash: %v", err)
	}

	// NumCopies uint64
	ret.NumCopies, err = ReadUvarint(rr)
	if err != nil {
		return fmt.Errorf("CreateNFTMetadata.FromBytes: Error reading NumCopies: %v", err)
	}

	// HasUnlockable
	ret.HasUnlockable, err = ReadBoolByte(rr)
	if err != nil {
		return errors.Wrapf(err, "CreateNFTMetadata.FromBytes: Problem reading HasUnlockable")
	}

	// IsForSale
	ret.IsForSale, err = ReadBoolByte(rr)
	if err != nil {
		return errors.Wrapf(err, "CreateNFTMetadata.FromBytes: Problem reading IsForSale")
	}

	// MinBidAmountNanos uint64
	ret.MinBidAmountNanos, err = ReadUvarint(rr)
	if err != nil {
		return fmt.Errorf("CreateNFTMetadata.FromBytes: Error reading MinBidAmountNanos: %v", err)
	}

	// NFTRoyaltyToCreatorBasisPoints uint64
	ret.NFTRoyaltyToCreatorBasisPoints, err = ReadUvarint(rr)
	if err != nil {
		return fmt.Errorf("CreateNFTMetadata.FromBytes: Error reading NFTRoyaltyToCreatorBasisPoints: %v", err)
	}

	// NFTRoyaltyToCoinBasisPoints uint64
	ret.NFTRoyaltyToCoinBasisPoints, err = ReadUvarint(rr)
	if err != nil {
		return fmt.Errorf("CreateNFTMetadata.FromBytes: Error reading NFTRoyaltyToCoinBasisPoints: %v", err)
	}

	*txnData = ret
	return nil
}

func (txnData *CreateNFTMetadata) New() DeSoTxnMetadata {
	return &CreateNFTMetadata{}
}

// ==================================================================
// UpdateNFTMetadata
// ==================================================================

type UpdateNFTMetadata struct {
	NFTPostHash       *BlockHash
	SerialNumber      uint64
	IsForSale         bool
	MinBidAmountNanos uint64
}

func (txnData *UpdateNFTMetadata) GetTxnType() TxnType {
	return TxnTypeUpdateNFT
}

func (txnData *UpdateNFTMetadata) ToBytes(preSignature bool) ([]byte, error) {
	// Validate the metadata before encoding it.
	//
	// Post hash must be included and must have the expected length.
	if len(txnData.NFTPostHash) != HashSizeBytes {
		return nil, fmt.Errorf("UpdateNFTMetadata.ToBytes: NFTPostHash "+
			"has length %d != %d", len(txnData.NFTPostHash), HashSizeBytes)
	}

	data := []byte{}

	// NFTPostHash
	data = append(data, txnData.NFTPostHash[:]...)

	// SerialNumber uint64
	data = append(data, UintToBuf(txnData.SerialNumber)...)

	// IsForSale
	data = append(data, BoolToByte(txnData.IsForSale))

	// MinBidAmountNanos uint64
	data = append(data, UintToBuf(txnData.MinBidAmountNanos)...)

	return data, nil
}

func (txnData *UpdateNFTMetadata) FromBytes(dataa []byte) error {
	ret := UpdateNFTMetadata{}
	rr := bytes.NewReader(dataa)

	// NFTPostHash
	ret.NFTPostHash = &BlockHash{}
	_, err := io.ReadFull(rr, ret.NFTPostHash[:])
	if err != nil {
		return fmt.Errorf(
			"UpdateNFTMetadata.FromBytes: Error reading NFTPostHash: %v", err)
	}

	// SerialNumber uint64
	ret.SerialNumber, err = ReadUvarint(rr)
	if err != nil {
		return fmt.Errorf("UpdateNFTMetadata.FromBytes: Error reading SerialNumber: %v", err)
	}

	// IsForSale
	ret.IsForSale, err = ReadBoolByte(rr)
	if err != nil {
		return errors.Wrapf(err, "UpdateNFTMetadata.FromBytes: Problem reading IsForSale")
	}

	// SerialNumber uint64
	ret.MinBidAmountNanos, err = ReadUvarint(rr)
	if err != nil {
		return fmt.Errorf("UpdateNFTMetadata.FromBytes: Error reading MinBidAmountNanos: %v", err)
	}

	*txnData = ret
	return nil
}

func (txnData *UpdateNFTMetadata) New() DeSoTxnMetadata {
	return &UpdateNFTMetadata{}
}

// ==================================================================
// AcceptNFTBidMetadata
// ==================================================================

type AcceptNFTBidMetadata struct {
	NFTPostHash    *BlockHash
	SerialNumber   uint64
	BidderPKID     *PKID
	BidAmountNanos uint64
	UnlockableText []byte

	// When an NFT owner accepts a bid, they must specify the bidder's UTXO inputs they will lock up
	// as payment for the purchase. This prevents the transaction from accidentally using UTXOs
	// that are used by future transactions.
	BidderInputs []*DeSoInput
}

func (txnData *AcceptNFTBidMetadata) GetTxnType() TxnType {
	return TxnTypeAcceptNFTBid
}

func (txnData *AcceptNFTBidMetadata) ToBytes(preSignature bool) ([]byte, error) {
	// Validate the metadata before encoding it.
	//
	// Post hash and pub key must be included and must have the expected length.
	if len(txnData.NFTPostHash) != HashSizeBytes {
		return nil, fmt.Errorf("AcceptNFTBidMetadata.ToBytes: NFTPostHash "+
			"has length %d != %d", len(txnData.NFTPostHash), HashSizeBytes)
	}
	if len(txnData.BidderPKID) != btcec.PubKeyBytesLenCompressed {
		return nil, fmt.Errorf("AcceptNFTBidMetadata.ToBytes: BidderPublicKey "+
			"has length %d != %d", len(txnData.BidderPKID), btcec.PubKeyBytesLenCompressed)
	}

	data := []byte{}

	// NFTPostHash
	data = append(data, txnData.NFTPostHash[:]...)

	// SerialNumber uint64
	data = append(data, UintToBuf(txnData.SerialNumber)...)

	// BidderPKID
	data = append(data, UintToBuf(uint64(len(txnData.BidderPKID)))...)
	data = append(data, txnData.BidderPKID[:]...)

	// BidAmountNanos uint64
	data = append(data, UintToBuf(txnData.BidAmountNanos)...)

	// UnlockableText
	data = append(data, UintToBuf(uint64(len(txnData.UnlockableText)))...)
	data = append(data, txnData.UnlockableText...)

	// Serialize the bidder inputs
	data = append(data, UintToBuf(uint64(len(txnData.BidderInputs)))...)
	for _, desoInput := range txnData.BidderInputs {
		data = append(data, desoInput.TxID[:]...)
		data = append(data, UintToBuf(uint64(desoInput.Index))...)
	}

	return data, nil
}

func (txnData *AcceptNFTBidMetadata) FromBytes(dataa []byte) error {
	ret := AcceptNFTBidMetadata{}
	rr := bytes.NewReader(dataa)

	// NFTPostHash
	ret.NFTPostHash = &BlockHash{}
	_, err := io.ReadFull(rr, ret.NFTPostHash[:])
	if err != nil {
		return fmt.Errorf(
			"AcceptNFTBidMetadata.FromBytes: Error reading NFTPostHash: %v", err)
	}

	// SerialNumber uint64
	ret.SerialNumber, err = ReadUvarint(rr)
	if err != nil {
		return fmt.Errorf("AcceptNFTBidMetadata.FromBytes: Error reading SerialNumber: %v", err)
	}

	// BidderPKID
	bidderPKIDBytes, err := ReadVarString(rr)
	if err != nil {
		return fmt.Errorf(
			"AcceptNFTBidMetadata.FromBytes: Error reading BidderPublicKey: %v", err)
	}
	ret.BidderPKID = PublicKeyToPKID(bidderPKIDBytes)

	// BidAmountNanos uint64
	ret.BidAmountNanos, err = ReadUvarint(rr)
	if err != nil {
		return fmt.Errorf("AcceptNFTBidMetadata.FromBytes: Error reading BidAmountNanos: %v", err)
	}

	// UnlockableText
	unlockableTextLen, err := ReadUvarint(rr)
	if err != nil {
		return errors.Wrapf(err, "AcceptNFTBidMetadata.FromBytes: Problem "+
			"decoding UnlockableText length")
	}
	if unlockableTextLen > MaxMessagePayload {
		return fmt.Errorf("AcceptNFTBidMetadata.FromBytes: unlockableTextLen %d "+
			"exceeds max %d", unlockableTextLen, MaxMessagePayload)
	}
	ret.UnlockableText, err = SafeMakeSliceWithLength[byte](unlockableTextLen)
	if err != nil {
		return fmt.Errorf("AcceptNFTBidMetadata.FromBytes: Problem making slice for unlockable text")
	}
	_, err = io.ReadFull(rr, ret.UnlockableText)
	if err != nil {
		return fmt.Errorf("AcceptNFTBidMetadata.FromBytes: Error reading EncryptedText: %v", err)
	}

	// De-serialize the inputs
	numInputs, err := ReadUvarint(rr)
	if err != nil {
		return errors.Wrapf(err, "AcceptNFTBidMetadata.FromBytes: Problem getting length of inputs")
	}
	for ii := uint64(0); ii < numInputs; ii++ {
		currentInput := NewDeSoInput()
		_, err = io.ReadFull(rr, currentInput.TxID[:])
		if err != nil {
			return errors.Wrapf(err, "AcceptNFTBidMetadata.FromBytes: Problem converting input txid")
		}
		inputIndex, err := ReadUvarint(rr)
		if err != nil {
			return errors.Wrapf(err, "AcceptNFTBidMetadata.FromBytes: Problem converting input index")
		}
		if inputIndex > uint64(^uint32(0)) {
			return fmt.Errorf("AcceptNFTBidMetadata.FromBytes: Input index (%d) must not exceed (%d)", inputIndex, ^uint32(0))
		}
		currentInput.Index = uint32(inputIndex)

		ret.BidderInputs = append(ret.BidderInputs, currentInput)
	}

	*txnData = ret
	return nil
}

func (txnData *AcceptNFTBidMetadata) New() DeSoTxnMetadata {
	return &AcceptNFTBidMetadata{}
}

// ==================================================================
// NFTBidMetadata
// ==================================================================

type NFTBidMetadata struct {
	NFTPostHash    *BlockHash
	SerialNumber   uint64
	BidAmountNanos uint64
}

func (txnData *NFTBidMetadata) GetTxnType() TxnType {
	return TxnTypeNFTBid
}

func (txnData *NFTBidMetadata) ToBytes(preSignature bool) ([]byte, error) {
	// Validate the metadata before encoding it.
	//
	// Post hash must be included and must have the expected length.
	if len(txnData.NFTPostHash) != HashSizeBytes {
		return nil, fmt.Errorf("NFTBidMetadata.ToBytes: NFTPostHash "+
			"has length %d != %d", len(txnData.NFTPostHash), HashSizeBytes)
	}

	data := []byte{}

	// NFTPostHash
	data = append(data, txnData.NFTPostHash[:]...)

	// SerialNumber uint64
	data = append(data, UintToBuf(txnData.SerialNumber)...)

	// BidAmountNanos uint64
	data = append(data, UintToBuf(txnData.BidAmountNanos)...)

	return data, nil
}

func (txnData *NFTBidMetadata) FromBytes(dataa []byte) error {
	ret := NFTBidMetadata{}
	rr := bytes.NewReader(dataa)

	// NFTPostHash
	ret.NFTPostHash = &BlockHash{}
	_, err := io.ReadFull(rr, ret.NFTPostHash[:])
	if err != nil {
		return fmt.Errorf(
			"NFTBidMetadata.FromBytes: Error reading NFTPostHash: %v", err)
	}

	// SerialNumber uint64
	ret.SerialNumber, err = ReadUvarint(rr)
	if err != nil {
		return fmt.Errorf("NFTBidMetadata.FromBytes: Error reading SerialNumber: %v", err)
	}

	// BidAmountNanos uint64
	ret.BidAmountNanos, err = ReadUvarint(rr)
	if err != nil {
		return fmt.Errorf("NFTBidMetadata.FromBytes: Error reading BidAmountNanos: %v", err)
	}

	*txnData = ret
	return nil
}

func (txnData *NFTBidMetadata) New() DeSoTxnMetadata {
	return &NFTBidMetadata{}
}

// ==================================================================
// NFTTransferMetadata
// ==================================================================

type NFTTransferMetadata struct {
	NFTPostHash       *BlockHash
	SerialNumber      uint64
	ReceiverPublicKey []byte
	UnlockableText    []byte
}

func (txnData *NFTTransferMetadata) GetTxnType() TxnType {
	return TxnTypeNFTTransfer
}

func (txnData *NFTTransferMetadata) ToBytes(preSignature bool) ([]byte, error) {
	// Validate the metadata before encoding it.
	//
	// Post hash must be included and must have the expected length.
	if len(txnData.NFTPostHash) != HashSizeBytes {
		return nil, fmt.Errorf("NFTTransferMetadata.ToBytes: NFTPostHash "+
			"has length %d != %d", len(txnData.NFTPostHash), HashSizeBytes)
	}

	data := []byte{}

	// NFTPostHash
	data = append(data, txnData.NFTPostHash[:]...)

	// SerialNumber uint64
	data = append(data, UintToBuf(txnData.SerialNumber)...)

	// ReceiverPublicKey
	data = append(data, UintToBuf(uint64(len(txnData.ReceiverPublicKey)))...)
	data = append(data, txnData.ReceiverPublicKey...)

	// UnlockableText
	data = append(data, UintToBuf(uint64(len(txnData.UnlockableText)))...)
	data = append(data, txnData.UnlockableText...)

	return data, nil
}

func (txnData *NFTTransferMetadata) FromBytes(dataa []byte) error {
	ret := NFTTransferMetadata{}
	rr := bytes.NewReader(dataa)

	// NFTPostHash
	ret.NFTPostHash = &BlockHash{}
	_, err := io.ReadFull(rr, ret.NFTPostHash[:])
	if err != nil {
		return fmt.Errorf(
			"NFTTransferMetadata.FromBytes: Error reading NFTPostHash: %v", err)
	}

	// SerialNumber uint64
	ret.SerialNumber, err = ReadUvarint(rr)
	if err != nil {
		return fmt.Errorf("NFTTransferMetadata.FromBytes: Error reading SerialNumber: %v", err)
	}

	// ReceiverPublicKey
	ret.ReceiverPublicKey, err = ReadVarString(rr)
	if err != nil {
		return fmt.Errorf(
			"NFTTransferMetadataa.FromBytes: Error reading ReceiverPublicKey: %v", err)
	}

	// UnlockableText
	unlockableTextLen, err := ReadUvarint(rr)
	if err != nil {
		return errors.Wrapf(err, "NFTTransferMetadata.FromBytes: Problem "+
			"decoding UnlockableText length")
	}
	if unlockableTextLen > MaxMessagePayload {
		return fmt.Errorf("NFTTransferMetadata.FromBytes: unlockableTextLen %d "+
			"exceeds max %d", unlockableTextLen, MaxMessagePayload)
	}
	ret.UnlockableText, err = SafeMakeSliceWithLength[byte](unlockableTextLen)
	if err != nil {
		return errors.Wrapf(err, "NFTTransferMetadata.FromBytes: Problem making slice for unlockable text")
	}
	_, err = io.ReadFull(rr, ret.UnlockableText)
	if err != nil {
		return fmt.Errorf("NFTTransferMetadata.FromBytes: Error reading EncryptedText: %v", err)
	}

	*txnData = ret
	return nil
}

func (txnData *NFTTransferMetadata) New() DeSoTxnMetadata {
	return &NFTTransferMetadata{}
}

// ==================================================================
// AcceptNFTTransferMetadata
// ==================================================================

type AcceptNFTTransferMetadata struct {
	NFTPostHash  *BlockHash
	SerialNumber uint64
}

func (txnData *AcceptNFTTransferMetadata) GetTxnType() TxnType {
	return TxnTypeAcceptNFTTransfer
}

func (txnData *AcceptNFTTransferMetadata) ToBytes(preSignature bool) ([]byte, error) {
	// Validate the metadata before encoding it.
	//
	// Post hash must be included and must have the expected length.
	if len(txnData.NFTPostHash) != HashSizeBytes {
		return nil, fmt.Errorf("AcceptNFTTransferMetadata.ToBytes: NFTPostHash "+
			"has length %d != %d", len(txnData.NFTPostHash), HashSizeBytes)
	}

	data := []byte{}

	// NFTPostHash
	data = append(data, txnData.NFTPostHash[:]...)

	// SerialNumber uint64
	data = append(data, UintToBuf(txnData.SerialNumber)...)

	return data, nil
}

func (txnData *AcceptNFTTransferMetadata) FromBytes(dataa []byte) error {
	ret := AcceptNFTTransferMetadata{}
	rr := bytes.NewReader(dataa)

	// NFTPostHash
	ret.NFTPostHash = &BlockHash{}
	_, err := io.ReadFull(rr, ret.NFTPostHash[:])
	if err != nil {
		return fmt.Errorf(
			"AcceptNFTTransferMetadata.FromBytes: Error reading NFTPostHash: %v", err)
	}

	// SerialNumber uint64
	ret.SerialNumber, err = ReadUvarint(rr)
	if err != nil {
		return fmt.Errorf("AcceptNFTTransferMetadata.FromBytes: Error reading SerialNumber: %v", err)
	}

	*txnData = ret
	return nil
}

func (txnData *AcceptNFTTransferMetadata) New() DeSoTxnMetadata {
	return &AcceptNFTTransferMetadata{}
}

// ==================================================================
// BurnNFTMetadata
// ==================================================================

type BurnNFTMetadata struct {
	NFTPostHash  *BlockHash
	SerialNumber uint64
}

func (txnData *BurnNFTMetadata) GetTxnType() TxnType {
	return TxnTypeBurnNFT
}

func (txnData *BurnNFTMetadata) ToBytes(preSignature bool) ([]byte, error) {
	// Validate the metadata before encoding it.
	//
	// Post hash must be included and must have the expected length.
	if len(txnData.NFTPostHash) != HashSizeBytes {
		return nil, fmt.Errorf("BurnNFTMetadata.ToBytes: NFTPostHash "+
			"has length %d != %d", len(txnData.NFTPostHash), HashSizeBytes)
	}

	data := []byte{}

	// NFTPostHash
	data = append(data, txnData.NFTPostHash[:]...)

	// SerialNumber uint64
	data = append(data, UintToBuf(txnData.SerialNumber)...)

	return data, nil
}

func (txnData *BurnNFTMetadata) FromBytes(dataa []byte) error {
	ret := BurnNFTMetadata{}
	rr := bytes.NewReader(dataa)

	// NFTPostHash
	ret.NFTPostHash = &BlockHash{}
	_, err := io.ReadFull(rr, ret.NFTPostHash[:])
	if err != nil {
		return fmt.Errorf(
			"BurnNFTMetadata.FromBytes: Error reading NFTPostHash: %v", err)
	}

	// SerialNumber uint64
	ret.SerialNumber, err = ReadUvarint(rr)
	if err != nil {
		return fmt.Errorf("BurnNFTMetadata.FromBytes: Error reading SerialNumber: %v", err)
	}

	*txnData = ret
	return nil
}

func (txnData *BurnNFTMetadata) New() DeSoTxnMetadata {
	return &BurnNFTMetadata{}
}

// ==================================================================
// SwapIdentityMetadataa
// ==================================================================

type SwapIdentityOperationType uint8

type SwapIdentityMetadataa struct {
	// TODO: This is currently only accessible by ParamUpdater. This avoids the
	// possibility that a user will stomp over another user's profile, and
	// simplifies the logic. In the long run, though, we should eliminate all
	// dependencies on ParamUpdater.

	// The public key that we are swapping *from*. Doesn't matter which public
	// key is *from* and which public key is *to* because it's just a swap.
	FromPublicKey []byte

	// The public key that we are swapping *to*. Doesn't matter which public
	// key is *from* and which public key is *to* because it's just a swap.
	ToPublicKey []byte
}

func (txnData *SwapIdentityMetadataa) GetTxnType() TxnType {
	return TxnTypeSwapIdentity
}

func (txnData *SwapIdentityMetadataa) ToBytes(preSignature bool) ([]byte, error) {
	data := []byte{}

	// FromPublicKey
	data = append(data, UintToBuf(uint64(len(txnData.FromPublicKey)))...)
	data = append(data, txnData.FromPublicKey...)

	// ToPublicKey
	data = append(data, UintToBuf(uint64(len(txnData.ToPublicKey)))...)
	data = append(data, txnData.ToPublicKey...)

	return data, nil
}

func (txnData *SwapIdentityMetadataa) FromBytes(dataa []byte) error {
	ret := SwapIdentityMetadataa{}
	rr := bytes.NewReader(dataa)

	// FromPublicKey
	var err error
	ret.FromPublicKey, err = ReadVarString(rr)
	if err != nil {
		return fmt.Errorf(
			"SwapIdentityMetadataa.FromBytes: Error reading FromPublicKey: %v", err)
	}

	// ToPublicKey
	ret.ToPublicKey, err = ReadVarString(rr)
	if err != nil {
		return fmt.Errorf(
			"SwapIdentityMetadataa.FromBytes: Error reading ToPublicKey: %v", err)
	}

	*txnData = ret
	return nil
}

func (txnData *SwapIdentityMetadataa) New() DeSoTxnMetadata {
	return &SwapIdentityMetadataa{}
}

// ==================================================================
// AuthorizeDerivedKeyMetadata
// ==================================================================

type AuthorizeDerivedKeyOperationType uint8

const (
	AuthorizeDerivedKeyOperationNotValid AuthorizeDerivedKeyOperationType = 0
	AuthorizeDerivedKeyOperationValid    AuthorizeDerivedKeyOperationType = 1
)

type AuthorizeDerivedKeyMetadata struct {
	// DerivedPublicKey is the key that is authorized to sign transactions
	// on behalf of the public key owner.
	DerivedPublicKey []byte

	// ExpirationBlock is the block at which this authorization becomes invalid.
	ExpirationBlock uint64

	// OperationType determines if transaction validates or invalidates derived key.
	OperationType AuthorizeDerivedKeyOperationType

	// AccessSignature is the signed hash of (derivedPublicKey + expirationBlock)
	// made with the ownerPublicKey. Signature is in the DER format.
	AccessSignature []byte
}

type TransactionSpendingLimit struct {
	// This is the total amount the derived key can spend.
	GlobalDESOLimit uint64

	// TransactionCount
	// If a transaction type is not specified in the map, it is not allowed.
	// If the transaction type is in the map, the derived key is allowed to
	// perform the transaction up to the value to which it is mapped.
	TransactionCountLimitMap map[TxnType]uint64

	// CreatorCoinOperationLimitMap is a map with keys composed of
	// creator PKID || CreatorCoinLimitOperation to number
	// of transactions
	CreatorCoinOperationLimitMap map[CreatorCoinOperationLimitKey]uint64

	// DAOCoinOperationLimitMap is a map with keys composed of
	// creator PKID || DAOCoinLimitOperation to number of
	// transactions
	DAOCoinOperationLimitMap map[DAOCoinOperationLimitKey]uint64

	// NFTOperationLimitMap is a map with keys composed of
	// PostHash || Serial Num || NFTLimitOperation to number
	// of transactions
	NFTOperationLimitMap map[NFTOperationLimitKey]uint64

	// DAOCoinLimitOrderLimitMap is a map with keys composed of
	// BuyingCreatorPKID || SellingCreatorPKID to number of
	// transactions
	DAOCoinLimitOrderLimitMap map[DAOCoinLimitOrderLimitKey]uint64

	// AccessGroupMap is a map with keys composed of
	// AccessGroupOwnerPublicKey || AccessGroupKeyName || AccessGroupOperationType
	// to number of transactions.
	AccessGroupMap map[AccessGroupLimitKey]uint64

	// AccessGroupMemberMap is a map with keys composed of
	// AccessGroupOwnerPublicKey || AccessGroupKeyName || AccessGroupMemberOperationType
	// to number of transactions.
	AccessGroupMemberMap map[AccessGroupMemberLimitKey]uint64

	// ===== ENCODER MIGRATION UnlimitedDerivedKeysMigration =====
	// IsUnlimited field determines whether this derived key has no spending limit.
	IsUnlimited bool

	// ===== ENCODER MIGRATION AssociationsMigration =====
	// AssociationClass || AssociationType || AppPKID || AppScopeType || AssociationOperation
	// to number of transactions
	//   - AssociationClass: one of { User, Post }
	//   - AssociationType: a byte slice to scope by AssociationType or an empty byte slice to signify Any
	//   - AppPKID: a PKID to scope by App, if AppScopeType == Any then AppPKID has to be the ZeroPKID
	//   - AppScopeType: one of { Any, Scoped }
	//   - AssociationOperation: one of { Any, Create, Delete }
	AssociationLimitMap map[AssociationLimitKey]uint64
}

// ToMetamaskString encodes the TransactionSpendingLimit into a Metamask-compatible string. The encoded string will
// be a part of Access Bytes Encoding 2.0 for derived keys, which creates a human-readable string that MM can sign.
// The idea behind this function is to create an injective mapping from the TransactionSpendingLimit -> string.
// This mapping is not intended to be invertible, rather we would also call this function while verifying access bytes.
// Basically, to verify signature on a derived key, we will call this function as well, instead of attempting to revert
// the metamask string.
func (tsl *TransactionSpendingLimit) ToMetamaskString(params *DeSoParams) string {
	var str string
	var indentationCounter int

	str += "Spending limits on the derived key:\n"
	indentationCounter++

	// GlobalDESOLimit
	if tsl.GlobalDESOLimit > 0 {
		str += _indt(indentationCounter) + "Total $DESO Limit: " + FormatScaledUint256AsDecimalString(
			big.NewInt(0).SetUint64(tsl.GlobalDESOLimit), big.NewInt(int64(NanosPerUnit))) + " $DESO\n"
	}

	// Sort an array of strings and add them to the spending limit string str. This will come in handy below,
	// simplifying the construction of the metamask spending limit string.
	sortStringsAndAddToLimitStr := func(strList []string) {
		sort.Strings(strList)
		for _, limitStr := range strList {
			str += limitStr
		}
	}

	// TransactionCountLimitMap
	if len(tsl.TransactionCountLimitMap) > 0 {
		var txnCountStr []string
		str += _indt(indentationCounter) + "Transaction Count Limit: \n"
		indentationCounter++
		for txnType, limit := range tsl.TransactionCountLimitMap {
			txnCountStr = append(txnCountStr, _indt(indentationCounter)+txnType.String()+": "+
				strconv.FormatUint(limit, 10)+"\n")
		}
		// Ensure deterministic ordering of the transaction count limit strings by doing a lexicographical sort.
		sortStringsAndAddToLimitStr(txnCountStr)
		indentationCounter--
	}

	// CreatorCoinOperationLimitMap
	if len(tsl.CreatorCoinOperationLimitMap) > 0 {
		var creatorCoinLimitStr []string
		str += _indt(indentationCounter) + "Creator Coin Operation Limits:\n"
		indentationCounter++
		for limitKey, limit := range tsl.CreatorCoinOperationLimitMap {
			opString := _indt(indentationCounter) + "[\n"

			indentationCounter++
			opString += _indt(indentationCounter) + "Creator PKID: " +
				Base58CheckEncode(limitKey.CreatorPKID.ToBytes(), false, params) + "\n"
			opString += _indt(indentationCounter) + "Operation: " +
				limitKey.Operation.ToString() + "\n"
			opString += _indt(indentationCounter) + "Transaction Count: " +
				strconv.FormatUint(limit, 10) + "\n"
			indentationCounter--

			opString += _indt(indentationCounter) + "]\n"
			creatorCoinLimitStr = append(creatorCoinLimitStr, opString)
		}
		// Ensure deterministic ordering of the transaction count limit strings by doing a lexicographical sort.
		sortStringsAndAddToLimitStr(creatorCoinLimitStr)
		indentationCounter--
	}

	// DAOCoinOperationLimitMap
	if len(tsl.DAOCoinOperationLimitMap) > 0 {
		var daoCoinOperationLimitStr []string
		str += _indt(indentationCounter) + "DAO Coin Operation Limits:\n"
		indentationCounter++
		for limitKey, limit := range tsl.DAOCoinOperationLimitMap {
			opString := _indt(indentationCounter) + "[\n"

			indentationCounter++
			opString += _indt(indentationCounter) + "Creator PKID: " +
				Base58CheckEncode(limitKey.CreatorPKID.ToBytes(), false, params) + "\n"
			opString += _indt(indentationCounter) + "Operation: " +
				limitKey.Operation.ToString() + "\n"
			opString += _indt(indentationCounter) + "Transaction Count: " +
				strconv.FormatUint(limit, 10) + "\n"
			indentationCounter--

			opString += _indt(indentationCounter) + "]\n"
			daoCoinOperationLimitStr = append(daoCoinOperationLimitStr, opString)
		}
		// Ensure deterministic ordering of the transaction count limit strings by doing a lexicographical sort.
		sortStringsAndAddToLimitStr(daoCoinOperationLimitStr)
		indentationCounter--
	}

	// NFTOperationLimitMap
	if len(tsl.NFTOperationLimitMap) > 0 {
		var nftOperationLimitKey []string
		str += _indt(indentationCounter) + "NFT Operation Limits:\n"
		indentationCounter++
		for limitKey, limit := range tsl.NFTOperationLimitMap {
			opString := _indt(indentationCounter) + "[\n"

			indentationCounter++
			opString += _indt(indentationCounter) + "Block Hash: " + limitKey.BlockHash.String() + "\n"
			opString += _indt(indentationCounter) + "Serial Number: " +
				strconv.FormatUint(limitKey.SerialNumber, 10) + "\n"
			opString += _indt(indentationCounter) + "Operation: " +
				limitKey.Operation.ToString() + "\n"
			opString += _indt(indentationCounter) + "Transaction Count: " +
				strconv.FormatUint(limit, 10) + "\n"
			indentationCounter--

			opString += _indt(indentationCounter) + "]\n"
			nftOperationLimitKey = append(nftOperationLimitKey, opString)
		}
		// Ensure deterministic ordering of the transaction count limit strings by doing a lexicographical sort.
		sortStringsAndAddToLimitStr(nftOperationLimitKey)
		indentationCounter--
	}

	// DAOCoinLimitOrderLimitMap
	if len(tsl.DAOCoinLimitOrderLimitMap) > 0 {
		var daoCoinLimitOrderStr []string
		str += _indt(indentationCounter) + "DAO Coin Limit Order Restrictions:\n"
		indentationCounter++
		for limitKey, limit := range tsl.DAOCoinLimitOrderLimitMap {
			opString := _indt(indentationCounter) + "[\n"

			indentationCounter++
			opString += _indt(indentationCounter) + "Buying DAO Creator PKID: " +
				Base58CheckEncode(limitKey.BuyingDAOCoinCreatorPKID.ToBytes(), false, params) + "\n"
			opString += _indt(indentationCounter) + "Selling DAO Creator PKID: " +
				Base58CheckEncode(limitKey.SellingDAOCoinCreatorPKID.ToBytes(), false, params) + "\n"
			opString += _indt(indentationCounter) + "Transaction Count: " +
				strconv.FormatUint(limit, 10) + "\n"
			indentationCounter--

			opString += _indt(indentationCounter) + "]\n"
			daoCoinLimitOrderStr = append(daoCoinLimitOrderStr, opString)
		}
		// Ensure deterministic ordering of the transaction count limit strings by doing a lexicographical sort.
		sortStringsAndAddToLimitStr(daoCoinLimitOrderStr)
		indentationCounter--
	}

	// AssociationLimitMap
	if len(tsl.AssociationLimitMap) > 0 {
		var associationLimitStr []string
		str += _indt(indentationCounter) + "Association Restrictions:\n"
		indentationCounter++
		for limitKey, limit := range tsl.AssociationLimitMap {
			opString := _indt(indentationCounter) + "[\n"

			indentationCounter++
			opString += _indt(indentationCounter) + "Association Class: " +
				limitKey.AssociationClass.ToString() + "\n"
			associationType := strings.ToUpper(limitKey.AssociationType)
			if associationType == "" {
				associationType = "Any"
			}
			opString += _indt(indentationCounter) + "Association Type: " +
				associationType + "\n"
			appPublicKeyBase58Check := "Any"
			if limitKey.AppScopeType == AssociationAppScopeTypeScoped {
				appPublicKeyBase58Check = Base58CheckEncode(limitKey.AppPKID.ToBytes(), false, params)
			}
			opString += _indt(indentationCounter) + "App PKID: " +
				appPublicKeyBase58Check + "\n"
			opString += _indt(indentationCounter) + "Operation: " +
				limitKey.Operation.ToString() + "\n"
			opString += _indt(indentationCounter) + "Transaction Count: " +
				strconv.FormatUint(limit, 10) + "\n"
			indentationCounter--

			opString += _indt(indentationCounter) + "]\n"
			associationLimitStr = append(associationLimitStr, opString)
		}
		// Ensure deterministic ordering of the transaction count limit strings by doing a lexicographical sort.
		sortStringsAndAddToLimitStr(associationLimitStr)
		indentationCounter--
	}

	// AccessGroupMap
	if len(tsl.AccessGroupMap) > 0 {
		var accessGroupStr []string
		str += _indt(indentationCounter) + "Access Group Restrictions:\n"
		indentationCounter++
		for accessGroupKey, limit := range tsl.AccessGroupMap {
			opString := _indt(indentationCounter) + "[\n"

			indentationCounter++
			opString += _indt(indentationCounter) + "Access Group Owner Public Key: " +
				Base58CheckEncode(accessGroupKey.AccessGroupOwnerPublicKey.ToBytes(), false, params) + "\n"
			groupKeyName := string(AccessKeyNameDecode(&accessGroupKey.AccessGroupKeyName))
			if accessGroupKey.AccessGroupScopeType == AccessGroupScopeTypeAny {
				groupKeyName = "Any"
			}
			opString += _indt(indentationCounter) + "Access Group Key Name: " +
				groupKeyName + "\n"
			opString += _indt(indentationCounter) + "Access Group Operation: " +
				accessGroupKey.OperationType.ToString() + "\n"
			opString += _indt(indentationCounter) + "Transaction Count: " +
				strconv.FormatUint(limit, 10) + "\n"

			indentationCounter--
			opString += _indt(indentationCounter) + "]\n"
			accessGroupStr = append(accessGroupStr, opString)
		}
		// Ensure deterministic ordering of the transaction count limit strings by doing a lexicographical sort.
		sortStringsAndAddToLimitStr(accessGroupStr)
		indentationCounter--
	}

	// AccessGroupMemberMap
	if len(tsl.AccessGroupMemberMap) > 0 {
		var accessGroupMemberStr []string
		str += _indt(indentationCounter) + "Access Group Member Restrictions:\n"
		indentationCounter++
		for accessGroupMemberKey, limit := range tsl.AccessGroupMemberMap {
			opString := _indt(indentationCounter) + "[\n"

			indentationCounter++
			opString += _indt(indentationCounter) + "Access Group Owner Public Key: " +
				Base58CheckEncode(accessGroupMemberKey.AccessGroupOwnerPublicKey.ToBytes(), false, params) + "\n"
			groupKeyName := string(AccessKeyNameDecode(&accessGroupMemberKey.AccessGroupKeyName))
			if accessGroupMemberKey.AccessGroupScopeType == AccessGroupScopeTypeAny {
				groupKeyName = "Any"
			}
			opString += _indt(indentationCounter) + "Access Group Key Name: " +
				groupKeyName + "\n"
			opString += _indt(indentationCounter) + "Access Group Member Operation Type: " +
				accessGroupMemberKey.OperationType.ToString() + "\n"
			opString += _indt(indentationCounter) + "Transaction Count: " +
				strconv.FormatUint(limit, 10) + "\n"

			indentationCounter--
			opString += _indt(indentationCounter) + "]\n"
			accessGroupMemberStr = append(accessGroupMemberStr, opString)
		}
		// Ensure deterministic ordering of the transaction count limit strings by doing a lexicographical sort.
		sortStringsAndAddToLimitStr(accessGroupMemberStr)
		indentationCounter--
	}

	// IsUnlimited
	if tsl.IsUnlimited {
		str += "Unlimited"
	}

	return str
}

func _indt(counter int) string {
	var indentationString string
	for ; counter > 0; counter-- {
		indentationString += "\t"
	}
	return indentationString
}

func (tsl *TransactionSpendingLimit) ToBytes(blockHeight uint64) ([]byte, error) {
	data := []byte{}

	if tsl == nil {
		return data, nil
	}

	// GlobalDESOLimit
	data = append(data, UintToBuf(tsl.GlobalDESOLimit)...)

	// TransactionCountLimitMap
	transactionCountLimitMapLength := uint64(len(tsl.TransactionCountLimitMap))
	data = append(data, UintToBuf(transactionCountLimitMapLength)...)
	if transactionCountLimitMapLength > 0 {
		// Sort the keys
		keys, err := SafeMakeSliceWithLengthAndCapacity[TxnType](0, transactionCountLimitMapLength)
		if err != nil {
			return nil, err
		}
		for key := range tsl.TransactionCountLimitMap {
			keys = append(keys, key)
		}
		sort.Slice(keys, func(ii, jj int) bool {
			return keys[ii] < keys[jj]
		})
		for _, key := range keys {
			data = append(data, UintToBuf(uint64(key))...)
			value := tsl.TransactionCountLimitMap[key]
			data = append(data, UintToBuf(value)...)
		}
	}

	// CreatorCoinOperationLimitMap
	ccOperationLimitMapLength := uint64(len(tsl.CreatorCoinOperationLimitMap))
	data = append(data, UintToBuf(ccOperationLimitMapLength)...)
	if ccOperationLimitMapLength > 0 {
		keys, err := SafeMakeSliceWithLengthAndCapacity[CreatorCoinOperationLimitKey](0, ccOperationLimitMapLength)
		if err != nil {
			return nil, err
		}
		for key := range tsl.CreatorCoinOperationLimitMap {
			keys = append(keys, key)
		}
		sort.Slice(keys, func(ii, jj int) bool {
			return hex.EncodeToString(keys[ii].Encode()) < hex.EncodeToString(keys[jj].Encode())
		})
		for _, key := range keys {
			data = append(data, key.Encode()...)
			data = append(data, UintToBuf(tsl.CreatorCoinOperationLimitMap[key])...)
		}
	}

	// DAOCoinOperationLimitMap
	daoCoinOperationLimitMapLength := uint64(len(tsl.DAOCoinOperationLimitMap))
	data = append(data, UintToBuf(daoCoinOperationLimitMapLength)...)
	if daoCoinOperationLimitMapLength > 0 {
		keys, err := SafeMakeSliceWithLengthAndCapacity[DAOCoinOperationLimitKey](0, daoCoinOperationLimitMapLength)
		if err != nil {
			return nil, err
		}
		for key := range tsl.DAOCoinOperationLimitMap {
			keys = append(keys, key)
		}
		sort.Slice(keys, func(ii, jj int) bool {
			return hex.EncodeToString(keys[ii].Encode()) < hex.EncodeToString(keys[jj].Encode())
		})
		for _, key := range keys {
			data = append(data, key.Encode()...)
			data = append(data, UintToBuf(tsl.DAOCoinOperationLimitMap[key])...)
		}
	}

	// NFTOperationLimitMap
	nftOperationLimitMapLength := uint64(len(tsl.NFTOperationLimitMap))
	data = append(data, UintToBuf(nftOperationLimitMapLength)...)
	if nftOperationLimitMapLength > 0 {
		keys, err := SafeMakeSliceWithLengthAndCapacity[NFTOperationLimitKey](0, nftOperationLimitMapLength)
		if err != nil {
			return nil, err
		}
		for key := range tsl.NFTOperationLimitMap {
			keys = append(keys, key)
		}
		sort.Slice(keys, func(ii, jj int) bool {
			return hex.EncodeToString(keys[ii].Encode()) < hex.EncodeToString(keys[jj].Encode())
		})
		for _, key := range keys {
			data = append(data, key.Encode()...)
			data = append(data, UintToBuf(tsl.NFTOperationLimitMap[key])...)
		}
	}

	// DAOCoinLimitOrderLimitMap
	daoCoinLimitOrderLimitMapLength := uint64(len(tsl.DAOCoinLimitOrderLimitMap))
	data = append(data, UintToBuf(daoCoinLimitOrderLimitMapLength)...)
	if daoCoinLimitOrderLimitMapLength > 0 {
		keys, err := SafeMakeSliceWithLengthAndCapacity[DAOCoinLimitOrderLimitKey](0, daoCoinLimitOrderLimitMapLength)
		if err != nil {
			return nil, err
		}
		for key := range tsl.DAOCoinLimitOrderLimitMap {
			keys = append(keys, key)
		}
		sort.Slice(keys, func(ii, jj int) bool {
			return hex.EncodeToString(keys[ii].Encode()) < hex.EncodeToString(keys[jj].Encode())
		})
		for _, key := range keys {
			data = append(data, key.Encode()...)
			data = append(data, UintToBuf(tsl.DAOCoinLimitOrderLimitMap[key])...)
		}
	}

	// IsUnlimited, gated by the encoder migration.
	if MigrationTriggered(blockHeight, UnlimitedDerivedKeysMigration) {
		data = append(data, BoolToByte(tsl.IsUnlimited))
	}

	// AssociationLimitMap, gated by the encoder migration
	if MigrationTriggered(blockHeight, AssociationsAndAccessGroupsMigration) {
		associationLimitMapLength := uint64(len(tsl.AssociationLimitMap))
		data = append(data, UintToBuf(associationLimitMapLength)...)
		if associationLimitMapLength > 0 {
			keys, err := SafeMakeSliceWithLengthAndCapacity[AssociationLimitKey](0, associationLimitMapLength)
			if err != nil {
				return nil, err
			}
			for key := range tsl.AssociationLimitMap {
				keys = append(keys, key)
			}
			sort.Slice(keys, func(ii, jj int) bool {
				return hex.EncodeToString(keys[ii].Encode()) < hex.EncodeToString(keys[jj].Encode())
			})
			for _, key := range keys {
				data = append(data, key.Encode()...)
				data = append(data, UintToBuf(tsl.AssociationLimitMap[key])...)
			}
		}
	}

	// There happened to be a bug in the encoding of access group spending limits before the balance model fork.
	// The problem was non-deterministic encoding of the tsl.AccessGroupMap. The bug was left for backwards-compatibility,
	// and can be found in the tsl.AccessGroupsToBytesLegacy method.
	//
	// As a result of this bug, checksum computation became non-deterministic, hindering node's ability to accurately
	// compute the checksum. To solve this problem, we patched the encoding in the BalanceModelMigration. Having a new
	// migration will force all nodes on the network to re-encode their checksum using the newest encoding.
<<<<<<< HEAD
	// In the new encoding, the map is encoded in a deterministic way.
=======
	// In the new encoding, the map is encoded in a deterministic way. In addition, we add "safety bytes" after the
	// access group spending limit bytes to ensure there is never an overlap between the legacy and new encodings.
	// This prevents potential issues that could arise in the migration checksum computation.
>>>>>>> 8fa1b7fe
	if MigrationTriggered(blockHeight, BalanceModelMigration) {

		accessGroupLimitMapLength := uint64(len(tsl.AccessGroupMap))
		data = append(data, UintToBuf(accessGroupLimitMapLength)...)
		if accessGroupLimitMapLength > 0 {
			keys, err := SafeMakeSliceWithLengthAndCapacity[AccessGroupLimitKey](0, accessGroupLimitMapLength)
			if err != nil {
				return nil, err
			}
			for key := range tsl.AccessGroupMap {
				keys = append(keys, key)
			}
			sort.Slice(keys, func(ii, jj int) bool {
				return hex.EncodeToString(keys[ii].Encode()) < hex.EncodeToString(keys[jj].Encode())
			})
			for _, key := range keys {
				data = append(data, key.Encode()...)
				data = append(data, UintToBuf(tsl.AccessGroupMap[key])...)
			}
		}

		accessGroupMemberLimitMapLength := uint64(len(tsl.AccessGroupMemberMap))
		data = append(data, UintToBuf(accessGroupMemberLimitMapLength)...)
		if accessGroupMemberLimitMapLength > 0 {
			keys, err := SafeMakeSliceWithLengthAndCapacity[AccessGroupMemberLimitKey](0, accessGroupMemberLimitMapLength)
			if err != nil {
				return nil, err
			}
			for key := range tsl.AccessGroupMemberMap {
				keys = append(keys, key)
			}
			sort.Slice(keys, func(ii, jj int) bool {
				return hex.EncodeToString(keys[ii].Encode()) < hex.EncodeToString(keys[jj].Encode())
			})
			for _, key := range keys {
				data = append(data, key.Encode()...)
				data = append(data, UintToBuf(tsl.AccessGroupMemberMap[key])...)
			}
		}

	} else if MigrationTriggered(blockHeight, AssociationsAndAccessGroupsMigration) {
		accessGroupsBytes, err := tsl.AccessGroupsToBytesLegacy(blockHeight)
		if err != nil {
			return nil, err
		}
		data = append(data, accessGroupsBytes...)
	}

	return data, nil
}

func (tsl *TransactionSpendingLimit) FromBytes(blockHeight uint64, rr *bytes.Reader) error {
	globalDESOLimit, err := ReadUvarint(rr)
	if err != nil {
		return err
	}
	tsl.GlobalDESOLimit = globalDESOLimit

	transactionSpendingLimitLen, err := ReadUvarint(rr)
	if err != nil {
		return err
	}
	tsl.TransactionCountLimitMap = make(map[TxnType]uint64)
	if transactionSpendingLimitLen > 0 {
		for ii := uint64(0); ii < transactionSpendingLimitLen; ii++ {
			key, err := ReadUvarint(rr)
			if err != nil {
				return err
			}
			val, err := ReadUvarint(rr)
			if err != nil {
				return err
			}
			// Make sure it doesn't already exist in the map
			if _, exists := tsl.TransactionCountLimitMap[TxnType(key)]; exists {
				return fmt.Errorf("Key already exists in map")
			}
			tsl.TransactionCountLimitMap[TxnType(key)] = val
		}
	}

	ccOperationLimitMapLen, err := ReadUvarint(rr)
	if err != nil {
		return err
	}
	tsl.CreatorCoinOperationLimitMap = make(map[CreatorCoinOperationLimitKey]uint64)
	if ccOperationLimitMapLen > 0 {
		for ii := uint64(0); ii < ccOperationLimitMapLen; ii++ {
			ccOperationLimitMapKey := &CreatorCoinOperationLimitKey{}
			if err = ccOperationLimitMapKey.Decode(rr); err != nil {
				return errors.Wrap(err, "Error decoding Creator Coin Operation Limit Key")
			}
			var operationCount uint64
			operationCount, err = ReadUvarint(rr)
			if err != nil {
				return err
			}
			if _, exists := tsl.CreatorCoinOperationLimitMap[*ccOperationLimitMapKey]; exists {
				return fmt.Errorf("Creator Coin Operation Limit Key already exists in map")
			}
			tsl.CreatorCoinOperationLimitMap[*ccOperationLimitMapKey] = operationCount
		}
	}

	daoCoinOperationLimitMapLen, err := ReadUvarint(rr)
	if err != nil {
		return err
	}
	tsl.DAOCoinOperationLimitMap = make(map[DAOCoinOperationLimitKey]uint64)
	if daoCoinOperationLimitMapLen > 0 {
		for ii := uint64(0); ii < daoCoinOperationLimitMapLen; ii++ {
			daoCoinOperationLimitMapKey := &DAOCoinOperationLimitKey{}
			if err = daoCoinOperationLimitMapKey.Decode(rr); err != nil {
				return errors.Wrap(err, "Error decoding DAO Coin Operation Limit Key")
			}
			var operationCount uint64
			operationCount, err = ReadUvarint(rr)
			if err != nil {
				return err
			}
			if _, exists := tsl.DAOCoinOperationLimitMap[*daoCoinOperationLimitMapKey]; exists {
				return fmt.Errorf("DAO Coin Operation Limit Key already exists in map")
			}
			tsl.DAOCoinOperationLimitMap[*daoCoinOperationLimitMapKey] = operationCount
		}
	}

	nftOperationLimitMapLen, err := ReadUvarint(rr)
	if err != nil {
		return err
	}
	tsl.NFTOperationLimitMap = make(map[NFTOperationLimitKey]uint64)
	if nftOperationLimitMapLen > 0 {
		for ii := uint64(0); ii < nftOperationLimitMapLen; ii++ {
			nftOperationLimitMapKey := &NFTOperationLimitKey{}
			if err = nftOperationLimitMapKey.Decode(rr); err != nil {
				return errors.Wrap(err, "Error decoding NFT Operation Limit Key")
			}
			var operationCount uint64
			operationCount, err = ReadUvarint(rr)
			if err != nil {
				return err
			}
			if _, exists := tsl.NFTOperationLimitMap[*nftOperationLimitMapKey]; exists {
				return fmt.Errorf("NFT Limit Operation Key already exists in map")
			}
			tsl.NFTOperationLimitMap[*nftOperationLimitMapKey] = operationCount
		}
	}

	daoCoinLimitOrderMapLen, err := ReadUvarint(rr)
	if err != nil {
		return err
	}
	tsl.DAOCoinLimitOrderLimitMap = make(map[DAOCoinLimitOrderLimitKey]uint64)
	if daoCoinLimitOrderMapLen > 0 {
		for ii := uint64(0); ii < daoCoinLimitOrderMapLen; ii++ {
			daoCoinLimitOrderLimitKey := &DAOCoinLimitOrderLimitKey{}
			if err = daoCoinLimitOrderLimitKey.Decode(rr); err != nil {
				return errors.Wrap(err, "Error decoding DAO Coin Limit Order Key")
			}
			var operationCount uint64
			operationCount, err = ReadUvarint(rr)
			if err != nil {
				return err
			}
			if _, exists := tsl.DAOCoinLimitOrderLimitMap[*daoCoinLimitOrderLimitKey]; exists {
				return fmt.Errorf("DAO Coin Limit Order Key already exists in map")
			}
			tsl.DAOCoinLimitOrderLimitMap[*daoCoinLimitOrderLimitKey] = operationCount
		}
	}

	if MigrationTriggered(blockHeight, UnlimitedDerivedKeysMigration) {
		tsl.IsUnlimited, err = ReadBoolByte(rr)
		if err != nil {
			return errors.Wrapf(err, "TransactionSpendingLimit.FromBytes: Problem reading IsUnlimited")
		}
	}

	if MigrationTriggered(blockHeight, AssociationsAndAccessGroupsMigration) {
		associationMapLen, err := ReadUvarint(rr)
		if err != nil {
			return err
		}
		tsl.AssociationLimitMap = make(map[AssociationLimitKey]uint64)
		if associationMapLen > 0 {
			for ii := uint64(0); ii < associationMapLen; ii++ {
				associationLimitKey := &AssociationLimitKey{}
				if err = associationLimitKey.Decode(rr); err != nil {
					return errors.Wrap(err, "Error decoding Association Key")
				}
				var operationCount uint64
				operationCount, err = ReadUvarint(rr)
				if err != nil {
					return err
				}
				if _, exists := tsl.AssociationLimitMap[*associationLimitKey]; exists {
					return errors.New("Association Key already exists in map")
				}
				tsl.AssociationLimitMap[*associationLimitKey] = operationCount
			}
		}
	}

	if MigrationTriggered(blockHeight, AssociationsAndAccessGroupsMigration) ||
		MigrationTriggered(blockHeight, BalanceModelMigration) {

		// Access Group Map
		accessGroupLimitMapLen, err := ReadUvarint(rr)
		if err != nil {
			return err
		}
		tsl.AccessGroupMap = make(map[AccessGroupLimitKey]uint64)
		if accessGroupLimitMapLen > 0 {
			for ii := uint64(0); ii < accessGroupLimitMapLen; ii++ {
				accessGroupLimitKey := &AccessGroupLimitKey{}
				if err = accessGroupLimitKey.Decode(rr); err != nil {
					return errors.Wrapf(err, "Error decoding access group limit key")
				}
				var operationCount uint64
				operationCount, err = ReadUvarint(rr)
				if err != nil {
					return err
				}
				if _, exists := tsl.AccessGroupMap[*accessGroupLimitKey]; exists {
					return fmt.Errorf("Access group limit key already exists")
				}
				tsl.AccessGroupMap[*accessGroupLimitKey] = operationCount
			}
		}

		// Access Group Member Map
		accessGroupMemberLimitMapLen, err := ReadUvarint(rr)
		if err != nil {
			return err
		}
		tsl.AccessGroupMemberMap = make(map[AccessGroupMemberLimitKey]uint64)
		if accessGroupMemberLimitMapLen > 0 {
			for ii := uint64(0); ii < accessGroupMemberLimitMapLen; ii++ {
				accessGroupMemberLimitKey := &AccessGroupMemberLimitKey{}
				if err = accessGroupMemberLimitKey.Decode(rr); err != nil {
					return errors.Wrapf(err, "Error decoding access group member limit key")
				}
				var operationCount uint64
				operationCount, err = ReadUvarint(rr)
				if err != nil {
					return err
				}
				if _, exists := tsl.AccessGroupMemberMap[*accessGroupMemberLimitKey]; exists {
					return fmt.Errorf("Access group member limit key already exists")
				}
				tsl.AccessGroupMemberMap[*accessGroupMemberLimitKey] = operationCount
			}
		}
	}

	return nil
}

func (tsl *TransactionSpendingLimit) AccessGroupsToBytesLegacy(blockHeight uint64) ([]byte, error) {
	data := []byte{}

	accessGroupLimitMapLength := uint64(len(tsl.AccessGroupMap))
	data = append(data, UintToBuf(accessGroupLimitMapLength)...)
	if accessGroupLimitMapLength > 0 {
		keys, err := SafeMakeSliceWithLengthAndCapacity[AccessGroupLimitKey](0, accessGroupLimitMapLength)
		if err != nil {
			return nil, err
		}
		for key := range tsl.AccessGroupMap {
			keys = append(keys, key)
		}
		sort.Slice(keys, func(ii, jj int) bool {
			return hex.EncodeToString(keys[ii].Encode()) < hex.EncodeToString(keys[jj].Encode())
		})
		for key := range tsl.AccessGroupMap {
			data = append(data, key.Encode()...)
			data = append(data, UintToBuf(tsl.AccessGroupMap[key])...)
		}
	}

	accessGroupMemberLimitMapLength := uint64(len(tsl.AccessGroupMemberMap))
	data = append(data, UintToBuf(accessGroupMemberLimitMapLength)...)
	if accessGroupMemberLimitMapLength > 0 {
		keys, err := SafeMakeSliceWithLengthAndCapacity[AccessGroupMemberLimitKey](0, accessGroupMemberLimitMapLength)
		if err != nil {
			return nil, err
		}
		for key := range tsl.AccessGroupMemberMap {
			keys = append(keys, key)
		}
		sort.Slice(keys, func(ii, jj int) bool {
			return hex.EncodeToString(keys[ii].Encode()) < hex.EncodeToString(keys[jj].Encode())
		})
		for _, key := range keys {
			data = append(data, key.Encode()...)
			data = append(data, UintToBuf(tsl.AccessGroupMemberMap[key])...)
		}
	}
	return data, nil
}

func (tsl *TransactionSpendingLimit) Copy() *TransactionSpendingLimit {
	copyTSL := &TransactionSpendingLimit{
		GlobalDESOLimit:              tsl.GlobalDESOLimit,
		TransactionCountLimitMap:     make(map[TxnType]uint64),
		CreatorCoinOperationLimitMap: make(map[CreatorCoinOperationLimitKey]uint64),
		DAOCoinOperationLimitMap:     make(map[DAOCoinOperationLimitKey]uint64),
		NFTOperationLimitMap:         make(map[NFTOperationLimitKey]uint64),
		DAOCoinLimitOrderLimitMap:    make(map[DAOCoinLimitOrderLimitKey]uint64),
		AccessGroupMap:               make(map[AccessGroupLimitKey]uint64),
		AccessGroupMemberMap:         make(map[AccessGroupMemberLimitKey]uint64),
		IsUnlimited:                  tsl.IsUnlimited,
	}

	for txnType, txnCount := range tsl.TransactionCountLimitMap {
		copyTSL.TransactionCountLimitMap[txnType] = txnCount
	}

	for ccOp, ccOpCount := range tsl.CreatorCoinOperationLimitMap {
		copyTSL.CreatorCoinOperationLimitMap[ccOp] = ccOpCount
	}

	for daoOp, daoOpCount := range tsl.DAOCoinOperationLimitMap {
		copyTSL.DAOCoinOperationLimitMap[daoOp] = daoOpCount
	}

	for nftOp, nftOpCount := range tsl.NFTOperationLimitMap {
		copyTSL.NFTOperationLimitMap[nftOp] = nftOpCount
	}

	for daoCoinLimitOrderLimitKey, daoCoinLimitOrderCount := range tsl.DAOCoinLimitOrderLimitMap {
		copyTSL.DAOCoinLimitOrderLimitMap[daoCoinLimitOrderLimitKey] = daoCoinLimitOrderCount
	}

	if tsl.AssociationLimitMap != nil {
		// Before the AssociationsAndAccessGroupsBlockHeight, this map will
		// be null. So we should ensure this is the case in the copy too.
		copyTSL.AssociationLimitMap = make(map[AssociationLimitKey]uint64)
		for associationLimitKey, associationCount := range tsl.AssociationLimitMap {
			copyTSL.AssociationLimitMap[associationLimitKey] = associationCount
		}
	}

	for accessGroupLimitKey, accessGroupCount := range tsl.AccessGroupMap {
		copyTSL.AccessGroupMap[accessGroupLimitKey] = accessGroupCount
	}

	for accessGroupMemberLimitKey, accessGroupMemberCount := range tsl.AccessGroupMemberMap {
		copyTSL.AccessGroupMemberMap[accessGroupMemberLimitKey] = accessGroupMemberCount
	}

	return copyTSL
}

func (bav *UtxoView) CheckIfValidUnlimitedSpendingLimit(tsl *TransactionSpendingLimit, blockHeight uint32) (_isUnlimited bool, _err error) {
	AssertDependencyStructFieldNumbers(&TransactionSpendingLimit{}, 10)

	if tsl.IsUnlimited && blockHeight < bav.Params.ForkHeights.DeSoUnlimitedDerivedKeysBlockHeight {
		return false, RuleErrorUnlimitedDerivedKeyBeforeBlockHeight
	}

	// Note: We don't need a blockheight here to gate access group nor access group member maps. They will always be
	// empty prior to the fork block height, and should be empty after the blockheight for the unlimited spending limit.
	if tsl.IsUnlimited && (tsl.GlobalDESOLimit > 0 ||
		len(tsl.TransactionCountLimitMap) > 0 ||
		len(tsl.CreatorCoinOperationLimitMap) > 0 ||
		len(tsl.DAOCoinOperationLimitMap) > 0 ||
		len(tsl.NFTOperationLimitMap) > 0 ||
		len(tsl.DAOCoinLimitOrderLimitMap) > 0 ||
		len(tsl.AssociationLimitMap) > 0 ||
		len(tsl.AccessGroupMap) > 0 ||
		len(tsl.AccessGroupMemberMap) > 0) {
		return tsl.IsUnlimited, RuleErrorUnlimitedDerivedKeyNonEmptySpendingLimits
	}

	return tsl.IsUnlimited, nil
}

type NFTLimitOperation uint8

const (
	AnyNFTOperation            NFTLimitOperation = 0
	UpdateNFTOperation         NFTLimitOperation = 1
	AcceptNFTBidOperation      NFTLimitOperation = 2
	NFTBidOperation            NFTLimitOperation = 3
	TransferNFTOperation       NFTLimitOperation = 4
	BurnNFTOperation           NFTLimitOperation = 5
	AcceptNFTTransferOperation NFTLimitOperation = 6
	UndefinedNFTOperation      NFTLimitOperation = 7
)

type NFTLimitOperationString string

const (
	AnyNFTOperationString            NFTLimitOperationString = "any"
	UpdateNFTOperationString         NFTLimitOperationString = "update"
	AcceptNFTBidOperationString      NFTLimitOperationString = "accept_nft_bid"
	NFTBidOperationString            NFTLimitOperationString = "nft_bid"
	TransferNFTOperationString       NFTLimitOperationString = "transfer"
	BurnNFTOperationString           NFTLimitOperationString = "burn"
	AcceptNFTTransferOperationString NFTLimitOperationString = "accept_nft_transfer"
	UndefinedNFTOperationString      NFTLimitOperationString = "undefined"
)

func (nftLimitOperation NFTLimitOperation) ToString() string {
	return string(nftLimitOperation.ToNFTLimitOperationString())
}

func (nftLimitOperation NFTLimitOperation) ToNFTLimitOperationString() NFTLimitOperationString {
	switch nftLimitOperation {
	case AnyNFTOperation:
		return AnyNFTOperationString
	case UpdateNFTOperation:
		return UpdateNFTOperationString
	case AcceptNFTBidOperation:
		return AcceptNFTBidOperationString
	case NFTBidOperation:
		return NFTBidOperationString
	case TransferNFTOperation:
		return TransferNFTOperationString
	case BurnNFTOperation:
		return BurnNFTOperationString
	case AcceptNFTTransferOperation:
		return AcceptNFTTransferOperationString
	default:
		return UndefinedNFTOperationString
	}
}

func (nftLimitOperationString NFTLimitOperationString) ToNFTLimitOperation() NFTLimitOperation {
	switch nftLimitOperationString {
	case AnyNFTOperationString:
		return AnyNFTOperation
	case UpdateNFTOperationString:
		return UpdateNFTOperation
	case AcceptNFTBidOperationString:
		return AcceptNFTBidOperation
	case NFTBidOperationString:
		return NFTBidOperation
	case TransferNFTOperationString:
		return TransferNFTOperation
	case BurnNFTOperationString:
		return BurnNFTOperation
	case AcceptNFTTransferOperationString:
		return AcceptNFTTransferOperation
	default:
		return UndefinedNFTOperation
	}
}

func (nftLimitOperation NFTLimitOperation) IsUndefined() bool {
	return nftLimitOperation == UndefinedNFTOperation
}

type NFTOperationLimitKey struct {
	BlockHash    BlockHash
	SerialNumber uint64
	Operation    NFTLimitOperation
}

func (nftOperationLimitKey NFTOperationLimitKey) Encode() []byte {
	var data []byte
	blockHash := nftOperationLimitKey.BlockHash.ToBytes()
	data = append(data, UintToBuf(uint64(len(blockHash)))...)
	data = append(data, blockHash...)
	data = append(data, UintToBuf(nftOperationLimitKey.SerialNumber)...)
	data = append(data, UintToBuf(uint64(nftOperationLimitKey.Operation))...)
	return data
}

func (nftOperationLimitKey *NFTOperationLimitKey) Decode(rr *bytes.Reader) error {
	blockHashLen, err := ReadUvarint(rr)
	if err != nil {
		return err
	}
	// De-serialize the key
	blockhashBytes, err := SafeMakeSliceWithLength[byte](blockHashLen)
	if err != nil {
		return err
	}
	if _, err = io.ReadFull(rr, blockhashBytes); err != nil {
		return err
	}
	blockHash := NewBlockHash(blockhashBytes)
	if blockHash == nil {
		return fmt.Errorf("Invalid block hash")
	}
	nftOperationLimitKey.BlockHash = *blockHash
	serialNum, err := ReadUvarint(rr)
	if err != nil {
		return err
	}
	nftOperationLimitKey.SerialNumber = serialNum
	operationKey, err := ReadUvarint(rr)
	if err != nil {
		return err
	}
	nftOperationLimitKey.Operation = NFTLimitOperation(operationKey)
	return nil
}

func MakeNFTOperationLimitKey(blockHash BlockHash, serialNumber uint64, operation NFTLimitOperation) NFTOperationLimitKey {
	return NFTOperationLimitKey{
		blockHash,
		serialNumber,
		operation,
	}
}

// The operations that are permitted to be performed by a derived key.
type CreatorCoinLimitOperation uint8

const (
	AnyCreatorCoinOperation       CreatorCoinLimitOperation = 0
	BuyCreatorCoinOperation       CreatorCoinLimitOperation = 1
	SellCreatorCoinOperation      CreatorCoinLimitOperation = 2
	TransferCreatorCoinOperation  CreatorCoinLimitOperation = 3
	UndefinedCreatorCoinOperation CreatorCoinLimitOperation = 4
)

type CreatorCoinLimitOperationString string

const (
	AnyCreatorCoinOperationString       CreatorCoinLimitOperationString = "any"
	BuyCreatorCoinOperationString       CreatorCoinLimitOperationString = "buy"
	SellCreatorCoinOperationString      CreatorCoinLimitOperationString = "sell"
	TransferCreatorCoinOperationString  CreatorCoinLimitOperationString = "transfer"
	UndefinedCreatorCoinOperationString CreatorCoinLimitOperationString = "undefined"
)

func (creatorCoinLimitOperation CreatorCoinLimitOperation) ToString() string {
	return string(creatorCoinLimitOperation.ToCreatorCoinLimitOperationString())
}

func (creatorCoinLimitOperation CreatorCoinLimitOperation) ToCreatorCoinLimitOperationString() CreatorCoinLimitOperationString {
	switch creatorCoinLimitOperation {
	case AnyCreatorCoinOperation:
		return AnyCreatorCoinOperationString
	case BuyCreatorCoinOperation:
		return BuyCreatorCoinOperationString
	case SellCreatorCoinOperation:
		return SellCreatorCoinOperationString
	case TransferCreatorCoinOperation:
		return TransferCreatorCoinOperationString
	default:
		return UndefinedCreatorCoinOperationString
	}
}

func (creatorCoinLimitOperationString CreatorCoinLimitOperationString) ToCreatorCoinLimitOperation() CreatorCoinLimitOperation {
	switch creatorCoinLimitOperationString {
	case AnyCreatorCoinOperationString:
		return AnyCreatorCoinOperation
	case BuyCreatorCoinOperationString:
		return BuyCreatorCoinOperation
	case SellCreatorCoinOperationString:
		return SellCreatorCoinOperation
	case TransferCreatorCoinOperationString:
		return TransferCreatorCoinOperation
	default:
		return UndefinedCreatorCoinOperation
	}
}

func (creatorCoinLimitOperation CreatorCoinLimitOperation) IsUndefined() bool {
	return creatorCoinLimitOperation == UndefinedCreatorCoinOperation
}

type CreatorCoinOperationLimitKey struct {
	CreatorPKID PKID
	Operation   CreatorCoinLimitOperation
}

func (creatorCoinOperationLimitKey CreatorCoinOperationLimitKey) Encode() []byte {
	var data []byte
	creatorPKIDBytes := creatorCoinOperationLimitKey.CreatorPKID.ToBytes()
	data = append(data, UintToBuf(uint64(len(creatorPKIDBytes)))...)
	data = append(data, creatorPKIDBytes...)
	data = append(data, UintToBuf(uint64(creatorCoinOperationLimitKey.Operation))...)
	return data
}

func (creatorCoinOperationLimitKey *CreatorCoinOperationLimitKey) Decode(rr *bytes.Reader) error {
	creatorPKIDBytesLen, err := ReadUvarint(rr)
	if err != nil {
		return err
	}
	// De-serialize the key
	creatorPKIDBytes, err := SafeMakeSliceWithLength[byte](creatorPKIDBytesLen)
	if err != nil {
		return err
	}
	if _, err = io.ReadFull(rr, creatorPKIDBytes); err != nil {
		return err
	}
	creatorPKID := NewPKID(creatorPKIDBytes)
	if creatorPKID == nil {
		return fmt.Errorf("Invalid PKID")
	}
	creatorCoinOperationLimitKey.CreatorPKID = *creatorPKID
	operationKey, err := ReadUvarint(rr)
	if err != nil {
		return err
	}
	creatorCoinOperationLimitKey.Operation = CreatorCoinLimitOperation(operationKey)
	return nil
}

func MakeCreatorCoinOperationLimitKey(creatorPKID PKID, operation CreatorCoinLimitOperation) CreatorCoinOperationLimitKey {
	return CreatorCoinOperationLimitKey{
		creatorPKID,
		operation,
	}
}

type DAOCoinLimitOperation uint8

const (
	AnyDAOCoinOperation                             DAOCoinLimitOperation = 0
	MintDAOCoinOperation                            DAOCoinLimitOperation = 1
	BurnDAOCoinOperation                            DAOCoinLimitOperation = 2
	DisableMintingDAOCoinOperation                  DAOCoinLimitOperation = 3
	UpdateTransferRestrictionStatusDAOCoinOperation DAOCoinLimitOperation = 4
	TransferDAOCoinOperation                        DAOCoinLimitOperation = 5
	UndefinedDAOCoinOperation                       DAOCoinLimitOperation = 6
)

type DAOCoinLimitOperationString string

const (
	AnyDAOCoinOperationString                             DAOCoinLimitOperationString = "any"
	MintDAOCoinOperationString                            DAOCoinLimitOperationString = "mint"
	BurnDAOCoinOperationString                            DAOCoinLimitOperationString = "burn"
	DisableMintingDAOCoinOperationString                  DAOCoinLimitOperationString = "disable_minting"
	UpdateTransferRestrictionStatusDAOCoinOperationString DAOCoinLimitOperationString = "update_transfer_restriction_status"
	TransferDAOCoinOperationString                        DAOCoinLimitOperationString = "transfer"
	UndefinedDAOCoinOperationString                       DAOCoinLimitOperationString = "undefined"
)

func (daoCoinLimitOperation DAOCoinLimitOperation) ToString() string {
	return string(daoCoinLimitOperation.ToDAOCoinLimitOperationString())
}

func (daoCoinLimitOperation DAOCoinLimitOperation) ToDAOCoinLimitOperationString() DAOCoinLimitOperationString {
	switch daoCoinLimitOperation {
	case AnyDAOCoinOperation:
		return AnyDAOCoinOperationString
	case MintDAOCoinOperation:
		return MintDAOCoinOperationString
	case BurnDAOCoinOperation:
		return BurnDAOCoinOperationString
	case DisableMintingDAOCoinOperation:
		return DisableMintingDAOCoinOperationString
	case UpdateTransferRestrictionStatusDAOCoinOperation:
		return UpdateTransferRestrictionStatusDAOCoinOperationString
	case TransferDAOCoinOperation:
		return TransferDAOCoinOperationString
	default:
		return UndefinedDAOCoinOperationString
	}
}

func (daoCoinLimitOperationString DAOCoinLimitOperationString) ToDAOCoinLimitOperation() DAOCoinLimitOperation {
	switch daoCoinLimitOperationString {
	case AnyDAOCoinOperationString:
		return AnyDAOCoinOperation
	case MintDAOCoinOperationString:
		return MintDAOCoinOperation
	case BurnDAOCoinOperationString:
		return BurnDAOCoinOperation
	case DisableMintingDAOCoinOperationString:
		return DisableMintingDAOCoinOperation
	case UpdateTransferRestrictionStatusDAOCoinOperationString:
		return UpdateTransferRestrictionStatusDAOCoinOperation
	case TransferDAOCoinOperationString:
		return TransferDAOCoinOperation
	default:
		return UndefinedDAOCoinOperation
	}
}

func (daoCoinLimitOperation DAOCoinLimitOperation) IsUndefined() bool {
	return daoCoinLimitOperation == UndefinedDAOCoinOperation
}

type DAOCoinOperationLimitKey struct {
	CreatorPKID PKID
	Operation   DAOCoinLimitOperation
}

func (daoCoinOperationLimitKey DAOCoinOperationLimitKey) Encode() []byte {
	var data []byte
	creatorPKIDBytes := daoCoinOperationLimitKey.CreatorPKID.ToBytes()
	data = append(data, UintToBuf(uint64(len(creatorPKIDBytes)))...)
	data = append(data, creatorPKIDBytes...)
	data = append(data, UintToBuf(uint64(daoCoinOperationLimitKey.Operation))...)
	return data
}

func (daoCoinOperationLimitKey *DAOCoinOperationLimitKey) Decode(rr *bytes.Reader) error {
	creatorPKIDBytesLen, err := ReadUvarint(rr)
	if err != nil {
		return err
	}
	// De-serialize the key
	creatorPKIDBytes, err := SafeMakeSliceWithLength[byte](creatorPKIDBytesLen)
	if err != nil {
		return err
	}
	if _, err = io.ReadFull(rr, creatorPKIDBytes); err != nil {
		return err
	}
	creatorPKID := NewPKID(creatorPKIDBytes)
	if creatorPKID == nil {
		return fmt.Errorf("Invalid PKID")
	}
	daoCoinOperationLimitKey.CreatorPKID = *creatorPKID
	operationKey, err := ReadUvarint(rr)
	if err != nil {
		return err
	}
	daoCoinOperationLimitKey.Operation = DAOCoinLimitOperation(operationKey)
	return nil
}

func MakeDAOCoinOperationLimitKey(creatorPKID PKID, operation DAOCoinLimitOperation) DAOCoinOperationLimitKey {
	return DAOCoinOperationLimitKey{
		creatorPKID,
		operation,
	}
}

type DAOCoinLimitOrderLimitKey struct {
	// The PKID of the coin that we're going to buy
	BuyingDAOCoinCreatorPKID PKID
	// The PKID of the coin that we're going to sell
	SellingDAOCoinCreatorPKID PKID
}

func (daoCoinLimitOrderLimitKey DAOCoinLimitOrderLimitKey) Encode() []byte {
	var data []byte
	data = append(data, daoCoinLimitOrderLimitKey.BuyingDAOCoinCreatorPKID.ToBytes()...)
	data = append(data, daoCoinLimitOrderLimitKey.SellingDAOCoinCreatorPKID.ToBytes()...)
	return data
}

func (daoCoinLimitOrderLimitKey *DAOCoinLimitOrderLimitKey) Decode(rr *bytes.Reader) error {
	buyingDAOCoinCreatorPKID := &PKID{}
	if err := buyingDAOCoinCreatorPKID.FromBytes(rr); err != nil {
		return err
	}
	daoCoinLimitOrderLimitKey.BuyingDAOCoinCreatorPKID = *buyingDAOCoinCreatorPKID

	sellingDAOCoinCreatorPKID := &PKID{}
	if err := sellingDAOCoinCreatorPKID.FromBytes(rr); err != nil {
		return err
	}
	daoCoinLimitOrderLimitKey.SellingDAOCoinCreatorPKID = *sellingDAOCoinCreatorPKID
	return nil
}

func MakeDAOCoinLimitOrderLimitKey(buyingDAOCoinCreatorPKID PKID, sellingDAOCoinCreatorPKID PKID) DAOCoinLimitOrderLimitKey {
	return DAOCoinLimitOrderLimitKey{
		BuyingDAOCoinCreatorPKID:  buyingDAOCoinCreatorPKID,
		SellingDAOCoinCreatorPKID: sellingDAOCoinCreatorPKID,
	}
}

type AssociationLimitKey struct {
	AssociationClass AssociationClass // User || Post
	AssociationType  string
	AppPKID          PKID
	AppScopeType     AssociationAppScopeType // Any || Scoped
	Operation        AssociationOperation    // Any || Create || Delete
}

type AssociationClass uint8
type AssociationClassString string
type AssociationAppScopeType uint8
type AssociationAppScopeTypeString string
type AssociationOperation uint8
type AssociationOperationString string

const (
	UndefinedAssociationClassString AssociationClassString = "Undefined"
	UserAssociationClassString      AssociationClassString = "User"
	PostAssociationClassString      AssociationClassString = "Post"
)

func (associationClass AssociationClass) ToString() string {
	return string(associationClass.ToAssociationClassString())
}

func (associationClass AssociationClass) ToAssociationClassString() AssociationClassString {
	switch associationClass {
	case AssociationClassUser:
		return UserAssociationClassString
	case AssociationClassPost:
		return PostAssociationClassString
	default:
		return UndefinedAssociationClassString
	}
}

func (associationClassString AssociationClassString) ToAssociationClass() AssociationClass {
	switch associationClassString {
	case UserAssociationClassString:
		return AssociationClassUser
	case PostAssociationClassString:
		return AssociationClassPost
	default:
		return AssociationClassUndefined
	}
}

const (
	UndefinedAssociationAppScopeTypeString AssociationAppScopeTypeString = "Undefined"
	AnyAssociationAppScopeTypeString       AssociationAppScopeTypeString = "Any"
	ScopedAssociationAppScopeTypeString    AssociationAppScopeTypeString = "Scoped"
)

func (associationAppScopeType AssociationAppScopeType) ToString() string {
	return string(associationAppScopeType.ToAssociationAppScopeTypeString())
}

func (associationAppScopeType AssociationAppScopeType) ToAssociationAppScopeTypeString() AssociationAppScopeTypeString {
	switch associationAppScopeType {
	case AssociationAppScopeTypeAny:
		return AnyAssociationAppScopeTypeString
	case AssociationAppScopeTypeScoped:
		return ScopedAssociationAppScopeTypeString
	default:
		return UndefinedAssociationAppScopeTypeString
	}
}

func (associationAppScopeTypeString AssociationAppScopeTypeString) ToAssociationAppScopeType() AssociationAppScopeType {
	switch associationAppScopeTypeString {
	case AnyAssociationAppScopeTypeString:
		return AssociationAppScopeTypeAny
	case ScopedAssociationAppScopeTypeString:
		return AssociationAppScopeTypeScoped
	default:
		return AssociationAppScopeTypeUndefined
	}
}

const (
	UndefinedAssociationOperation AssociationOperationString = "Undefined"
	AnyAssociationOperation       AssociationOperationString = "Any"
	CreateAssociationOperation    AssociationOperationString = "Create"
	DeleteAssociationOperation    AssociationOperationString = "Delete"
)

func (associationOperation AssociationOperation) ToString() string {
	return string(associationOperation.ToAssociationOperationString())
}

func (associationOperation AssociationOperation) ToAssociationOperationString() AssociationOperationString {
	switch associationOperation {
	case AssociationOperationAny:
		return AnyAssociationOperation
	case AssociationOperationCreate:
		return CreateAssociationOperation
	case AssociationOperationDelete:
		return DeleteAssociationOperation
	default:
		return UndefinedAssociationOperation
	}
}

func (associationOperationString AssociationOperationString) ToAssociationOperation() AssociationOperation {
	switch associationOperationString {
	case AnyAssociationOperation:
		return AssociationOperationAny
	case CreateAssociationOperation:
		return AssociationOperationCreate
	case DeleteAssociationOperation:
		return AssociationOperationDelete
	default:
		return AssociationOperationUndefined
	}
}

const (
	// AssociationClass: User || Post
	AssociationClassUndefined AssociationClass = 0
	AssociationClassUser      AssociationClass = 1
	AssociationClassPost      AssociationClass = 2
	// AssociationScope: Any || Scoped
	AssociationAppScopeTypeUndefined AssociationAppScopeType = 0
	AssociationAppScopeTypeAny       AssociationAppScopeType = 1
	AssociationAppScopeTypeScoped    AssociationAppScopeType = 2
	// AssociationOperation: Any || Create || Delete
	AssociationOperationUndefined AssociationOperation = 0
	AssociationOperationAny       AssociationOperation = 1
	AssociationOperationCreate    AssociationOperation = 2
	AssociationOperationDelete    AssociationOperation = 3
)

func (associationLimitKey AssociationLimitKey) Encode() []byte {
	var data []byte
	data = append(data, UintToBuf(uint64(associationLimitKey.AssociationClass))...)
	data = append(data, EncodeByteArray([]byte(associationLimitKey.AssociationType))...)
	data = append(data, associationLimitKey.AppPKID.ToBytes()...)
	data = append(data, UintToBuf(uint64(associationLimitKey.AppScopeType))...)
	data = append(data, UintToBuf(uint64(associationLimitKey.Operation))...)
	return data
}

func (associationLimitKey *AssociationLimitKey) Decode(rr *bytes.Reader) error {
	var err error
	// AssociationClass: User || Post
	associationClass, err := ReadUvarint(rr)
	if err != nil {
		return errors.Wrapf(err, "AssociationLimitKey.Decode: Problem reading AssociationClass: ")
	}
	associationLimitKey.AssociationClass = AssociationClass(associationClass)
	// AssociationType
	associationType, err := DecodeByteArray(rr)
	if err != nil {
		return errors.Wrap(err, "AssociationLimitKey.Decode: Problem reading AssociationType: ")
	}
	associationLimitKey.AssociationType = string(associationType)
	// AppPKID
	appPKID := &PKID{}
	if err = appPKID.FromBytes(rr); err != nil {
		return errors.Wrap(err, "AssociationLimitKey.Decode: Problem reading AppPKID: ")
	}
	associationLimitKey.AppPKID = *appPKID
	// AppScopeType: Any || Scoped
	appScopeType, err := ReadUvarint(rr)
	if err != nil {
		return errors.Wrap(err, "AssociationLimitKey.Decode: Problem reading AppScopeType: ")
	}
	associationLimitKey.AppScopeType = AssociationAppScopeType(appScopeType)
	// Operation: Any || Create || Delete
	operation, err := ReadUvarint(rr)
	if err != nil {
		return errors.Wrapf(err, "AssociationLimitKey.Decode: Problem reading Operation: ")
	}
	associationLimitKey.Operation = AssociationOperation(operation)
	return nil
}

func MakeAssociationLimitKey(
	associationClass AssociationClass,
	associationType []byte,
	appPKID PKID,
	appScopeType AssociationAppScopeType,
	operation AssociationOperation,
) AssociationLimitKey {
	// Note: AssociationType is case-insensitive.
	return AssociationLimitKey{
		AssociationClass: associationClass,
		AssociationType:  string(bytes.ToLower(associationType)),
		AppPKID:          appPKID,
		AppScopeType:     appScopeType,
		Operation:        operation,
	}
}

type AccessGroupLimitKey struct {
	// AccessGroupOwnerPublicKey is the public key of the owner of the access group.
	AccessGroupOwnerPublicKey PublicKey

	// AccessGroupScopeType is the scope of the access group.
	AccessGroupScopeType AccessGroupScopeType

	// AccessGroupKeyName is the name of the access group.
	AccessGroupKeyName GroupKeyName

	// OperationType is the type of operation for which the spending limit count will apply
	OperationType AccessGroupOperationType
}

func (accessGroupLimitKey *AccessGroupLimitKey) Encode() []byte {
	var data []byte
	data = append(data, EncodeByteArray(accessGroupLimitKey.AccessGroupOwnerPublicKey.ToBytes())...)
	data = append(data, UintToBuf(uint64(accessGroupLimitKey.AccessGroupScopeType))...)
	data = append(data, EncodeByteArray(accessGroupLimitKey.AccessGroupKeyName.ToBytes())...)
	data = append(data, UintToBuf(uint64(accessGroupLimitKey.OperationType))...)
	return data
}

func (accessGroupLimitKey *AccessGroupLimitKey) Decode(rr *bytes.Reader) error {
	accessGroupOwnerPublicKeyBytes, err := DecodeByteArray(rr)
	if err != nil {
		return errors.Wrapf(err, "AccessGroupLimitKey.Decode: "+
			"Problem reading AccessGroupOwnerPublicKey")
	}
	accessGroupLimitKey.AccessGroupOwnerPublicKey = *NewPublicKey(accessGroupOwnerPublicKeyBytes)

	scopeType, err := ReadUvarint(rr)
	if err != nil {
		return errors.Wrapf(err, "AccessGroupLimitKey.Decode: Problem decoding AccessGroupScopeType")
	}
	accessGroupLimitKey.AccessGroupScopeType = AccessGroupScopeType(scopeType)

	accessGroupKeyNameBytes, err := DecodeByteArray(rr)
	if err != nil {
		return errors.Wrapf(err, "AccessGroupLimitKey.Decode: "+
			"Problem reading AccessGroupKeyName")
	}
	accessGroupLimitKey.AccessGroupKeyName = *NewGroupKeyName(accessGroupKeyNameBytes)

	operationType, err := ReadUvarint(rr)
	if err != nil {
		return errors.Wrapf(err, "AccessGroupLimitKey.Decode: Problem decoding OperationType")
	}
	accessGroupLimitKey.OperationType = AccessGroupOperationType(operationType)
	return nil
}

func MakeAccessGroupLimitKey(
	accessGroupOwnerPublicKey PublicKey,
	accessGroupScopeType AccessGroupScopeType,
	accessGroupKeyName GroupKeyName,
	operationType AccessGroupOperationType,
) AccessGroupLimitKey {
	return AccessGroupLimitKey{
		AccessGroupOwnerPublicKey: accessGroupOwnerPublicKey,
		AccessGroupScopeType:      accessGroupScopeType,
		AccessGroupKeyName:        accessGroupKeyName,
		OperationType:             operationType,
	}
}

type AccessGroupMemberLimitKey struct {
	// AccessGroupOwnerPublicKey is the public key of the owner of the access group.
	AccessGroupOwnerPublicKey PublicKey

	// AccessGroupScopeType is the scope of the access group member.
	AccessGroupScopeType AccessGroupScopeType

	// AccessGroupKeyName is the name of the access group.
	AccessGroupKeyName GroupKeyName

	// OperationType is the type of operation for which the spending limit count will apply to.
	OperationType AccessGroupMemberOperationType
}

func (accessGroupMemberLimitKey *AccessGroupMemberLimitKey) Encode() []byte {
	var data []byte
	data = append(data, EncodeByteArray(accessGroupMemberLimitKey.AccessGroupOwnerPublicKey.ToBytes())...)
	data = append(data, UintToBuf(uint64(accessGroupMemberLimitKey.AccessGroupScopeType))...)
	data = append(data, EncodeByteArray(accessGroupMemberLimitKey.AccessGroupKeyName.ToBytes())...)
	data = append(data, UintToBuf(uint64(accessGroupMemberLimitKey.OperationType))...)
	return data
}

func (accessGroupMemberLimitKey *AccessGroupMemberLimitKey) Decode(rr *bytes.Reader) error {
	accessGroupOwnerPublicKeyBytes, err := DecodeByteArray(rr)
	if err != nil {
		return errors.Wrapf(err, "AccessGroupMemberLimitKey.Decode: "+
			"Problem reading AccessGroupOwnerPublicKey")
	}
	accessGroupMemberLimitKey.AccessGroupOwnerPublicKey = *NewPublicKey(accessGroupOwnerPublicKeyBytes)

	scopeType, err := ReadUvarint(rr)
	if err != nil {
		return errors.Wrapf(err, "AccessGroupMemberLimitKey.Decode: Problem reading AccessGroupScopeType")
	}
	accessGroupMemberLimitKey.AccessGroupScopeType = AccessGroupScopeType(scopeType)

	accessGroupKeyNameBytes, err := DecodeByteArray(rr)
	if err != nil {
		return errors.Wrapf(err, "AccessGroupMemberLimitKey.Decode: "+
			"Problem reading AccessGroupKeyName")
	}
	accessGroupMemberLimitKey.AccessGroupKeyName = *NewGroupKeyName(accessGroupKeyNameBytes)

	operationType, err := ReadUvarint(rr)
	if err != nil {
		return errors.Wrapf(err, "AccessGroupMemberLimitKey.Decode: Problem reading operation type")
	}
	accessGroupMemberLimitKey.OperationType = AccessGroupMemberOperationType(operationType)
	return nil
}

func MakeAccessGroupMemberLimitKey(
	accessGroupOwnerPublicKey PublicKey,
	accessGroupScopeType AccessGroupScopeType,
	accessGroupKeyName GroupKeyName,
	operationType AccessGroupMemberOperationType,
) AccessGroupMemberLimitKey {
	return AccessGroupMemberLimitKey{
		AccessGroupOwnerPublicKey: accessGroupOwnerPublicKey,
		AccessGroupScopeType:      accessGroupScopeType,
		AccessGroupKeyName:        accessGroupKeyName,
		OperationType:             operationType,
	}
}

func (txnData *AuthorizeDerivedKeyMetadata) GetTxnType() TxnType {
	return TxnTypeAuthorizeDerivedKey
}

func (txnData *AuthorizeDerivedKeyMetadata) ToBytes(preSignature bool) ([]byte, error) {
	data := []byte{}

	// DerivedPublicKey
	data = append(data, UintToBuf(uint64(len(txnData.DerivedPublicKey)))...)
	data = append(data, txnData.DerivedPublicKey...)

	// ExpirationBlock uint64
	data = append(data, UintToBuf(uint64(txnData.ExpirationBlock))...)

	// OperationType byte
	data = append(data, byte(txnData.OperationType))

	// AccessSignature
	data = append(data, UintToBuf(uint64(len(txnData.AccessSignature)))...)
	data = append(data, txnData.AccessSignature...)

	return data, nil
}

func (txnData *AuthorizeDerivedKeyMetadata) FromBytes(data []byte) error {
	ret := AuthorizeDerivedKeyMetadata{}
	rr := bytes.NewReader(data)

	// DerivedPublicKey
	var err error
	ret.DerivedPublicKey, err = ReadVarString(rr)
	if err != nil {
		return fmt.Errorf(
			"AuthorizeDerivedKeyMetadata.FromBytes: Error reading DerivedPublicKey: %v", err)
	}

	// ExpirationBlock uint64
	ret.ExpirationBlock, err = ReadUvarint(rr)
	if err != nil {
		return fmt.Errorf(
			"AuthorizeDerivedKeyMetadata.FromBytes: Error reading ExpirationBlock: %v", err)
	}

	// OperationType byte
	operationType, err := rr.ReadByte()
	if err != nil {
		return fmt.Errorf(
			"AuthorizeDerivedKeyMetadata.FromBytes: Error reading OperationType: %v", err)
	}
	ret.OperationType = AuthorizeDerivedKeyOperationType(operationType)

	// AccessSignature
	ret.AccessSignature, err = ReadVarString(rr)
	if err != nil {
		return fmt.Errorf(
			"AuthorizeDerivedKeyMetadata.FromBytes: Error reading AccessSignature: %v", err)
	}

	*txnData = ret
	return nil
}

func (txnData *AuthorizeDerivedKeyMetadata) New() DeSoTxnMetadata {
	return &AuthorizeDerivedKeyMetadata{}
}

// ==================================================================
// DAOCoinMetadata
// ==================================================================

type DAOCoinOperationType uint8

const (
	DAOCoinOperationTypeMint                            DAOCoinOperationType = 0
	DAOCoinOperationTypeBurn                            DAOCoinOperationType = 1
	DAOCoinOperationTypeDisableMinting                  DAOCoinOperationType = 2
	DAOCoinOperationTypeUpdateTransferRestrictionStatus DAOCoinOperationType = 3
)

type DAOCoinMetadata struct {
	// ProfilePublicKey is the public key of the profile that owns the
	// coin the person wants to operate on.
	ProfilePublicKey []byte

	// OperationType specifies what the user wants to do with this
	// DAO coin.
	OperationType DAOCoinOperationType

	// TODO: Should we only have one field that tracks number of coins in operation to keep this struct small?
	// We will only ever need 1 of these fields.
	// Mint field
	CoinsToMintNanos uint256.Int

	// Burn Fields
	CoinsToBurnNanos uint256.Int

	// TransferRestrictionStatus to set if OperationType == DAOCoinOperationTypeUpdateTransferRestrictionStatus
	TransferRestrictionStatus
}

func (txnData *DAOCoinMetadata) GetTxnType() TxnType {
	return TxnTypeDAOCoin
}

func (txnData *DAOCoinMetadata) ToBytes(preSignature bool) ([]byte, error) {
	data := []byte{}

	// ProfilePublicKey
	data = append(data, UintToBuf(uint64(len(txnData.ProfilePublicKey)))...)
	data = append(data, txnData.ProfilePublicKey...)

	// OperationType byte
	data = append(data, byte(txnData.OperationType))

	// CoinsToMintNanos
	{
		coinsToMintBytes := txnData.CoinsToMintNanos.Bytes()
		data = append(data, UintToBuf(uint64(len(coinsToMintBytes)))...)
		data = append(data, coinsToMintBytes...)
	}

	// CoinsToBurnNanos
	{
		coinsToBurnBytes := txnData.CoinsToBurnNanos.Bytes()
		data = append(data, UintToBuf(uint64(len(coinsToBurnBytes)))...)
		data = append(data, coinsToBurnBytes...)
	}

	data = append(data, byte(txnData.TransferRestrictionStatus))

	return data, nil
}

func (txnData *DAOCoinMetadata) FromBytes(data []byte) error {
	ret := DAOCoinMetadata{}
	rr := bytes.NewReader(data)

	// ProfilePublicKey
	var err error
	ret.ProfilePublicKey, err = ReadVarString(rr)
	if err != nil {
		return fmt.Errorf(
			"DAOCoinMetadata.FromBytes: Error reading ProfilePublicKey: %v", err)
	}

	// OperationType byte
	operationType, err := rr.ReadByte()
	if err != nil {
		return fmt.Errorf(
			"DAOCoinMetadata.FromBytes: Error reading OperationType: %v", err)
	}
	ret.OperationType = DAOCoinOperationType(operationType)

	// Set CoinsToMintNanos from the bytes
	maxUint256BytesLen := len(MaxUint256.Bytes())
	{
		intLen, err := ReadUvarint(rr)
		if err != nil {
			return errors.Wrapf(err, "DAOCoinMetadata.FromBytes: Problem "+
				"coinsToMint length")
		}
		if intLen > uint64(maxUint256BytesLen) {
			return fmt.Errorf("DAOCoinMetadata.FromBytes: coinsToMintLen %d "+
				"exceeds max %d", intLen, MaxMessagePayload)
		}
		coinsToMintBytes, err := SafeMakeSliceWithLength[byte](intLen)
		if err != nil {
			return errors.Wrapf(err, "DAOCoinMetadata.FromBytes: Problem making slice for coinsToMintBytes")
		}
		_, err = io.ReadFull(rr, coinsToMintBytes)
		if err != nil {
			return fmt.Errorf("DAOCoinMetadata.FromBytes: Error reading coinsToMintBytes: %v", err)
		}
		ret.CoinsToMintNanos = *uint256.NewInt().SetBytes(coinsToMintBytes)
	}

	{
		intLen, err := ReadUvarint(rr)
		if err != nil {
			return errors.Wrapf(err, "DAOCoinMetadata.FromBytes: Problem "+
				"coinsToBurn length")
		}
		if intLen > uint64(maxUint256BytesLen) {
			return fmt.Errorf("DAOCoinMetadata.FromBytes: coinsToBurnLen %d "+
				"exceeds max %d", intLen, MaxMessagePayload)
		}
		coinsToBurnBytes, err := SafeMakeSliceWithLength[byte](intLen)
		if err != nil {
			return errors.Wrapf(err, "DAOCoinMetadata.FromBytes: Problem making slice for coinsToBurnBytes")
		}
		_, err = io.ReadFull(rr, coinsToBurnBytes)
		if err != nil {
			return fmt.Errorf("DAOCoinMetadata.FromBytes: Error reading coinsToBurnBytes: %v", err)
		}
		ret.CoinsToBurnNanos = *uint256.NewInt().SetBytes(coinsToBurnBytes)
	}

	transferRestrictionStatus, err := rr.ReadByte()
	if err != nil {
		return fmt.Errorf("DAOCoinMetadata.FromBytes: Error reading TransferRestrictionStatus: %v", err)
	}
	ret.TransferRestrictionStatus = TransferRestrictionStatus(transferRestrictionStatus)

	*txnData = ret
	return nil
}

func (txnData *DAOCoinMetadata) New() DeSoTxnMetadata {
	return &DAOCoinMetadata{}
}

// ==================================================================
// DAOCoinTransferMetadata
// ==================================================================

type DAOCoinTransferMetadata struct {
	// ProfilePublicKey is the public key of the profile that owns the
	// coin the person wants to transfer. DAO coins can only be
	// transferred if a valid profile exists.
	ProfilePublicKey []byte

	DAOCoinToTransferNanos uint256.Int
	ReceiverPublicKey      []byte
}

func (txnData *DAOCoinTransferMetadata) GetTxnType() TxnType {
	return TxnTypeDAOCoinTransfer
}

func (txnData *DAOCoinTransferMetadata) ToBytes(preSignature bool) ([]byte, error) {
	data := []byte{}

	// ProfilePublicKey
	data = append(data, UintToBuf(uint64(len(txnData.ProfilePublicKey)))...)
	data = append(data, txnData.ProfilePublicKey...)

	// DAOCoinToTransferNanos uint64
	{
		coinsToTransferBytes := txnData.DAOCoinToTransferNanos.Bytes()
		data = append(data, UintToBuf(uint64(len(coinsToTransferBytes)))...)
		data = append(data, coinsToTransferBytes...)
	}

	// ReceiverPublicKey
	data = append(data, UintToBuf(uint64(len(txnData.ReceiverPublicKey)))...)
	data = append(data, txnData.ReceiverPublicKey...)

	return data, nil
}

func (txnData *DAOCoinTransferMetadata) FromBytes(data []byte) error {
	ret := DAOCoinTransferMetadata{}
	rr := bytes.NewReader(data)

	// ProfilePublicKey
	var err error
	ret.ProfilePublicKey, err = ReadVarString(rr)
	if err != nil {
		return fmt.Errorf(
			"DAOCoinTransferMetadata.FromBytes: Error reading ProfilePublicKey: %v", err)
	}

	// DAOCoinToTransferNanos uint256
	maxUint256BytesLen := len(MaxUint256.Bytes())
	{
		intLen, err := ReadUvarint(rr)
		if err != nil {
			return errors.Wrapf(err, "DAOCoinTransferMetadata.FromBytes: Problem "+
				"coinsToTransfer length")
		}
		if intLen > uint64(maxUint256BytesLen) {
			return fmt.Errorf("DAOCoinTransferMetadata.FromBytes: coinsToTransferLen %d "+
				"exceeds max %d", intLen, MaxMessagePayload)
		}
		coinsToTransferBytes, err := SafeMakeSliceWithLength[byte](intLen)
		if err != nil {
			return errors.Wrapf(err,
				"DAOCoinTransferMetadata.FromBytes: Problem creating slice for coinsToTransfer")
		}
		_, err = io.ReadFull(rr, coinsToTransferBytes)
		if err != nil {
			return fmt.Errorf("DAOCoinTransferMetadata.FromBytes: Error reading coinsToTransferBytes: %v", err)
		}
		ret.DAOCoinToTransferNanos = *uint256.NewInt().SetBytes(coinsToTransferBytes)
	}

	// ReceiverPublicKey
	ret.ReceiverPublicKey, err = ReadVarString(rr)
	if err != nil {
		return fmt.Errorf(
			"DAOCoinTransferMetadata.FromBytes: Error reading ReceiverPublicKey: %v", err)
	}

	*txnData = ret
	return nil
}

func (txnData *DAOCoinTransferMetadata) New() DeSoTxnMetadata {
	return &DAOCoinTransferMetadata{}
}

// ==================================================================
// DAOCoinLimitOrderMetadata
// ==================================================================

type DeSoInputsByTransactor struct {
	TransactorPublicKey *PublicKey
	Inputs              []*DeSoInput
}

type DAOCoinLimitOrderMetadata struct {
	BuyingDAOCoinCreatorPublicKey             *PublicKey
	SellingDAOCoinCreatorPublicKey            *PublicKey
	ScaledExchangeRateCoinsToSellPerCoinToBuy *uint256.Int
	QuantityToFillInBaseUnits                 *uint256.Int
	OperationType                             DAOCoinLimitOrderOperationType
	FillType                                  DAOCoinLimitOrderFillType

	// If set, we will find and delete the
	// order with the given OrderID.
	CancelOrderID *BlockHash

	// This is only populated when this order is selling a DAO coin for
	// $DESO, and is immediately matched with an existing bid-side order
	// at time of creation. This field contains the transactor and their
	// utxo inputs that can be used to immediately execute this trade.
	BidderInputs []*DeSoInputsByTransactor

	// Since a DAO Coin Limit Order may spend DESO or yield DESO to the
	// transactor, we specify FeeNanos in the transaction metadata in
	// order to ensure the transactor pays the standard fee rate for the size
	// of the transaction AND ensures the internal balance model of the
	// DAO Coin Limit Order transaction connection logic remains valid.
	FeeNanos uint64
}

func (txnData *DAOCoinLimitOrderMetadata) GetTxnType() TxnType {
	return TxnTypeDAOCoinLimitOrder
}

func (txnData *DAOCoinLimitOrderMetadata) ToBytes(preSignature bool) ([]byte, error) {
	data := append([]byte{}, EncodeOptionalPublicKey(txnData.BuyingDAOCoinCreatorPublicKey)...)
	data = append(data, EncodeOptionalPublicKey(txnData.SellingDAOCoinCreatorPublicKey)...)
	data = append(data, EncodeOptionalUint256(txnData.ScaledExchangeRateCoinsToSellPerCoinToBuy)...)
	data = append(data, EncodeOptionalUint256(txnData.QuantityToFillInBaseUnits)...)
	data = append(data, UintToBuf(uint64(txnData.OperationType))...)
	data = append(data, UintToBuf(uint64(txnData.FillType))...)
	data = append(data, EncodeOptionalBlockHash(txnData.CancelOrderID)...)
	data = append(data, UintToBuf(uint64(len(txnData.BidderInputs)))...)

	// we use a sorted copy internally, so we don't modify the original struct from underneath the caller
	for _, transactor := range txnData.BidderInputs {
		data = append(data, transactor.TransactorPublicKey[:]...)

		data = append(data, UintToBuf(uint64(len(transactor.Inputs)))...)
		for _, input := range transactor.Inputs {
			data = append(data, input.TxID[:]...)
			data = append(data, UintToBuf(uint64(input.Index))...)
		}
	}

	data = append(data, UintToBuf(txnData.FeeNanos)...)
	return data, nil
}

func (txnData *DAOCoinLimitOrderMetadata) FromBytes(data []byte) error {
	if len(data) == 0 {
		return nil
	}

	ret := DAOCoinLimitOrderMetadata{}
	rr := bytes.NewReader(data)
	var err error

	// Parse BuyingDAOCoinCreatorPublicKey
	ret.BuyingDAOCoinCreatorPublicKey, err = ReadOptionalPublicKey(rr)
	if err != nil {
		return fmt.Errorf(
			"DAOCoinLimitOrderMetadata.FromBytes: Error "+
				"reading BuyingDAOCoinCreatorPublicKey: %v", err)
	}

	// Parse SellingDAOCoinCreatorPublicKey
	ret.SellingDAOCoinCreatorPublicKey, err = ReadOptionalPublicKey(rr)
	if err != nil {
		return fmt.Errorf(
			"DAOCoinLimitOrderMetadata.FromBytes: Error reading "+
				"SellingDAOCoinCreatorPKID: %v", err)
	}

	// Parse ScaledExchangeRateCoinsToSellPerCoinToBuy
	ret.ScaledExchangeRateCoinsToSellPerCoinToBuy, err = ReadOptionalUint256(rr)
	if err != nil {
		return fmt.Errorf("DAOCoinLimitOrderMetadata.FromBytes: Error reading ScaledPrice: %v", err)
	}

	// Parse QuantityToFillInBaseUnits
	ret.QuantityToFillInBaseUnits, err = ReadOptionalUint256(rr)
	if err != nil {
		return fmt.Errorf("DAOCoinLimitOrderMetadata.FromBytes: Error reading QuantityToFillInBaseUnits: %v", err)
	}

	// Parse OperationType
	operationType, err := ReadUvarint(rr)
	if err != nil {
		return fmt.Errorf("DAOCoinLimitOrderMetadata.FromBytes: Error reading OperationType: %v", err)
	}
	if operationType > math.MaxUint8 {
		return fmt.Errorf("DAOCoinLimitOrderMetadata.FromBytes: OperationType exceeds "+
			"uint8 max: %v vs %v", operationType, math.MaxUint8)
	}
	ret.OperationType = DAOCoinLimitOrderOperationType(operationType)

	// Parse FillType
	fillType, err := ReadUvarint(rr)
	if err != nil {
		return fmt.Errorf("DAOCoinLimitOrderMetadata.FromBytes: Error reading FillType: %v", err)
	}
	if fillType > math.MaxUint8 {
		return fmt.Errorf("DAOCoinLimitOrderMetadata.FromBytes: FillType exceeds "+
			"uint8 max: %v vs %v", fillType, math.MaxUint8)
	}
	ret.FillType = DAOCoinLimitOrderFillType(fillType)

	// Parse CancelOrderID
	ret.CancelOrderID, err = ReadOptionalBlockHash(rr)
	if err != nil {
		return fmt.Errorf("DAOCoinLimitOrderMetadata.FromBytes: Error reading CancelOrderID: %v", err)
	}

	// Parse MatchingBidsTransactors
	matchingBidsTransactorsLength, err := ReadUvarint(rr)
	if err != nil {
		return fmt.Errorf(
			"DAOCoinLimitOrderMetadata.FromBytes: Error reading length of matching bids input: %v", err)
	}

	for ii := uint64(0); ii < matchingBidsTransactorsLength; ii++ {
		pubKey, err := ReadPublicKey(rr)
		if err != nil {
			return fmt.Errorf(
				"DAOCoinLimitOrderMetadata.FromBytes: Error reading PKID at index %v: %v", ii, err)
		}
		var inputsLength uint64
		inputsLength, err = ReadUvarint(rr)
		if err != nil {
			return fmt.Errorf(
				"DAOCoinLimitOrderMetadata.FromBytes: Error reading inputs length at index %v: %v", ii, err)
		}
		inputs := []*DeSoInput{}
		for jj := uint64(0); jj < inputsLength; jj++ {
			currentInput := NewDeSoInput()
			_, err = io.ReadFull(rr, currentInput.TxID[:])
			if err != nil {
				return fmt.Errorf(
					"DAOCoinLimitOrderMetadata.FromBytes: Error reading input txId at ii %v, jj %v: %v",
					ii, jj, err)
			}
			var inputIndex uint64
			inputIndex, err = ReadUvarint(rr)
			if err != nil {
				return fmt.Errorf(
					"DAOCoinLimitOrderMetadata.FromBytes: Error reading input index at ii %v, jj %v: %v",
					ii, jj, err)
			}
			if inputIndex > uint64(math.MaxUint32) {
				return fmt.Errorf(
					"DAOCoinLimitOrderMetadata.FromBytes: Input index at ii %v, jj %v must not exceed %d",
					ii, jj, math.MaxUint32)
			}
			currentInput.Index = uint32(inputIndex)

			inputs = append(inputs, currentInput)
		}

		pubKeyCopy := *pubKey
		ret.BidderInputs = append(
			ret.BidderInputs,
			&DeSoInputsByTransactor{
				TransactorPublicKey: &pubKeyCopy,
				Inputs:              inputs,
			},
		)
	}

	// Parse FeeNanos
	ret.FeeNanos, err = ReadUvarint(rr)
	if err != nil {
		return fmt.Errorf("DAOCoinLimitOrderMetadata.FromBytes: Error reading FeeNanos: %v", err)
	}

	*txnData = ret
	return nil
}

func (txnData *DAOCoinLimitOrderMetadata) New() DeSoTxnMetadata {
	return &DAOCoinLimitOrderMetadata{}
}

func SerializePubKeyToUint64Map(mm map[PublicKey]uint64) ([]byte, error) {
	data := []byte{}
	// Encode the number of key/value pairs
	numKeys := uint64(len(mm))
	data = append(data, UintToBuf(numKeys)...)

	// For each kv pair, encode the public key and the length
	if numKeys > 0 {
		// Sort the keys of the map based on the mainnet public key encoding.
		// This ensures a deterministic sorting.
		keys, err := SafeMakeSliceWithLengthAndCapacity[string](0, numKeys)
		if err != nil {
			return nil, err
		}
		for key := range mm {
			keys = append(keys, PkToStringMainnet(key[:]))
		}
		sort.Strings(keys)
		// Encode each (public key, uint64) pair
		for _, key := range keys {
			// Serialize the raw public key
			pkBytes, _, err := Base58CheckDecode(key)
			if err != nil {
				// This should never happen since we just enoded it above,
				// so panic if it does
				return nil, err
			}
			data = append(data, pkBytes...)

			// The value needs to be looked up using the raw public key
			val, exists := mm[*NewPublicKey(pkBytes)]
			if !exists {
				return nil, fmt.Errorf("Missing pubkey %v in SerializePubKeyToUint64Map %v",
					key, spew.Sdump(mm))
			}

			// Add the uint64 to the end of the map
			data = append(data, UintToBuf(val)...)
		}
	}

	return data, nil
}

func DeserializePubKeyToUint64Map(data []byte) (map[PublicKey]uint64, error) {
	rr := bytes.NewReader(data)

	numKeys, err := ReadUvarint(rr)
	if err != nil {
		return nil, errors.Wrapf(err, "DeserializePubKeyToUint64Map.FromBytes: Problem "+
			"reading num keys")
	}
	mm, err := SafeMakeMapWithCapacity[PublicKey, uint64](numKeys)
	if err != nil {
		return nil, errors.Wrapf(err, "DeserializePubKeyToUint64Map.FromBytes: Problem creating "+
			"map")
	}
	for ii := uint64(0); ii < numKeys; ii++ {
		// Read in the public key bytes
		pkBytes := make([]byte, btcec.PubKeyBytesLenCompressed)
		_, err = io.ReadFull(rr, pkBytes)
		if err != nil {
			return nil, err
		}
		pk := *NewPublicKey(pkBytes)

		// Read in the uint
		val, err := ReadUvarint(rr)
		if err != nil {
			return nil, errors.Wrapf(err, "DeserializePubKeyToUint64Map.FromBytes: Problem "+
				"reading value for key %v", PkToStringMainnet(pkBytes))
		}

		mm[pk] = val
	}

	return mm, nil
}

// ==================================================================
// MessagingGroupMetadata
// ==================================================================

type MessagingGroupMetadata struct {
	// This struct is very similar to the MessagingGroupEntry type.
	MessagingPublicKey    []byte
	MessagingGroupKeyName []byte
	// This value is the signature of the following using the private key
	// of the AccessGroupOwnerPublicKey (aka txn.PublicKey):
	// - Sha256DoubleHash(MessagingPublicKey || MessagingGroupKeyName)
	//
	// This signature is only required when setting up a group where
	// - MessagingGroupKeyName = "default-key"
	// In this case, we want to make sure that people don't accidentally register
	// this group name with a derived key, and forcing this signature ensures that.
	// The reason is that if someone accidentally registers the default-key with
	// the wrong public key, then they won't be able to receive messages cross-device
	// anymore.
	//
	// This field is not critical and can be removed in the future.
	GroupOwnerSignature []byte

	MessagingGroupMembers []*MessagingGroupMember
}

func (txnData *MessagingGroupMetadata) GetTxnType() TxnType {
	return TxnTypeMessagingGroup
}

func (txnData *MessagingGroupMetadata) ToBytes(preSignature bool) ([]byte, error) {
	data := []byte{}

	data = append(data, UintToBuf(uint64(len(txnData.MessagingPublicKey)))...)
	data = append(data, txnData.MessagingPublicKey...)

	data = append(data, UintToBuf(uint64(len(txnData.MessagingGroupKeyName)))...)
	data = append(data, txnData.MessagingGroupKeyName...)

	data = append(data, UintToBuf(uint64(len(txnData.GroupOwnerSignature)))...)
	data = append(data, txnData.GroupOwnerSignature...)

	data = append(data, UintToBuf(uint64(len(txnData.MessagingGroupMembers)))...)
	for _, recipient := range txnData.MessagingGroupMembers {
		data = append(data, recipient.ToBytes()...)
	}

	return data, nil
}

func (txnData *MessagingGroupMetadata) FromBytes(data []byte) error {
	ret := MessagingGroupMetadata{}
	rr := bytes.NewReader(data)

	var err error
	ret.MessagingPublicKey, err = ReadVarString(rr)
	if err != nil {
		return errors.Wrapf(err, "MessagingGroupMetadata.FromBytes: "+
			"Problem reading MessagingPublicKey")
	}

	ret.MessagingGroupKeyName, err = ReadVarString(rr)
	if err != nil {
		return errors.Wrapf(err, "MessagingGroupMetadata.FromBytes: "+
			"Problem reading MessagingGroupKey")
	}

	ret.GroupOwnerSignature, err = ReadVarString(rr)
	if err != nil {
		return errors.Wrapf(err, "MessagingGroupMetadata.FromBytes: "+
			"Problem reading GroupOwnerSignature")
	}

	numRecipients, err := ReadUvarint(rr)
	for ; numRecipients > 0; numRecipients-- {
		recipient := &MessagingGroupMember{}
		if err := recipient.FromBytes(rr); err != nil {
			return errors.Wrapf(err, "MessagingGroupMetadata.FromBytes: "+
				"error reading recipient")
		}
		ret.MessagingGroupMembers = append(ret.MessagingGroupMembers, recipient)
	}

	*txnData = ret
	return nil
}

func (txnData *MessagingGroupMetadata) New() DeSoTxnMetadata {
	return &MessagingGroupMetadata{}
}

// ==================================================================
// Associations Metadata
// ==================================================================

type CreateUserAssociationMetadata struct {
	TargetUserPublicKey *PublicKey
	AppPublicKey        *PublicKey
	AssociationType     []byte
	AssociationValue    []byte
}

type DeleteUserAssociationMetadata struct {
	AssociationID *BlockHash
}

type CreatePostAssociationMetadata struct {
	PostHash         *BlockHash
	AppPublicKey     *PublicKey
	AssociationType  []byte
	AssociationValue []byte
}

type DeletePostAssociationMetadata struct {
	AssociationID *BlockHash
}

func (txnData *CreateUserAssociationMetadata) GetTxnType() TxnType {
	return TxnTypeCreateUserAssociation
}

func (txnData *DeleteUserAssociationMetadata) GetTxnType() TxnType {
	return TxnTypeDeleteUserAssociation
}

func (txnData *CreatePostAssociationMetadata) GetTxnType() TxnType {
	return TxnTypeCreatePostAssociation
}

func (txnData *DeletePostAssociationMetadata) GetTxnType() TxnType {
	return TxnTypeDeletePostAssociation
}

func (txnData *CreateUserAssociationMetadata) ToBytes(preSignature bool) ([]byte, error) {
	var data []byte
	data = append(data, EncodeByteArray(txnData.TargetUserPublicKey.ToBytes())...)
	data = append(data, EncodeByteArray(txnData.AppPublicKey.ToBytes())...)
	data = append(data, EncodeByteArray(txnData.AssociationType)...)
	data = append(data, EncodeByteArray(txnData.AssociationValue)...)
	return data, nil
}

func (txnData *DeleteUserAssociationMetadata) ToBytes(preSignature bool) ([]byte, error) {
	var data []byte
	data = append(data, EncodeByteArray(txnData.AssociationID.ToBytes())...)
	return data, nil
}

func (txnData *CreatePostAssociationMetadata) ToBytes(preSignature bool) ([]byte, error) {
	var data []byte
	data = append(data, EncodeByteArray(txnData.PostHash.ToBytes())...)
	data = append(data, EncodeByteArray(txnData.AppPublicKey.ToBytes())...)
	data = append(data, EncodeByteArray(txnData.AssociationType)...)
	data = append(data, EncodeByteArray(txnData.AssociationValue)...)
	return data, nil
}

func (txnData *DeletePostAssociationMetadata) ToBytes(preSignature bool) ([]byte, error) {
	var data []byte
	data = append(data, EncodeByteArray(txnData.AssociationID.ToBytes())...)
	return data, nil
}

func (txnData *CreateUserAssociationMetadata) FromBytes(data []byte) error {
	rr := bytes.NewReader(data)

	// TargetUserPublicKey
	targetUserPublicKeyBytes, err := DecodeByteArray(rr)
	if err != nil {
		return errors.Wrapf(err, "CreateUserAssociationMetadata.FromBytes: Problem reading TargetUserPublicKey: ")
	}
	txnData.TargetUserPublicKey = NewPublicKey(targetUserPublicKeyBytes)

	// AppPublicKey
	appPublicKeyBytes, err := DecodeByteArray(rr)
	if err != nil {
		return errors.Wrapf(err, "CreateUserAssociationMetadata.FromBytes: Problem reading AppPublicKey: ")
	}
	txnData.AppPublicKey = NewPublicKey(appPublicKeyBytes)

	// AssociationType
	txnData.AssociationType, err = DecodeByteArray(rr)
	if err != nil {
		return errors.Wrapf(err, "CreateUserAssociationMetadata.FromBytes: Problem reading AssociationType: ")
	}

	// AssociationValue
	txnData.AssociationValue, err = DecodeByteArray(rr)
	if err != nil {
		return errors.Wrapf(err, "CreateUserAssociationMetadata.FromBytes: Problem reading AssociationValue: ")
	}

	return nil
}

func (txnData *DeleteUserAssociationMetadata) FromBytes(data []byte) error {
	rr := bytes.NewReader(data)

	// AssociationID
	associationIDBytes, err := DecodeByteArray(rr)
	if err != nil {
		return errors.Wrapf(err, "DeleteUserAssociationMetadata.FromBytes: Problem reading AssociationID: ")
	}
	txnData.AssociationID = NewBlockHash(associationIDBytes)

	return nil
}

func (txnData *CreatePostAssociationMetadata) FromBytes(data []byte) error {
	rr := bytes.NewReader(data)

	// PostHash
	postHashBytes, err := DecodeByteArray(rr)
	if err != nil {
		return errors.Wrapf(err, "CreatePostAssociationMetadata.FromBytes: Problem reading PostHash: ")
	}
	txnData.PostHash = NewBlockHash(postHashBytes)

	// AppPublicKey
	appPublicKeyBytes, err := DecodeByteArray(rr)
	if err != nil {
		return errors.Wrapf(err, "CreatePostAssociationMetadata.FromBytes: Problem reading AppPublicKey: ")
	}
	txnData.AppPublicKey = NewPublicKey(appPublicKeyBytes)

	// AssociationType
	txnData.AssociationType, err = DecodeByteArray(rr)
	if err != nil {
		return errors.Wrapf(err, "CreatePostAssociationMetadata.FromBytes: Problem reading AssociationType: ")
	}

	// AssociationValue
	txnData.AssociationValue, err = DecodeByteArray(rr)
	if err != nil {
		return errors.Wrapf(err, "CreatePostAssociationMetadata.FromBytes: Problem reading AssociationValue: ")
	}

	return nil
}

func (txnData *DeletePostAssociationMetadata) FromBytes(data []byte) error {
	rr := bytes.NewReader(data)

	// AssociationID
	associationIDBytes, err := DecodeByteArray(rr)
	if err != nil {
		return errors.Wrapf(err, "DeletePostAssociationMetadata.FromBytes: Problem reading AssociationID: ")
	}
	txnData.AssociationID = NewBlockHash(associationIDBytes)

	return nil
}

func (txnData *CreateUserAssociationMetadata) New() DeSoTxnMetadata {
	return &CreateUserAssociationMetadata{}
}

func (txnData *DeleteUserAssociationMetadata) New() DeSoTxnMetadata {
	return &DeleteUserAssociationMetadata{}
}

func (txnData *CreatePostAssociationMetadata) New() DeSoTxnMetadata {
	return &CreatePostAssociationMetadata{}
}

func (txnData *DeletePostAssociationMetadata) New() DeSoTxnMetadata {
	return &DeletePostAssociationMetadata{}
}

type UserAssociationQuery struct {
	TransactorPKID         *PKID
	TargetUserPKID         *PKID
	AppPKID                *PKID
	AssociationType        []byte
	AssociationTypePrefix  []byte
	AssociationValue       []byte
	AssociationValuePrefix []byte
	Limit                  int
	LastSeenAssociationID  *BlockHash
	SortDescending         bool
}

type PostAssociationQuery struct {
	TransactorPKID         *PKID
	PostHash               *BlockHash
	AppPKID                *PKID
	AssociationType        []byte
	AssociationTypePrefix  []byte
	AssociationValue       []byte
	AssociationValuePrefix []byte
	Limit                  int
	LastSeenAssociationID  *BlockHash
	SortDescending         bool
}

// =======================================================================================
// AccessGroupMetadata
// =======================================================================================

type AccessGroupScopeType uint8
type AccessGroupScopeString string

const (
	AccessGroupScopeTypeAny     AccessGroupScopeType = 0
	AccessGroupScopeTypeScoped  AccessGroupScopeType = 1
	AccessGroupScopeTypeUnknown AccessGroupScopeType = 2
)

const (
	AccessGroupScopeStringAny     AccessGroupScopeString = "Any"
	AccessGroupScopeStringScoped  AccessGroupScopeString = "Scoped"
	AccessGroupScopeStringUnknown AccessGroupScopeString = "Unknown"
)

func (scopeType AccessGroupScopeType) ToAccessGroupScopeString() AccessGroupScopeString {
	switch scopeType {
	case AccessGroupScopeTypeAny:
		return AccessGroupScopeStringAny
	case AccessGroupScopeTypeScoped:
		return AccessGroupScopeStringScoped
	default:
		return AccessGroupScopeStringUnknown
	}
}

func (scopeString AccessGroupScopeString) ToAccessGroupScopeType() AccessGroupScopeType {
	switch scopeString {
	case AccessGroupScopeStringAny:
		return AccessGroupScopeTypeAny
	case AccessGroupScopeStringScoped:
		return AccessGroupScopeTypeScoped
	default:
		return AccessGroupScopeTypeUnknown
	}
}

func (scopeType AccessGroupScopeType) ToString() string {
	switch scopeType {
	case AccessGroupScopeTypeAny:
		return "Any"
	case AccessGroupScopeTypeScoped:
		return "Scoped"
	default:
		return ""
	}
}

type AccessGroupOperationType uint8
type AccessGroupOperationString string

const (
	AccessGroupOperationTypeUnknown AccessGroupOperationType = 0
	AccessGroupOperationTypeAny     AccessGroupOperationType = 1
	AccessGroupOperationTypeCreate  AccessGroupOperationType = 2
	AccessGroupOperationTypeUpdate  AccessGroupOperationType = 3
)

const (
	AccessGroupOperationStringUnknown AccessGroupOperationString = "Unknown"
	AccessGroupOperationStringAny     AccessGroupOperationString = "Any"
	AccessGroupOperationStringCreate  AccessGroupOperationString = "Create"
	AccessGroupOperationStringUpdate  AccessGroupOperationString = "Update"
)

func (groupOp AccessGroupOperationType) ToAccessGroupOperationString() AccessGroupOperationString {
	switch groupOp {
	case AccessGroupOperationTypeAny:
		return AccessGroupOperationStringAny
	case AccessGroupOperationTypeCreate:
		return AccessGroupOperationStringCreate
	case AccessGroupOperationTypeUpdate:
		return AccessGroupOperationStringUpdate
	default:
		return AccessGroupOperationStringUnknown
	}
}

func (opString AccessGroupOperationString) ToAccessGroupOperationType() AccessGroupOperationType {
	switch opString {
	case AccessGroupOperationStringAny:
		return AccessGroupOperationTypeAny
	case AccessGroupOperationStringCreate:
		return AccessGroupOperationTypeCreate
	case AccessGroupOperationStringUpdate:
		return AccessGroupOperationTypeUpdate
	default:
		return AccessGroupOperationTypeUnknown
	}
}

func (groupOp AccessGroupOperationType) ToString() string {
	if groupOp == AccessGroupOperationTypeUnknown {
		return ""
	}
	return string(groupOp.ToAccessGroupOperationString())
}

type AccessGroupMetadata struct {
	AccessGroupOwnerPublicKey []byte
	AccessGroupPublicKey      []byte
	AccessGroupKeyName        []byte
	AccessGroupOperationType  AccessGroupOperationType
}

func (txnData *AccessGroupMetadata) GetTxnType() TxnType {
	return TxnTypeAccessGroup
}

func (txnData *AccessGroupMetadata) ToBytes(preSignature bool) ([]byte, error) {
	var data []byte

	data = append(data, EncodeByteArray(txnData.AccessGroupOwnerPublicKey)...)
	data = append(data, EncodeByteArray(txnData.AccessGroupPublicKey)...)
	data = append(data, EncodeByteArray(txnData.AccessGroupKeyName)...)
	data = append(data, UintToBuf(uint64(txnData.AccessGroupOperationType))...)
	return data, nil
}

func (txnData *AccessGroupMetadata) FromBytes(data []byte) error {
	ret := AccessGroupMetadata{}
	rr := bytes.NewReader(data)

	var err error
	ret.AccessGroupOwnerPublicKey, err = DecodeByteArray(rr)
	if err != nil {
		return errors.Wrapf(err, "AccessGroupMetadata.FromBytes: "+
			"Problem reading AccessGroupOwnerPublicKey")
	}

	ret.AccessGroupPublicKey, err = DecodeByteArray(rr)
	if err != nil {
		return errors.Wrapf(err, "AccessGroupMetadata.FromBytes: "+
			"Problem reading AccessGroupPublicKey")
	}

	ret.AccessGroupKeyName, err = DecodeByteArray(rr)
	if err != nil {
		return errors.Wrapf(err, "AccessGroupMetadata.FromBytes: "+
			"Problem reading AccessGroupKeyName")
	}

	accessGroupOperationType, err := ReadUvarint(rr)
	if err != nil {
		return errors.Wrapf(err, "AccessGroupMetadata.FromBytes: "+
			"Problem reading AccessGroupOperationType")
	}
	ret.AccessGroupOperationType = AccessGroupOperationType(accessGroupOperationType)

	*txnData = ret
	return nil
}

func (txnData *AccessGroupMetadata) New() DeSoTxnMetadata {
	return &AccessGroupMetadata{}
}

// =======================================================================================
// AccessGroupMembersMetadata
// =======================================================================================

type AccessGroupMemberOperationType uint8
type AccessGroupMemberOperationString string

const (
	AccessGroupMemberOperationTypeUnknown AccessGroupMemberOperationType = 0
	AccessGroupMemberOperationTypeAny     AccessGroupMemberOperationType = 1
	AccessGroupMemberOperationTypeAdd     AccessGroupMemberOperationType = 2
	AccessGroupMemberOperationTypeRemove  AccessGroupMemberOperationType = 3
	AccessGroupMemberOperationTypeUpdate  AccessGroupMemberOperationType = 4
)

const (
	AccessGroupMemberOperationStringUnknown AccessGroupMemberOperationString = "Unknown"
	AccessGroupMemberOperationStringAny     AccessGroupMemberOperationString = "Any"
	AccessGroupMemberOperationStringAdd     AccessGroupMemberOperationString = "Add"
	AccessGroupMemberOperationStringRemove  AccessGroupMemberOperationString = "Remove"
	AccessGroupMemberOperationStringUpdate  AccessGroupMemberOperationString = "Update"
)

func (groupOp AccessGroupMemberOperationType) ToAccessGroupMemberOperationString() AccessGroupMemberOperationString {
	switch groupOp {
	case AccessGroupMemberOperationTypeAny:
		return AccessGroupMemberOperationStringAny
	case AccessGroupMemberOperationTypeAdd:
		return AccessGroupMemberOperationStringAdd
	case AccessGroupMemberOperationTypeRemove:
		return AccessGroupMemberOperationStringRemove
	case AccessGroupMemberOperationTypeUpdate:
		return AccessGroupMemberOperationStringUpdate
	default:
		return AccessGroupMemberOperationStringUnknown
	}
}

func (opString AccessGroupMemberOperationString) ToAccessGroupMemberOperation() AccessGroupMemberOperationType {
	switch opString {
	case AccessGroupMemberOperationStringAny:
		return AccessGroupMemberOperationTypeAny
	case AccessGroupMemberOperationStringAdd:
		return AccessGroupMemberOperationTypeAdd
	case AccessGroupMemberOperationStringRemove:
		return AccessGroupMemberOperationTypeRemove
	case AccessGroupMemberOperationStringUpdate:
		return AccessGroupMemberOperationTypeUpdate
	default:
		return AccessGroupMemberOperationTypeUnknown
	}
}

func (groupOp AccessGroupMemberOperationType) ToString() string {
	if groupOp == AccessGroupMemberOperationTypeUnknown {
		return ""
	}
	return string(groupOp.ToAccessGroupMemberOperationString())
}

// AccessGroupMembersMetadata is the metadata for a transaction to update the members of an access group.
type AccessGroupMembersMetadata struct {
	AccessGroupOwnerPublicKey []byte
	AccessGroupKeyName        []byte
	// The list of members to add/remove from the access group.
	AccessGroupMembersList []*AccessGroupMember
	// The operation to perform on the members.
	AccessGroupMemberOperationType
}

type AccessGroupMember struct {
	// AccessGroupMemberPublicKey is the public key of the user in the access group
	AccessGroupMemberPublicKey []byte

	// AccessGroupMemberKeyName is the name of the user in the access group
	AccessGroupMemberKeyName []byte

	EncryptedKey []byte

	ExtraData map[string][]byte
}

func (txnData *AccessGroupMembersMetadata) GetTxnType() TxnType {
	return TxnTypeAccessGroupMembers
}

func (txnData *AccessGroupMembersMetadata) ToBytes(preSignature bool) ([]byte, error) {
	var data []byte

	// AccessPublicKey
	data = append(data, EncodeByteArray(txnData.AccessGroupOwnerPublicKey)...)
	// AccessGroupKeyName
	data = append(data, EncodeByteArray(txnData.AccessGroupKeyName)...)
	// AccessGroupMembersList
	data = append(data, encodeAccessGroupMembersList(txnData.AccessGroupMembersList)...)
	// AccessGroupMemberOperationType
	data = append(data, UintToBuf(uint64(txnData.AccessGroupMemberOperationType))...)

	return data, nil
}

func (txnData *AccessGroupMembersMetadata) FromBytes(data []byte) error {
	var err error
	ret := AccessGroupMembersMetadata{}
	rr := bytes.NewReader(data)

	// AccessPublicKey
	ret.AccessGroupOwnerPublicKey, err = DecodeByteArray(rr)
	if err != nil {
		return errors.Wrapf(err, "AccessGroupMembersMetadata.FromBytes: "+
			"Problem reading AccessPublicKey")
	}

	// AccessGroupKeyName
	ret.AccessGroupKeyName, err = DecodeByteArray(rr)
	if err != nil {
		return errors.Wrapf(err, "AccessGroupMembersMetadata.FromBytes: "+
			"Problem reading AccessGroupKeyName")
	}

	// AccessGroupMembersList
	ret.AccessGroupMembersList, err = decodeAccessGroupMembersList(rr)
	if err != nil {
		return errors.Wrapf(err, "AccessGroupMembersMetadata.FromBytes: "+
			"Problem reading AccessGroupMembersList")
	}

	// AccessGroupMemberOperationType
	accessGroupMemberOperationType, err := ReadUvarint(rr)
	if err != nil {
		return errors.Wrapf(err, "AccessGroupMembersMetadata.FromBytes: "+
			"Problem reading AccessGroupMemberOperationType")
	}
	ret.AccessGroupMemberOperationType = AccessGroupMemberOperationType(accessGroupMemberOperationType)

	*txnData = ret
	return nil
}

func (txnData *AccessGroupMembersMetadata) New() DeSoTxnMetadata {
	return &AccessGroupMembersMetadata{}
}

func (member *AccessGroupMember) ToBytes() []byte {
	var data []byte

	data = append(data, EncodeByteArray(member.AccessGroupMemberPublicKey[:])...)
	data = append(data, EncodeByteArray(member.AccessGroupMemberKeyName[:])...)
	data = append(data, EncodeByteArray(member.EncryptedKey)...)
	data = append(data, EncodeExtraData(member.ExtraData)...)

	return data
}

func (member *AccessGroupMember) FromBytes(rr *bytes.Reader) error {

	accessGroupMemberPublicKey, err := DecodeByteArray(rr)
	if err != nil {
		return errors.Wrapf(err, "AccessGroupMember.FromBytes: Problem decoding AccessGroupMemberPublicKey")
	}

	accessGroupMemberKeyName, err := DecodeByteArray(rr)
	if err != nil {
		return errors.Wrapf(err, "AccessGroupMember.FromBytes: Problem decoding AccessGroupMemberKeyName")
	}

	encryptedKey, err := DecodeByteArray(rr)
	if err != nil {
		return errors.Wrapf(err, "AccessGroupMember.FromBytes: Problem decoding EncryptedKey")
	}

	extraData, err := DecodeExtraData(rr)
	if err != nil {
		return errors.Wrapf(err, "AccessGroupMember.FromBytes: Problem decoding ExtraData")
	}

	member.AccessGroupMemberPublicKey = accessGroupMemberPublicKey
	member.AccessGroupMemberKeyName = accessGroupMemberKeyName
	member.EncryptedKey = encryptedKey
	member.ExtraData = extraData

	return nil
}

func encodeAccessGroupMembersList(members []*AccessGroupMember) []byte {
	var data []byte

	data = append(data, UintToBuf(uint64(len(members)))...)
	for _, accessGroupMember := range members {
		data = append(data, accessGroupMember.ToBytes()...)
	}
	return data
}

func decodeAccessGroupMembersList(rr *bytes.Reader) ([]*AccessGroupMember, error) {
	var members []*AccessGroupMember

	numAccessGroupMembers, err := ReadUvarint(rr)
	if err != nil {
		return nil, errors.Wrapf(err, "decodeAccessGroupMembersList: "+
			"Problem reading numAccessGroupMembers")
	}
	members = make([]*AccessGroupMember, numAccessGroupMembers)
	for ii := uint64(0); ii < numAccessGroupMembers; ii++ {
		members[ii] = &AccessGroupMember{}
		err = members[ii].FromBytes(rr)
		if err != nil {
			return nil, errors.Wrapf(err, "decodeAccessGroupMembersList: "+
				"Problem reading AccessGroupMembersList[%d]", ii)
		}
	}

	return members, nil
}

// =======================================================================================
// NewMessageMetadata
// =======================================================================================

type NewMessageType byte
type NewMessageOperation byte

const (
	// Message Types
	NewMessageTypeDm        NewMessageType = 0
	NewMessageTypeGroupChat NewMessageType = 1

	// Message Operations
	NewMessageOperationCreate NewMessageOperation = 0
	NewMessageOperationUpdate NewMessageOperation = 1
)

type NewMessageMetadata struct {
	SenderAccessGroupOwnerPublicKey    PublicKey
	SenderAccessGroupKeyName           GroupKeyName
	SenderAccessGroupPublicKey         PublicKey
	RecipientAccessGroupOwnerPublicKey PublicKey
	RecipientAccessGroupKeyName        GroupKeyName
	RecipientAccessGroupPublicKey      PublicKey
	EncryptedText                      []byte
	TimestampNanos                     uint64
	// TODO: Add operation type create/update
	NewMessageType
	NewMessageOperation
}

func (txnData *NewMessageMetadata) GetTxnType() TxnType {
	return TxnTypeNewMessage
}

func (txnData *NewMessageMetadata) ToBytes(preSignature bool) ([]byte, error) {
	var data []byte

	data = append(data, EncodeByteArray(txnData.SenderAccessGroupOwnerPublicKey.ToBytes())...)
	data = append(data, EncodeByteArray(txnData.SenderAccessGroupKeyName.ToBytes())...)
	data = append(data, EncodeByteArray(txnData.SenderAccessGroupPublicKey.ToBytes())...)
	data = append(data, EncodeByteArray(txnData.RecipientAccessGroupOwnerPublicKey.ToBytes())...)
	data = append(data, EncodeByteArray(txnData.RecipientAccessGroupKeyName.ToBytes())...)
	data = append(data, EncodeByteArray(txnData.RecipientAccessGroupPublicKey.ToBytes())...)
	data = append(data, EncodeByteArray(txnData.EncryptedText)...)
	data = append(data, UintToBuf(txnData.TimestampNanos)...)
	data = append(data, UintToBuf(uint64(txnData.NewMessageType))...)
	data = append(data, UintToBuf(uint64(txnData.NewMessageOperation))...)

	return data, nil
}

func (txnData *NewMessageMetadata) FromBytes(data []byte) error {
	var err error
	ret := NewMessageMetadata{}
	rr := bytes.NewReader(data)

	// MinorAccessGroupOwnerPublicKey
	senderAccessGroupOwnerPublicKeyBytes, err := DecodeByteArray(rr)
	if err != nil {
		return errors.Wrapf(err, "NewMessageMetadata.FromBytes: "+
			"Problem reading SenderAccessGroupOwnerPublicKey")
	}
	// SenderAccessGroupKeyName
	senderAccessGroupKeyName, err := DecodeByteArray(rr)
	if err != nil {
		return errors.Wrapf(err, "NewMessageMetadata.FromBytes: "+
			"Problem reading SenderAccessGroupKeyName")
	}
	if err = ValidateAccessGroupPublicKeyAndName(senderAccessGroupOwnerPublicKeyBytes, senderAccessGroupKeyName); err != nil {
		return errors.Wrapf(err, "NewMessageMetadata.FromBytes: "+
			"Invalid sender access group public key and name")
	}
	ret.SenderAccessGroupOwnerPublicKey = *NewPublicKey(senderAccessGroupOwnerPublicKeyBytes)
	ret.SenderAccessGroupKeyName = *NewGroupKeyName(senderAccessGroupKeyName)

	// SenderAccessGroupPublicKey
	senderAccessPublicKeyBytes, err := DecodeByteArray(rr)
	if err != nil {
		return errors.Wrapf(err, "NewMessageMetadata.FromBytes: "+
			"Problem reading SenderAccessGroupPublicKey")
	}
	if err = IsByteArrayValidPublicKey(senderAccessPublicKeyBytes); err != nil {
		return errors.Wrapf(err, "NewMessageMetadata.FromBytes: "+
			"Invalid sender access public key")
	}
	ret.SenderAccessGroupPublicKey = *NewPublicKey(senderAccessPublicKeyBytes)

	// RecipientAccessGroupOwnerPublicKey
	recipientAccessGroupOwnerPublicKeyBytes, err := DecodeByteArray(rr)
	if err != nil {
		return errors.Wrapf(err, "NewMessageMetadata.FromBytes: "+
			"Problem reading RecipientAccessGroupOwnerPublicKey")
	}
	// RecipientAccessGroupKeyName
	recipientAccessGroupKeyName, err := DecodeByteArray(rr)
	if err != nil {
		return errors.Wrapf(err, "NewMessageMetadata.FromBytes: "+
			"Problem reading RecipientAccessGroupKeyName")
	}
	if err = ValidateAccessGroupPublicKeyAndName(recipientAccessGroupOwnerPublicKeyBytes, recipientAccessGroupKeyName); err != nil {
		return errors.Wrapf(err, "NewMessageMetadata.FromBytes: "+
			"Invalid recipient access group public key and name")
	}
	ret.RecipientAccessGroupOwnerPublicKey = *NewPublicKey(recipientAccessGroupOwnerPublicKeyBytes)
	ret.RecipientAccessGroupKeyName = *NewGroupKeyName(recipientAccessGroupKeyName)

	// RecipientAccessGroupPublicKey
	recipientAccessPublicKeyBytes, err := DecodeByteArray(rr)
	if err != nil {
		return errors.Wrapf(err, "NewMessageMetadata.FromBytes: "+
			"Problem reading RecipientAccessGroupPublicKey")
	}
	if err = IsByteArrayValidPublicKey(recipientAccessPublicKeyBytes); err != nil {
		return errors.Wrapf(err, "NewMessageMetadata.FromBytes: "+
			"Invalid recipient access public key")
	}
	ret.RecipientAccessGroupPublicKey = *NewPublicKey(recipientAccessPublicKeyBytes)

	// EncryptedText
	ret.EncryptedText, err = DecodeByteArray(rr)
	if err != nil {
		return errors.Wrapf(err, "NewMessageMetadata.FromBytes: "+
			"Problem reading EncryptedText")
	}

	// TimestampNanos
	ret.TimestampNanos, err = ReadUvarint(rr)
	if err != nil {
		return errors.Wrapf(err, "NewMessageMetadata.FromBytes: "+
			"Problem reading TimestampNanos")
	}

	// NewMessageType
	messageType, err := ReadUvarint(rr)
	if err != nil {
		return errors.Wrapf(err, "NewMessageMetadata.FromBytes: "+
			"Problem reading NewMessageType")
	}
	ret.NewMessageType = NewMessageType(messageType)

	// NewMessageOperation
	messageOperation, err := ReadUvarint(rr)
	if err != nil {
		return errors.Wrapf(err, "NewMessageMetadata.FromBytes: "+
			"Problem reading NewMessageOperation")
	}
	ret.NewMessageOperation = NewMessageOperation(messageOperation)
	*txnData = ret

	return nil
}

func (txnData *NewMessageMetadata) New() DeSoTxnMetadata {
	return &NewMessageMetadata{}
}<|MERGE_RESOLUTION|>--- conflicted
+++ resolved
@@ -5731,13 +5731,9 @@
 	// As a result of this bug, checksum computation became non-deterministic, hindering node's ability to accurately
 	// compute the checksum. To solve this problem, we patched the encoding in the BalanceModelMigration. Having a new
 	// migration will force all nodes on the network to re-encode their checksum using the newest encoding.
-<<<<<<< HEAD
-	// In the new encoding, the map is encoded in a deterministic way.
-=======
 	// In the new encoding, the map is encoded in a deterministic way. In addition, we add "safety bytes" after the
 	// access group spending limit bytes to ensure there is never an overlap between the legacy and new encodings.
 	// This prevents potential issues that could arise in the migration checksum computation.
->>>>>>> 8fa1b7fe
 	if MigrationTriggered(blockHeight, BalanceModelMigration) {
 
 		accessGroupLimitMapLength := uint64(len(tsl.AccessGroupMap))
