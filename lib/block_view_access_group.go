package lib

import (
	"bytes"
	"fmt"
	"github.com/pkg/errors"
)

// GetAccessGroupEntry will check the membership index for membership of memberPublicKey in the group
// <groupOwnerPublicKey, groupKeyName>. Based on the blockheight, we fetch the full group or we fetch
<<<<<<< HEAD
// the simplified message group entry from the membership index. forceFullEntry is an optional parameter that
// will force us to always fetch the full group entry.
func (bav *UtxoView) GetAccessGroupEntry(groupOwnerPublicKey *PublicKey, groupKeyName *GroupKeyName) (*AccessGroupEntry, error) {
=======
// the simplified message group entry from the membership index.
func (bav *UtxoView) GetAccessGroupEntry(groupOwnerPublicKey *PublicKey, groupKeyName *GroupKeyName,
	blockHeight uint32) (*AccessGroupEntry, error) {
>>>>>>> 3b0df332

	// If either of the provided parameters is nil, we return.
	if groupOwnerPublicKey == nil || groupKeyName == nil {
		return nil, fmt.Errorf("GetAccessGroupEntry: Called with nil parameter(s)")
	}
	accessGroupKey := NewAccessGroupId(groupOwnerPublicKey, groupKeyName[:])

	// We delegate the work to another variation of this function.
	return bav.GetAccessGroupEntryWithAccessGroupId(accessGroupKey)
}

// GetAccessGroupForAccessGroupKeyExistence will check if the group with key accessGroupKey exists, if so it will fetch
// the simplified group entry from the membership index.
func (bav *UtxoView) GetAccessGroupForAccessGroupKeyExistence(accessGroupId *AccessGroupId) (bool, error) {

	if accessGroupId == nil {
		return false, fmt.Errorf("GetAccessGroupForAccessGroupKeyExistence: Called with nil accessGroupId")
	}

	// The owner is a member of their own group by default, hence they will be present in the membership index.
	exists, err := bav.GetAccessGroupExistenceWithAccessGroupId(accessGroupId)
	if err != nil {
		return false, errors.Wrapf(err, "GetAccessGroupForAccessGroupKeyExistence: Problem getting "+
			"access group entry for access group id: %v", accessGroupId)
	}
	return exists, nil
}

func (bav *UtxoView) GetAccessGroupExistenceWithAccessGroupId(
	accessGroupId *AccessGroupId) (bool, error) {

	// Base group exists for every user.
	if EqualGroupKeyName(&accessGroupId.AccessGroupKeyName, BaseGroupKeyName()) {
		return true, nil
	}

	// If an entry exists in the current UtxoView, we need to check whether it's deleted.
	if mapValue, exists := bav.AccessGroupIdToAccessGroupEntry[*accessGroupId]; exists {
		if mapValue == nil || mapValue.isDeleted {
			return false, nil
		}
		return true, nil
	}

	// If we get here it means no value exists in our in-memory map. In this case,
	// defer to the db. If a mapping exists in the db, return it. If not, return false.
	dbAdapter := bav.GetDbAdapter()
	existence, err := dbAdapter.GetAccessGroupExistenceByAccessGroupId(accessGroupId)
	if err != nil {
		return false, errors.Wrapf(err, "GetAccessGroupExistenceWithAccessGroupId: Problem getting "+
			"access group existence for access group id %v", accessGroupId)
	}
	return existence, nil
}

func (bav *UtxoView) GetAccessGroupEntryWithAccessGroupId(
	accessGroupId *AccessGroupId) (*AccessGroupEntry, error) {
	// This function is used to get an AccessGroupEntry given an AccessGroupId.
	// Each user has a built-in AccessGroupId, called the "base group key," which is simply an
	// access key corresponding to user's main key.
	if EqualGroupKeyName(&accessGroupId.AccessGroupKeyName, BaseGroupKeyName()) {
		return &AccessGroupEntry{
			AccessGroupOwnerPublicKey: NewPublicKey(accessGroupId.AccessGroupOwnerPublicKey[:]),
			AccessGroupKeyName:        BaseGroupKeyName(),
			AccessGroupPublicKey:      NewPublicKey(accessGroupId.AccessGroupOwnerPublicKey[:]),
		}, nil
	}

	// If an entry exists in the in-memory map, return the value of that mapping.
	if mapValue, exists := bav.AccessGroupIdToAccessGroupEntry[*accessGroupId]; exists {
		return mapValue, nil
	}

	// If we get here it means no value exists in our in-memory map. In this case,
	// defer to the db. If a mapping exists in the db, return it. If not, return
	// nil. Either way, save the value to the in-memory UtxoView mapping.
	dbAdapter := bav.GetDbAdapter()
	accessGroupEntry, err := dbAdapter.GetAccessGroupEntryByAccessGroupId(accessGroupId)
	if err != nil {
		return nil, errors.Wrapf(err, "GetAccessGroupEntryWithAccessGroupId: Problem getting "+
			"access group entry for access group key %v", accessGroupId)
	}
	if accessGroupEntry != nil {
		if err := bav._setAccessGroupKeyToAccessGroupEntryMapping(accessGroupEntry); err != nil {
			return nil, errors.Wrapf(err, "GetAccessGroupEntryWithAccessGroupId: Problem setting "+
				"access group entry for access group key %v", accessGroupId)
		}
	}
	return accessGroupEntry, nil
}

func (bav *UtxoView) _setAccessGroupKeyToAccessGroupEntryMapping(accessGroupEntry *AccessGroupEntry) error {

	// This function shouldn't be called with a nil entry.
	if accessGroupEntry == nil || accessGroupEntry.AccessGroupOwnerPublicKey == nil || accessGroupEntry.AccessGroupKeyName == nil {
		return fmt.Errorf("_setAccessGroupKeyToAccessGroupEntryMapping: Called with nil AccessGroupEntry, " +
			"AccessGroupEntry.AccessGroupOwnerPublicKey, or AccessGroupEntry.AccessGroupKeyName; this should never happen")
	}

	// Create a key for the UtxoView mapping. We always put user's owner public key as part of the map key.
	// Note that this is different from message entries, which are indexed by access public keys.
	accessKey := accessGroupEntry.GetAccessGroupId()
	bav.AccessGroupIdToAccessGroupEntry[accessKey] = accessGroupEntry
	return nil
}

func (bav *UtxoView) _deleteAccessGroupKeyToAccessGroupEntryMapping(accessGroupEntry *AccessGroupEntry) error {

	// This function shouldn't be called with a nil entry.
	if accessGroupEntry == nil || accessGroupEntry.AccessGroupOwnerPublicKey == nil || accessGroupEntry.AccessGroupKeyName == nil {
		return fmt.Errorf("_deleteAccessGroupKeyToAccessGroupEntryMapping: Called with nil AccessGroupEntry, " +
			"AccessGroupEntry.AccessGroupOwnerPublicKey, or AccessGroupEntry.AccessGroupKeyName; this should never happen")
	}

	// Create a tombstone entry.
	tombstoneAccessGroupEntry := *accessGroupEntry
	tombstoneAccessGroupEntry.isDeleted = true

	// Set the mappings to point to the tombstone entry.
	if err := bav._setAccessGroupKeyToAccessGroupEntryMapping(&tombstoneAccessGroupEntry); err != nil {
		return errors.Wrapf(err, "_deleteAccessGroupKeyToAccessGroupEntryMapping: Problem setting "+
			"access group entry for access group key %v", accessGroupEntry)
	}

	return nil
}

// GetAllAccessGroupIdsForUser will return all access group ids for the provided owner public key.
// Note that this function will return the base group key for every user, and there are possible overlaps
// between the _accessGroupIdsOwned and _accessGroupIdsMember lists, if user adds themselves as member of
// an access group they own.
func (bav *UtxoView) GetAllAccessGroupIdsForUser(ownerPublicKey []byte) (
	_accessGroupIdsOwned []*AccessGroupId, _accessGroupIdsMember []*AccessGroupId, _err error) {
	// This function will return all groups a user is associated with,
	// including the base key group, groups the user has created, and groups where
	// the user is a recipient.

	// This is our helper map to keep track of all user access keys.
	accessGroupIdsOwned, err := bav.GetAccessGroupIdsForOwner(ownerPublicKey)
	if err != nil {
		return nil, nil, errors.Wrapf(err, "GetAllAccessGroupIdsForUser: Problem getting access group ids for owner")
	}
	accessGroupIdsMember, err := bav.GetAccessGroupIdsForMember(ownerPublicKey)
	if err != nil {
		return nil, nil, errors.Wrapf(err, "GetAllAccessGroupIdsForUser: Problem getting access group ids for member")
	}
	return accessGroupIdsOwned, accessGroupIdsMember, nil
}

func (bav *UtxoView) GetAccessGroupIdsForOwner(ownerPublicKey []byte) (_accessGroupIdsOwned []*AccessGroupId, _err error) {
	// This function will return all access groups owned by the provided ownerPublicKey.
	if err := IsByteArrayValidPublicKey(ownerPublicKey); err != nil {
		return nil, errors.Wrapf(err, "GetAccessGroupIdsForOwner: Invalid owner public key: %v", ownerPublicKey)
	}
	ownerPk := NewPublicKey(ownerPublicKey)

	dbAdapter := bav.GetDbAdapter()
	accessGroupIdsDb, err := dbAdapter.GetAccessGroupIdsForOwner(ownerPk)
	if err != nil {
		return nil, errors.Wrapf(err, "GetAccessGroupIdsForOwner: Problem getting access groups for owner %v", ownerPublicKey)
	}

	// Add the db access group entries to a map.
	accessGroupIdsMap := make(map[AccessGroupId]struct{})
	for _, accessGroupId := range accessGroupIdsDb {
		groupId := NewAccessGroupId(ownerPk, accessGroupId.AccessGroupKeyName.ToBytes())
		accessGroupIdsMap[*groupId] = struct{}{}
	}
	// Add the base access group to the map.
	baseGroupId := NewAccessGroupId(ownerPk, BaseGroupKeyName().ToBytes())
	accessGroupIdsMap[*baseGroupId] = struct{}{}

	// Iterate over UtxoView mappings and merge the results with our map.
	for accessGroupId, accessGroupEntry := range bav.AccessGroupIdToAccessGroupEntry {
		if !bytes.Equal(accessGroupId.AccessGroupOwnerPublicKey.ToBytes(), ownerPk.ToBytes()) {
			continue
		}
		copyGroupId := accessGroupId
		if accessGroupEntry.isDeleted {
			delete(accessGroupIdsMap, copyGroupId)
			continue
		}
		accessGroupIdsMap[copyGroupId] = struct{}{}
	}

	// Convert the map to a slice.
	accessGroupIds := []*AccessGroupId{}
	for accessGroupId := range accessGroupIdsMap {
		accessGroupIdCopy := accessGroupId
		accessGroupIds = append(accessGroupIds, &accessGroupIdCopy)
	}

	return accessGroupIds, nil
}

func (bav *UtxoView) GetAccessGroupIdsForMember(memberPublicKey []byte) (_accessGroupIds []*AccessGroupId, _err error) {
	// This function will return all access groups where the provided memberPublicKey is a member.
	if err := IsByteArrayValidPublicKey(memberPublicKey); err != nil {
		return nil, errors.Wrapf(err, "GetAccessGroupIdsForMember: Invalid member public key: %v", memberPublicKey)
	}
	memberPk := NewPublicKey(memberPublicKey)

	dbAdapter := bav.GetDbAdapter()
	accessGroupIdsForMemberDb, err := dbAdapter.GetAccessGroupIdsForMember(memberPk)
	if err != nil {
		return nil, errors.Wrapf(err, "GetAccessGroupIdsForMember: Problem getting access groups for member %v", memberPublicKey)
	}

	// Add the db access group entries to a map.
	accessGroupIdsForMemberMap := make(map[AccessGroupId]struct{})
	for _, accessGroupId := range accessGroupIdsForMemberDb {
		accessGroupIdsForMemberMap[*accessGroupId] = struct{}{}
	}

	// Iterate over UtxoView mappings and merge the results with our map.
	for accessGroupMembershipKey, accessGroupMemberEntry := range bav.AccessGroupMembershipKeyToAccessGroupMember {
		if !bytes.Equal(accessGroupMembershipKey.AccessGroupMemberPublicKey.ToBytes(), memberPk.ToBytes()) {
			continue
		}
		copyAccessGroupMembershipKey := accessGroupMembershipKey
		accessGroupId := NewAccessGroupId(
			&copyAccessGroupMembershipKey.AccessGroupOwnerPublicKey, copyAccessGroupMembershipKey.AccessGroupKeyName.ToBytes())
		if accessGroupMemberEntry.isDeleted {
			delete(accessGroupIdsForMemberMap, *accessGroupId)
			continue
		}
		accessGroupIdsForMemberMap[*accessGroupId] = struct{}{}
	}

	return MapKeysToNonDeterministicPointerSlice[AccessGroupId, struct{}](
		accessGroupIdsForMemberMap), nil
}

func ValidateAccessGroupPublicKeyAndName(accessGroupOwnerPublicKey, keyName []byte) error {
	// This is a helper function that allows us to verify messaging public key and key name.

	// First validate the accessGroupOwnerPublicKey.
	if err := IsByteArrayValidPublicKey(accessGroupOwnerPublicKey); err != nil {
		return errors.Wrapf(err, "ValidateAccessGroupPublicKeyAndName: "+
			"Problem validating access group owner public key: %v", accessGroupOwnerPublicKey)
	}

	// If we get here, it means that we have a valid messaging public key.
	// Sanity-check messaging key name.
	if len(keyName) < MinMessagingKeyNameCharacters {
		return errors.Wrapf(RuleErrorAccessGroupKeyNameTooShort, "ValidateAccessGroupPublicKeyAndName: "+
			"Too few characters in key name: min = %v, provided = %v",
			MinAccessGroupKeyNameCharacters, len(keyName))
	}
	if len(keyName) > MaxMessagingKeyNameCharacters {
		return errors.Wrapf(RuleErrorAccessGroupKeyNameTooLong, "ValidateAccessGroupPublicKeyAndName: "+
			"Too many characters in key name: max = %v; provided = %v",
			MaxAccessGroupKeyNameCharacters, len(keyName))
	}
	return nil
}

func (bav *UtxoView) ValidateAccessGroupPublicKeyAndNameWithUtxoView(
	groupOwnerPublicKey, groupKeyName []byte, blockHeight uint32) error {

	// First validate the public key and name with ValidateGroupPublicKeyAndName
	err := ValidateAccessGroupPublicKeyAndName(groupOwnerPublicKey, groupKeyName)
	if err != nil {
		return errors.Wrapf(err, "ValidateAccessGroupPublicKeyAndNameAndAccessPublicKeyWithUtxoView: Failed validating "+
			"accessPublicKey and groupKeyName")
	}

	// Fetch the access key entry from UtxoView.
	accessGroupKey := NewAccessGroupId(NewPublicKey(groupOwnerPublicKey), groupKeyName)
	// To validate an access group key, we try to fetch the simplified group entry from the membership index.
	groupExistence, err := bav.GetAccessGroupForAccessGroupKeyExistence(accessGroupKey)
	if err != nil {
		return errors.Wrapf(err, "ValidateAccessGroupPublicKeyAndNameAndAccessPublicKeyWithUtxoView: "+
			"Problem fetching access group entry")
	}
	if !groupExistence {
		return fmt.Errorf("ValidateAccessGroupPublicKeyAndNameAndAccessPublicKeyWithUtxoView: non-existent access key entry "+
			"for groupOwnerPublicKey: %s", PkToString(groupOwnerPublicKey, bav.Params))
	}

	return nil
}

// Access group is the general abstraction for secure on-chain sharing of private keys such as encryption keys.
//
// An AccessGroup is identified by a pair of <accessGroupOwnerPublicKey, accessGroupKeyName>. Where
// accessGroupOwnerPublicKey is the public key of the user who registers the group (in this case also txn.PublicKey),
// and accessGroupKeyName is the 32-byte name of the group.
//
// Access group consist of the <accessGroupOwnerPublicKey, accessGroupKeyName> identifier pair, along with the
// accessGroupPublicKey, which is the public key that is shared within the access group. Together, this data forms
// access group metadata. The purpose of the _connectAccessGroup function and the AccessGroup transaction
// is to register this metadata.
//
// Aside from metadata, access groups also have members with whom the private key of the accessGroupPublicKey is shared.
// Access group members are added or updated in a separate transaction called AccessGroupMembers, which has its own connect
// function, namely _connectAccessGroupMembers. In addition, access group can have attributes, which are key-value pairs
// that are used to store additional information about the access group. Access group attributes are the main venue for
// utilizing the generality of access groups, ranging from on-chain private group chats, to private content.
func (bav *UtxoView) _connectAccessGroup(
	txn *MsgDeSoTxn, txHash *BlockHash, blockHeight uint32, verifySignatures bool) (
	_totalInput uint64, _totalOutput uint64, _utxoOps []*UtxoOperation, _err error) {

	// Make sure access groups are live.
	if blockHeight < bav.Params.ForkHeights.DeSoAccessGroupsBlockHeight {
		return 0, 0, nil, errors.Wrapf(
			RuleErrorAccessGroupsBeforeBlockHeight, "_connectAccessGroup: "+
				"Problem connecting access key, too early block height")
	}

	// Check that the transaction has the right TxnType.
	if txn.TxnMeta.GetTxnType() != TxnTypeAccessGroup {
		return 0, 0, nil, fmt.Errorf("_connectAccessGroup: called with bad TxnType %s",
			txn.TxnMeta.GetTxnType().String())
	}
	txMeta := txn.TxnMeta.(*AccessGroupMetadata)

	// Sanity-check that the access group owner public key is the same as the transaction's sender. For now, groups can
	// only be registered for the sender's own public key.
	// TODO: make sure to verify AccessGroupOwnerPublicKey if the below constraint is relaxed.
	if !bytes.Equal(txn.PublicKey, txMeta.AccessGroupOwnerPublicKey) {
		return 0, 0, nil, errors.Wrapf(RuleErrorAccessGroupOwnerPublicKeyCannotBeDifferent,
			"_connectAccessGroup: access public key and txn public key must be the same")
	}

	// Make sure that the access public key and the group key name have the correct format.
	if err := ValidateAccessGroupPublicKeyAndName(txMeta.AccessGroupPublicKey, txMeta.AccessGroupKeyName); err != nil {
		return 0, 0, nil, errors.Wrapf(err, "_connectAccessGroup: "+
			"Problem parsing public key: %v and group key name %v", txMeta.AccessGroupPublicKey, txMeta.AccessGroupKeyName)
	}

	// Sanity-check that we're not trying to add an access public key identical to the ownerPublicKey. This is reserved
	// for the base access group.
	if bytes.Equal(txMeta.AccessGroupPublicKey, txn.PublicKey) {
		return 0, 0, nil, errors.Wrapf(RuleErrorAccessPublicKeyCannotBeOwnerKey,
			"_connectAccessGroup: access public key and txn public key can't be the same")
	}

	// If the key name is just a list of 0s, then return because this name is reserved for the base key access group.
	// The base key access group is a special group natively registered for every user. The base key access group
	// is an "access group expansion" of user's public key, i.e. accessGroupPublicKey = accessGroupOwnerPublicKey.
	// We decided to hard-code the base access group for convenience, since it's useful in some use-cases of access
	// such as DMs.
	if EqualGroupKeyName(NewGroupKeyName(txMeta.AccessGroupKeyName), BaseGroupKeyName()) {
		return 0, 0, nil, errors.Wrapf(
			RuleErrorAccessGroupsNameCannotBeZeros, "_connectAccessGroup: "+
				"Cannot set a zeros-only key name?")
	}

	// We have validated all transaction metadata information. We will proceed to add the access group to UtxoView.

	// Create the access group identifier key, as previously mentioned it is a pair of
	// <accessGroupOwnerPublicKey, accessGroupKeyName>.
	accessPublicKey := NewPublicKey(txMeta.AccessGroupPublicKey)
	accessGroupKey := &AccessGroupId{
		AccessGroupOwnerPublicKey: *NewPublicKey(txMeta.AccessGroupOwnerPublicKey),
		AccessGroupKeyName:        *NewGroupKeyName(txMeta.AccessGroupKeyName),
	}

	// Let's check if this key doesn't already exist in UtxoView or in the DB.
	existingEntry, err := bav.GetAccessGroupEntryWithAccessGroupId(accessGroupKey)
	if err != nil {
		return 0, 0, nil, errors.Wrapf(err, "_connectAccessGroup: ")
	}
	var prevAccessGroupEntry AccessGroupEntry

	switch txMeta.AccessGroupOperationType {
	case AccessGroupOperationTypeCreate:
		// If there already exists an access group with this key, then we return an error as we don't allow re-registering
		// access groups.
		if existingEntry != nil && !existingEntry.isDeleted {
			return 0, 0, nil, errors.Wrapf(RuleErrorAccessGroupAlreadyExists,
				"_connectAccessGroup: Access group already exists for access group owner public key %v "+
					"and access group key name %v", accessGroupKey.AccessGroupOwnerPublicKey, accessGroupKey.AccessGroupKeyName)
		}
	case AccessGroupOperationTypeUpdate:
		// If the group doesn't exist then we return an error.
		if existingEntry == nil || existingEntry.isDeleted {
			return 0, 0, nil, errors.Wrapf(RuleErrorAccessGroupDoesNotExist,
				"_connectAccessGroup: Access group doesn't exist for access group owner public key %v "+
					"and access group key name %v", accessGroupKey.AccessGroupOwnerPublicKey, accessGroupKey.AccessGroupKeyName)
		}
		prevAccessGroupEntry = *existingEntry
	default:
		return 0, 0, nil, errors.Wrapf(RuleErrorAccessGroupOperationTypeNotSupported,
			"_connectAccessGroup: Operation type %v not supported", txMeta.AccessGroupOperationType)
	}

	// Connect basic txn to get the total input and the total output without
	// considering the transaction metadata.
	totalInput, totalOutput, utxoOpsForTxn, err := bav._connectBasicTransfer(
		txn, txHash, blockHeight, verifySignatures)
	if err != nil {
		return 0, 0, nil, errors.Wrapf(err, "_connectAccessGroup: ")
	}
	// Force the input to be non-zero so that we can prevent replay attacks.
	if totalInput == 0 {
		return 0, 0, nil, RuleErrorAccessGroupCreateRequiresNonZeroInput
	}

	// Create an AccessGroupEntry, so we can add the entry to UtxoView.
	accessGroupEntry := &AccessGroupEntry{
		AccessGroupOwnerPublicKey: &accessGroupKey.AccessGroupOwnerPublicKey,
		AccessGroupKeyName:        &accessGroupKey.AccessGroupKeyName,
		AccessGroupPublicKey:      accessPublicKey,
		ExtraData:                 txn.ExtraData,
	}

	if err := bav._setAccessGroupKeyToAccessGroupEntryMapping(accessGroupEntry); err != nil {
		return 0, 0, nil, errors.Wrapf(err, "_connectAccessGroup: ")
	}

	// Construct UtxoOperation. Since we can only set/unset an access group with _connect/_disconnect, we don't need to
	// store any information in the UtxoOperation. Transaction metadata is sufficient.
	utxoOpsForTxn = append(utxoOpsForTxn, &UtxoOperation{
		Type:                 OperationTypeAccessGroup,
		PrevAccessGroupEntry: &prevAccessGroupEntry,
	})

	return totalInput, totalOutput, utxoOpsForTxn, nil
}

// _disconnectAccessGroup is the inverse of _connectAccessGroup. It deletes the access group from UtxoView.
func (bav *UtxoView) _disconnectAccessGroup(
	operationType OperationType, currentTxn *MsgDeSoTxn, txnHash *BlockHash,
	utxoOpsForTxn []*UtxoOperation, blockHeight uint32) error {

	// Make sure access groups are live.
	if blockHeight < bav.Params.ForkHeights.DeSoAccessGroupsBlockHeight {
		return errors.Wrapf(
			RuleErrorAccessGroupsBeforeBlockHeight, "_disconnectAccessGroup: "+
				"Problem disconnecting access group txn, too early block height")
	}

	// Verify that the last operation is an AccessGroup operation.
	if len(utxoOpsForTxn) == 0 {
		return fmt.Errorf("_disconnectAccessGroup: utxoOperations are missing")
	}
	// If the last operation is not an AccessGroup operation, then we return an error.

	accessGroupOp := utxoOpsForTxn[len(utxoOpsForTxn)-1]
	if accessGroupOp.Type != OperationTypeAccessGroup {
		return fmt.Errorf("_disconnectAccessGroup: Trying to revert "+
			"OperationTypeAccessGroup but found type %v", accessGroupOp.Type)
	}

	// Check that the transaction has the right TxnType.
	if currentTxn.TxnMeta.GetTxnType() != TxnTypeAccessGroup {
		return fmt.Errorf("_disconnectAccessGroup: called with bad TxnType %s",
			currentTxn.TxnMeta.GetTxnType().String())
	}

	// Now we know the txMeta is AccessGroup
	txMeta := currentTxn.TxnMeta.(*AccessGroupMetadata)

	// Sanity check that the access public key and key name are valid
	err := ValidateAccessGroupPublicKeyAndName(txMeta.AccessGroupOwnerPublicKey, txMeta.AccessGroupKeyName)
	if err != nil {
		return errors.Wrapf(err, "_disconnectAccessGroup: failed validating the access "+
			"public key and key name")
	}

	// Sanity-check that the access group owner public key is the same as the transaction's sender public key.
	if !bytes.Equal(txMeta.AccessGroupOwnerPublicKey, currentTxn.PublicKey) {
		return fmt.Errorf("_disconnectAccessGroup: access group owner public key %v is "+
			"not the same as the transaction's sender public key %v", txMeta.AccessGroupOwnerPublicKey, currentTxn.PublicKey)
	}

	// Get the access key that the transaction metadata points to.
	accessKey := NewAccessGroupId(NewPublicKey(currentTxn.PublicKey), txMeta.AccessGroupKeyName)
	accessGroupEntry, err := bav.GetAccessGroupEntryWithAccessGroupId(accessKey)
	if err != nil {
		return errors.Wrapf(err, "_disconnectAccessGroup: Problem getting access group entry: ")
	}
	// If the access group entry is nil or is deleted, then we return an error.
	if accessGroupEntry == nil || accessGroupEntry.isDeleted {
		return fmt.Errorf("_disconnectBasicTransfer: Error, this key was already deleted "+
			"accessKey: %v", accessKey)
	}
	// sanity check that the existing entry matches the transaction metadata.
	if !bytes.Equal(accessGroupEntry.AccessGroupOwnerPublicKey.ToBytes(), NewPublicKey(txMeta.AccessGroupOwnerPublicKey).ToBytes()) ||
		!bytes.Equal(accessGroupEntry.AccessGroupKeyName.ToBytes(), NewGroupKeyName(txMeta.AccessGroupKeyName).ToBytes()) ||
		!bytes.Equal(accessGroupEntry.AccessGroupPublicKey.ToBytes(), NewPublicKey(txMeta.AccessGroupPublicKey).ToBytes()) {
		return fmt.Errorf("_disconnectAccessGroup: The existing access group entry doesn't match the "+
			"transaction metadata. Existing entry: %v, txMeta: %v", accessGroupEntry, txMeta)
	}

	switch txMeta.AccessGroupOperationType {
	case AccessGroupOperationTypeCreate:
		// Delete this item from UtxoView to indicate we should remove this entry from DB.
		if err := bav._deleteAccessGroupKeyToAccessGroupEntryMapping(accessGroupEntry); err != nil {
			return errors.Wrapf(err, "_disconnectAccessGroup: Problem deleting access group entry: ")
		}
	case AccessGroupOperationTypeUpdate:
		// Verify that the previous access group entry is not nil.
		if accessGroupOp.PrevAccessGroupEntry == nil || accessGroupOp.PrevAccessGroupEntry.isDeleted {
			return fmt.Errorf("_disconnectAccessGroup: Error, trying to revert an update "+
				"operation but the previous access group entry is nil or is deleted, txMeta: %v", txMeta)
		}
		if !bytes.Equal(accessGroupOp.PrevAccessGroupEntry.AccessGroupOwnerPublicKey.ToBytes(), accessGroupEntry.AccessGroupOwnerPublicKey.ToBytes()) ||
			!bytes.Equal(accessGroupOp.PrevAccessGroupEntry.AccessGroupKeyName.ToBytes(), accessGroupEntry.AccessGroupKeyName.ToBytes()) {
			return fmt.Errorf("_disconnectAccessGroup: The previous access group entry doesn't match the "+
				"current access group entry. Previous entry: %v, current entry: %v", accessGroupOp.PrevAccessGroupEntry, accessGroupEntry)
		}
		// Set the access group entry to the previous access group entry.
		if err := bav._setAccessGroupKeyToAccessGroupEntryMapping(accessGroupOp.PrevAccessGroupEntry); err != nil {
			return errors.Wrapf(err, "_disconnectAccessGroup: Problem setting access group entry: ")
		}
	}

	// Now disconnect the basic transfer.
	operationIndex := len(utxoOpsForTxn) - 1
	return bav._disconnectBasicTransfer(
		currentTxn, txnHash, utxoOpsForTxn[:operationIndex], blockHeight)
}<|MERGE_RESOLUTION|>--- conflicted
+++ resolved
@@ -8,15 +8,8 @@
 
 // GetAccessGroupEntry will check the membership index for membership of memberPublicKey in the group
 // <groupOwnerPublicKey, groupKeyName>. Based on the blockheight, we fetch the full group or we fetch
-<<<<<<< HEAD
-// the simplified message group entry from the membership index. forceFullEntry is an optional parameter that
-// will force us to always fetch the full group entry.
+// the simplified message group entry from the membership index.
 func (bav *UtxoView) GetAccessGroupEntry(groupOwnerPublicKey *PublicKey, groupKeyName *GroupKeyName) (*AccessGroupEntry, error) {
-=======
-// the simplified message group entry from the membership index.
-func (bav *UtxoView) GetAccessGroupEntry(groupOwnerPublicKey *PublicKey, groupKeyName *GroupKeyName,
-	blockHeight uint32) (*AccessGroupEntry, error) {
->>>>>>> 3b0df332
 
 	// If either of the provided parameters is nil, we return.
 	if groupOwnerPublicKey == nil || groupKeyName == nil {
