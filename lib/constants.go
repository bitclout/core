package lib

import (
	"encoding/hex"
	"fmt"
	"github.com/holiman/uint256"
	"log"
	"math"
	"math/big"
	"os"
	"path/filepath"
	"regexp"
	"time"

	"github.com/btcsuite/btcd/chaincfg"
	"github.com/btcsuite/btcd/chaincfg/chainhash"
	"github.com/golang/glog"
	"github.com/shibukawa/configdir"
)

const (
	// ConfigDirVendorName is the enclosing folder for user data.
	// It's required to created a ConfigDir.
	ConfigDirVendorName = "deso"
	// ConfigDirAppName is the folder where we keep user data.
	ConfigDirAppName = "deso"
	// UseridLengthBytes is the number of bytes of entropy to use for
	// a userid.
	UseridLengthBytes = 32

	// These constants are used by the DNS seed code to pick a random last
	// seen time.
	SecondsIn3Days int32 = 24 * 60 * 60 * 3
	SecondsIn4Days int32 = 24 * 60 * 60 * 4

	// MessagesToFetchPerCall is used to limit the number of messages to fetch
	// when getting a user's inbox.
	MessagesToFetchPerInboxCall = 10000
)

type NetworkType uint64

const (
	// The different network types. For now we have a mainnet and a testnet.
	// Also create an UNSET value to catch errors.
	NetworkType_UNSET   NetworkType = 0
	NetworkType_MAINNET NetworkType = 1
	NetworkType_TESTNET NetworkType = 2
)

const (
	// This is the header version that the blockchain started with.
	HeaderVersion0 = uint32(0)
	// This version made several changes to the previous header encoding format:
	// - The Nonce field was expanded to 64 bits
	// - Another ExtraNonce field was added to provide *another* 64 bits of entropy,
	//   for a total of 128 bits of entropy in the header that miners can twiddle.
	// - The header height was expanded to 64 bits
	// - The TstampSecs were expanded to 64 bits
	// - All fields were moved from encoding in little-endian to big-endian
	//
	// The benefit of this change is that miners can hash over a wider space without
	// needing to twiddle ExtraData ever.
	//
	// At the time of this writing, the intent is to deploy it in a backwards-compatible
	// fashion, with the eventual goal of phasing out blocks with the previous version.
	HeaderVersion1       = uint32(1)
	CurrentHeaderVersion = HeaderVersion1
)

var (
	MaxUint256, _ = uint256.FromHex("0xffffffffffffffffffffffffffffffffffffffffffffffffffffffffffffffff")
)

func (nt NetworkType) String() string {
	switch nt {
	case NetworkType_UNSET:
		return "UNSET"
	case NetworkType_MAINNET:
		return "MAINNET"
	case NetworkType_TESTNET:
		return "TESTNET"
	default:
		return fmt.Sprintf("UNRECOGNIZED(%d) - make sure String() is up to date", nt)
	}
}

const (
	MaxUsernameLengthBytes = 25
)

var (
	UsernameRegex = regexp.MustCompile("^[a-zA-Z0-9_]+$")
	// Profile pics are Base64 encoded plus ": ; ," used in the mime type spec.
	ProfilePicRegex = regexp.MustCompile("^[a-zA-Z0-9+/:;,]+$")

	TikTokShortURLRegex = regexp.MustCompile("^.*(vm\\.tiktok\\.com/)([A-Za-z0-9]{6,12}).*")
	TikTokFullURLRegex  = regexp.MustCompile("^.*((tiktok\\.com/)(v/)|(@[A-Za-z0-9_-]{2,24}/video/)|(embed/v2/))(\\d{0,30}).*")
)

type ForkHeights struct {
	// Global Block Heights:
	// The block height at which various forks occurred including an
	// explanation as to why they're necessary.

	// The most deflationary event in DeSo history has yet to come...
	DeflationBombBlockHeight uint64

	// SalomonFixBlockHeight defines a block height where the protocol implements
	// two changes:
	// 	(1) The protocol now prints founder reward for all buy transactions instead
	//		of just when creators reach a new all time high.
	//		This was decided in order to provide lasting incentive for creators
	//		to utilize the protocol.
	//	(2) A fix was created to deal with a bug accidentally triggered by @salomon.
	//		After a series of buys and sells @salomon was left with a single creator coin
	//		nano in circulation and a single DeSo nano locked. This caused a detach
	//		between @salomon's bonding curve and others on the protocol. As more buys and sells
	//		continued, @salomon's bonding curve continued to detach further and further from its peers.
	// 		At its core, @salomon had too few creator coins in circulation. This fix introduces
	//		this missing supply back into circulation as well as prevented detached Bancor bonding
	//		curves from coming into existence.
	//		^ It was later decided to leave Salomon's coin circulation alone. A fix was introduced
	//		to prevent similar cases from occurring again, but @salomon is left alone.
	SalomonFixBlockHeight uint32

	// DeSoFounderRewardBlockHeight defines a block height where the protocol switches from
	// paying the founder reward in the founder's own creator coin to paying in DeSo instead.
	DeSoFounderRewardBlockHeight uint32

	// BuyCreatorCoinAfterDeletedBalanceEntryFixBlockHeight defines a block height after which the protocol will create
	// a new BalanceEntry when a user purchases a Creator Coin and their current BalanceEntry is deleted.
	// The situation in which a BalanceEntry reaches a deleted state occurs when a user transfers all their holdings
	// of a certain creator to another public key and subsequently purchases that same creator within the same block.
	// This resolves a bug in which users would purchase creator coins after transferring all holdings within the same
	// block and then the creator coins would be added to a deleted balance.  When the Balance Entries are flushed to
	// the database, the user would lose the creator coins they purchased.
	BuyCreatorCoinAfterDeletedBalanceEntryFixBlockHeight uint32

	// ParamUpdaterProfileUpdateFixBlockHeight defines a block height after which the protocol uses the update profile
	// txMeta's ProfilePublicKey when the Param Updater is creating a profile for ProfilePublicKey.
	ParamUpdaterProfileUpdateFixBlockHeight uint32

	// UpdateProfileFixBlockHeight defines the height at which a patch was added to prevent user from
	// updating the profile entry for arbitrary public keys that do not have existing profile entries.
	UpdateProfileFixBlockHeight uint32

	// BrokenNFTBidsFixBlockHeight defines the height at which the deso balance index takes effect
	// for accepting NFT bids.  This is used to fix a fork that was created by nodes running with a corrupted
	// deso balance index, allowing bids to be submitted that were greater than the user's deso balance.
	BrokenNFTBidsFixBlockHeight uint32

	// DeSoDiamondsBlockHeight defines the height at which diamonds will be given in DESO
	// rather than in creator coin.
	// Triggers: 3pm PT on 8/16/2021
	DeSoDiamondsBlockHeight uint32

	// NFTTransfersBlockHeight defines the height at which NFT transfer txns, accept NFT
	// transfer txns, NFT burn txns, and AuthorizeDerivedKey txns will be accepted.
	// Triggers: 12PM PT on 9/15/2021
	NFTTransferOrBurnAndDerivedKeysBlockHeight uint32

	// DeSoV3MessagesBlockHeight defines the height at which messaging key and messsage party
	// entries will be accepted by consensus.
	DeSoV3MessagesBlockHeight uint32

	// BuyNowAndNFTSplitsBlockHeight defines the height at which NFTs can be sold at a fixed price instead of an
	// auction style and allows splitting of NFT royalties to user's other than the post's creator.
	BuyNowAndNFTSplitsBlockHeight uint32

	// DAOCoinBlockHeight defines the height at which DAO Coin and DAO Coin Transfer
	// transactions will be accepted.
	DAOCoinBlockHeight uint32

	// DerivedKeySetSpendingLimitsBlockHeight defines the height at which derived key transactions will have their
	// transaction spending limits in the extra data field parsed.
	DerivedKeySetSpendingLimitsBlockHeight uint32

	// DerivedKeyTrackSpendingLimitsBlockHeight defines the height at which derived key's transaction spending limits
	// will come in effect - accounting of DESO spent and transaction counts will begin at this height. These heights
	// are separated to allow developers time to generate new derived keys for their users. NOTE: this must always
	// be greater than or equal to DerivedKeySetSpendingLimitsBlockHeight.
	DerivedKeyTrackSpendingLimitsBlockHeight uint32
}

// DeSoParams defines the full list of possible parameters for the
// DeSo network.
type DeSoParams struct {
	// The network type (mainnet, testnet, etc).
	NetworkType NetworkType
	// The current protocol version we're running.
	ProtocolVersion uint64
	// The minimum protocol version we'll allow a peer we connect to
	// to have.
	MinProtocolVersion uint64
	// Used as a "vanity plate" to identify different DeSo
	// clients. Mainly useful in analyzing the network at
	// a meta level, not in the protocol itself.
	UserAgent string
	// The list of DNS seed hosts to use during bootstrapping.
	DNSSeeds []string

	// A list of DNS seed prefixes and suffixes to use during bootstrapping.
	// These prefixes and suffixes will be scanned and all IPs found will be
	// incorporated into the address manager.
	DNSSeedGenerators [][]string

	// The network parameter for Bitcoin messages as defined by the btcd library.
	// Useful for certain function calls we make to this library.
	BitcoinBtcdParams *chaincfg.Params

	// Because we use the Bitcoin header chain only to process exchanges from
	// BTC to DeSo, we don't need to worry about Bitcoin blocks before a certain
	// point, which is specified by this node. This is basically used to make
	// header download more efficient but it's important to note that if for
	// some reason there becomes a different main chain that is stronger than
	// this one, then we will still switch to that one even with this parameter
	// set such as it is.
	BitcoinStartBlockNode *BlockNode

	// The base58Check-encoded Bitcoin address that users must send Bitcoin to in order
	// to purchase DeSo. Note that, unfortunately, simply using an all-zeros or
	// mostly-all-zeros address or public key doesn't work and, in fact, I found that
	// using almost any address other than this one also doesn't work.
	BitcoinBurnAddress string

	// This is a fee in basis points charged on BitcoinExchange transactions that gets
	// paid to the miners. Basically, if a user burned enough Satoshi to create 100 DeSo,
	// and if the BitcoinExchangeFeeBasisPoints was 1%, then 99 DeSo would be allocated to
	// the user's public key while 1 DeSo would be left as a transaction fee to the miner.
	BitcoinExchangeFeeBasisPoints uint64

	// The amount of time to wait for a Bitcoin txn to broadcast throughout the Bitcoin
	// network before checking for double-spends.
	BitcoinDoubleSpendWaitSeconds float64

	// This field allows us to set the amount purchased at genesis to a non-zero
	// value.
	DeSoNanosPurchasedAtGenesis uint64

	// Port used for network communications among full nodes.
	DefaultSocketPort uint16
	// Port used for the limited JSON API that supports light clients.
	DefaultJSONPort uint16

	// The amount of time we wait when connecting to a peer.
	DialTimeout time.Duration
	// The amount of time we wait to receive a version message from a peer.
	VersionNegotiationTimeout time.Duration

	// The genesis block to use as the base of our chain.
	GenesisBlock *MsgDeSoBlock
	// The expected hash of the genesis block. Should align with what one
	// would get from actually hashing the provided genesis block.
	GenesisBlockHashHex string
	// How often we target a single block to be generated.
	TimeBetweenBlocks time.Duration
	// How many blocks between difficulty retargets.
	TimeBetweenDifficultyRetargets time.Duration
	// Block hashes, when interpreted as big-endian big integers, must be
	// values less than or equal to the difficulty
	// target. The difficulty target is expressed below as a big-endian
	// big integer and is adjusted every TargetTimePerBlock
	// order to keep blocks generating at consistent intervals.
	MinDifficultyTargetHex string
	// We will reject chains that have less than this amount of total work,
	// expressed as a hexadecimal big-endian bigint. Useful for preventing
	// disk-fill attacks, among other things.
	MinChainWorkHex string

	// This is used for determining whether we are still in initial block download.
	// If our tip is older than this, we continue with IBD.
	MaxTipAge time.Duration

	// Do not allow the difficulty to change by more than a factor of this
	// variable during each adjustment period.
	MaxDifficultyRetargetFactor int64
	// Amount of time one must wait before a block reward can be spent.
	BlockRewardMaturity time.Duration
	// When shifting from v0 blocks to v1 blocks, we changed the hash function to
	// DeSoHash, which is technically easier. Thus we needed to apply an adjustment
	// factor in order to phase it in.
	V1DifficultyAdjustmentFactor int64

	// The maximum number of seconds in a future a block timestamp is allowed
	// to be before it is rejected.
	MaxTstampOffsetSeconds uint64

	// The maximum number of bytes that can be allocated to transactions in
	// a block.
	MaxBlockSizeBytes uint64

	// It's useful to set the miner maximum block size to a little lower than the
	// maximum block size in certain cases. For example, on initial launch, setting
	// it significantly lower is a good way to avoid getting hit by spam blocks.
	MinerMaxBlockSizeBytes uint64

	// In order to make public keys more human-readable, we convert
	// them to base58. When we do that, we use a prefix that makes
	// the public keys to become more identifiable. For example, all
	// mainnet public keys start with "X" because we do this.
	Base58PrefixPublicKey  [3]byte
	Base58PrefixPrivateKey [3]byte

	// MaxFetchBlocks is the maximum number of blocks that can be fetched from
	// a peer at one time.
	MaxFetchBlocks uint32

	MiningIterationsPerCycle uint64

	// deso
	MaxUsernameLengthBytes        uint64
	MaxUserDescriptionLengthBytes uint64
	MaxProfilePicLengthBytes      uint64
	MaxProfilePicDimensions       uint64
	MaxPrivateMessageLengthBytes  uint64

	StakeFeeBasisPoints         uint64
	MaxPostBodyLengthBytes      uint64
	MaxPostSubLengthBytes       uint64
	MaxStakeMultipleBasisPoints uint64
	MaxCreatorBasisPoints       uint64
	MaxNFTRoyaltyBasisPoints    uint64
	ParamUpdaterPublicKeys      map[PkMapKey]bool

	// A list of transactions to apply when initializing the chain. Useful in
	// cases where we want to hard fork or reboot the chain with specific
	// transactions applied.
	SeedTxns []string

	// A list of balances to initialize the blockchain with. This is useful for
	// testing and useful in the event that the devs need to hard fork the chain.
	SeedBalances []*DeSoOutput

	// This is a small fee charged on creator coin transactions. It helps
	// prevent issues related to floating point calculations.
	CreatorCoinTradeFeeBasisPoints uint64
	// These two params define the "curve" that we use when someone buys/sells
	// creator coins. Effectively, this curve amounts to a polynomial of the form:
	// - currentCreatorCoinPrice ~= slope * currentCreatorCoinSupply^(1/reserveRatio-1)
	// Buys and sells effectively take the integral of the curve in opposite directions.
	//
	// To better understand where this curve comes from and how it works, check out
	// the following links. They are all well written so don't be intimidated/afraid to
	// dig in and read them:
	// - Primer on bonding curves: https://medium.com/@simondlr/tokens-2-0-curved-token-bonding-in-curation-markets-1764a2e0bee5
	// - The Uniswap v2 white paper: https://whitepaper.io/document/600/uniswap-whitepaper
	// - The Bancor white paper: https://whitepaper.io/document/52/bancor-whitepaper
	// - Article relating Bancor curves to polynomial curves: https://medium.com/@aventus/token-bonding-curves-547f3a04914
	// - Derivations of the Bancor supply increase/decrease formulas: https://blog.relevant.community/bonding-curves-in-depth-intuition-parametrization-d3905a681e0a
	// - Implementations of Bancor equations in Solidity with code: https://yos.io/2018/11/10/bonding-curves/
	// - Bancor is flawed blog post discussing Bancor edge cases: https://hackingdistributed.com/2017/06/19/bancor-is-flawed/
	// - A mathematica equation sheet with tests that walks through all the
	//   equations. You will need to copy this into a Mathematica notebook to
	//   run it: https://pastebin.com/raw/M4a1femY
	CreatorCoinSlope        *big.Float
	CreatorCoinReserveRatio *big.Float

	// CreatorCoinAutoSellThresholdNanos defines two things. The first is the minimum amount
	// of creator coins a user must purchase in order for a transaction to be valid. Secondly
	// it defines the point at which a sell operation will auto liquidate all remaining holdings.
	// For example if I hold 1000 nanos of creator coins and sell x nanos such that
	// 1000 - x < CreatorCoinAutoSellThresholdNanos, we auto liquidate the remaining holdings.
	// It does this to prevent issues with floating point rounding that can arise.
	// This value should be chosen such that the chain is resistant to "phantom nanos." Phantom nanos
	// are tiny amounts of CreatorCoinsInCirculation/DeSoLocked which can cause
	// the effective reserve ratio to deviate from the expected reserve ratio of the bancor curve.
	// A higher CreatorCoinAutoSellThresholdNanos makes it prohibitively expensive for someone to
	// attack the bancor curve to any meaningful measure.
	CreatorCoinAutoSellThresholdNanos uint64

	ForkHeights ForkHeights
}

// EnableRegtest allows for local development and testing with incredibly fast blocks with block rewards that
// can be spent as soon as they are mined. It also removes the default testnet seeds
func (params *DeSoParams) EnableRegtest() {
	if params.NetworkType != NetworkType_TESTNET {
		glog.Error("Regtest mode can only be enabled in testnet mode")
		return
	}

	// Clear the seeds
	params.DNSSeeds = []string{}

	// Mine blocks incredibly quickly
	params.TimeBetweenBlocks = 2 * time.Second
	params.TimeBetweenDifficultyRetargets = 6 * time.Second

	// Allow block rewards to be spent instantly
	params.BlockRewardMaturity = 0

	// Add a key defined in n0_test to the ParamUpdater set when running in regtest mode.
	// Seed: verb find card ship another until version devote guilt strong lemon six
	params.ParamUpdaterPublicKeys[MakePkMapKey(MustBase58CheckDecode("tBCKVERmG9nZpHTk2AVPqknWc1Mw9HHAnqrTpW1RnXpXMQ4PsQgnmV"))] = true

	// In regtest, we start all the fork heights at zero. These can be adjusted
	// for testing purposes to ensure that a transition does not cause issues.
	params.ForkHeights = ForkHeights{
		DeflationBombBlockHeight:                             0,
		SalomonFixBlockHeight:                                uint32(0),
		DeSoFounderRewardBlockHeight:                         uint32(0),
		BuyCreatorCoinAfterDeletedBalanceEntryFixBlockHeight: uint32(0),
		ParamUpdaterProfileUpdateFixBlockHeight:              uint32(0),
		UpdateProfileFixBlockHeight:                          uint32(0),
		BrokenNFTBidsFixBlockHeight:                          uint32(0),
		DeSoDiamondsBlockHeight:                              uint32(0),
		NFTTransferOrBurnAndDerivedKeysBlockHeight:           uint32(0),
		DeSoV3MessagesBlockHeight:                            uint32(0),
		BuyNowAndNFTSplitsBlockHeight:                        uint32(0),
		DAOCoinBlockHeight:                                   uint32(0),
<<<<<<< HEAD
		DerivedKeySetSpendingLimitsBlockHeight:               uint32(0),
		DerivedKeyTrackSpendingLimitsBlockHeight:             uint32(0),
=======
		// FIXME: Set these values when we're ready for the next fork
		DerivedKeySetSpendingLimitsBlockHeight:   math.MaxUint32,
		DerivedKeyTrackSpendingLimitsBlockHeight: math.MaxUint32,
>>>>>>> 74e5d251
	}
}

// GenesisBlock defines the genesis block used for the DeSo mainnet and testnet
var (
	ArchitectPubKeyBase58Check = "BC1YLg3oh6Boj8e2boCo1vQCYHLk1rjsHF6jthBdvSw79bixQvKK6Qa"
	// This is the public key corresponding to the BitcoinBurnAddress on mainnet.
	BurnPubKeyBase58Check = "BC1YLjWBf2qnDJmi8HZzzCPeXqy4dCKq95oqqzerAyW8MUTbuXTb1QT"

	GenesisBlock = MsgDeSoBlock{
		Header: &MsgDeSoHeader{
			Version:               0,
			PrevBlockHash:         &BlockHash{},
			TransactionMerkleRoot: mustDecodeHexBlockHash("4b71d103dd6fff1bd6110bc8ed0a2f3118bbe29a67e45c6c7d97546ad126906f"),
			TstampSecs:            uint64(1610948544),
			Height:                uint64(0),
			Nonce:                 uint64(0),
		},
		Txns: []*MsgDeSoTxn{
			{
				TxInputs: []*DeSoInput{},
				// The outputs in the genesis block aren't actually used by anything, but
				// including them helps our block explorer return the genesis transactions
				// without needing an explicit special case.
				TxOutputs: SeedBalances,
				// TODO: Pick a better string
				TxnMeta: &BlockRewardMetadataa{
					ExtraData: []byte(
						"They came here, to the New World. World 2.0, version 1776."),
				},
				// A signature is not required for BLOCK_REWARD transactions since they
				// don't spend anything.
			},
		},
	}
	GenesisBlockHashHex = "5567c45b7b83b604f9ff5cb5e88dfc9ad7d5a1dd5818dd19e6d02466f47cbd62"
	GenesisBlockHash    = mustDecodeHexBlockHash(GenesisBlockHashHex)

	ParamUpdaterPublicKeys = map[PkMapKey]bool{
		// 19Hg2mAJUTKFac2F2BBpSEm7BcpkgimrmD
		MakePkMapKey(MustBase58CheckDecode(ArchitectPubKeyBase58Check)):                                true,
		MakePkMapKey(MustBase58CheckDecode("BC1YLiXwGTte8oXEEVzm4zqtDpGRx44Y4rqbeFeAs5MnzsmqT5RcqkW")): true,
		MakePkMapKey(MustBase58CheckDecode("BC1YLgGLKjuHUFZZQcNYrdWRrHsDKUofd9MSxDq4NY53x7vGt4H32oZ")): true,
		MakePkMapKey(MustBase58CheckDecode("BC1YLj8UkNMbCsmTUTx5Z2bhtp8q86csDthRmK6zbYstjjbS5eHoGkr")): true,
		MakePkMapKey(MustBase58CheckDecode("BC1YLgD1f7yw7Ue8qQiW7QMBSm6J7fsieK5rRtyxmWqL2Ypra2BAToc")): true,
		MakePkMapKey(MustBase58CheckDecode("BC1YLfz4GH3Gfj6dCtBi8bNdNTbTdcibk8iCZS75toUn4UKZaTJnz9y")): true,
		MakePkMapKey(MustBase58CheckDecode("BC1YLfoSyJWKjHGnj5ZqbSokC3LPDNBMDwHX3ehZDCA3HVkFNiPY5cQ")): true,
	}
)

// DeSoMainnetParams defines the DeSo parameters for the mainnet.
var DeSoMainnetParams = DeSoParams{
	NetworkType:        NetworkType_MAINNET,
	ProtocolVersion:    1,
	MinProtocolVersion: 1,
	UserAgent:          "Architect",
	DNSSeeds: []string{
		"deso.coinbase.com",
		"deso.gemini.com",
		"deso.kraken.com",
		"deso.bitstamp.com",
		"deso.bitfinex.com",
		"deso.binance.com",
		"deso.hbg.com",
		"deso.okex.com",
		"deso.bithumb.com",
		"deso.upbit.com",
	},
	DNSSeedGenerators: [][]string{
		{
			"deso-seed-",
			".io",
		},
	},

	GenesisBlock:        &GenesisBlock,
	GenesisBlockHashHex: GenesisBlockHashHex,
	// This is used as the starting difficulty for the chain.
	MinDifficultyTargetHex: "000001FFFF000000000000000000000000000000000000000000000000000000",

	// Run with --v=2 and look for "cum work" output from miner.go
	MinChainWorkHex: "000000000000000000000000000000000000000000000000006314f9a85a949b",

	MaxTipAge: 24 * time.Hour,

	// ===================================================================================
	// Mainnet Bitcoin config
	// ===================================================================================
	BitcoinBtcdParams:  &chaincfg.MainNetParams,
	BitcoinBurnAddress: "1PuXkbwqqwzEYo9SPGyAihAge3e9Lc71b",

	// We use a start node that is near the tip of the Bitcoin header chain. Doing
	// this allows us to bootstrap Bitcoin transactions much more quickly without
	// comrpomising on security because, if this node ends up not being on the best
	// chain one day (which would be completely ridiculous anyhow because it would mean that
	// days or months of bitcoin transactions got reverted), our code will still be
	// able to robustly switch to an alternative chain that has more work. It's just
	// much faster if the best chain is the one that has this start node in it (similar
	// to the --assumevalid Bitcoin flag).
	//
	// Process for generating this config:
	// - Find a node config from the test_nodes folder (we used fe0)
	// - Make sure the logging for bitcoin_manager is set to 2. --vmodule="bitcoin_manager=2"
	// - Run the node config (./fe0)
	// - A line should print every time there's a difficulty adjustment with the parameters
	//   required below (including "DiffBits"). Just copy those into the below and
	//   everything should work.
	// - Oh and you might have to set BitcoinMinChainWorkHex to something lower/higher. The
	//   value should equal the amount of work it takes to get from whatever start node you
	//   choose and the tip. This is done by running once, letting it fail, and then rerunning
	//   with the value it outputs.
	BitcoinStartBlockNode: NewBlockNode(
		nil,
		mustDecodeHexBlockHashBitcoin("000000000000000000092d577cc673bede24b6d7199ee69c67eeb46c18fc978c"),
		// Note the height is always one greater than the parent node.
		653184,
		_difficultyBitsToHash(386798414),
		// CumWork shouldn't matter.
		big.NewInt(0),
		// We are bastardizing the DeSo header to store Bitcoin information here.
		&MsgDeSoHeader{
			TstampSecs: 1602950620,
			Height:     0,
		},
		StatusBitcoinHeaderValidated,
	),

	BitcoinExchangeFeeBasisPoints: 10,
	BitcoinDoubleSpendWaitSeconds: 5.0,
	DeSoNanosPurchasedAtGenesis:   uint64(6000000000000000),
	DefaultSocketPort:             uint16(17000),
	DefaultJSONPort:               uint16(17001),

	DialTimeout:               30 * time.Second,
	VersionNegotiationTimeout: 30 * time.Second,

	BlockRewardMaturity: time.Hour * 3,

	V1DifficultyAdjustmentFactor: 10,

	// Use a five-minute block time. Although a shorter block time seems like
	// it would improve the user experience, the reality is that zero-confirmation
	// transactions can usually be relied upon to give the user the illusion of
	// instant gratification (particularly since we implement a limited form of
	// RBF that makes it difficult to reverse transactions once they're in the
	// mempool of nodes). Moreover, longer block times mean we require fewer
	// headers to be downloaded by light clients in the long run, which is a
	// big win in terms of performance.
	TimeBetweenBlocks: 5 * time.Minute,
	// We retarget the difficulty every day. Note this value must
	// ideally be evenly divisible by TimeBetweenBlocks.
	TimeBetweenDifficultyRetargets: 24 * time.Hour,
	// Difficulty can't decrease to below 25% of its previous value or increase
	// to above 400% of its previous value.
	MaxDifficultyRetargetFactor: 4,
	Base58PrefixPublicKey:       [3]byte{0xcd, 0x14, 0x0},
	Base58PrefixPrivateKey:      [3]byte{0x35, 0x0, 0x0},

	// Reject blocks that are more than two hours in the future.
	MaxTstampOffsetSeconds: 2 * 60 * 60,

	// We use a max block size of 16MB. This translates to 100-200 posts per
	// second depending on the size of the post, which should support around
	// ten million active users. We compute this by taking Twitter, which averages
	// 6,000 posts per second at 300M daus => 10M/300M*6,000=200 posts per second. This
	// generates about 1.6TB per year of data, which means that nodes will
	// have to have a lot of space. This seems fine, however,
	// because space is cheap and it's easy to spin up a cloud machine with
	// tens of terabytes of space.
	MaxBlockSizeBytes: 16000000,

	// We set this to be lower initially to avoid winding up with really big
	// spam blocks in the event someone tries to abuse the initially low min
	// fee rates.
	MinerMaxBlockSizeBytes: 2000000,

	// This takes about ten seconds on a reasonable CPU, which makes sense given
	// a 10 minute block time.
	MiningIterationsPerCycle: 95000,

	MaxUsernameLengthBytes: MaxUsernameLengthBytes,

	MaxUserDescriptionLengthBytes: 20000,

	MaxProfilePicLengthBytes: 20000,
	MaxProfilePicDimensions:  100,

	// MaxPrivateMessageLengthBytes is the maximum number of bytes of encrypted
	// data a private message is allowed to include in an PrivateMessage transaction.
	MaxPrivateMessageLengthBytes: 10000,

	// Set the stake fee to 10%
	StakeFeeBasisPoints: 10 * 100,
	// TODO(performance): We're currently storing posts using HTML, which
	// basically 2x as verbose as it needs to be for basically no reason.
	// We should consider storing stuff as markdown instead, which we can
	// do with the richtext editor thing that we have.
	MaxPostBodyLengthBytes: 20000,
	MaxPostSubLengthBytes:  140,
	// 10x is the max for the truly highly motivated individuals.
	MaxStakeMultipleBasisPoints: 10 * 100 * 100,
	// 100% is the max creator percentage. Not sure why you'd buy such a coin
	// but whatever.
	MaxCreatorBasisPoints:    100 * 100,
	MaxNFTRoyaltyBasisPoints: 100 * 100,
	ParamUpdaterPublicKeys:   ParamUpdaterPublicKeys,

	// Use a canonical set of seed transactions.
	SeedTxns: SeedTxns,

	// Set some seed balances if desired
	SeedBalances: SeedBalances,

	// Just charge one basis point on creator coin trades for now.
	CreatorCoinTradeFeeBasisPoints: 1,
	// Note that Uniswap is quadratic (i.e. its price equation is
	// - price ~= currentCreatorCoinSupply^2,
	// and we think quadratic makes sense in this context as well.
	CreatorCoinSlope:        NewFloat().SetFloat64(0.003),
	CreatorCoinReserveRatio: NewFloat().SetFloat64(0.3333333),

	// 10 was seen as a threshold reachable in almost all transaction.
	// It's just high enough where you avoid drifting creating coin
	// reserve ratios.
	CreatorCoinAutoSellThresholdNanos: uint64(10),

	ForkHeights: ForkHeights{

		DeflationBombBlockHeight:                             33783,
		SalomonFixBlockHeight:                                uint32(15270),
		DeSoFounderRewardBlockHeight:                         uint32(21869),
		BuyCreatorCoinAfterDeletedBalanceEntryFixBlockHeight: uint32(39713),
		ParamUpdaterProfileUpdateFixBlockHeight:              uint32(39713),
		UpdateProfileFixBlockHeight:                          uint32(46165),
		BrokenNFTBidsFixBlockHeight:                          uint32(46917),
		DeSoDiamondsBlockHeight:                              uint32(52112),
		NFTTransferOrBurnAndDerivedKeysBlockHeight:           uint32(60743),

		// Mon Jan 24 @ 12pm PST
		DeSoV3MessagesBlockHeight:     uint32(98474),
		BuyNowAndNFTSplitsBlockHeight: uint32(98474),
		DAOCoinBlockHeight:            uint32(98474),

		// FIXME: Set these values when we're ready for the next fork.
		DerivedKeySetSpendingLimitsBlockHeight:   math.MaxUint32,
		DerivedKeyTrackSpendingLimitsBlockHeight: math.MaxUint32,
	},
}

func mustDecodeHexBlockHashBitcoin(ss string) *BlockHash {
	hash, err := chainhash.NewHashFromStr(ss)
	if err != nil {
		panic(err)
	}
	return (*BlockHash)(hash)
}

func MustDecodeHexBlockHash(ss string) *BlockHash {
	return mustDecodeHexBlockHash(ss)
}

func mustDecodeHexBlockHash(ss string) *BlockHash {
	bb, err := hex.DecodeString(ss)
	if err != nil {
		log.Fatalf("Problem decoding hex string to bytes: (%s): %v", ss, err)
	}
	if len(bb) != 32 {
		log.Fatalf("mustDecodeHexBlockHash: Block hash has length (%d) but should be (%d)", len(bb), 32)
	}
	ret := BlockHash{}
	copy(ret[:], bb)
	return &ret
}

// DeSoTestnetParams defines the DeSo parameters for the testnet.
var DeSoTestnetParams = DeSoParams{
	NetworkType:        NetworkType_TESTNET,
	ProtocolVersion:    0,
	MinProtocolVersion: 0,
	UserAgent:          "Architect",
	DNSSeeds: []string{
		"dorsey.bitclout.com",
	},
	DNSSeedGenerators: [][]string{},

	// ===================================================================================
	// Testnet Bitcoin config
	// ===================================================================================
	BitcoinBtcdParams:             &chaincfg.TestNet3Params,
	BitcoinBurnAddress:            "mhziDsPWSMwUqvZkVdKY92CjesziGP3wHL",
	BitcoinExchangeFeeBasisPoints: 10,
	BitcoinDoubleSpendWaitSeconds: 5.0,
	DeSoNanosPurchasedAtGenesis:   uint64(6000000000000000),

	// See comment in mainnet config.
	BitcoinStartBlockNode: NewBlockNode(
		nil,
		mustDecodeHexBlockHashBitcoin("000000000000003aae8fb976056413aa1d863eb5bee381ff16c9642283b1da1a"),
		1897056,
		_difficultyBitsToHash(424073553),

		// CumWork: We set the work of the start node such that, when added to all of the
		// blocks that follow it, it hurdles the min chain work.
		big.NewInt(0),
		// We are bastardizing the DeSo header to store Bitcoin information here.
		&MsgDeSoHeader{
			TstampSecs: 1607659152,
			Height:     0,
		},
		StatusBitcoinHeaderValidated,
	),

	// ===================================================================================
	// Testnet socket config
	// ===================================================================================
	DefaultSocketPort: uint16(18000),
	DefaultJSONPort:   uint16(18001),

	DialTimeout:               30 * time.Second,
	VersionNegotiationTimeout: 30 * time.Second,

	GenesisBlock:        &GenesisBlock,
	GenesisBlockHashHex: GenesisBlockHashHex,

	// Use a faster block time in the testnet.
	TimeBetweenBlocks: 1 * time.Minute,
	// Use a very short difficulty retarget period in the testnet.
	TimeBetweenDifficultyRetargets: 3 * time.Minute,
	// This is used as the starting difficulty for the chain.
	MinDifficultyTargetHex: "0090000000000000000000000000000000000000000000000000000000000000",
	// Minimum amount of work a valid chain needs to have. Useful for preventing
	// disk-fill attacks, among other things.
	//MinChainWorkHex: "000000000000000000000000000000000000000000000000000000011883b96c",
	MinChainWorkHex: "0000000000000000000000000000000000000000000000000000000000000000",

	// TODO: Set to one day when we launch the testnet. In the meantime this value
	// is more useful for local testing.
	MaxTipAge: time.Hour * 24,

	// Difficulty can't decrease to below 50% of its previous value or increase
	// to above 200% of its previous value.
	MaxDifficultyRetargetFactor: 2,
	// Miners need to wait some time before spending their block reward.
	BlockRewardMaturity: 5 * time.Minute,

	V1DifficultyAdjustmentFactor: 10,

	// Reject blocks that are more than two hours in the future.
	MaxTstampOffsetSeconds: 2 * 60 * 60,

	// We use a max block size of 1MB. This seems to work well for BTC and
	// most of our data doesn't need to be stored on the blockchain anyway.
	MaxBlockSizeBytes: 1000000,

	// We set this to be lower initially to avoid winding up with really big
	// spam blocks in the event someone tries to abuse the initially low min
	// fee rates.
	MinerMaxBlockSizeBytes: 1000000,

	Base58PrefixPublicKey:  [3]byte{0x11, 0xc2, 0x0},
	Base58PrefixPrivateKey: [3]byte{0x4f, 0x6, 0x1b},

	MiningIterationsPerCycle: 9500,

	// deso
	MaxUsernameLengthBytes: MaxUsernameLengthBytes,

	MaxUserDescriptionLengthBytes: 20000,

	MaxProfilePicLengthBytes: 20000,
	MaxProfilePicDimensions:  100,

	// MaxPrivateMessageLengthBytes is the maximum number of bytes of encrypted
	// data a private message is allowed to include in an PrivateMessage transaction.
	MaxPrivateMessageLengthBytes: 10000,

	// Set the stake fee to 5%
	StakeFeeBasisPoints: 5 * 100,
	// TODO(performance): We're currently storing posts using HTML, which
	// basically 2x as verbose as it needs to be for basically no reason.
	// We should consider storing stuff as markdown instead, which we can
	// do with the richtext editor thing that we have.
	MaxPostBodyLengthBytes: 50000,
	MaxPostSubLengthBytes:  140,
	// 10x is the max for the truly highly motivated individuals.
	MaxStakeMultipleBasisPoints: 10 * 100 * 100,
	// 100% is the max creator percentage. Not sure why you'd buy such a coin
	// but whatever.
	MaxCreatorBasisPoints:    100 * 100,
	MaxNFTRoyaltyBasisPoints: 100 * 100,
	ParamUpdaterPublicKeys:   ParamUpdaterPublicKeys,

	// Use a canonical set of seed transactions.
	SeedTxns: TestSeedTxns,

	// Set some seed balances if desired
	// Note: For now these must be the same as mainnet because GenesisBlock is the same
	SeedBalances: SeedBalances,

	// Just charge one basis point on creator coin trades for now.
	CreatorCoinTradeFeeBasisPoints: 1,
	// Note that Uniswap is quadratic (i.e. its price equation is
	// - price ~= currentCreatorCoinSupply^2,
	// and we think quadratic makes sense in this context as well.
	CreatorCoinSlope:        NewFloat().SetFloat64(0.003),
	CreatorCoinReserveRatio: NewFloat().SetFloat64(0.3333333),

	// 10 was seen as a threshold reachable in almost all transaction.
	// It's just high enough where you avoid drifting creating coin
	// reserve ratios.
	CreatorCoinAutoSellThresholdNanos: uint64(10),

	ForkHeights: ForkHeights{
		// Initially, testnet fork heights were the same as mainnet heights
		// This changed when we spun up a real testnet that runs independently
		DeflationBombBlockHeight:                             33783,
		SalomonFixBlockHeight:                                uint32(15270),
		DeSoFounderRewardBlockHeight:                         uint32(21869),
		BuyCreatorCoinAfterDeletedBalanceEntryFixBlockHeight: uint32(39713),
		ParamUpdaterProfileUpdateFixBlockHeight:              uint32(39713),
		UpdateProfileFixBlockHeight:                          uint32(46165),
		BrokenNFTBidsFixBlockHeight:                          uint32(46917),
		DeSoDiamondsBlockHeight:                              uint32(52112),
		NFTTransferOrBurnAndDerivedKeysBlockHeight:           uint32(60743),

		// Flags after this point can differ from mainnet

		// Thu Jan 20 @ 12pm PST
		DeSoV3MessagesBlockHeight:     uint32(97322),
		BuyNowAndNFTSplitsBlockHeight: uint32(97322),
		DAOCoinBlockHeight:            uint32(97322),

		// FIXME: Set these values when we're ready for the next fork.
		DerivedKeySetSpendingLimitsBlockHeight:   math.MaxUint32,
		DerivedKeyTrackSpendingLimitsBlockHeight: math.MaxUint32,
	},
}

// GetDataDir gets the user data directory where we store files
// in a cross-platform way.
func GetDataDir(params *DeSoParams) string {
	configDirs := configdir.New(
		ConfigDirVendorName, ConfigDirAppName)
	dirString := configDirs.QueryFolders(configdir.Global)[0].Path
	dataDir := filepath.Join(dirString, params.NetworkType.String())
	if err := os.MkdirAll(dataDir, os.ModePerm); err != nil {
		log.Fatalf("GetDataDir: Could not create data directories (%s): %v", dataDir, err)
	}
	return dataDir
}

// Defines keys that may exist in a transaction's ExtraData map
const (
	// Key in transaction's extra data map that points to a post that the current transaction is reposting
	RepostedPostHash = "RecloutedPostHash"
	// Key in transaction's extra map -- The presence of this key indicates that this post is a repost with a quote.
	IsQuotedRepostKey = "IsQuotedReclout"

	// Keys for a GlobalParamUpdate transaction's extra data map.
	USDCentsPerBitcoinKey            = "USDCentsPerBitcoin"
	MinNetworkFeeNanosPerKBKey       = "MinNetworkFeeNanosPerKB"
	CreateProfileFeeNanosKey         = "CreateProfileFeeNanos"
	CreateNFTFeeNanosKey             = "CreateNFTFeeNanos"
	MaxCopiesPerNFTKey               = "MaxCopiesPerNFT"
	ForbiddenBlockSignaturePubKeyKey = "ForbiddenBlockSignaturePubKey"

	DiamondLevelKey    = "DiamondLevel"
	DiamondPostHashKey = "DiamondPostHash"

	// Key in transaction's extra data map containing the derived key used in signing the txn.
	DerivedPublicKey = "DerivedPublicKey"

	// Messaging keys
	MessagingPublicKey             = "MessagingPublicKey"
	SenderMessagingPublicKey       = "SenderMessagingPublicKey"
	SenderMessagingGroupKeyName    = "SenderMessagingGroupKeyName"
	RecipientMessagingPublicKey    = "RecipientMessagingPublicKey"
	RecipientMessagingGroupKeyName = "RecipientMessagingGroupKeyName"

	// Key in transaction's extra data map. If it is there, the NFT is a "Buy Now" NFT and this is the Buy Now Price
	BuyNowPriceKey = "BuyNowPriceNanos"

	// Key in transaction's extra data map. If present, the value represents a map of pkid to basis points representing
	// the amount of royalties the pkid should receive upon sale of this NFT.
	DESORoyaltiesMapKey = "DESORoyaltiesMap"

	// Key in transaction's extra data map. If present, the value represents a map of pkid to basis points representing
	// the amount of royalties that should be added to pkid's creator coin upon sale of this NFT.
	CoinRoyaltiesMapKey = "CoinRoyaltiesMap"

	// Used to distinguish v3 messages from previous iterations
	MessagesVersionString = "V"
	MessagesVersion1      = 1
	MessagesVersion2      = 2
	MessagesVersion3      = 3

	// Key in transaction's extra data map. If present, this value represents the Node ID of the running node. This maps
	// to the map of nodes in ./lib/nodes.go
	NodeSourceMapKey = "NodeSource"

	// TransactionSpendingLimit
	TransactionSpendingLimitKey = "TransactionSpendingLimit"
	DerivedKeyMemoKey           = "DerivedKeyMemo"
)

// Defines values that may exist in a transaction's ExtraData map
var (
	PostExtraDataConsensusKeys = [2]string{RepostedPostHash, IsQuotedRepostKey}
)

var (
	QuotedRepostVal    = []byte{1}
	NotQuotedRepostVal = []byte{0}
)

// InitialGlobalParamsEntry to be used before ParamUpdater creates the first update.
var (
	InitialGlobalParamsEntry = GlobalParamsEntry{
		// We initialize the USDCentsPerBitcoin to 0 so we can use the value set by the UPDATE_BITCOIN_USD_EXCHANGE_RATE.
		USDCentsPerBitcoin: 0,
		// We initialize the MinimumNetworkFeeNanosPerKB to 0 so we do not assess a minimum fee until specified by ParamUpdater.
		MinimumNetworkFeeNanosPerKB: 0,
		// We initialize the CreateProfileFeeNanos to 0 so we do not assess a fee to create a profile until specified by ParamUpdater.
		CreateProfileFeeNanos: 0,
		// We initialize the CreateNFTFeeNanos to 0 so we do not assess a fee to create an NFT until specified by ParamUpdater.
		CreateNFTFeeNanos: 0,
		MaxCopiesPerNFT:   0,
	}
)

// Define min / max possible values for GlobalParams.
const (
	// MinNetworkFeeNanosPerKBValue - Minimum value to which the minimum network fee per KB can be set.
	MinNetworkFeeNanosPerKBValue = 0
	// MaxNetworkFeeNanosPerKBValue - Maximum value to which the maximum network fee per KB can be set.
	MaxNetworkFeeNanosPerKBValue = 100 * NanosPerUnit
	// MinCreateProfileFeeNanos - Minimum value to which the create profile fee can be set.
	MinCreateProfileFeeNanos = 0
	// MaxCreateProfileFeeNanos - Maximum value to which the create profile fee can be set.
	MaxCreateProfileFeeNanos = 100 * NanosPerUnit
	// Min/MaxCreateNFTFeeNanos - Min/max value to which the create NFT fee can be set.
	MinCreateNFTFeeNanos = 0
	MaxCreateNFTFeeNanos = 100 * NanosPerUnit
	// Min/MaxMaxCopiesPerNFTNanos - Min/max value to which the create NFT fee can be set.
	MinMaxCopiesPerNFT = 1
	MaxMaxCopiesPerNFT = 10000
	// Messaging key constants
	MinMessagingKeyNameCharacters = 1
	MaxMessagingKeyNameCharacters = 32
)<|MERGE_RESOLUTION|>--- conflicted
+++ resolved
@@ -409,14 +409,8 @@
 		DeSoV3MessagesBlockHeight:                            uint32(0),
 		BuyNowAndNFTSplitsBlockHeight:                        uint32(0),
 		DAOCoinBlockHeight:                                   uint32(0),
-<<<<<<< HEAD
 		DerivedKeySetSpendingLimitsBlockHeight:               uint32(0),
 		DerivedKeyTrackSpendingLimitsBlockHeight:             uint32(0),
-=======
-		// FIXME: Set these values when we're ready for the next fork
-		DerivedKeySetSpendingLimitsBlockHeight:   math.MaxUint32,
-		DerivedKeyTrackSpendingLimitsBlockHeight: math.MaxUint32,
->>>>>>> 74e5d251
 	}
 }
 
