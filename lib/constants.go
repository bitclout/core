--- conflicted
+++ resolved
@@ -5,7 +5,6 @@
 	"fmt"
 	"github.com/pkg/errors"
 	"log"
-	"math"
 	"math/big"
 	"os"
 	"path/filepath"
@@ -764,13 +763,8 @@
 	// Wed Mar 8 2023 @ 5pm PST
 	AssociationsDerivedKeySpendingLimitBlockHeight: uint32(213487),
 
-<<<<<<< HEAD
-	// FIXME: set to real height
-	BalanceModelBlockHeight: math.MaxUint32,
-=======
 	// Mon Apr 24 2023 @ 9am PST
 	BalanceModelBlockHeight: uint32(226839),
->>>>>>> 8fa1b7fe
 
 	// Be sure to update EncoderMigrationHeights as well via
 	// GetEncoderMigrationHeights if you're modifying schema.
@@ -1032,13 +1026,8 @@
 	// Mon Mar 6 2023 @ 7pm PT
 	AssociationsDerivedKeySpendingLimitBlockHeight: uint32(642270),
 
-<<<<<<< HEAD
-	// FIXME: set to real height
-	BalanceModelBlockHeight: math.MaxUint32,
-=======
 	// Tues Apr 11 2023 @ 5pm PT
 	BalanceModelBlockHeight: uint32(683058),
->>>>>>> 8fa1b7fe
 
 	// Be sure to update EncoderMigrationHeights as well via
 	// GetEncoderMigrationHeights if you're modifying schema.
@@ -1328,17 +1317,9 @@
 	MinAccessGroupKeyNameCharacters = 1
 	MaxAccessGroupKeyNameCharacters = 32
 
-<<<<<<< HEAD
-	// FIXME: What are reasonable values for these?
-	// Min/Max MaxNonceExpirationBlockHeightOffset - Min/max value to which the MaxNonceExpirationBlockHeightOffset can be set.
-	// Note: MaxMaxNonceExpirationBlockHeightOffset is used as the default value if the param updater hasn't set it yet.
-	MinMaxNonceExpirationBlockHeightOffset = 1
-	MaxMaxNonceExpirationBlockHeightOffset = 10000
-=======
 	// DefaultMaxNonceExpirationBlockHeightOffset - default value to which the MaxNonceExpirationBlockHeightOffset
 	// is set to before specified by ParamUpdater.
 	DefaultMaxNonceExpirationBlockHeightOffset = 288
->>>>>>> 8fa1b7fe
 
 	// TODO: Are these fields needed?
 	// Access group enumeration max recursion depth.
