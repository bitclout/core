package lib

import (
	"encoding/hex"
	"fmt"
	"log"
	"math"
	"math/big"
	"os"
	"path/filepath"
	"reflect"
	"regexp"
	"sort"
	"time"

	"github.com/pkg/errors"

	"github.com/holiman/uint256"

	"github.com/btcsuite/btcd/chaincfg"
	"github.com/btcsuite/btcd/chaincfg/chainhash"
	"github.com/golang/glog"
	"github.com/shibukawa/configdir"
)

const (
	// ConfigDirVendorName is the enclosing folder for user data.
	// It's required to created a ConfigDir.
	ConfigDirVendorName = "deso"
	// ConfigDirAppName is the folder where we keep user data.
	ConfigDirAppName = "deso"
	// UseridLengthBytes is the number of bytes of entropy to use for
	// a userid.
	UseridLengthBytes = 32

	// These constants are used by the DNS seed code to pick a random last
	// seen time.
	SecondsIn3Days int32 = 24 * 60 * 60 * 3
	SecondsIn4Days int32 = 24 * 60 * 60 * 4

	// MessagesToFetchPerCall is used to limit the number of messages to fetch
	// when getting a user's inbox.
	MessagesToFetchPerInboxCall = 10000
)

type NodeMessage uint32

const (
	NodeRestart NodeMessage = iota
	NodeErase
)

// Snapshot constants
const (
	// GetSnapshotTimeout is used in Peer when we fetch a snapshot chunk, and we need to retry.
	GetSnapshotTimeout = 100 * time.Millisecond

	// SnapshotBlockHeightPeriod is the constant height offset between individual snapshot epochs.
	SnapshotBlockHeightPeriod uint64 = 1000

	// SnapshotBatchSize is the size in bytes of the snapshot batches sent to peers
	SnapshotBatchSize uint32 = 100 << 20 // 100MB

	// DatabaseCacheSize is used to save read operations when fetching records from the main Db.
	DatabaseCacheSize uint = 1000000 // 1M

	// HashToCurveCache is used to save computation on hashing to curve.
	HashToCurveCache uint = 10000 // 10K

	// MetadataRetryCount is used to retry updating data in badger just in case.
	MetadataRetryCount int = 5

	// EnableTimer
	EnableTimer  = true
	DisableTimer = false
)

type NetworkType uint64

const (
	// The different network types. For now we have a mainnet and a testnet.
	// Also create an UNSET value to catch errors.
	NetworkType_UNSET   NetworkType = 0
	NetworkType_MAINNET NetworkType = 1
	NetworkType_TESTNET NetworkType = 2
)

const (
	// This is the header version that the blockchain started with.
	HeaderVersion0 = uint32(0)
	// This version made several changes to the previous header encoding format:
	// - The Nonce field was expanded to 64 bits
	// - Another ExtraNonce field was added to provide *another* 64 bits of entropy,
	//   for a total of 128 bits of entropy in the header that miners can twiddle.
	// - The header height was expanded to 64 bits
	// - The TstampSecs were expanded to 64 bits
	// - All fields were moved from encoding in little-endian to big-endian
	//
	// The benefit of this change is that miners can hash over a wider space without
	// needing to twiddle ExtraData ever.
	//
	// At the time of this writing, the intent is to deploy it in a backwards-compatible
	// fashion, with the eventual goal of phasing out blocks with the previous version.
	HeaderVersion1       = uint32(1)
	CurrentHeaderVersion = HeaderVersion1
)

var (
	MaxUint256, _ = uint256.FromHex("0xffffffffffffffffffffffffffffffffffffffffffffffffffffffffffffffff")

	// These values are used by the DAOCoinLimitOrder logic in order to convert
	// fixed-point numbers to and from their exponentiated representation. For
	// more info on how this works, see the comment on DAOCoinLimitOrderEntry.
	//
	// This value is a uint256 form of 1e38, or 10^38. We mainly use it to represent a
	// "fixed-point" exchange rate when processing limit orders. See the comment on
	// DAOCoinLimitOrderEntry for more info.
	OneE38, _ = uint256.FromHex("0x4b3b4ca85a86c47a098a224000000000") // 1e38
	// This is the number of base units within a single "coin". It is mainly used to
	// convert from base units, which is what we deal with in core, to a human-readable
	// value in the UI. It is equal to 1e18.
	BaseUnitsPerCoin, _ = uint256.FromHex("0xde0b6b3a7640000") // 1e18
)

func (nt NetworkType) String() string {
	switch nt {
	case NetworkType_UNSET:
		return "UNSET"
	case NetworkType_MAINNET:
		return "MAINNET"
	case NetworkType_TESTNET:
		return "TESTNET"
	default:
		return fmt.Sprintf("UNRECOGNIZED(%d) - make sure String() is up to date", nt)
	}
}

const (
	MaxUsernameLengthBytes = 25
)

var (
	UsernameRegex = regexp.MustCompile("^[a-zA-Z0-9_]+$")
	// Profile pics are Base64 encoded plus ": ; ," used in the mime type spec.
	ProfilePicRegex = regexp.MustCompile("^[a-zA-Z0-9+/:;,]+$")

	TikTokShortURLRegex = regexp.MustCompile("^.*(vm\\.tiktok\\.com/)([A-Za-z0-9]{6,12}).*")
	TikTokFullURLRegex  = regexp.MustCompile("^.*((tiktok\\.com/)(v/)|(@[A-Za-z0-9_-]{2,24}/video/)|(embed/v2/))(\\d{0,30}).*")
)

type ForkHeights struct {
	// Global Block Heights:
	// The block height at which various forks occurred including an
	// explanation as to why they're necessary.

	// A dummy height set to zero by default.
	DefaultHeight uint64

	// The most deflationary event in DeSo history has yet to come...
	DeflationBombBlockHeight uint64

	// SalomonFixBlockHeight defines a block height where the protocol implements
	// two changes:
	// 	(1) The protocol now prints founder reward for all buy transactions instead
	//		of just when creators reach a new all time high.
	//		This was decided in order to provide lasting incentive for creators
	//		to utilize the protocol.
	//	(2) A fix was created to deal with a bug accidentally triggered by @salomon.
	//		After a series of buys and sells @salomon was left with a single creator coin
	//		nano in circulation and a single DeSo nano locked. This caused a detach
	//		between @salomon's bonding curve and others on the protocol. As more buys and sells
	//		continued, @salomon's bonding curve continued to detach further and further from its peers.
	// 		At its core, @salomon had too few creator coins in circulation. This fix introduces
	//		this missing supply back into circulation as well as prevented detached Bancor bonding
	//		curves from coming into existence.
	//		^ It was later decided to leave Salomon's coin circulation alone. A fix was introduced
	//		to prevent similar cases from occurring again, but @salomon is left alone.
	SalomonFixBlockHeight uint32

	// DeSoFounderRewardBlockHeight defines a block height where the protocol switches from
	// paying the founder reward in the founder's own creator coin to paying in DeSo instead.
	DeSoFounderRewardBlockHeight uint32

	// BuyCreatorCoinAfterDeletedBalanceEntryFixBlockHeight defines a block height after which the protocol will create
	// a new BalanceEntry when a user purchases a Creator Coin and their current BalanceEntry is deleted.
	// The situation in which a BalanceEntry reaches a deleted state occurs when a user transfers all their holdings
	// of a certain creator to another public key and subsequently purchases that same creator within the same block.
	// This resolves a bug in which users would purchase creator coins after transferring all holdings within the same
	// block and then the creator coins would be added to a deleted balance.  When the Balance Entries are flushed to
	// the database, the user would lose the creator coins they purchased.
	BuyCreatorCoinAfterDeletedBalanceEntryFixBlockHeight uint32

	// ParamUpdaterProfileUpdateFixBlockHeight defines a block height after which the protocol uses the update profile
	// txMeta's ProfilePublicKey when the Param Updater is creating a profile for ProfilePublicKey.
	ParamUpdaterProfileUpdateFixBlockHeight uint32

	// UpdateProfileFixBlockHeight defines the height at which a patch was added to prevent user from
	// updating the profile entry for arbitrary public keys that do not have existing profile entries.
	UpdateProfileFixBlockHeight uint32

	// BrokenNFTBidsFixBlockHeight defines the height at which the deso balance index takes effect
	// for accepting NFT bids.  This is used to fix a fork that was created by nodes running with a corrupted
	// deso balance index, allowing bids to be submitted that were greater than the user's deso balance.
	BrokenNFTBidsFixBlockHeight uint32

	// DeSoDiamondsBlockHeight defines the height at which diamonds will be given in DESO
	// rather than in creator coin.
	// Triggers: 3pm PT on 8/16/2021
	DeSoDiamondsBlockHeight uint32

	// NFTTransfersBlockHeight defines the height at which NFT transfer txns, accept NFT
	// transfer txns, NFT burn txns, and AuthorizeDerivedKey txns will be accepted.
	// Triggers: 12PM PT on 9/15/2021
	NFTTransferOrBurnAndDerivedKeysBlockHeight uint32

	// DeSoV3MessagesBlockHeight defines the height at which messaging key and messsage party
	// entries will be accepted by consensus.
	DeSoV3MessagesBlockHeight uint32

	// BuyNowAndNFTSplitsBlockHeight defines the height at which NFTs can be sold at a fixed price instead of an
	// auction style and allows splitting of NFT royalties to user's other than the post's creator.
	BuyNowAndNFTSplitsBlockHeight uint32

	// DAOCoinBlockHeight defines the height at which DAO Coin and DAO Coin Transfer
	// transactions will be accepted.
	DAOCoinBlockHeight uint32

	ExtraDataOnEntriesBlockHeight uint32

	// DerivedKeySetSpendingLimitsBlockHeight defines the height at which derived key transactions will have their
	// transaction spending limits in the extra data field parsed.
	DerivedKeySetSpendingLimitsBlockHeight uint32

	// DerivedKeyTrackSpendingLimitsBlockHeight defines the height at which derived key's transaction spending limits
	// will come in effect - accounting of DESO spent and transaction counts will begin at this height. These heights
	// are separated to allow developers time to generate new derived keys for their users. NOTE: this must always
	// be greater than or equal to DerivedKeySetSpendingLimitsBlockHeight.
	DerivedKeyTrackSpendingLimitsBlockHeight uint32

	// DAOCoinLimitOrderBlockHeight defines the height at which DAO Coin Limit Order transactions will be accepted.
	DAOCoinLimitOrderBlockHeight uint32

	// DerivedKeyEthSignatureCompatibilityBlockHeight allows authenticating derived keys that were signed with the Ethereum
	// personal_sign signature standard. This in particular allows the usage of MetaMask for issuing derived keys.
	DerivedKeyEthSignatureCompatibilityBlockHeight uint32

	// OrderBookDBFetchOptimizationBlockHeight implements an optimization around fetching orders from the db.
	OrderBookDBFetchOptimizationBlockHeight uint32

	// ParamUpdaterRefactorBlockHeight indicates a point at which we refactored
	// ParamUpdater to use a blockHeight-gated function rather than a constant.
	ParamUpdaterRefactorBlockHeight uint32

	// DeSoUnlimitedDerivedKeysBlockHeight defines the height at which
	// we introduce derived keys without a spending limit.
	DeSoUnlimitedDerivedKeysBlockHeight uint32

	// AssociationsAndAccessGroupsBlockHeight defines the height at which we introduced:
	//   - Access Groups
	//   - User and Post Associations
	//   - Editable NFT posts
	//   - Frozen posts
	AssociationsAndAccessGroupsBlockHeight uint32

	// AssociationsDerivedKeySpendingLimitBlockHeight defines the height at which we
	// introduced a few improvements for associations' derived key spending limits.
	AssociationsDerivedKeySpendingLimitBlockHeight uint32

	// BalanceModelBlockHeight defines the height at which we convert from a UTXO model
	// to an account balance model for accounting.
	BalanceModelBlockHeight uint32

	// ProofOfStake1StateSetupBlockHeight defines the height at which we introduced all
	// changes to set up the prerequisite state for cutting over to PoS consensus. These
	// changes include, for example, introducing the new PoS txn types, consensus params,
	// leader schedule generation, and snapshotting.
	//
	// The ProofOfStake1StateSetupBlockHeight needs to be set before the
	// ProofOfStake2ConsensusCutoverBlockHeight so that we allow time for validators to
	// register, stake to be assigned, and the validator set, consensus params, and
	// leader schedule snapshots to be generated in advance.
	ProofOfStake1StateSetupBlockHeight uint32

	// ProofOfStake2ConsensusCutoverBlockHeight defines the height at which we cut over
	// from PoW consensus to PoS consensus.
	ProofOfStake2ConsensusCutoverBlockHeight uint32

	// ProofOfStakeSnapshottingBlockHeight defines the height at which we start
	// snapshotting the relevant Proof of Stake entries.
	ProofOfStakeSnapshottingBlockHeight uint32

	// Be sure to update EncoderMigrationHeights as well via
	// GetEncoderMigrationHeights if you're modifying schema.
}

// MigrationName is used to store migration heights for DeSoEncoder types. To properly migrate a DeSoEncoder,
// you should:
//  0. Typically, encoder migrations should align with hard fork heights. So the first
//     step is to define a new value in ForkHeights, and set the value accordingly for
//     mainnet, testnet, and regtest param structs. Add a name for your migration so that
//     it can be accessed robustly.
//  1. Define a new block height in the EncoderMigrationHeights struct. This should map
//     1:1 with the fork height defined prior.
//  2. Add conditional statements to the RawEncode / RawDecodeWithoutMetadata methods that
//     trigger at the defined height.
//  3. Add a condition to GetVersionByte to return version associated with the migration height.
//
// So for example, let's say you want to add a migration for UtxoEntry at height 1200.
//
//  0. Add a field to ForkHeight that marks the point at which this entry will come
//     into play:
//     - Add the following to the ForkHeight struct:
//     UtxoEntryTestHeight uint64
//     - Add the following to the individual param structs (MainnetForkHeights, TestnetForkHeights,
//     and RegtestForkHeights):
//     UtxoEntryTestHeight: 1200 (may differ for mainnet vs testnet & regtest)
//     - Add the migration name below DefaultMigration
//     UtxoEntryTestHeight MigrationName = "UtxoEntryTestHeight"
//
//  1. Add a field to the EncoderMigrationHeights that looks like this:
//     UtxoEntryTestHeight MigrationHeight
//
//  2. Modify func (utxoEntry *UtxoEntry) RawEncode/RawDecodeWithoutMetadata. E.g. add the following condition at the
//     end of RawEncodeWithoutMetadata (note the usage of the MigrationName UtxoEntryTestHeight):
//     if MigrationTriggered(blockHeight, UtxoEntryTestHeight) {
//     data = append(data, byte(127))
//     }
//     And this at the end of RawDecodeWithoutMetadata:
//     if MigrationTriggered(blockHeight, UtxoEntryTestHeight) {
//     _, err = rr.ReadByte()
//     if err != nil {
//     return errors.Wrapf(err, "UtxoEntry.Decode: Problem reading random byte.")
//     }
//     }
//     MAKE SURE TO WRITE CORRECT CONDITIONS FOR THE HEIGHTS IN BOTH ENCODE AND DECODE!
//
//  3. Modify func (utxo *UtxoEntry) GetVersionByte to return the correct encoding version depending on the height. Use the
//     function GetMigrationVersion to chain encoder migrations (Note the variadic parameter of GetMigrationVersion and
//     the usage of the MigrationName UtxoEntryTestHeight)
//
//     return GetMigrationVersion(blockHeight, UtxoEntryTestHeight)
//
// That's it!
type MigrationName string
type MigrationHeight struct {
	Height  uint64
	Version byte
	Name    MigrationName
}

const (
	DefaultMigration                     MigrationName = "DefaultMigration"
	UnlimitedDerivedKeysMigration        MigrationName = "UnlimitedDerivedKeysMigration"
	AssociationsAndAccessGroupsMigration MigrationName = "AssociationsAndAccessGroupsMigration"
	BalanceModelMigration                MigrationName = "BalanceModelMigration"
<<<<<<< HEAD
	ProofOfStakeNewTxnTypesMigration     MigrationName = "ProofOfStakeNewTxnTypesMigration"
	ProofOfStakeSnapshottingMigration    MigrationName = "ProofOfStakeSnapshottingMigration"
=======
	ProofOfStake1StateSetupMigration     MigrationName = "ProofOfStake1StateSetupMigration"
>>>>>>> 5d58c095
)

type EncoderMigrationHeights struct {
	DefaultMigration MigrationHeight

	// DeSoUnlimitedDerivedKeys coincides with the DeSoUnlimitedDerivedKeysBlockHeight block
	DeSoUnlimitedDerivedKeys MigrationHeight

	// This coincides with the AssociationsAndAccessGroups block
	AssociationsAndAccessGroups MigrationHeight

	// This coincides with the BalanceModel block
	BalanceModel MigrationHeight

<<<<<<< HEAD
	// This coincides with the ProofOfStakeNewTxnTypesBlockHeight
	ProofOfStakeNewTxnTypesMigration MigrationHeight

	// This coincides with the ProofOfStakeSnapshottingBlockHeight
	ProofOfStakeSnapshottingMigration MigrationHeight
=======
	// This coincides with the ProofOfStake1StateSetupBlockHeight
	ProofOfStake1StateSetupMigration MigrationHeight
>>>>>>> 5d58c095
}

func GetEncoderMigrationHeights(forkHeights *ForkHeights) *EncoderMigrationHeights {
	return &EncoderMigrationHeights{
		DefaultMigration: MigrationHeight{
			Version: 0,
			Height:  forkHeights.DefaultHeight,
			Name:    DefaultMigration,
		},
		DeSoUnlimitedDerivedKeys: MigrationHeight{
			Version: 1,
			Height:  uint64(forkHeights.DeSoUnlimitedDerivedKeysBlockHeight),
			Name:    UnlimitedDerivedKeysMigration,
		},
		AssociationsAndAccessGroups: MigrationHeight{
			Version: 2,
			Height:  uint64(forkHeights.AssociationsAndAccessGroupsBlockHeight),
			Name:    AssociationsAndAccessGroupsMigration,
		},
		BalanceModel: MigrationHeight{
			Version: 3,
			Height:  uint64(forkHeights.BalanceModelBlockHeight),
			Name:    BalanceModelMigration,
		},
		ProofOfStake1StateSetupMigration: MigrationHeight{
			Version: 4,
			Height:  uint64(forkHeights.ProofOfStake1StateSetupBlockHeight),
			Name:    ProofOfStake1StateSetupMigration,
		},
		ProofOfStakeSnapshottingMigration: MigrationHeight{
			Version: 5,
			Height:  uint64(forkHeights.ProofOfStakeSnapshottingBlockHeight),
			Name:    ProofOfStakeSnapshottingMigration,
		},
	}
}

func GetEncoderMigrationHeightsList(forkHeights *ForkHeights) (
	_migrationHeightsList []*MigrationHeight) {

	migrationHeights := GetEncoderMigrationHeights(forkHeights)

	// Read `version:"x"` tags from the EncoderMigrationHeights struct.
	var migrationHeightsList []*MigrationHeight
	elements := reflect.ValueOf(migrationHeights).Elem()
	structFields := elements.Type()
	for ii := 0; ii < structFields.NumField(); ii++ {
		elementField := elements.Field(ii)
		mig := elementField.Interface().(MigrationHeight)
		migCopy := mig
		migrationHeightsList = append(migrationHeightsList, &migCopy)
	}

	sort.Slice(migrationHeightsList, func(i int, j int) bool {
		return migrationHeightsList[i].Height < migrationHeightsList[j].Height
	})
	return migrationHeightsList
}

// DeSoParams defines the full list of possible parameters for the
// DeSo network.
type DeSoParams struct {
	// The network type (mainnet, testnet, etc).
	NetworkType NetworkType
	// Set to true when we're running in regtest mode. This is useful for testing.
	ExtraRegtestParamUpdaterKeys map[PkMapKey]bool
	// The current protocol version we're running.
	ProtocolVersion uint64
	// The minimum protocol version we'll allow a peer we connect to
	// to have.
	MinProtocolVersion uint64
	// Used as a "vanity plate" to identify different DeSo
	// clients. Mainly useful in analyzing the network at
	// a meta level, not in the protocol itself.
	UserAgent string
	// The list of DNS seed hosts to use during bootstrapping.
	DNSSeeds []string

	// A list of DNS seed prefixes and suffixes to use during bootstrapping.
	// These prefixes and suffixes will be scanned and all IPs found will be
	// incorporated into the address manager.
	DNSSeedGenerators [][]string

	// The network parameter for Bitcoin messages as defined by the btcd library.
	// Useful for certain function calls we make to this library.
	BitcoinBtcdParams *chaincfg.Params

	// Because we use the Bitcoin header chain only to process exchanges from
	// BTC to DeSo, we don't need to worry about Bitcoin blocks before a certain
	// point, which is specified by this node. This is basically used to make
	// header download more efficient but it's important to note that if for
	// some reason there becomes a different main chain that is stronger than
	// this one, then we will still switch to that one even with this parameter
	// set such as it is.
	BitcoinStartBlockNode *BlockNode

	// The base58Check-encoded Bitcoin address that users must send Bitcoin to in order
	// to purchase DeSo. Note that, unfortunately, simply using an all-zeros or
	// mostly-all-zeros address or public key doesn't work and, in fact, I found that
	// using almost any address other than this one also doesn't work.
	BitcoinBurnAddress string

	// This is a fee in basis points charged on BitcoinExchange transactions that gets
	// paid to the miners. Basically, if a user burned enough Satoshi to create 100 DeSo,
	// and if the BitcoinExchangeFeeBasisPoints was 1%, then 99 DeSo would be allocated to
	// the user's public key while 1 DeSo would be left as a transaction fee to the miner.
	BitcoinExchangeFeeBasisPoints uint64

	// The amount of time to wait for a Bitcoin txn to broadcast throughout the Bitcoin
	// network before checking for double-spends.
	BitcoinDoubleSpendWaitSeconds float64

	// This field allows us to set the amount purchased at genesis to a non-zero
	// value.
	DeSoNanosPurchasedAtGenesis uint64

	// Port used for network communications among full nodes.
	DefaultSocketPort uint16
	// Port used for the limited JSON API that supports light clients.
	DefaultJSONPort uint16

	// The amount of time we wait when connecting to a peer.
	DialTimeout time.Duration
	// The amount of time we wait to receive a version message from a peer.
	VersionNegotiationTimeout time.Duration

	// The genesis block to use as the base of our chain.
	GenesisBlock *MsgDeSoBlock
	// The expected hash of the genesis block. Should align with what one
	// would get from actually hashing the provided genesis block.
	GenesisBlockHashHex string
	// How often we target a single block to be generated.
	TimeBetweenBlocks time.Duration
	// How many blocks between difficulty retargets.
	TimeBetweenDifficultyRetargets time.Duration
	// Block hashes, when interpreted as big-endian big integers, must be
	// values less than or equal to the difficulty
	// target. The difficulty target is expressed below as a big-endian
	// big integer and is adjusted every TargetTimePerBlock
	// order to keep blocks generating at consistent intervals.
	MinDifficultyTargetHex string
	// We will reject chains that have less than this amount of total work,
	// expressed as a hexadecimal big-endian bigint. Useful for preventing
	// disk-fill attacks, among other things.
	MinChainWorkHex string

	// This is used for determining whether we are still in initial block download.
	// If our tip is older than this, we continue with IBD.
	MaxTipAge time.Duration

	// Do not allow the difficulty to change by more than a factor of this
	// variable during each adjustment period.
	MaxDifficultyRetargetFactor int64
	// Amount of time one must wait before a block reward can be spent.
	BlockRewardMaturity time.Duration
	// When shifting from v0 blocks to v1 blocks, we changed the hash function to
	// DeSoHash, which is technically easier. Thus we needed to apply an adjustment
	// factor in order to phase it in.
	V1DifficultyAdjustmentFactor int64

	// The maximum number of seconds in a future a block timestamp is allowed
	// to be before it is rejected.
	MaxTstampOffsetSeconds uint64

	// The maximum number of bytes that can be allocated to transactions in
	// a block.
	MaxBlockSizeBytes uint64

	// It's useful to set the miner maximum block size to a little lower than the
	// maximum block size in certain cases. For example, on initial launch, setting
	// it significantly lower is a good way to avoid getting hit by spam blocks.
	MinerMaxBlockSizeBytes uint64

	// In order to make public keys more human-readable, we convert
	// them to base58. When we do that, we use a prefix that makes
	// the public keys to become more identifiable. For example, all
	// mainnet public keys start with "X" because we do this.
	Base58PrefixPublicKey  [3]byte
	Base58PrefixPrivateKey [3]byte

	// MaxFetchBlocks is the maximum number of blocks that can be fetched from
	// a peer at one time.
	MaxFetchBlocks uint32

	MiningIterationsPerCycle uint64

	// deso
	MaxUsernameLengthBytes        uint64
	MaxUserDescriptionLengthBytes uint64
	MaxProfilePicLengthBytes      uint64
	MaxProfilePicDimensions       uint64
	MaxPrivateMessageLengthBytes  uint64
	MaxNewMessageLengthBytes      uint64

	StakeFeeBasisPoints         uint64
	MaxPostBodyLengthBytes      uint64
	MaxPostSubLengthBytes       uint64
	MaxStakeMultipleBasisPoints uint64
	MaxCreatorBasisPoints       uint64
	MaxNFTRoyaltyBasisPoints    uint64

	// A list of transactions to apply when initializing the chain. Useful in
	// cases where we want to hard fork or reboot the chain with specific
	// transactions applied.
	SeedTxns []string

	// A list of balances to initialize the blockchain with. This is useful for
	// testing and useful in the event that the devs need to hard fork the chain.
	SeedBalances []*DeSoOutput

	// This is a small fee charged on creator coin transactions. It helps
	// prevent issues related to floating point calculations.
	CreatorCoinTradeFeeBasisPoints uint64
	// These two params define the "curve" that we use when someone buys/sells
	// creator coins. Effectively, this curve amounts to a polynomial of the form:
	// - currentCreatorCoinPrice ~= slope * currentCreatorCoinSupply^(1/reserveRatio-1)
	// Buys and sells effectively take the integral of the curve in opposite directions.
	//
	// To better understand where this curve comes from and how it works, check out
	// the following links. They are all well written so don't be intimidated/afraid to
	// dig in and read them:
	// - Primer on bonding curves: https://medium.com/@simondlr/tokens-2-0-curved-token-bonding-in-curation-markets-1764a2e0bee5
	// - The Uniswap v2 white paper: https://whitepaper.io/document/600/uniswap-whitepaper
	// - The Bancor white paper: https://whitepaper.io/document/52/bancor-whitepaper
	// - Article relating Bancor curves to polynomial curves: https://medium.com/@aventus/token-bonding-curves-547f3a04914
	// - Derivations of the Bancor supply increase/decrease formulas: https://blog.relevant.community/bonding-curves-in-depth-intuition-parametrization-d3905a681e0a
	// - Implementations of Bancor equations in Solidity with code: https://yos.io/2018/11/10/bonding-curves/
	// - Bancor is flawed blog post discussing Bancor edge cases: https://hackingdistributed.com/2017/06/19/bancor-is-flawed/
	// - A mathematica equation sheet with tests that walks through all the
	//   equations. You will need to copy this into a Mathematica notebook to
	//   run it: https://pastebin.com/raw/M4a1femY
	CreatorCoinSlope        *big.Float
	CreatorCoinReserveRatio *big.Float

	// CreatorCoinAutoSellThresholdNanos defines two things. The first is the minimum amount
	// of creator coins a user must purchase in order for a transaction to be valid. Secondly
	// it defines the point at which a sell operation will auto liquidate all remaining holdings.
	// For example if I hold 1000 nanos of creator coins and sell x nanos such that
	// 1000 - x < CreatorCoinAutoSellThresholdNanos, we auto liquidate the remaining holdings.
	// It does this to prevent issues with floating point rounding that can arise.
	// This value should be chosen such that the chain is resistant to "phantom nanos." Phantom nanos
	// are tiny amounts of CreatorCoinsInCirculation/DeSoLocked which can cause
	// the effective reserve ratio to deviate from the expected reserve ratio of the bancor curve.
	// A higher CreatorCoinAutoSellThresholdNanos makes it prohibitively expensive for someone to
	// attack the bancor curve to any meaningful measure.
	CreatorCoinAutoSellThresholdNanos uint64

	// DefaultStakeLockupEpochDuration is the default number of epochs
	// that a user must wait before unlocking their unstaked stake.
	DefaultStakeLockupEpochDuration uint64

	// DefaultValidatorJailEpochDuration is the default number of epochs
	// that a validator must wait after being jailed before submitting
	// an UnjailValidator txn.
	DefaultValidatorJailEpochDuration uint64

	// LeaderScheduleMaxNumValidators is the maximum number of validators that
	// are included when generating a new Proof-of-Stake leader schedule.
	// TODO: Move this to GlobalParamsEntry.
	LeaderScheduleMaxNumValidators uint64

	// EpochDurationNumBlocks is the number of blocks included in one epoch.
	// TODO: Move this to GlobalParamsEntry.
	EpochDurationNumBlocks uint64

	ForkHeights ForkHeights

	EncoderMigrationHeights     *EncoderMigrationHeights
	EncoderMigrationHeightsList []*MigrationHeight
}

var RegtestForkHeights = ForkHeights{
	DefaultHeight:                0,
	DeflationBombBlockHeight:     0,
	SalomonFixBlockHeight:        uint32(0),
	DeSoFounderRewardBlockHeight: uint32(0),
	BuyCreatorCoinAfterDeletedBalanceEntryFixBlockHeight: uint32(0),
	ParamUpdaterProfileUpdateFixBlockHeight:              uint32(0),
	UpdateProfileFixBlockHeight:                          uint32(0),
	BrokenNFTBidsFixBlockHeight:                          uint32(0),
	DeSoDiamondsBlockHeight:                              uint32(0),
	NFTTransferOrBurnAndDerivedKeysBlockHeight:           uint32(0),
	DeSoV3MessagesBlockHeight:                            uint32(0),
	BuyNowAndNFTSplitsBlockHeight:                        uint32(0),
	DAOCoinBlockHeight:                                   uint32(0),
	ExtraDataOnEntriesBlockHeight:                        uint32(0),
	DerivedKeySetSpendingLimitsBlockHeight:               uint32(0),
	DerivedKeyTrackSpendingLimitsBlockHeight:             uint32(0),
	DAOCoinLimitOrderBlockHeight:                         uint32(0),
	DerivedKeyEthSignatureCompatibilityBlockHeight:       uint32(0),
	OrderBookDBFetchOptimizationBlockHeight:              uint32(0),
	ParamUpdaterRefactorBlockHeight:                      uint32(0),
	DeSoUnlimitedDerivedKeysBlockHeight:                  uint32(0),
	AssociationsAndAccessGroupsBlockHeight:               uint32(0),
	AssociationsDerivedKeySpendingLimitBlockHeight:       uint32(0),
	// For convenience, we set the block height to 1 since the
	// genesis block was created using the utxo model.
<<<<<<< HEAD
	BalanceModelBlockHeight:             uint32(1),
	ProofOfStakeNewTxnTypesBlockHeight:  uint32(1),
	ProofOfStakeSnapshottingBlockHeight: uint32(1),
=======
	BalanceModelBlockHeight:            uint32(1),
	ProofOfStake1StateSetupBlockHeight: uint32(1),

	// FIXME: set to real block height when ready
	ProofOfStake2ConsensusCutoverBlockHeight: uint32(math.MaxUint32),
>>>>>>> 5d58c095

	// Be sure to update EncoderMigrationHeights as well via
	// GetEncoderMigrationHeights if you're modifying schema.
}

// EnableRegtest allows for local development and testing with incredibly fast blocks with block rewards that
// can be spent as soon as they are mined. It also removes the default testnet seeds
func (params *DeSoParams) EnableRegtest() {
	if params.NetworkType != NetworkType_TESTNET {
		glog.Error("Regtest mode can only be enabled in testnet mode")
		return
	}

	// Add a key defined in n0_test to the ParamUpdater set when running in regtest mode.
	// Seed: verb find card ship another until version devote guilt strong lemon six
	params.ExtraRegtestParamUpdaterKeys = map[PkMapKey]bool{}
	params.ExtraRegtestParamUpdaterKeys[MakePkMapKey(MustBase58CheckDecode(
		"tBCKVERmG9nZpHTk2AVPqknWc1Mw9HHAnqrTpW1RnXpXMQ4PsQgnmV"))] = true

	// Clear the seeds
	params.DNSSeeds = []string{}

	// Mine blocks incredibly quickly
	params.TimeBetweenBlocks = 2 * time.Second
	params.TimeBetweenDifficultyRetargets = 6 * time.Second
	// Make sure we don't care about blockchain tip age.
	params.MaxTipAge = 1000000 * time.Hour

	// Allow block rewards to be spent instantly
	params.BlockRewardMaturity = 0

	// In regtest, we start all the fork heights at zero. These can be adjusted
	// for testing purposes to ensure that a transition does not cause issues.
	params.ForkHeights = RegtestForkHeights
	params.EncoderMigrationHeights = GetEncoderMigrationHeights(&params.ForkHeights)
	params.EncoderMigrationHeightsList = GetEncoderMigrationHeightsList(&params.ForkHeights)
}

// GenesisBlock defines the genesis block used for the DeSo mainnet and testnet
var (
	ArchitectPubKeyBase58Check = "BC1YLg3oh6Boj8e2boCo1vQCYHLk1rjsHF6jthBdvSw79bixQvKK6Qa"
	// This is the public key corresponding to the BitcoinBurnAddress on mainnet.
	BurnPubKeyBase58Check = "BC1YLjWBf2qnDJmi8HZzzCPeXqy4dCKq95oqqzerAyW8MUTbuXTb1QT"

	GenesisBlock = MsgDeSoBlock{
		Header: &MsgDeSoHeader{
			Version:               0,
			PrevBlockHash:         &BlockHash{},
			TransactionMerkleRoot: mustDecodeHexBlockHash("4b71d103dd6fff1bd6110bc8ed0a2f3118bbe29a67e45c6c7d97546ad126906f"),
			TstampSecs:            uint64(1610948544),
			Height:                uint64(0),
			Nonce:                 uint64(0),
		},
		Txns: []*MsgDeSoTxn{
			{
				TxInputs: []*DeSoInput{},
				// The outputs in the genesis block aren't actually used by anything, but
				// including them helps our block explorer return the genesis transactions
				// without needing an explicit special case.
				TxOutputs: SeedBalances,
				// TODO: Pick a better string
				TxnMeta: &BlockRewardMetadataa{
					ExtraData: []byte(
						"They came here, to the New World. World 2.0, version 1776."),
				},
				// A signature is not required for BLOCK_REWARD transactions since they
				// don't spend anything.
			},
		},
	}
	GenesisBlockHashHex = "5567c45b7b83b604f9ff5cb5e88dfc9ad7d5a1dd5818dd19e6d02466f47cbd62"
	GenesisBlockHash    = mustDecodeHexBlockHash(GenesisBlockHashHex)
)

func GetParamUpdaterPublicKeys(blockHeight uint32, params *DeSoParams) map[PkMapKey]bool {
	// We use legacy paramUpdater values before this block height
	var paramUpdaterKeys map[PkMapKey]bool
	if blockHeight < params.ForkHeights.ParamUpdaterRefactorBlockHeight {
		paramUpdaterKeys = map[PkMapKey]bool{
			// 19Hg2mAJUTKFac2F2BBpSEm7BcpkgimrmD
			MakePkMapKey(MustBase58CheckDecode(ArchitectPubKeyBase58Check)):                                true,
			MakePkMapKey(MustBase58CheckDecode("BC1YLiXwGTte8oXEEVzm4zqtDpGRx44Y4rqbeFeAs5MnzsmqT5RcqkW")): true,
			MakePkMapKey(MustBase58CheckDecode("BC1YLgGLKjuHUFZZQcNYrdWRrHsDKUofd9MSxDq4NY53x7vGt4H32oZ")): true,
			MakePkMapKey(MustBase58CheckDecode("BC1YLj8UkNMbCsmTUTx5Z2bhtp8q86csDthRmK6zbYstjjbS5eHoGkr")): true,
			MakePkMapKey(MustBase58CheckDecode("BC1YLgD1f7yw7Ue8qQiW7QMBSm6J7fsieK5rRtyxmWqL2Ypra2BAToc")): true,
			MakePkMapKey(MustBase58CheckDecode("BC1YLfz4GH3Gfj6dCtBi8bNdNTbTdcibk8iCZS75toUn4UKZaTJnz9y")): true,
			MakePkMapKey(MustBase58CheckDecode("BC1YLfoSyJWKjHGnj5ZqbSokC3LPDNBMDwHX3ehZDCA3HVkFNiPY5cQ")): true,
		}
	} else {
		paramUpdaterKeys = map[PkMapKey]bool{
			MakePkMapKey(MustBase58CheckDecode("BC1YLgKBcYwyWCqnBHKoJY2HX1sc38A7JuA2jMNEmEXfcRpc7D6Hyiu")): true,
			MakePkMapKey(MustBase58CheckDecode("BC1YLfrtYZs4mCeSALnjTUZMdcwsWNHoNaG5gWWD5WyvRrWNTGWWq1q")): true,
			MakePkMapKey(MustBase58CheckDecode("BC1YLiABrQ1P5pKXdm8S1vj1annx6D8Asku5CXX477dpwYXDamprpWd")): true,
			MakePkMapKey(MustBase58CheckDecode("BC1YLfqYyePuSYPVFB2mdh9Dss7PJ9j5vJts87b9zGbVJhQDjCJNdjb")): true,
			MakePkMapKey(MustBase58CheckDecode("BC1YLjDmDtymghnMgAPmTCyykqhcNR19sgSS7pWNd36FXTZpUZNHypj")): true,
		}
	}

	// Add extra paramUpdater keys when we're in regtest mode. This is useful in
	// tests where we need to mess with things.
	for kk, vv := range params.ExtraRegtestParamUpdaterKeys {
		paramUpdaterKeys[kk] = vv
	}

	return paramUpdaterKeys
}

// GlobalDeSoParams is a global instance of DeSoParams that can be used inside nested functions, like encoders, without
// having to pass DeSoParams everywhere. It can be set when node boots. Testnet params are used as default.
// FIXME: This shouldn't be used a lot.
var GlobalDeSoParams = DeSoTestnetParams

var MainnetForkHeights = ForkHeights{
	DefaultHeight:                0,
	DeflationBombBlockHeight:     33783,
	SalomonFixBlockHeight:        uint32(15270),
	DeSoFounderRewardBlockHeight: uint32(21869),
	BuyCreatorCoinAfterDeletedBalanceEntryFixBlockHeight: uint32(39713),
	ParamUpdaterProfileUpdateFixBlockHeight:              uint32(39713),
	UpdateProfileFixBlockHeight:                          uint32(46165),
	BrokenNFTBidsFixBlockHeight:                          uint32(46917),
	DeSoDiamondsBlockHeight:                              uint32(52112),
	NFTTransferOrBurnAndDerivedKeysBlockHeight:           uint32(60743),

	// Mon Jan 24 2022 @ 12pm PST
	DeSoV3MessagesBlockHeight:     uint32(98474),
	BuyNowAndNFTSplitsBlockHeight: uint32(98474),
	DAOCoinBlockHeight:            uint32(98474),

	ExtraDataOnEntriesBlockHeight:            uint32(130901),
	DerivedKeySetSpendingLimitsBlockHeight:   uint32(130901),
	DerivedKeyTrackSpendingLimitsBlockHeight: uint32(130901),
	DAOCoinLimitOrderBlockHeight:             uint32(130901),

	// Fri Jun 9 2022 @ 12pm PT
	DerivedKeyEthSignatureCompatibilityBlockHeight: uint32(137173),
	OrderBookDBFetchOptimizationBlockHeight:        uint32(137173),

	ParamUpdaterRefactorBlockHeight: uint32(141193),

	// Mon Sept 19 2022 @ 12pm PST
	DeSoUnlimitedDerivedKeysBlockHeight: uint32(166066),

	// Mon Feb 6 2023 @ 9am PST
	AssociationsAndAccessGroupsBlockHeight: uint32(205386),

	// Wed Mar 8 2023 @ 5pm PST
	AssociationsDerivedKeySpendingLimitBlockHeight: uint32(213487),

	// Mon Apr 24 2023 @ 9am PST
	BalanceModelBlockHeight: uint32(226839),

	// FIXME: set to real block height when ready
	ProofOfStake1StateSetupBlockHeight: uint32(math.MaxUint32),

	// FIXME: set to real block height when ready
	ProofOfStake2ConsensusCutoverBlockHeight: uint32(math.MaxUint32),

	// FIXME: set to real block height when ready
	ProofOfStakeSnapshottingBlockHeight: uint32(math.MaxUint32),

	// Be sure to update EncoderMigrationHeights as well via
	// GetEncoderMigrationHeights if you're modifying schema.
}

// DeSoMainnetParams defines the DeSo parameters for the mainnet.
var DeSoMainnetParams = DeSoParams{
	NetworkType:        NetworkType_MAINNET,
	ProtocolVersion:    1,
	MinProtocolVersion: 1,
	UserAgent:          "Architect",
	DNSSeeds: []string{
		"deso.coinbase.com",
		"deso.gemini.com",
		"deso.kraken.com",
		"deso.bitstamp.com",
		"deso.bitfinex.com",
		"deso.binance.com",
		"deso.hbg.com",
		"deso.okex.com",
		"deso.bithumb.com",
		"deso.upbit.com",
	},
	DNSSeedGenerators: [][]string{
		{
			"deso-seed-",
			".io",
		},
	},

	GenesisBlock:        &GenesisBlock,
	GenesisBlockHashHex: GenesisBlockHashHex,
	// This is used as the starting difficulty for the chain.
	MinDifficultyTargetHex: "000001FFFF000000000000000000000000000000000000000000000000000000",

	// Run with --v=2 and look for "cum work" output from miner.go
	MinChainWorkHex: "000000000000000000000000000000000000000000000000006314f9a85a949b",

	MaxTipAge: 24 * time.Hour,

	// ===================================================================================
	// Mainnet Bitcoin config
	// ===================================================================================
	BitcoinBtcdParams:  &chaincfg.MainNetParams,
	BitcoinBurnAddress: "1PuXkbwqqwzEYo9SPGyAihAge3e9Lc71b",

	// We use a start node that is near the tip of the Bitcoin header chain. Doing
	// this allows us to bootstrap Bitcoin transactions much more quickly without
	// compromising on security because, if this node ends up not being on the best
	// chain one day (which would be completely ridiculous anyhow because it would mean that
	// days or months of bitcoin transactions got reverted), our code will still be
	// able to robustly switch to an alternative chain that has more work. It's just
	// much faster if the best chain is the one that has this start node in it (similar
	// to the --assumevalid Bitcoin flag).
	//
	// Process for generating this config:
	// - Find a node config from the scripts/nodes folder (we used n0)
	// - Make sure the logging for bitcoin_manager is set to 2. --vmodule="bitcoin_manager=2"
	// - Run the node config (./n0)
	// - A line should print every time there's a difficulty adjustment with the parameters
	//   required below (including "DiffBits"). Just copy those into the below and
	//   everything should work.
	// - Oh and you might have to set BitcoinMinChainWorkHex to something lower/higher. The
	//   value should equal the amount of work it takes to get from whatever start node you
	//   choose and the tip. This is done by running once, letting it fail, and then rerunning
	//   with the value it outputs.
	BitcoinStartBlockNode: NewBlockNode(
		nil,
		mustDecodeHexBlockHashBitcoin("000000000000000000092d577cc673bede24b6d7199ee69c67eeb46c18fc978c"),
		// Note the height is always one greater than the parent node.
		653184,
		_difficultyBitsToHash(386798414),
		// CumWork shouldn't matter.
		big.NewInt(0),
		// We are bastardizing the DeSo header to store Bitcoin information here.
		&MsgDeSoHeader{
			TstampSecs: 1602950620,
			Height:     0,
		},
		StatusBitcoinHeaderValidated,
	),

	BitcoinExchangeFeeBasisPoints: 10,
	BitcoinDoubleSpendWaitSeconds: 5.0,
	DeSoNanosPurchasedAtGenesis:   uint64(6000000000000000),
	DefaultSocketPort:             uint16(17000),
	DefaultJSONPort:               uint16(17001),

	DialTimeout:               30 * time.Second,
	VersionNegotiationTimeout: 30 * time.Second,

	BlockRewardMaturity: time.Hour * 3,

	V1DifficultyAdjustmentFactor: 10,

	// Use a five-minute block time. Although a shorter block time seems like
	// it would improve the user experience, the reality is that zero-confirmation
	// transactions can usually be relied upon to give the user the illusion of
	// instant gratification (particularly since we implement a limited form of
	// RBF that makes it difficult to reverse transactions once they're in the
	// mempool of nodes). Moreover, longer block times mean we require fewer
	// headers to be downloaded by light clients in the long run, which is a
	// big win in terms of performance.
	TimeBetweenBlocks: 5 * time.Minute,
	// We retarget the difficulty every day. Note this value must
	// ideally be evenly divisible by TimeBetweenBlocks.
	TimeBetweenDifficultyRetargets: 24 * time.Hour,
	// Difficulty can't decrease to below 25% of its previous value or increase
	// to above 400% of its previous value.
	MaxDifficultyRetargetFactor: 4,
	Base58PrefixPublicKey:       [3]byte{0xcd, 0x14, 0x0},
	Base58PrefixPrivateKey:      [3]byte{0x35, 0x0, 0x0},

	// Reject blocks that are more than two hours in the future.
	MaxTstampOffsetSeconds: 2 * 60 * 60,

	// We use a max block size of 16MB. This translates to 100-200 posts per
	// second depending on the size of the post, which should support around
	// ten million active users. We compute this by taking Twitter, which averages
	// 6,000 posts per second at 300M daus => 10M/300M*6,000=200 posts per second. This
	// generates about 1.6TB per year of data, which means that nodes will
	// have to have a lot of space. This seems fine, however,
	// because space is cheap and it's easy to spin up a cloud machine with
	// tens of terabytes of space.
	MaxBlockSizeBytes: 16000000,

	// We set this to be lower initially to avoid winding up with really big
	// spam blocks in the event someone tries to abuse the initially low min
	// fee rates.
	MinerMaxBlockSizeBytes: 2000000,

	// This takes about ten seconds on a reasonable CPU, which makes sense given
	// a 10 minute block time.
	MiningIterationsPerCycle: 95000,

	MaxUsernameLengthBytes: MaxUsernameLengthBytes,

	MaxUserDescriptionLengthBytes: 20000,

	MaxProfilePicLengthBytes: 20000,
	MaxProfilePicDimensions:  100,

	// MaxPrivateMessageLengthBytes is the maximum number of bytes of encrypted
	// data a private message is allowed to include in an PrivateMessage transaction.
	MaxPrivateMessageLengthBytes: 10000,

	// MaxNewMessageLengthBytes is the maximum number of bytes of encrypted
	// data a new message is allowed to include in an NewMessage transaction.
	MaxNewMessageLengthBytes: 10000,

	// Set the stake fee to 10%
	StakeFeeBasisPoints: 10 * 100,
	// TODO(performance): We're currently storing posts using HTML, which is
	// basically 2x as verbose as it needs to be for no reason. We should
	// consider storing stuff as markdown instead, which we can do with
	// the richtext editor thing that we have.
	MaxPostBodyLengthBytes: 20000,
	MaxPostSubLengthBytes:  140,
	// 10x is the max for the truly highly motivated individuals.
	MaxStakeMultipleBasisPoints: 10 * 100 * 100,
	// 100% is the max creator percentage. Not sure why you'd buy such a coin
	// but whatever.
	MaxCreatorBasisPoints:    100 * 100,
	MaxNFTRoyaltyBasisPoints: 100 * 100,

	// Use a canonical set of seed transactions.
	SeedTxns: SeedTxns,

	// Set some seed balances if desired
	SeedBalances: SeedBalances,

	// Just charge one basis point on creator coin trades for now.
	CreatorCoinTradeFeeBasisPoints: 1,
	// Note that Uniswap is quadratic (i.e. its price equation is
	// - price ~= currentCreatorCoinSupply^2,
	// and we think quadratic makes sense in this context as well.
	CreatorCoinSlope:        NewFloat().SetFloat64(0.003),
	CreatorCoinReserveRatio: NewFloat().SetFloat64(0.3333333),

	// 10 was seen as a threshold reachable in almost all transaction.
	// It's just high enough where you avoid drifting creating coin
	// reserve ratios.
	CreatorCoinAutoSellThresholdNanos: uint64(10),

	// Unstaked stake can be unlocked after a minimum of N elapsed epochs.
	DefaultStakeLockupEpochDuration: uint64(3),

	// Jailed validators can be unjailed after a minimum of N elapsed epochs.
	DefaultValidatorJailEpochDuration: uint64(3),

	// The max number of validators included in a leader schedule.
	LeaderScheduleMaxNumValidators: uint64(100),

	// The number of blocks in one epoch
	EpochDurationNumBlocks: uint64(3600),

	ForkHeights:                 MainnetForkHeights,
	EncoderMigrationHeights:     GetEncoderMigrationHeights(&MainnetForkHeights),
	EncoderMigrationHeightsList: GetEncoderMigrationHeightsList(&MainnetForkHeights),
}

func mustDecodeHexBlockHashBitcoin(ss string) *BlockHash {
	hash, err := chainhash.NewHashFromStr(ss)
	if err != nil {
		panic(any(errors.Wrapf(err, "mustDecodeHexBlockHashBitcoin: Problem decoding block hash: %v", ss)))
	}
	return (*BlockHash)(hash)
}

func MustDecodeHexBlockHash(ss string) *BlockHash {
	return mustDecodeHexBlockHash(ss)
}

func mustDecodeHexBlockHash(ss string) *BlockHash {
	bb, err := hex.DecodeString(ss)
	if err != nil {
		log.Fatalf("Problem decoding hex string to bytes: (%s): %v", ss, err)
	}
	if len(bb) != 32 {
		log.Fatalf("mustDecodeHexBlockHash: Block hash has length (%d) but should be (%d)", len(bb), 32)
	}
	ret := BlockHash{}
	copy(ret[:], bb)
	return &ret
}

var TestnetForkHeights = ForkHeights{
	// Get testnet height from here:
	// - https://explorer.deso.org/?query-node=https:%2F%2Ftest.deso.org

	// Initially, testnet fork heights were the same as mainnet heights
	// This changed when we spun up a real testnet that runs independently
	DefaultHeight:                0,
	DeflationBombBlockHeight:     33783,
	SalomonFixBlockHeight:        uint32(15270),
	DeSoFounderRewardBlockHeight: uint32(21869),
	BuyCreatorCoinAfterDeletedBalanceEntryFixBlockHeight: uint32(39713),
	ParamUpdaterProfileUpdateFixBlockHeight:              uint32(39713),
	UpdateProfileFixBlockHeight:                          uint32(46165),
	BrokenNFTBidsFixBlockHeight:                          uint32(46917),
	DeSoDiamondsBlockHeight:                              uint32(52112),
	NFTTransferOrBurnAndDerivedKeysBlockHeight:           uint32(60743),

	// Flags after this point can differ from mainnet

	// Thu Jan 20 2022 @ 12pm PST
	DeSoV3MessagesBlockHeight:     uint32(97322),
	BuyNowAndNFTSplitsBlockHeight: uint32(97322),
	DAOCoinBlockHeight:            uint32(97322),

	// Wed Apr 20 2022 @ 9am ET
	ExtraDataOnEntriesBlockHeight:          uint32(304087),
	DerivedKeySetSpendingLimitsBlockHeight: uint32(304087),
	// Add 18h for the spending limits to be checked, since this is how we're
	// going to do it on mainnet. Testnet produces 60 blocks per hour.
	DerivedKeyTrackSpendingLimitsBlockHeight: uint32(304087 + 18*60),
	DAOCoinLimitOrderBlockHeight:             uint32(304087),

	// Thu Jun 9 2022 @ 11:59pm PT
	DerivedKeyEthSignatureCompatibilityBlockHeight: uint32(360584),
	OrderBookDBFetchOptimizationBlockHeight:        uint32(360584),

	ParamUpdaterRefactorBlockHeight: uint32(373536),

	// Tues Sept 13 2022 @ 10am PT
	DeSoUnlimitedDerivedKeysBlockHeight: uint32(467217),

	// Tues Jan 24 2023 @ 1pm PT
	AssociationsAndAccessGroupsBlockHeight: uint32(596555),

	// Mon Mar 6 2023 @ 7pm PT
	AssociationsDerivedKeySpendingLimitBlockHeight: uint32(642270),

	// Tues Apr 11 2023 @ 5pm PT
	BalanceModelBlockHeight: uint32(683058),

	// FIXME: set to real block height when ready
	ProofOfStake1StateSetupBlockHeight: uint32(math.MaxUint32),

	// FIXME: set to real block height when ready
	ProofOfStake2ConsensusCutoverBlockHeight: uint32(math.MaxUint32),

	// FIXME: set to real block height when ready
	ProofOfStakeSnapshottingBlockHeight: uint32(math.MaxUint32),

	// Be sure to update EncoderMigrationHeights as well via
	// GetEncoderMigrationHeights if you're modifying schema.
}

// DeSoTestnetParams defines the DeSo parameters for the testnet.
var DeSoTestnetParams = DeSoParams{
	NetworkType:        NetworkType_TESTNET,
	ProtocolVersion:    0,
	MinProtocolVersion: 0,
	UserAgent:          "Architect",
	DNSSeeds: []string{
		"dorsey.bitclout.com",
	},
	DNSSeedGenerators: [][]string{},

	// ===================================================================================
	// Testnet Bitcoin config
	// ===================================================================================
	BitcoinBtcdParams:             &chaincfg.TestNet3Params,
	BitcoinBurnAddress:            "mhziDsPWSMwUqvZkVdKY92CjesziGP3wHL",
	BitcoinExchangeFeeBasisPoints: 10,
	BitcoinDoubleSpendWaitSeconds: 5.0,
	DeSoNanosPurchasedAtGenesis:   uint64(6000000000000000),

	// See comment in mainnet config.
	BitcoinStartBlockNode: NewBlockNode(
		nil,
		mustDecodeHexBlockHashBitcoin("000000000000003aae8fb976056413aa1d863eb5bee381ff16c9642283b1da1a"),
		1897056,
		_difficultyBitsToHash(424073553),

		// CumWork: We set the work of the start node such that, when added to all of the
		// blocks that follow it, it hurdles the min chain work.
		big.NewInt(0),
		// We are bastardizing the DeSo header to store Bitcoin information here.
		&MsgDeSoHeader{
			TstampSecs: 1607659152,
			Height:     0,
		},
		StatusBitcoinHeaderValidated,
	),

	// ===================================================================================
	// Testnet socket config
	// ===================================================================================
	DefaultSocketPort: uint16(18000),
	DefaultJSONPort:   uint16(18001),

	DialTimeout:               30 * time.Second,
	VersionNegotiationTimeout: 30 * time.Second,

	GenesisBlock:        &GenesisBlock,
	GenesisBlockHashHex: GenesisBlockHashHex,

	// Use a faster block time in the testnet.
	TimeBetweenBlocks: 1 * time.Minute,
	// Use a very short difficulty retarget period in the testnet.
	TimeBetweenDifficultyRetargets: 3 * time.Minute,
	// This is used as the starting difficulty for the chain.
	MinDifficultyTargetHex: "0090000000000000000000000000000000000000000000000000000000000000",
	// Minimum amount of work a valid chain needs to have. Useful for preventing
	// disk-fill attacks, among other things.
	//MinChainWorkHex: "000000000000000000000000000000000000000000000000000000011883b96c",
	MinChainWorkHex: "0000000000000000000000000000000000000000000000000000000000000000",

	// TODO: Set to one day when we launch the testnet. In the meantime this value
	// is more useful for local testing.
	MaxTipAge: time.Hour * 24,

	// Difficulty can't decrease to below 50% of its previous value or increase
	// to above 200% of its previous value.
	MaxDifficultyRetargetFactor: 2,
	// Miners need to wait some time before spending their block reward.
	BlockRewardMaturity: 5 * time.Minute,

	V1DifficultyAdjustmentFactor: 10,

	// Reject blocks that are more than two hours in the future.
	MaxTstampOffsetSeconds: 2 * 60 * 60,

	// We use a max block size of 1MB. This seems to work well for BTC and
	// most of our data doesn't need to be stored on the blockchain anyway.
	MaxBlockSizeBytes: 1000000,

	// We set this to be lower initially to avoid winding up with really big
	// spam blocks in the event someone tries to abuse the initially low min
	// fee rates.
	MinerMaxBlockSizeBytes: 1000000,

	Base58PrefixPublicKey:  [3]byte{0x11, 0xc2, 0x0},
	Base58PrefixPrivateKey: [3]byte{0x4f, 0x6, 0x1b},

	MiningIterationsPerCycle: 9500,

	// deso
	MaxUsernameLengthBytes: MaxUsernameLengthBytes,

	MaxUserDescriptionLengthBytes: 20000,

	MaxProfilePicLengthBytes: 20000,
	MaxProfilePicDimensions:  100,

	// MaxPrivateMessageLengthBytes is the maximum number of bytes of encrypted
	// data a private message is allowed to include in an PrivateMessage transaction.
	MaxPrivateMessageLengthBytes: 10000,

	// MaxNewMessageLengthBytes is the maximum number of bytes of encrypted
	// data a new message is allowed to include in an NewMessage transaction.
	MaxNewMessageLengthBytes: 10000,

	// Set the stake fee to 5%
	StakeFeeBasisPoints: 5 * 100,
	// TODO(performance): We're currently storing posts using HTML, which
	// basically 2x as verbose as it needs to be for basically no reason.
	// We should consider storing stuff as markdown instead, which we can
	// do with the richtext editor thing that we have.
	MaxPostBodyLengthBytes: 50000,
	MaxPostSubLengthBytes:  140,
	// 10x is the max for the truly highly motivated individuals.
	MaxStakeMultipleBasisPoints: 10 * 100 * 100,
	// 100% is the max creator percentage. Not sure why you'd buy such a coin
	// but whatever.
	MaxCreatorBasisPoints:    100 * 100,
	MaxNFTRoyaltyBasisPoints: 100 * 100,

	// Use a canonical set of seed transactions.
	SeedTxns: TestSeedTxns,

	// Set some seed balances if desired
	// Note: For now these must be the same as mainnet because GenesisBlock is the same
	SeedBalances: SeedBalances,

	// Just charge one basis point on creator coin trades for now.
	CreatorCoinTradeFeeBasisPoints: 1,
	// Note that Uniswap is quadratic (i.e. its price equation is
	// - price ~= currentCreatorCoinSupply^2,
	// and we think quadratic makes sense in this context as well.
	CreatorCoinSlope:        NewFloat().SetFloat64(0.003),
	CreatorCoinReserveRatio: NewFloat().SetFloat64(0.3333333),

	// 10 was seen as a threshold reachable in almost all transaction.
	// It's just high enough where you avoid drifting creating coin
	// reserve ratios.
	CreatorCoinAutoSellThresholdNanos: uint64(10),

	// Unstaked stake can be unlocked after a minimum of N elapsed epochs.
	DefaultStakeLockupEpochDuration: uint64(3),

	// Jailed validators can be unjailed after a minimum of N elapsed epochs.
	DefaultValidatorJailEpochDuration: uint64(3),

	// The max number of validators included in a leader schedule.
	LeaderScheduleMaxNumValidators: uint64(100),

	// The number of blocks in one epoch
	EpochDurationNumBlocks: uint64(3600),

	ForkHeights:                 TestnetForkHeights,
	EncoderMigrationHeights:     GetEncoderMigrationHeights(&TestnetForkHeights),
	EncoderMigrationHeightsList: GetEncoderMigrationHeightsList(&TestnetForkHeights),
}

// GetDataDir gets the user data directory where we store files
// in a cross-platform way.
func GetDataDir(params *DeSoParams) string {
	configDirs := configdir.New(
		ConfigDirVendorName, ConfigDirAppName)
	dirString := configDirs.QueryFolders(configdir.Global)[0].Path
	dataDir := filepath.Join(dirString, params.NetworkType.String())
	if err := os.MkdirAll(dataDir, os.ModePerm); err != nil {
		log.Fatalf("GetDataDir: Could not create data directories (%s): %v", dataDir, err)
	}
	return dataDir
}

func VersionByteToMigrationHeight(version byte, params *DeSoParams) (_blockHeight uint64) {
	for _, migrationHeight := range params.EncoderMigrationHeightsList {
		if migrationHeight.Version == version {
			return migrationHeight.Height
		}
	}
	return 0
}

// Defines keys that may exist in a transaction's ExtraData map
const (
	// Key in transaction's extra data map that points to a post that the current transaction is reposting
	RepostedPostHash = "RecloutedPostHash"
	// Key in transaction's extra map -- The presence of this key indicates that this post is a repost with a quote.
	IsQuotedRepostKey = "IsQuotedReclout"
	// Key in transaction's extra data map that freezes a post rendering it immutable.
	IsFrozenKey = "IsFrozen"

	// Keys for a GlobalParamUpdate transaction's extra data map.
	USDCentsPerBitcoinKey                  = "USDCentsPerBitcoin"
	MinNetworkFeeNanosPerKBKey             = "MinNetworkFeeNanosPerKB"
	CreateProfileFeeNanosKey               = "CreateProfileFeeNanos"
	CreateNFTFeeNanosKey                   = "CreateNFTFeeNanos"
	MaxCopiesPerNFTKey                     = "MaxCopiesPerNFT"
	MaxNonceExpirationBlockHeightOffsetKey = "MaxNonceExpirationBlockHeightOffset"
	ForbiddenBlockSignaturePubKeyKey       = "ForbiddenBlockSignaturePubKey"
	StakeLockupEpochDuration               = "StakeLockupEpochDuration"
	ValidatorJailEpochDuration             = "ValidatorJailEpochDuration"

	DiamondLevelKey    = "DiamondLevel"
	DiamondPostHashKey = "DiamondPostHash"

	// Key in transaction's extra data map containing the derived key used in signing the txn.
	DerivedPublicKey = "DerivedPublicKey"

	// Messaging keys
	MessagingPublicKey             = "MessagingPublicKey"
	SenderMessagingPublicKey       = "SenderMessagingPublicKey"
	SenderMessagingGroupKeyName    = "SenderMessagingGroupKeyName"
	RecipientMessagingPublicKey    = "RecipientMessagingPublicKey"
	RecipientMessagingGroupKeyName = "RecipientMessagingGroupKeyName"

	// Key in transaction's extra data map. If it is there, the NFT is a "Buy Now" NFT and this is the Buy Now Price
	BuyNowPriceKey = "BuyNowPriceNanos"

	// Key in transaction's extra data map. If present, the value represents a map of pkid to basis points representing
	// the amount of royalties the pkid should receive upon sale of this NFT.
	DESORoyaltiesMapKey = "DESORoyaltiesMap"

	// Key in transaction's extra data map. If present, the value represents a map of pkid to basis points representing
	// the amount of royalties that should be added to pkid's creator coin upon sale of this NFT.
	CoinRoyaltiesMapKey = "CoinRoyaltiesMap"

	// Used to distinguish v3 messages from previous iterations
	MessagesVersionString = "V"
	MessagesVersion1      = 1
	MessagesVersion2      = 2
	MessagesVersion3      = 3

	// Key in transaction's extra data map. If present, this value represents the Node ID of the running node. This maps
	// to the map of nodes in ./lib/nodes.go
	NodeSourceMapKey = "NodeSource"

	// TransactionSpendingLimit
	TransactionSpendingLimitKey = "TransactionSpendingLimit"
	DerivedKeyMemoKey           = "DerivedKeyMemo"

	// V3 Group Chat Messages ExtraData Key
	MessagingGroupOperationType = "MessagingGroupOperationType"
)

// Defines values that may exist in a transaction's ExtraData map
var (
	PostExtraDataConsensusKeys = [2]string{RepostedPostHash, IsQuotedRepostKey}
)

var (
	QuotedRepostVal    = []byte{1}
	NotQuotedRepostVal = []byte{0}
	IsFrozenPostVal    = []byte{1}
)

var (
	IsGraylisted   = []byte{1}
	IsBlacklisted  = []byte{1}
	NotGraylisted  = []byte{0}
	NotBlacklisted = []byte{0}
)

// InitialGlobalParamsEntry to be used before ParamUpdater creates the first update.
var (
	InitialGlobalParamsEntry = GlobalParamsEntry{
		// We initialize the USDCentsPerBitcoin to 0 so we can use the value set by the UPDATE_BITCOIN_USD_EXCHANGE_RATE.
		USDCentsPerBitcoin: 0,
		// We initialize the MinimumNetworkFeeNanosPerKB to 0 so we do not assess a minimum fee until specified by ParamUpdater.
		MinimumNetworkFeeNanosPerKB: 0,
		// We initialize the CreateProfileFeeNanos to 0 so we do not assess a fee to create a profile until specified by ParamUpdater.
		CreateProfileFeeNanos: 0,
		// We initialize the CreateNFTFeeNanos to 0 so we do not assess a fee to create an NFT until specified by ParamUpdater.
		CreateNFTFeeNanos: 0,
		MaxCopiesPerNFT:   0,
	}
)

// Define min / max possible values for GlobalParams.
const (
	// MinNetworkFeeNanosPerKBValue - Minimum value to which the minimum network fee per KB can be set.
	MinNetworkFeeNanosPerKBValue = 0
	// MaxNetworkFeeNanosPerKBValue - Maximum value to which the maximum network fee per KB can be set.
	MaxNetworkFeeNanosPerKBValue = 100 * NanosPerUnit
	// MinCreateProfileFeeNanos - Minimum value to which the create profile fee can be set.
	MinCreateProfileFeeNanos = 0
	// MaxCreateProfileFeeNanos - Maximum value to which the create profile fee can be set.
	MaxCreateProfileFeeNanos = 100 * NanosPerUnit
	// Min/MaxCreateNFTFeeNanos - Min/max value to which the create NFT fee can be set.
	MinCreateNFTFeeNanos = 0
	MaxCreateNFTFeeNanos = 100 * NanosPerUnit
	// Min/MaxMaxCopiesPerNFTNanos - Min/max value to which the create NFT fee can be set.
	MinMaxCopiesPerNFT = 1
	MaxMaxCopiesPerNFT = 10000
	// Messaging key constants
	MinMessagingKeyNameCharacters = 1
	MaxMessagingKeyNameCharacters = 32
	// Access group key constants
	MinAccessGroupKeyNameCharacters = 1
	MaxAccessGroupKeyNameCharacters = 32

	// DefaultMaxNonceExpirationBlockHeightOffset - default value to which the MaxNonceExpirationBlockHeightOffset
	// is set to before specified by ParamUpdater.
	DefaultMaxNonceExpirationBlockHeightOffset = 288

	// TODO: Are these fields needed?
	// Access group enumeration max recursion depth.
	MaxAccessGroupMemberEnumerationRecursionDepth = 10
	// Dm and group chat message entries paginated fetch max recursion depth
	MaxDmMessageRecursionDepth        = 10
	MaxGroupChatMessageRecursionDepth = 10
)

// Constants for UserAssociation and PostAssociation txn types.
const MaxAssociationTypeByteLength int = 64
const MaxAssociationValueByteLength int = 256
const AssociationTypeReservedPrefix = "DESO"
const AssociationNullTerminator = byte(0)<|MERGE_RESOLUTION|>--- conflicted
+++ resolved
@@ -284,10 +284,6 @@
 	// ProofOfStake2ConsensusCutoverBlockHeight defines the height at which we cut over
 	// from PoW consensus to PoS consensus.
 	ProofOfStake2ConsensusCutoverBlockHeight uint32
-
-	// ProofOfStakeSnapshottingBlockHeight defines the height at which we start
-	// snapshotting the relevant Proof of Stake entries.
-	ProofOfStakeSnapshottingBlockHeight uint32
 
 	// Be sure to update EncoderMigrationHeights as well via
 	// GetEncoderMigrationHeights if you're modifying schema.
@@ -353,12 +349,7 @@
 	UnlimitedDerivedKeysMigration        MigrationName = "UnlimitedDerivedKeysMigration"
 	AssociationsAndAccessGroupsMigration MigrationName = "AssociationsAndAccessGroupsMigration"
 	BalanceModelMigration                MigrationName = "BalanceModelMigration"
-<<<<<<< HEAD
-	ProofOfStakeNewTxnTypesMigration     MigrationName = "ProofOfStakeNewTxnTypesMigration"
-	ProofOfStakeSnapshottingMigration    MigrationName = "ProofOfStakeSnapshottingMigration"
-=======
 	ProofOfStake1StateSetupMigration     MigrationName = "ProofOfStake1StateSetupMigration"
->>>>>>> 5d58c095
 )
 
 type EncoderMigrationHeights struct {
@@ -373,16 +364,8 @@
 	// This coincides with the BalanceModel block
 	BalanceModel MigrationHeight
 
-<<<<<<< HEAD
-	// This coincides with the ProofOfStakeNewTxnTypesBlockHeight
-	ProofOfStakeNewTxnTypesMigration MigrationHeight
-
-	// This coincides with the ProofOfStakeSnapshottingBlockHeight
-	ProofOfStakeSnapshottingMigration MigrationHeight
-=======
 	// This coincides with the ProofOfStake1StateSetupBlockHeight
 	ProofOfStake1StateSetupMigration MigrationHeight
->>>>>>> 5d58c095
 }
 
 func GetEncoderMigrationHeights(forkHeights *ForkHeights) *EncoderMigrationHeights {
@@ -412,11 +395,6 @@
 			Height:  uint64(forkHeights.ProofOfStake1StateSetupBlockHeight),
 			Name:    ProofOfStake1StateSetupMigration,
 		},
-		ProofOfStakeSnapshottingMigration: MigrationHeight{
-			Version: 5,
-			Height:  uint64(forkHeights.ProofOfStakeSnapshottingBlockHeight),
-			Name:    ProofOfStakeSnapshottingMigration,
-		},
 	}
 }
 
@@ -680,17 +658,11 @@
 	AssociationsDerivedKeySpendingLimitBlockHeight:       uint32(0),
 	// For convenience, we set the block height to 1 since the
 	// genesis block was created using the utxo model.
-<<<<<<< HEAD
-	BalanceModelBlockHeight:             uint32(1),
-	ProofOfStakeNewTxnTypesBlockHeight:  uint32(1),
-	ProofOfStakeSnapshottingBlockHeight: uint32(1),
-=======
 	BalanceModelBlockHeight:            uint32(1),
 	ProofOfStake1StateSetupBlockHeight: uint32(1),
 
 	// FIXME: set to real block height when ready
 	ProofOfStake2ConsensusCutoverBlockHeight: uint32(math.MaxUint32),
->>>>>>> 5d58c095
 
 	// Be sure to update EncoderMigrationHeights as well via
 	// GetEncoderMigrationHeights if you're modifying schema.
@@ -848,9 +820,6 @@
 
 	// FIXME: set to real block height when ready
 	ProofOfStake2ConsensusCutoverBlockHeight: uint32(math.MaxUint32),
-
-	// FIXME: set to real block height when ready
-	ProofOfStakeSnapshottingBlockHeight: uint32(math.MaxUint32),
 
 	// Be sure to update EncoderMigrationHeights as well via
 	// GetEncoderMigrationHeights if you're modifying schema.
@@ -1133,9 +1102,6 @@
 	// FIXME: set to real block height when ready
 	ProofOfStake2ConsensusCutoverBlockHeight: uint32(math.MaxUint32),
 
-	// FIXME: set to real block height when ready
-	ProofOfStakeSnapshottingBlockHeight: uint32(math.MaxUint32),
-
 	// Be sure to update EncoderMigrationHeights as well via
 	// GetEncoderMigrationHeights if you're modifying schema.
 }
