--- conflicted
+++ resolved
@@ -68,8 +68,6 @@
 	CurrentHeaderVersion = HeaderVersion1
 )
 
-<<<<<<< HEAD
-=======
 var (
 	MaxUint256, _ = uint256.FromHex("0xffffffffffffffffffffffffffffffffffffffffffffffffffffffffffffffff")
 )
@@ -142,7 +140,6 @@
 	DAOCoinBlockHeight = uint32(math.MaxUint32 - 1)
 )
 
->>>>>>> 63485a23
 func (nt NetworkType) String() string {
 	switch nt {
 	case NetworkType_UNSET:
@@ -419,6 +416,11 @@
 	// BuyNowNFTBlockHeight defines the height at which NFTs can be sold at a fixed price instead of an auction style.
 	// FIXME: Currently set to a really high value until we decide when we want this to trigger.
 	BuyNowNFTBlockHeight uint32
+  
+  // DAOCoinBlockHeight defines the height at which DAO Coin and DAO Coin Transfer
+	// transactions will be accepted.
+	// TODO: Update this to a real value when we decide on timing for the fork.
+	DAOCoinBlockHeight uint32
 }
 
 // EnableRegtest allows for local development and testing with incredibly fast blocks with block rewards that
@@ -678,6 +680,7 @@
 	DeSoDiamondsBlockHeight: uint32(52112),
 	NFTTransferOrBurnAndDerivedKeysBlockHeight: uint32(60743),
 	BuyNowNFTBlockHeight: uint32(math.MaxUint32 - 1),  // FIXME: Set real mainnet height
+  DAOCoinBlockHeight: uint32(math.MaxUint32 - 1), // FIXME: Set real mainnet height 
 }
 
 func mustDecodeHexBlockHashBitcoin(ss string) *BlockHash {
@@ -855,6 +858,7 @@
 	DeSoDiamondsBlockHeight: uint32(52112),
 	NFTTransferOrBurnAndDerivedKeysBlockHeight: uint32(0),
 	BuyNowNFTBlockHeight: uint32(math.MaxUint32 - 1), // FIXME: Set real testnet height
+  DAOCoinBlockHeight: uint32(math.MaxUint32 - 1), // FIXME: Set real testnet height 
 }
 
 // GetDataDir gets the user data directory where we store files
