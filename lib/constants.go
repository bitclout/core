package lib

import (
	"encoding/hex"
	"fmt"
	"log"
	"math"
	"math/big"
	"os"
	"path/filepath"
	"reflect"
	"regexp"
	"sort"
	"time"

	"github.com/pkg/errors"

	"github.com/holiman/uint256"

	"github.com/btcsuite/btcd/chaincfg"
	"github.com/btcsuite/btcd/chaincfg/chainhash"
	"github.com/golang/glog"
	"github.com/shibukawa/configdir"
)

const (
	// ConfigDirVendorName is the enclosing folder for user data.
	// It's required to created a ConfigDir.
	ConfigDirVendorName = "deso"
	// ConfigDirAppName is the folder where we keep user data.
	ConfigDirAppName = "deso"
	// UseridLengthBytes is the number of bytes of entropy to use for
	// a userid.
	UseridLengthBytes = 32

	// These constants are used by the DNS seed code to pick a random last
	// seen time.
	SecondsIn3Days int32 = 24 * 60 * 60 * 3
	SecondsIn4Days int32 = 24 * 60 * 60 * 4

	// MessagesToFetchPerCall is used to limit the number of messages to fetch
	// when getting a user's inbox.
	MessagesToFetchPerInboxCall = 10000
)

type NodeMessage uint32

const (
	NodeRestart NodeMessage = iota
	NodeErase
)

// Time constants
const (
	NanoSecondsPerSecond = int64(1000000000)
)

func SecondsToNanoSeconds(secs int64) int64 {
	return secs * NanoSecondsPerSecond
}

func NanoSecondsToSeconds(nanos int64) int64 {
	return nanos / NanoSecondsPerSecond
}

func NanoSecondsToUint64MicroSeconds(nanos int64) uint64 {
	if nanos < 0 {
		return 0
	}
	return uint64(nanos / 1000)
}

func NanoSecondsToTime(nanos int64) time.Time {
	return time.Unix(0, nanos)
}

// Snapshot constants
const (
	// GetSnapshotTimeout is used in Peer when we fetch a snapshot chunk, and we need to retry.
	GetSnapshotTimeout = 100 * time.Millisecond

	// SnapshotBlockHeightPeriod is the constant height offset between individual snapshot epochs.
	SnapshotBlockHeightPeriod uint64 = 1000

	// SnapshotBatchSize is the size in bytes of the snapshot batches sent to peers
	SnapshotBatchSize uint32 = 100 << 20 // 100MB

	// DatabaseCacheSize is used to save read operations when fetching records from the main Db.
	DatabaseCacheSize uint = 1000000 // 1M

	// HashToCurveCache is used to save computation on hashing to curve.
	HashToCurveCache uint = 10000 // 10K

	// MetadataRetryCount is used to retry updating data in badger just in case.
	MetadataRetryCount int = 5

	// EnableTimer
	EnableTimer  = true
	DisableTimer = false
)

type NetworkType uint64

const (
	// The different network types. For now we have a mainnet and a testnet.
	// Also create an UNSET value to catch errors.
	NetworkType_UNSET   NetworkType = 0
	NetworkType_MAINNET NetworkType = 1
	NetworkType_TESTNET NetworkType = 2
)

type MsgDeSoHeaderVersion = uint32

const (
	// This is the header version that the blockchain started with.
	HeaderVersion0 = MsgDeSoHeaderVersion(0)
	// This version made several changes to the previous header encoding format:
	// - The Nonce field was expanded to 64 bits
	// - Another ExtraNonce field was added to provide *another* 64 bits of entropy,
	//   for a total of 128 bits of entropy in the header that miners can twiddle.
	// - The header height was expanded to 64 bits
	// - The TstampSecs were expanded to 64 bits
	// - All fields were moved from encoding in little-endian to big-endian
	//
	// The benefit of this change is that miners can hash over a wider space without
	// needing to twiddle ExtraData ever.
	//
	// At the time of this writing, the intent is to deploy it in a backwards-compatible
	// fashion, with the eventual goal of phasing out blocks with the previous version.
	HeaderVersion1 = MsgDeSoHeaderVersion(1)
	// This version introduces the transition from Proof of Work to Proof of Stake blocks.
	// It includes several changes to the header format:
	// - Nonce field is deprecated
	// - ExtraNonce field is deprecated
	// - ProposerPublicKey field is added
	// - ProposerVotingPublicKey field is added
	// - ProposedInView field is added
	// - ValidatorsVoteQC field is added
	// - ValidatorsTimeoutAggregateQC field is added
	// - ProposerVotePartialSignature field is added
	//
	// This format change is a breaking change that is not backwards-compatible with
	// versions 0 and 1.
	HeaderVersion2 = MsgDeSoHeaderVersion(2)
	// TODO: rename this "CurrentHeaderVersion" to "LatestProofOfWorkHeaderVersion". Note,
	// doing so will be a breaking change for 3rd party applications that import core and
	// use this constant.
	//
	// This CurrentHeaderVersion is an implicit version type that represents the latest
	// backwards compatible Proof of Work header format. This value is now locked to
	// HeaderVersion1 since versions 2 and onwards will be used for Proof of Stake formats.
	CurrentHeaderVersion = HeaderVersion1
)

// Versioning for the MsgValidatorVote message type. This type alias is equivalent
// to a uint8, and supports the same byte encoders/decoders.
type MsgValidatorVoteVersion = byte

const (
	MsgValidatorVoteVersion0 MsgValidatorVoteVersion = 0
)

// Versioning for the MsgValidatorTimeout message type. This type alias is equivalent
// to a uint8, and supports the same byte encoders/decoders.
type MsgValidatorTimeoutVersion = byte

const (
	MsgValidatorTimeoutVersion0 MsgValidatorTimeoutVersion = 0
)

var (
	MaxUint256, _ = uint256.FromHex("0xffffffffffffffffffffffffffffffffffffffffffffffffffffffffffffffff")

	// These values are used by the DAOCoinLimitOrder logic in order to convert
	// fixed-point numbers to and from their exponentiated representation. For
	// more info on how this works, see the comment on DAOCoinLimitOrderEntry.
	//
	// This value is a uint256 form of 1e38, or 10^38. We mainly use it to represent a
	// "fixed-point" exchange rate when processing limit orders. See the comment on
	// DAOCoinLimitOrderEntry for more info.
	OneE38, _ = uint256.FromHex("0x4b3b4ca85a86c47a098a224000000000") // 1e38
	// This is the number of base units within a single "coin". It is mainly used to
	// convert from base units, which is what we deal with in core, to a human-readable
	// value in the UI. It is equal to 1e18.
	BaseUnitsPerCoin, _ = uint256.FromHex("0xde0b6b3a7640000") // 1e18
)

func (nt NetworkType) String() string {
	switch nt {
	case NetworkType_UNSET:
		return "UNSET"
	case NetworkType_MAINNET:
		return "MAINNET"
	case NetworkType_TESTNET:
		return "TESTNET"
	default:
		return fmt.Sprintf("UNRECOGNIZED(%d) - make sure String() is up to date", nt)
	}
}

const (
	MaxUsernameLengthBytes = 25
)

var (
	UsernameRegex = regexp.MustCompile("^[a-zA-Z0-9_]+$")
	// Profile pics are Base64 encoded plus ": ; ," used in the mime type spec.
	ProfilePicRegex = regexp.MustCompile("^[a-zA-Z0-9+/:;,]+$")

	TikTokShortURLRegex = regexp.MustCompile("^.*(vm\\.tiktok\\.com/)([A-Za-z0-9]{6,12}).*")
	TikTokFullURLRegex  = regexp.MustCompile("^.*((tiktok\\.com/)(v/)|(@[A-Za-z0-9_-]{2,24}/video/)|(embed/v2/))(\\d{0,30}).*")
)

type ForkHeights struct {
	// Global Block Heights:
	// The block height at which various forks occurred including an
	// explanation as to why they're necessary.

	// A dummy height set to zero by default.
	DefaultHeight uint64

	// The most deflationary event in DeSo history has yet to come...
	DeflationBombBlockHeight uint64

	// SalomonFixBlockHeight defines a block height where the protocol implements
	// two changes:
	// 	(1) The protocol now prints founder reward for all buy transactions instead
	//		of just when creators reach a new all time high.
	//		This was decided in order to provide lasting incentive for creators
	//		to utilize the protocol.
	//	(2) A fix was created to deal with a bug accidentally triggered by @salomon.
	//		After a series of buys and sells @salomon was left with a single creator coin
	//		nano in circulation and a single DeSo nano locked. This caused a detach
	//		between @salomon's bonding curve and others on the protocol. As more buys and sells
	//		continued, @salomon's bonding curve continued to detach further and further from its peers.
	// 		At its core, @salomon had too few creator coins in circulation. This fix introduces
	//		this missing supply back into circulation as well as prevented detached Bancor bonding
	//		curves from coming into existence.
	//		^ It was later decided to leave Salomon's coin circulation alone. A fix was introduced
	//		to prevent similar cases from occurring again, but @salomon is left alone.
	SalomonFixBlockHeight uint32

	// DeSoFounderRewardBlockHeight defines a block height where the protocol switches from
	// paying the founder reward in the founder's own creator coin to paying in DeSo instead.
	DeSoFounderRewardBlockHeight uint32

	// BuyCreatorCoinAfterDeletedBalanceEntryFixBlockHeight defines a block height after which the protocol will create
	// a new BalanceEntry when a user purchases a Creator Coin and their current BalanceEntry is deleted.
	// The situation in which a BalanceEntry reaches a deleted state occurs when a user transfers all their holdings
	// of a certain creator to another public key and subsequently purchases that same creator within the same block.
	// This resolves a bug in which users would purchase creator coins after transferring all holdings within the same
	// block and then the creator coins would be added to a deleted balance.  When the Balance Entries are flushed to
	// the database, the user would lose the creator coins they purchased.
	BuyCreatorCoinAfterDeletedBalanceEntryFixBlockHeight uint32

	// ParamUpdaterProfileUpdateFixBlockHeight defines a block height after which the protocol uses the update profile
	// txMeta's ProfilePublicKey when the Param Updater is creating a profile for ProfilePublicKey.
	ParamUpdaterProfileUpdateFixBlockHeight uint32

	// UpdateProfileFixBlockHeight defines the height at which a patch was added to prevent user from
	// updating the profile entry for arbitrary public keys that do not have existing profile entries.
	UpdateProfileFixBlockHeight uint32

	// BrokenNFTBidsFixBlockHeight defines the height at which the deso balance index takes effect
	// for accepting NFT bids.  This is used to fix a fork that was created by nodes running with a corrupted
	// deso balance index, allowing bids to be submitted that were greater than the user's deso balance.
	BrokenNFTBidsFixBlockHeight uint32

	// DeSoDiamondsBlockHeight defines the height at which diamonds will be given in DESO
	// rather than in creator coin.
	// Triggers: 3pm PT on 8/16/2021
	DeSoDiamondsBlockHeight uint32

	// NFTTransfersBlockHeight defines the height at which NFT transfer txns, accept NFT
	// transfer txns, NFT burn txns, and AuthorizeDerivedKey txns will be accepted.
	// Triggers: 12PM PT on 9/15/2021
	NFTTransferOrBurnAndDerivedKeysBlockHeight uint32

	// DeSoV3MessagesBlockHeight defines the height at which messaging key and messsage party
	// entries will be accepted by consensus.
	DeSoV3MessagesBlockHeight uint32

	// BuyNowAndNFTSplitsBlockHeight defines the height at which NFTs can be sold at a fixed price instead of an
	// auction style and allows splitting of NFT royalties to user's other than the post's creator.
	BuyNowAndNFTSplitsBlockHeight uint32

	// DAOCoinBlockHeight defines the height at which DAO Coin and DAO Coin Transfer
	// transactions will be accepted.
	DAOCoinBlockHeight uint32

	ExtraDataOnEntriesBlockHeight uint32

	// DerivedKeySetSpendingLimitsBlockHeight defines the height at which derived key transactions will have their
	// transaction spending limits in the extra data field parsed.
	DerivedKeySetSpendingLimitsBlockHeight uint32

	// DerivedKeyTrackSpendingLimitsBlockHeight defines the height at which derived key's transaction spending limits
	// will come in effect - accounting of DESO spent and transaction counts will begin at this height. These heights
	// are separated to allow developers time to generate new derived keys for their users. NOTE: this must always
	// be greater than or equal to DerivedKeySetSpendingLimitsBlockHeight.
	DerivedKeyTrackSpendingLimitsBlockHeight uint32

	// DAOCoinLimitOrderBlockHeight defines the height at which DAO Coin Limit Order transactions will be accepted.
	DAOCoinLimitOrderBlockHeight uint32

	// DerivedKeyEthSignatureCompatibilityBlockHeight allows authenticating derived keys that were signed with the Ethereum
	// personal_sign signature standard. This in particular allows the usage of MetaMask for issuing derived keys.
	DerivedKeyEthSignatureCompatibilityBlockHeight uint32

	// OrderBookDBFetchOptimizationBlockHeight implements an optimization around fetching orders from the db.
	OrderBookDBFetchOptimizationBlockHeight uint32

	// ParamUpdaterRefactorBlockHeight indicates a point at which we refactored
	// ParamUpdater to use a blockHeight-gated function rather than a constant.
	ParamUpdaterRefactorBlockHeight uint32

	// DeSoUnlimitedDerivedKeysBlockHeight defines the height at which
	// we introduce derived keys without a spending limit.
	DeSoUnlimitedDerivedKeysBlockHeight uint32

	// AssociationsAndAccessGroupsBlockHeight defines the height at which we introduced:
	//   - Access Groups
	//   - User and Post Associations
	//   - Editable NFT posts
	//   - Frozen posts
	AssociationsAndAccessGroupsBlockHeight uint32

	// AssociationsDerivedKeySpendingLimitBlockHeight defines the height at which we
	// introduced a few improvements for associations' derived key spending limits.
	AssociationsDerivedKeySpendingLimitBlockHeight uint32

	// BalanceModelBlockHeight defines the height at which we convert from a UTXO model
	// to an account balance model for accounting.
	BalanceModelBlockHeight uint32

	// BlockRewardPatchBlockHeight defines the height at which the block reward excludes
	// transaction fees from the public key receiving the block reward. This prevents
	// the recipient of the block reward from paying nothing for their transactions
	// that are in the block.
	BlockRewardPatchBlockHeight uint32

	// ProofOfStake1StateSetupBlockHeight defines the height at which we introduced all
	// changes to set up the prerequisite state for cutting over to PoS consensus. These
	// changes include, for example, introducing the new PoS txn types, consensus params,
	// leader schedule generation, and snapshotting.
	//
	// The ProofOfStake1StateSetupBlockHeight needs to be set before the
	// ProofOfStake2ConsensusCutoverBlockHeight so that we allow time for validators to
	// register, stake to be assigned, and the validator set, consensus params, and
	// leader schedule snapshots to be generated in advance.
	ProofOfStake1StateSetupBlockHeight uint32

	// LockupsBlockHeight defines the height at which we begin accepting lockup
	// related transactions. These can include things like CoinLockup, UpdateCoinLockupParams,
	// CoinLockupTransfer, and CoinUnlock.
	//
	// We specify this separately to enable independent testing when compared with other features.
	LockupsBlockHeight uint32

	// ProofOfStake2ConsensusCutoverBlockHeight defines the height at which we cut over
	// from PoW consensus to PoS consensus.
	ProofOfStake2ConsensusCutoverBlockHeight uint32

	// Be sure to update EncoderMigrationHeights as well via
	// GetEncoderMigrationHeights if you're modifying schema.
}

// MigrationName is used to store migration heights for DeSoEncoder types. To properly migrate a DeSoEncoder,
// you should:
//  0. Typically, encoder migrations should align with hard fork heights. So the first
//     step is to define a new value in ForkHeights, and set the value accordingly for
//     mainnet, testnet, and regtest param structs. Add a name for your migration so that
//     it can be accessed robustly.
//  1. Define a new block height in the EncoderMigrationHeights struct. This should map
//     1:1 with the fork height defined prior.
//  2. Add conditional statements to the RawEncode / RawDecodeWithoutMetadata methods that
//     trigger at the defined height.
//  3. Add a condition to GetVersionByte to return version associated with the migration height.
//
// So for example, let's say you want to add a migration for UtxoEntry at height 1200.
//
//  0. Add a field to ForkHeight that marks the point at which this entry will come
//     into play:
//     - Add the following to the ForkHeight struct:
//     UtxoEntryTestHeight uint64
//     - Add the following to the individual param structs (MainnetForkHeights, TestnetForkHeights,
//     and RegtestForkHeights):
//     UtxoEntryTestHeight: 1200 (may differ for mainnet vs testnet & regtest)
//     - Add the migration name below DefaultMigration
//     UtxoEntryTestHeight MigrationName = "UtxoEntryTestHeight"
//
//  1. Add a field to the EncoderMigrationHeights that looks like this:
//     UtxoEntryTestHeight MigrationHeight
//
//  2. Modify func (utxoEntry *UtxoEntry) RawEncode/RawDecodeWithoutMetadata. E.g. add the following condition at the
//     end of RawEncodeWithoutMetadata (note the usage of the MigrationName UtxoEntryTestHeight):
//     if MigrationTriggered(blockHeight, UtxoEntryTestHeight) {
//     data = append(data, byte(127))
//     }
//     And this at the end of RawDecodeWithoutMetadata:
//     if MigrationTriggered(blockHeight, UtxoEntryTestHeight) {
//     _, err = rr.ReadByte()
//     if err != nil {
//     return errors.Wrapf(err, "UtxoEntry.Decode: Problem reading random byte.")
//     }
//     }
//     MAKE SURE TO WRITE CORRECT CONDITIONS FOR THE HEIGHTS IN BOTH ENCODE AND DECODE!
//
//  3. Modify func (utxo *UtxoEntry) GetVersionByte to return the correct encoding version depending on the height. Use the
//     function GetMigrationVersion to chain encoder migrations (Note the variadic parameter of GetMigrationVersion and
//     the usage of the MigrationName UtxoEntryTestHeight)
//
//     return GetMigrationVersion(blockHeight, UtxoEntryTestHeight)
//
// That's it!
type MigrationName string
type MigrationHeight struct {
	Height  uint64
	Version byte
	Name    MigrationName
}

const (
	DefaultMigration                     MigrationName = "DefaultMigration"
	UnlimitedDerivedKeysMigration        MigrationName = "UnlimitedDerivedKeysMigration"
	AssociationsAndAccessGroupsMigration MigrationName = "AssociationsAndAccessGroupsMigration"
	BalanceModelMigration                MigrationName = "BalanceModelMigration"
	ProofOfStake1StateSetupMigration     MigrationName = "ProofOfStake1StateSetupMigration"
)

type EncoderMigrationHeights struct {
	DefaultMigration MigrationHeight

	// DeSoUnlimitedDerivedKeys coincides with the DeSoUnlimitedDerivedKeysBlockHeight block
	DeSoUnlimitedDerivedKeys MigrationHeight

	// This coincides with the AssociationsAndAccessGroups block
	AssociationsAndAccessGroups MigrationHeight

	// This coincides with the BalanceModel block
	BalanceModel MigrationHeight

	// This coincides with the ProofOfStake1StateSetupBlockHeight
	ProofOfStake1StateSetupMigration MigrationHeight
}

func GetEncoderMigrationHeights(forkHeights *ForkHeights) *EncoderMigrationHeights {
	return &EncoderMigrationHeights{
		DefaultMigration: MigrationHeight{
			Version: 0,
			Height:  forkHeights.DefaultHeight,
			Name:    DefaultMigration,
		},
		DeSoUnlimitedDerivedKeys: MigrationHeight{
			Version: 1,
			Height:  uint64(forkHeights.DeSoUnlimitedDerivedKeysBlockHeight),
			Name:    UnlimitedDerivedKeysMigration,
		},
		AssociationsAndAccessGroups: MigrationHeight{
			Version: 2,
			Height:  uint64(forkHeights.AssociationsAndAccessGroupsBlockHeight),
			Name:    AssociationsAndAccessGroupsMigration,
		},
		BalanceModel: MigrationHeight{
			Version: 3,
			Height:  uint64(forkHeights.BalanceModelBlockHeight),
			Name:    BalanceModelMigration,
		},
		ProofOfStake1StateSetupMigration: MigrationHeight{
			Version: 4,
			Height:  uint64(forkHeights.ProofOfStake1StateSetupBlockHeight),
			Name:    ProofOfStake1StateSetupMigration,
		},
	}
}

func GetEncoderMigrationHeightsList(forkHeights *ForkHeights) (
	_migrationHeightsList []*MigrationHeight) {

	migrationHeights := GetEncoderMigrationHeights(forkHeights)

	// Read `version:"x"` tags from the EncoderMigrationHeights struct.
	var migrationHeightsList []*MigrationHeight
	elements := reflect.ValueOf(migrationHeights).Elem()
	structFields := elements.Type()
	for ii := 0; ii < structFields.NumField(); ii++ {
		elementField := elements.Field(ii)
		mig := elementField.Interface().(MigrationHeight)
		migCopy := mig
		migrationHeightsList = append(migrationHeightsList, &migCopy)
	}

	sort.Slice(migrationHeightsList, func(i int, j int) bool {
		return migrationHeightsList[i].Height < migrationHeightsList[j].Height
	})
	return migrationHeightsList
}

type ProtocolVersionType uint64

const (
<<<<<<< HEAD
	ProtocolVersion0 ProtocolVersionType = 0
	ProtocolVersion1 ProtocolVersionType = 1
=======
	// ProtocolVersion0 is the first version of the DeSo protocol, running Proof of Work.
	ProtocolVersion0 ProtocolVersionType = 0
	// ProtocolVersion1 nodes run Proof of Work, and new node services such as rosetta, hypersync.
	// The version indicates that the node supports P2P features related to these new services.
	ProtocolVersion1 ProtocolVersionType = 1
	// ProtocolVersion2 is the latest version of the DeSo protocol, running Proof of Stake.
>>>>>>> 250a7bb6
	ProtocolVersion2 ProtocolVersionType = 2
)

func NewProtocolVersionType(version uint64) ProtocolVersionType {
	return ProtocolVersionType(version)
}

func (pvt ProtocolVersionType) ToUint64() uint64 {
	return uint64(pvt)
}

func (pvt ProtocolVersionType) Before(version ProtocolVersionType) bool {
	return pvt.ToUint64() < version.ToUint64()
}

func (pvt ProtocolVersionType) After(version ProtocolVersionType) bool {
	return pvt.ToUint64() > version.ToUint64()
}

// DeSoParams defines the full list of possible parameters for the
// DeSo network.
type DeSoParams struct {
	// The network type (mainnet, testnet, etc).
	NetworkType NetworkType
	// Set to true when we're running in regtest mode. This is useful for testing.
	ExtraRegtestParamUpdaterKeys map[PkMapKey]bool
	// The current protocol version we're running.
	ProtocolVersion ProtocolVersionType
	// The minimum protocol version we'll allow a peer we connect to
	// to have.
	MinProtocolVersion uint64
	// Used as a "vanity plate" to identify different DeSo
	// clients. Mainly useful in analyzing the network at
	// a meta level, not in the protocol itself.
	UserAgent string
	// The list of DNS seed hosts to use during bootstrapping.
	DNSSeeds []string

	// A list of DNS seed prefixes and suffixes to use during bootstrapping.
	// These prefixes and suffixes will be scanned and all IPs found will be
	// incorporated into the address manager.
	DNSSeedGenerators [][]string

	// The network parameter for Bitcoin messages as defined by the btcd library.
	// Useful for certain function calls we make to this library.
	BitcoinBtcdParams *chaincfg.Params

	// Because we use the Bitcoin header chain only to process exchanges from
	// BTC to DeSo, we don't need to worry about Bitcoin blocks before a certain
	// point, which is specified by this node. This is basically used to make
	// header download more efficient but it's important to note that if for
	// some reason there becomes a different main chain that is stronger than
	// this one, then we will still switch to that one even with this parameter
	// set such as it is.
	BitcoinStartBlockNode *BlockNode

	// The base58Check-encoded Bitcoin address that users must send Bitcoin to in order
	// to purchase DeSo. Note that, unfortunately, simply using an all-zeros or
	// mostly-all-zeros address or public key doesn't work and, in fact, I found that
	// using almost any address other than this one also doesn't work.
	BitcoinBurnAddress string

	// This is a fee in basis points charged on BitcoinExchange transactions that gets
	// paid to the miners. Basically, if a user burned enough Satoshi to create 100 DeSo,
	// and if the BitcoinExchangeFeeBasisPoints was 1%, then 99 DeSo would be allocated to
	// the user's public key while 1 DeSo would be left as a transaction fee to the miner.
	BitcoinExchangeFeeBasisPoints uint64

	// The amount of time to wait for a Bitcoin txn to broadcast throughout the Bitcoin
	// network before checking for double-spends.
	BitcoinDoubleSpendWaitSeconds float64

	// ServerMessageChannelSize sets the minimum size of the server's incomingMessage channel, which handles peer messages.
	ServerMessageChannelSize uint32

	// This field allows us to set the amount purchased at genesis to a non-zero
	// value.
	DeSoNanosPurchasedAtGenesis uint64

	// Port used for network communications among full nodes.
	DefaultSocketPort uint16
	// Port used for the limited JSON API that supports light clients.
	DefaultJSONPort uint16

	// The amount of time we wait when connecting to a peer.
	DialTimeout time.Duration
	// The amount of time we wait to receive a version message from a peer.
	VersionNegotiationTimeout time.Duration
	// The amount of time we wait to receive a verack message from a peer.
	VerackNegotiationTimeout time.Duration

<<<<<<< HEAD
=======
	// The amount of time it takes NetworkManager to refresh its routines.
	NetworkManagerRefreshDuration time.Duration

>>>>>>> 250a7bb6
	// The maximum number of addresses to broadcast to peers.
	MaxAddressesToBroadcast uint32

	// The genesis block to use as the base of our chain.
	GenesisBlock *MsgDeSoBlock
	// The expected hash of the genesis block. Should align with what one
	// would get from actually hashing the provided genesis block.
	GenesisBlockHashHex string
	// How often we target a single block to be generated.
	TimeBetweenBlocks time.Duration
	// How many blocks between difficulty retargets.
	TimeBetweenDifficultyRetargets time.Duration
	// Block hashes, when interpreted as big-endian big integers, must be
	// values less than or equal to the difficulty
	// target. The difficulty target is expressed below as a big-endian
	// big integer and is adjusted every TargetTimePerBlock
	// order to keep blocks generating at consistent intervals.
	MinDifficultyTargetHex string
	// We will reject chains that have less than this amount of total work,
	// expressed as a hexadecimal big-endian bigint. Useful for preventing
	// disk-fill attacks, among other things.
	MinChainWorkHex string

	// This is used for determining whether we are still in initial block download
	// when the chain is running PoW.
	// If our tip is older than this, we continue with IBD.
	MaxTipAgePoW time.Duration

	// This is used for determining whether we are still in initial block download
	// when the chain is running PoS.
	// If our tip is older than this, we continue with initial block download.
	MaxTipAgePoS time.Duration

	// Do not allow the difficulty to change by more than a factor of this
	// variable during each adjustment period.
	MaxDifficultyRetargetFactor int64
	// Amount of time one must wait before a block reward can be spent.
	BlockRewardMaturity time.Duration
	// When shifting from v0 blocks to v1 blocks, we changed the hash function to
	// DeSoHash, which is technically easier. Thus we needed to apply an adjustment
	// factor in order to phase it in.
	V1DifficultyAdjustmentFactor int64

	// The maximum number of seconds in a future a block timestamp is allowed
	// to be before it is rejected.
	MaxTstampOffsetSeconds uint64

	// The maximum number of bytes that can be allocated to transactions in
	// a block.
	MaxBlockSizeBytes uint64

	// It's useful to set the miner maximum block size to a little lower than the
	// maximum block size in certain cases. For example, on initial launch, setting
	// it significantly lower is a good way to avoid getting hit by spam blocks.
	MinerMaxBlockSizeBytes uint64

	// In order to make public keys more human-readable, we convert
	// them to base58. When we do that, we use a prefix that makes
	// the public keys to become more identifiable. For example, all
	// mainnet public keys start with "X" because we do this.
	Base58PrefixPublicKey  [3]byte
	Base58PrefixPrivateKey [3]byte

	// MaxFetchBlocks is the maximum number of blocks that can be fetched from
	// a peer at one time.
	MaxFetchBlocks uint32

	MiningIterationsPerCycle uint64

	// Snapshot
	// For PoW, we use a snapshot block height period of 1000 blocks. We record this value in the constants
	// as it'll be used during the PoW -> PoS transition. Notably, this value is used to allow PoS nodes
	// to hypersync from PoW nodes. In hypersync, knowing the snapshot block height period of the sync peer
	// is necessary to determine the block height of the snapshot we're going to receive.
	DefaultPoWSnapshotBlockHeightPeriod uint64

	// deso
	MaxUsernameLengthBytes        uint64
	MaxUserDescriptionLengthBytes uint64
	MaxProfilePicLengthBytes      uint64
	MaxProfilePicDimensions       uint64
	MaxPrivateMessageLengthBytes  uint64
	MaxNewMessageLengthBytes      uint64

	StakeFeeBasisPoints         uint64
	MaxPostBodyLengthBytes      uint64
	MaxPostSubLengthBytes       uint64
	MaxStakeMultipleBasisPoints uint64
	MaxCreatorBasisPoints       uint64
	MaxNFTRoyaltyBasisPoints    uint64

	// A list of transactions to apply when initializing the chain. Useful in
	// cases where we want to hard fork or reboot the chain with specific
	// transactions applied.
	SeedTxns []string

	// A list of balances to initialize the blockchain with. This is useful for
	// testing and useful in the event that the devs need to hard fork the chain.
	SeedBalances []*DeSoOutput

	// This is a small fee charged on creator coin transactions. It helps
	// prevent issues related to floating point calculations.
	CreatorCoinTradeFeeBasisPoints uint64
	// These two params define the "curve" that we use when someone buys/sells
	// creator coins. Effectively, this curve amounts to a polynomial of the form:
	// - currentCreatorCoinPrice ~= slope * currentCreatorCoinSupply^(1/reserveRatio-1)
	// Buys and sells effectively take the integral of the curve in opposite directions.
	//
	// To better understand where this curve comes from and how it works, check out
	// the following links. They are all well written so don't be intimidated/afraid to
	// dig in and read them:
	// - Primer on bonding curves: https://medium.com/@simondlr/tokens-2-0-curved-token-bonding-in-curation-markets-1764a2e0bee5
	// - The Uniswap v2 white paper: https://whitepaper.io/document/600/uniswap-whitepaper
	// - The Bancor white paper: https://whitepaper.io/document/52/bancor-whitepaper
	// - Article relating Bancor curves to polynomial curves: https://medium.com/@aventus/token-bonding-curves-547f3a04914
	// - Derivations of the Bancor supply increase/decrease formulas: https://blog.relevant.community/bonding-curves-in-depth-intuition-parametrization-d3905a681e0a
	// - Implementations of Bancor equations in Solidity with code: https://yos.io/2018/11/10/bonding-curves/
	// - Bancor is flawed blog post discussing Bancor edge cases: https://hackingdistributed.com/2017/06/19/bancor-is-flawed/
	// - A mathematica equation sheet with tests that walks through all the
	//   equations. You will need to copy this into a Mathematica notebook to
	//   run it: https://pastebin.com/raw/M4a1femY
	CreatorCoinSlope        *big.Float
	CreatorCoinReserveRatio *big.Float

	// CreatorCoinAutoSellThresholdNanos defines two things. The first is the minimum amount
	// of creator coins a user must purchase in order for a transaction to be valid. Secondly
	// it defines the point at which a sell operation will auto liquidate all remaining holdings.
	// For example if I hold 1000 nanos of creator coins and sell x nanos such that
	// 1000 - x < CreatorCoinAutoSellThresholdNanos, we auto liquidate the remaining holdings.
	// It does this to prevent issues with floating point rounding that can arise.
	// This value should be chosen such that the chain is resistant to "phantom nanos." Phantom nanos
	// are tiny amounts of CreatorCoinsInCirculation/DeSoLocked which can cause
	// the effective reserve ratio to deviate from the expected reserve ratio of the bancor curve.
	// A higher CreatorCoinAutoSellThresholdNanos makes it prohibitively expensive for someone to
	// attack the bancor curve to any meaningful measure.
	CreatorCoinAutoSellThresholdNanos uint64

	// DefaultStakeLockupEpochDuration is the default number of epochs
	// that a user must wait before unlocking their unstaked stake.
	DefaultStakeLockupEpochDuration uint64

	// DefaultValidatorJailEpochDuration is the default number of epochs
	// that a validator must wait after being jailed before submitting
	// an UnjailValidator txn.
	DefaultValidatorJailEpochDuration uint64

	// DefaultLeaderScheduleMaxNumValidators is the default maximum number of validators
	// that are included when generating a new Proof-of-Stake leader schedule.
	DefaultLeaderScheduleMaxNumValidators uint64

	// DefaultValidatorSetMaxNumValidators is the default maximum number of validators
	// that are included in the validator set for any given epoch.
	DefaultValidatorSetMaxNumValidators uint64

	// DefaultStakingRewardsMaxNumStakes is the default number of stake entries
	// that are included in the staking reward distribution in each epoch.
	DefaultStakingRewardsMaxNumStakes uint64

	// DefaultStakingRewardsAPYBasisPoints is the default scaled interest rate
	// that is applied to all stake entries in the staking reward distribution in each epoch.
	DefaultStakingRewardsAPYBasisPoints uint64

	// DefaultEpochDurationNumBlocks is the default number of blocks included in one epoch.
	DefaultEpochDurationNumBlocks uint64

	// DefaultJailInactiveValidatorGracePeriodEpochs is the default number of epochs
	// we allow a validator to be inactive for (neither voting nor proposing blocks)
	// before they are jailed.
	DefaultJailInactiveValidatorGracePeriodEpochs uint64

	// DefaultBlockTimestampDriftNanoSecs is the default number of nanoseconds
	// from the current timestamp that we will allow a PoS block to be submitted.
	DefaultBlockTimestampDriftNanoSecs int64

	// DefaultFeeBucketGrowthRateBasisPoints is the rate of growth of the fee bucket ranges. The multiplier is given
	// as basis points. For example a value of 1000 means that the fee bucket ranges will grow by 10% each time.
	DefaultFeeBucketGrowthRateBasisPoints uint64

	// DefaultFailingTransactionBMFMultiplierBasisPoints is the default rate for failing transaction fees, in basis points,
	// used in BMF calculations. E.g. a value of 2500 means that 25% of the failing transaction's fee is used
	// in BMF calculations.
	DefaultFailingTransactionBMFMultiplierBasisPoints uint64

	// DefaultMaximumVestedIntersectionsPerLockupTransaction is the default value for
	// GlobalParamsEntry.MaximumVestedIntersectionsPerLockupTransaction. See the comment
	// in GlobalParamsEntry for a detailed description of its usage.
	DefaultMaximumVestedIntersectionsPerLockupTransaction int

	// DefaultMempoolMaxSizeBytes is the default value for GlobalParamsEntry.MempoolMaxSizeBytes.
	// See the comment in GlobalParamsEntry for a description of its usage.
	DefaultMempoolMaxSizeBytes uint64

	// DefaultMempoolFeeEstimatorNumMempoolBlocks is the default value for
	// GlobalParamsEntry.MempoolFeeEstimatorNumMempoolBlocks. See the comment in GlobalParamsEntry
	// for a description of its usage.
	DefaultMempoolFeeEstimatorNumMempoolBlocks uint64

	// DefaultMempoolFeeEstimatorNumPastBlocks is the default value for
	// GlobalParamsEntry.MempoolFeeEstimatorNumPastBlocks. See the comment in GlobalParamsEntry
	// for a description of its usage.
	DefaultMempoolFeeEstimatorNumPastBlocks uint64

	// HandshakeTimeoutMicroSeconds is the timeout for the peer handshake certificate. The default value is 15 minutes.
	HandshakeTimeoutMicroSeconds uint64

	// DisableNetworkManagerRoutines is a testing flag that disables the network manager routines.
	DisableNetworkManagerRoutines bool

	ForkHeights ForkHeights

	EncoderMigrationHeights     *EncoderMigrationHeights
	EncoderMigrationHeightsList []*MigrationHeight
}

var RegtestForkHeights = ForkHeights{
	DefaultHeight:                0,
	DeflationBombBlockHeight:     0,
	SalomonFixBlockHeight:        uint32(0),
	DeSoFounderRewardBlockHeight: uint32(0),
	BuyCreatorCoinAfterDeletedBalanceEntryFixBlockHeight: uint32(0),
	ParamUpdaterProfileUpdateFixBlockHeight:              uint32(0),
	UpdateProfileFixBlockHeight:                          uint32(0),
	BrokenNFTBidsFixBlockHeight:                          uint32(0),
	DeSoDiamondsBlockHeight:                              uint32(0),
	NFTTransferOrBurnAndDerivedKeysBlockHeight:           uint32(0),
	DeSoV3MessagesBlockHeight:                            uint32(0),
	BuyNowAndNFTSplitsBlockHeight:                        uint32(0),
	DAOCoinBlockHeight:                                   uint32(0),
	ExtraDataOnEntriesBlockHeight:                        uint32(0),
	DerivedKeySetSpendingLimitsBlockHeight:               uint32(0),
	DerivedKeyTrackSpendingLimitsBlockHeight:             uint32(0),
	DAOCoinLimitOrderBlockHeight:                         uint32(0),
	DerivedKeyEthSignatureCompatibilityBlockHeight:       uint32(0),
	OrderBookDBFetchOptimizationBlockHeight:              uint32(0),
	ParamUpdaterRefactorBlockHeight:                      uint32(0),
	DeSoUnlimitedDerivedKeysBlockHeight:                  uint32(0),
	AssociationsAndAccessGroupsBlockHeight:               uint32(0),
	AssociationsDerivedKeySpendingLimitBlockHeight:       uint32(0),
	// For convenience, we set the block height to 1 since the
	// genesis block was created using the utxo model.
	BalanceModelBlockHeight:            uint32(1),
	ProofOfStake1StateSetupBlockHeight: uint32(1),

	// For convenience, we set the PoS cutover block height to 50
	// so that enough DESO is minted to allow for testing.
	ProofOfStake2ConsensusCutoverBlockHeight: uint32(50),

	LockupsBlockHeight: uint32(1),

	BlockRewardPatchBlockHeight: uint32(0),

	// Be sure to update EncoderMigrationHeights as well via
	// GetEncoderMigrationHeights if you're modifying schema.
}

// EnableRegtest allows for local development and testing with incredibly fast blocks with block rewards that
// can be spent as soon as they are mined. It also removes the default testnet seeds
func (params *DeSoParams) EnableRegtest() {
	if params.NetworkType != NetworkType_TESTNET {
		glog.Error("Regtest mode can only be enabled in testnet mode")
		return
	}

	// Add a key defined in n0_test to the ParamUpdater set when running in regtest mode.
	// Seed: verb find card ship another until version devote guilt strong lemon six
	params.ExtraRegtestParamUpdaterKeys = map[PkMapKey]bool{}
	params.ExtraRegtestParamUpdaterKeys[MakePkMapKey(MustBase58CheckDecode(
		"tBCKVERmG9nZpHTk2AVPqknWc1Mw9HHAnqrTpW1RnXpXMQ4PsQgnmV"))] = true

	// Clear the seeds
	params.DNSSeeds = []string{}

	// Set the protocol version
	params.ProtocolVersion = ProtocolVersion2

	// Mine blocks incredibly quickly
	params.TimeBetweenBlocks = 2 * time.Second
	params.TimeBetweenDifficultyRetargets = 6 * time.Second
	// Make sure we don't care about blockchain tip age.
	params.MaxTipAgePoW = 1000000 * time.Hour
	params.MaxTipAgePoS = 4 * time.Hour

	// Allow block rewards to be spent instantly
	params.BlockRewardMaturity = 0

	// Set the PoS epoch duration to 10 blocks
	params.DefaultEpochDurationNumBlocks = 10
	// Set the PoS default jail inactive validator grace period epochs to 3.
	params.DefaultJailInactiveValidatorGracePeriodEpochs = 3

	// In regtest, we start all the fork heights at zero. These can be adjusted
	// for testing purposes to ensure that a transition does not cause issues.
	params.ForkHeights = RegtestForkHeights
	params.EncoderMigrationHeights = GetEncoderMigrationHeights(&params.ForkHeights)
	params.EncoderMigrationHeightsList = GetEncoderMigrationHeightsList(&params.ForkHeights)
	params.DefaultStakingRewardsAPYBasisPoints = 10 * 100 // 10% for regtest
}

func (params *DeSoParams) IsPoWBlockHeight(blockHeight uint64) bool {
	return !params.IsPoSBlockHeight(blockHeight)
}

func (params *DeSoParams) IsPoSBlockHeight(blockHeight uint64) bool {
	return blockHeight >= params.GetFirstPoSBlockHeight()
}

func (params *DeSoParams) IsFinalPoWBlockHeight(blockHeight uint64) bool {
	return blockHeight == params.GetFinalPoWBlockHeight()
}

func (params *DeSoParams) GetFinalPoWBlockHeight() uint64 {
	return uint64(params.ForkHeights.ProofOfStake2ConsensusCutoverBlockHeight - 1)
}

func (params *DeSoParams) GetFirstPoSBlockHeight() uint64 {
	return uint64(params.ForkHeights.ProofOfStake2ConsensusCutoverBlockHeight)
}

func (params *DeSoParams) GetSnapshotBlockHeightPeriod(blockHeight uint64, currentSnapshotBlockHeightPeriod uint64) uint64 {
	if blockHeight < uint64(params.ForkHeights.ProofOfStake1StateSetupBlockHeight) {
		return params.DefaultPoWSnapshotBlockHeightPeriod
	}
	return currentSnapshotBlockHeightPeriod
}

// GenesisBlock defines the genesis block used for the DeSo mainnet and testnet
var (
	ArchitectPubKeyBase58Check = "BC1YLg3oh6Boj8e2boCo1vQCYHLk1rjsHF6jthBdvSw79bixQvKK6Qa"
	// This is the public key corresponding to the BitcoinBurnAddress on mainnet.
	BurnPubKeyBase58Check = "BC1YLjWBf2qnDJmi8HZzzCPeXqy4dCKq95oqqzerAyW8MUTbuXTb1QT"

	GenesisBlock = MsgDeSoBlock{
		Header: &MsgDeSoHeader{
			Version:               0,
			PrevBlockHash:         &BlockHash{},
			TransactionMerkleRoot: mustDecodeHexBlockHash("4b71d103dd6fff1bd6110bc8ed0a2f3118bbe29a67e45c6c7d97546ad126906f"),
			TstampNanoSecs:        SecondsToNanoSeconds(1610948544),
			Height:                uint64(0),
			Nonce:                 uint64(0),
		},
		Txns: []*MsgDeSoTxn{
			{
				TxInputs: []*DeSoInput{},
				// The outputs in the genesis block aren't actually used by anything, but
				// including them helps our block explorer return the genesis transactions
				// without needing an explicit special case.
				TxOutputs: SeedBalances,
				// TODO: Pick a better string
				TxnMeta: &BlockRewardMetadataa{
					ExtraData: []byte(
						"They came here, to the New World. World 2.0, version 1776."),
				},
				// A signature is not required for BLOCK_REWARD transactions since they
				// don't spend anything.
			},
		},
	}
	GenesisBlockHashHex = "5567c45b7b83b604f9ff5cb5e88dfc9ad7d5a1dd5818dd19e6d02466f47cbd62"
	GenesisBlockHash    = mustDecodeHexBlockHash(GenesisBlockHashHex)
)

func GetParamUpdaterPublicKeys(blockHeight uint32, params *DeSoParams) map[PkMapKey]bool {
	// We use legacy paramUpdater values before this block height
	var paramUpdaterKeys map[PkMapKey]bool
	if blockHeight < params.ForkHeights.ParamUpdaterRefactorBlockHeight {
		paramUpdaterKeys = map[PkMapKey]bool{
			// 19Hg2mAJUTKFac2F2BBpSEm7BcpkgimrmD
			MakePkMapKey(MustBase58CheckDecode(ArchitectPubKeyBase58Check)):                                true,
			MakePkMapKey(MustBase58CheckDecode("BC1YLiXwGTte8oXEEVzm4zqtDpGRx44Y4rqbeFeAs5MnzsmqT5RcqkW")): true,
			MakePkMapKey(MustBase58CheckDecode("BC1YLgGLKjuHUFZZQcNYrdWRrHsDKUofd9MSxDq4NY53x7vGt4H32oZ")): true,
			MakePkMapKey(MustBase58CheckDecode("BC1YLj8UkNMbCsmTUTx5Z2bhtp8q86csDthRmK6zbYstjjbS5eHoGkr")): true,
			MakePkMapKey(MustBase58CheckDecode("BC1YLgD1f7yw7Ue8qQiW7QMBSm6J7fsieK5rRtyxmWqL2Ypra2BAToc")): true,
			MakePkMapKey(MustBase58CheckDecode("BC1YLfz4GH3Gfj6dCtBi8bNdNTbTdcibk8iCZS75toUn4UKZaTJnz9y")): true,
			MakePkMapKey(MustBase58CheckDecode("BC1YLfoSyJWKjHGnj5ZqbSokC3LPDNBMDwHX3ehZDCA3HVkFNiPY5cQ")): true,
		}
	} else {
		paramUpdaterKeys = map[PkMapKey]bool{
			MakePkMapKey(MustBase58CheckDecode("BC1YLgKBcYwyWCqnBHKoJY2HX1sc38A7JuA2jMNEmEXfcRpc7D6Hyiu")): true,
			MakePkMapKey(MustBase58CheckDecode("BC1YLfrtYZs4mCeSALnjTUZMdcwsWNHoNaG5gWWD5WyvRrWNTGWWq1q")): true,
			MakePkMapKey(MustBase58CheckDecode("BC1YLiABrQ1P5pKXdm8S1vj1annx6D8Asku5CXX477dpwYXDamprpWd")): true,
			MakePkMapKey(MustBase58CheckDecode("BC1YLfqYyePuSYPVFB2mdh9Dss7PJ9j5vJts87b9zGbVJhQDjCJNdjb")): true,
			MakePkMapKey(MustBase58CheckDecode("BC1YLjDmDtymghnMgAPmTCyykqhcNR19sgSS7pWNd36FXTZpUZNHypj")): true,
		}
	}

	// Add extra paramUpdater keys when we're in regtest mode. This is useful in
	// tests where we need to mess with things.
	for kk, vv := range params.ExtraRegtestParamUpdaterKeys {
		paramUpdaterKeys[kk] = vv
	}

	return paramUpdaterKeys
}

// GlobalDeSoParams is a global instance of DeSoParams that can be used inside nested functions, like encoders, without
// having to pass DeSoParams everywhere. It can be set when node boots. Testnet params are used as default.
// FIXME: This shouldn't be used a lot.
var GlobalDeSoParams = DeSoTestnetParams

var MainnetForkHeights = ForkHeights{
	DefaultHeight:                0,
	DeflationBombBlockHeight:     33783,
	SalomonFixBlockHeight:        uint32(15270),
	DeSoFounderRewardBlockHeight: uint32(21869),
	BuyCreatorCoinAfterDeletedBalanceEntryFixBlockHeight: uint32(39713),
	ParamUpdaterProfileUpdateFixBlockHeight:              uint32(39713),
	UpdateProfileFixBlockHeight:                          uint32(46165),
	BrokenNFTBidsFixBlockHeight:                          uint32(46917),
	DeSoDiamondsBlockHeight:                              uint32(52112),
	NFTTransferOrBurnAndDerivedKeysBlockHeight:           uint32(60743),

	// Mon Jan 24 2022 @ 12pm PST
	DeSoV3MessagesBlockHeight:     uint32(98474),
	BuyNowAndNFTSplitsBlockHeight: uint32(98474),
	DAOCoinBlockHeight:            uint32(98474),

	ExtraDataOnEntriesBlockHeight:            uint32(130901),
	DerivedKeySetSpendingLimitsBlockHeight:   uint32(130901),
	DerivedKeyTrackSpendingLimitsBlockHeight: uint32(130901),
	DAOCoinLimitOrderBlockHeight:             uint32(130901),

	// Fri Jun 9 2022 @ 12pm PT
	DerivedKeyEthSignatureCompatibilityBlockHeight: uint32(137173),
	OrderBookDBFetchOptimizationBlockHeight:        uint32(137173),

	ParamUpdaterRefactorBlockHeight: uint32(141193),

	// Mon Sept 19 2022 @ 12pm PST
	DeSoUnlimitedDerivedKeysBlockHeight: uint32(166066),

	// Mon Feb 6 2023 @ 9am PST
	AssociationsAndAccessGroupsBlockHeight: uint32(205386),

	// Wed Mar 8 2023 @ 5pm PST
	AssociationsDerivedKeySpendingLimitBlockHeight: uint32(213487),

	// Mon Apr 24 2023 @ 9am PST
	BalanceModelBlockHeight: uint32(226839),

	// FIXME: set to real block height when ready
	ProofOfStake1StateSetupBlockHeight: uint32(math.MaxUint32),

	// FIXME: set to real block height when ready
	ProofOfStake2ConsensusCutoverBlockHeight: uint32(math.MaxUint32),

	// FIXME: set to real block height when ready
	LockupsBlockHeight: uint32(math.MaxUint32),

	// Be sure to update EncoderMigrationHeights as well via
	// GetEncoderMigrationHeights if you're modifying schema.
}

// DeSoMainnetParams defines the DeSo parameters for the mainnet.
var DeSoMainnetParams = DeSoParams{
	NetworkType:        NetworkType_MAINNET,
	ProtocolVersion:    ProtocolVersion1,
	MinProtocolVersion: 1,
	UserAgent:          "Architect",
	DNSSeeds: []string{
		"deso.coinbase.com",
		"deso.gemini.com",
		"deso.kraken.com",
		"deso.bitstamp.com",
		"deso.bitfinex.com",
		"deso.binance.com",
		"deso.hbg.com",
		"deso.okex.com",
		"deso.bithumb.com",
		"deso.upbit.com",
	},
	DNSSeedGenerators: [][]string{
		{
			"deso-seed-",
			".io",
		},
	},

	GenesisBlock:        &GenesisBlock,
	GenesisBlockHashHex: GenesisBlockHashHex,
	// This is used as the starting difficulty for the chain.
	MinDifficultyTargetHex: "000001FFFF000000000000000000000000000000000000000000000000000000",

	// Run with --v=2 and look for "cum work" output from miner.go
	MinChainWorkHex: "000000000000000000000000000000000000000000000000006314f9a85a949b",

	MaxTipAgePoW: 24 * time.Hour,
	MaxTipAgePoS: time.Hour,

	// ===================================================================================
	// Mainnet Bitcoin config
	// ===================================================================================
	BitcoinBtcdParams:  &chaincfg.MainNetParams,
	BitcoinBurnAddress: "1PuXkbwqqwzEYo9SPGyAihAge3e9Lc71b",

	// We use a start node that is near the tip of the Bitcoin header chain. Doing
	// this allows us to bootstrap Bitcoin transactions much more quickly without
	// compromising on security because, if this node ends up not being on the best
	// chain one day (which would be completely ridiculous anyhow because it would mean that
	// days or months of bitcoin transactions got reverted), our code will still be
	// able to robustly switch to an alternative chain that has more work. It's just
	// much faster if the best chain is the one that has this start node in it (similar
	// to the --assumevalid Bitcoin flag).
	//
	// Process for generating this config:
	// - Find a node config from the scripts/nodes folder (we used n0)
	// - Make sure the logging for bitcoin_manager is set to 2. --vmodule="bitcoin_manager=2"
	// - Run the node config (./n0)
	// - A line should print every time there's a difficulty adjustment with the parameters
	//   required below (including "DiffBits"). Just copy those into the below and
	//   everything should work.
	// - Oh and you might have to set BitcoinMinChainWorkHex to something lower/higher. The
	//   value should equal the amount of work it takes to get from whatever start node you
	//   choose and the tip. This is done by running once, letting it fail, and then rerunning
	//   with the value it outputs.
	BitcoinStartBlockNode: NewBlockNode(
		nil,
		mustDecodeHexBlockHashBitcoin("000000000000000000092d577cc673bede24b6d7199ee69c67eeb46c18fc978c"),
		// Note the height is always one greater than the parent node.
		653184,
		_difficultyBitsToHash(386798414),
		// CumWork shouldn't matter.
		big.NewInt(0),
		// We are bastardizing the DeSo header to store Bitcoin information here.
		&MsgDeSoHeader{
			TstampNanoSecs: SecondsToNanoSeconds(1602950620),
			Height:         0,
		},
		StatusBitcoinHeaderValidated,
	),

	BitcoinExchangeFeeBasisPoints: 10,
	BitcoinDoubleSpendWaitSeconds: 5.0,
	ServerMessageChannelSize:      uint32(100),
	DeSoNanosPurchasedAtGenesis:   uint64(6000000000000000),
	DefaultSocketPort:             uint16(17000),
	DefaultJSONPort:               uint16(17001),

<<<<<<< HEAD
	DialTimeout:               30 * time.Second,
	VersionNegotiationTimeout: 30 * time.Second,
	VerackNegotiationTimeout:  30 * time.Second,
=======
	DialTimeout:                   30 * time.Second,
	VersionNegotiationTimeout:     30 * time.Second,
	VerackNegotiationTimeout:      30 * time.Second,
	NetworkManagerRefreshDuration: 1 * time.Second,
>>>>>>> 250a7bb6

	MaxAddressesToBroadcast: 10,

	BlockRewardMaturity: time.Hour * 3,

	V1DifficultyAdjustmentFactor: 10,

	// Use a five-minute block time. Although a shorter block time seems like
	// it would improve the user experience, the reality is that zero-confirmation
	// transactions can usually be relied upon to give the user the illusion of
	// instant gratification (particularly since we implement a limited form of
	// RBF that makes it difficult to reverse transactions once they're in the
	// mempool of nodes). Moreover, longer block times mean we require fewer
	// headers to be downloaded by light clients in the long run, which is a
	// big win in terms of performance.
	TimeBetweenBlocks: 5 * time.Minute,
	// We retarget the difficulty every day. Note this value must
	// ideally be evenly divisible by TimeBetweenBlocks.
	TimeBetweenDifficultyRetargets: 24 * time.Hour,
	// Difficulty can't decrease to below 25% of its previous value or increase
	// to above 400% of its previous value.
	MaxDifficultyRetargetFactor: 4,
	Base58PrefixPublicKey:       [3]byte{0xcd, 0x14, 0x0},
	Base58PrefixPrivateKey:      [3]byte{0x35, 0x0, 0x0},

	// Reject blocks that are more than two hours in the future.
	MaxTstampOffsetSeconds: 2 * 60 * 60,

	// We use a max block size of 16MB. This translates to 100-200 posts per
	// second depending on the size of the post, which should support around
	// ten million active users. We compute this by taking Twitter, which averages
	// 6,000 posts per second at 300M daus => 10M/300M*6,000=200 posts per second. This
	// generates about 1.6TB per year of data, which means that nodes will
	// have to have a lot of space. This seems fine, however,
	// because space is cheap and it's easy to spin up a cloud machine with
	// tens of terabytes of space.
	MaxBlockSizeBytes: 16000000,

	// We set this to be lower initially to avoid winding up with really big
	// spam blocks in the event someone tries to abuse the initially low min
	// fee rates.
	MinerMaxBlockSizeBytes: 2000000,

	// This takes about ten seconds on a reasonable CPU, which makes sense given
	// a 10 minute block time.
	MiningIterationsPerCycle: 95000,

	DefaultPoWSnapshotBlockHeightPeriod: 1000,

	MaxUsernameLengthBytes: MaxUsernameLengthBytes,

	MaxUserDescriptionLengthBytes: 20000,

	MaxProfilePicLengthBytes: 20000,
	MaxProfilePicDimensions:  100,

	// MaxPrivateMessageLengthBytes is the maximum number of bytes of encrypted
	// data a private message is allowed to include in an PrivateMessage transaction.
	MaxPrivateMessageLengthBytes: 10000,

	// MaxNewMessageLengthBytes is the maximum number of bytes of encrypted
	// data a new message is allowed to include in an NewMessage transaction.
	MaxNewMessageLengthBytes: 10000,

	// Set the stake fee to 10%
	StakeFeeBasisPoints: 10 * 100,
	// TODO(performance): We're currently storing posts using HTML, which is
	// basically 2x as verbose as it needs to be for no reason. We should
	// consider storing stuff as markdown instead, which we can do with
	// the richtext editor thing that we have.
	MaxPostBodyLengthBytes: 20000,
	MaxPostSubLengthBytes:  140,
	// 10x is the max for the truly highly motivated individuals.
	MaxStakeMultipleBasisPoints: 10 * 100 * 100,
	// 100% is the max creator percentage. Not sure why you'd buy such a coin
	// but whatever.
	MaxCreatorBasisPoints:    100 * 100,
	MaxNFTRoyaltyBasisPoints: 100 * 100,

	// Use a canonical set of seed transactions.
	SeedTxns: SeedTxns,

	// Set some seed balances if desired
	SeedBalances: SeedBalances,

	// Just charge one basis point on creator coin trades for now.
	CreatorCoinTradeFeeBasisPoints: 1,
	// Note that Uniswap is quadratic (i.e. its price equation is
	// - price ~= currentCreatorCoinSupply^2,
	// and we think quadratic makes sense in this context as well.
	CreatorCoinSlope:        NewFloat().SetFloat64(0.003),
	CreatorCoinReserveRatio: NewFloat().SetFloat64(0.3333333),

	// 10 was seen as a threshold reachable in almost all transaction.
	// It's just high enough where you avoid drifting creating coin
	// reserve ratios.
	CreatorCoinAutoSellThresholdNanos: uint64(10),

	// Unstaked stake can be unlocked after a minimum of N elapsed epochs.
	DefaultStakeLockupEpochDuration: uint64(3),

	// Jailed validators can be unjailed after a minimum of N elapsed epochs.
	DefaultValidatorJailEpochDuration: uint64(3),

	// The max number of validators included in a leader schedule.
	DefaultLeaderScheduleMaxNumValidators: uint64(100),

	// The max number of validators included in a validator set for any given epoch.
	DefaultValidatorSetMaxNumValidators: uint64(1000),

	// The max number of stakes included in a staking rewards distribution every epoch.
	DefaultStakingRewardsMaxNumStakes: uint64(10000),

	// Staking reward APY is defaulted to 0% to be safe.
	DefaultStakingRewardsAPYBasisPoints: uint64(0),

	// The number of blocks in one epoch
	DefaultEpochDurationNumBlocks: uint64(3600),

	// The number of epochs before an inactive validator is jailed
	DefaultJailInactiveValidatorGracePeriodEpochs: uint64(48),

	// The number of nanoseconds from the current timestamp that we will allow a PoS block to be submitted.
	DefaultBlockTimestampDriftNanoSecs: (time.Minute * 10).Nanoseconds(),

	// The rate of growth of the fee bucket ranges.
	DefaultFeeBucketGrowthRateBasisPoints: uint64(1000),

	// The rate of the failing transaction's fee used in BMF calculations.
	DefaultFailingTransactionBMFMultiplierBasisPoints: uint64(2500),

	// The maximum number of vested lockup intersections in a lockup transaction.
	DefaultMaximumVestedIntersectionsPerLockupTransaction: 1000,

	// The maximum size of the mempool in bytes.
	DefaultMempoolMaxSizeBytes: 3 * 1024 * 1024 * 1024, // 3GB

	// The number of future blocks to consider when estimating the mempool fee.
	DefaultMempoolFeeEstimatorNumMempoolBlocks: 1,

	// The number of past blocks to consider when estimating the mempool fee.
	DefaultMempoolFeeEstimatorNumPastBlocks: 50,

	// The peer handshake certificate timeout.
	HandshakeTimeoutMicroSeconds: uint64(900000000),

	// DisableNetworkManagerRoutines is a testing flag that disables the network manager routines.
	DisableNetworkManagerRoutines: false,

	ForkHeights:                 MainnetForkHeights,
	EncoderMigrationHeights:     GetEncoderMigrationHeights(&MainnetForkHeights),
	EncoderMigrationHeightsList: GetEncoderMigrationHeightsList(&MainnetForkHeights),
}

func mustDecodeHexBlockHashBitcoin(ss string) *BlockHash {
	hash, err := chainhash.NewHashFromStr(ss)
	if err != nil {
		panic(any(errors.Wrapf(err, "mustDecodeHexBlockHashBitcoin: Problem decoding block hash: %v", ss)))
	}
	return (*BlockHash)(hash)
}

func MustDecodeHexBlockHash(ss string) *BlockHash {
	return mustDecodeHexBlockHash(ss)
}

func mustDecodeHexBlockHash(ss string) *BlockHash {
	bb, err := hex.DecodeString(ss)
	if err != nil {
		log.Fatalf("Problem decoding hex string to bytes: (%s): %v", ss, err)
	}
	if len(bb) != 32 {
		log.Fatalf("mustDecodeHexBlockHash: Block hash has length (%d) but should be (%d)", len(bb), 32)
	}
	ret := BlockHash{}
	copy(ret[:], bb)
	return &ret
}

var TestnetForkHeights = ForkHeights{
	// Get testnet height from here:
	// - https://explorer.deso.org/?query-node=https:%2F%2Ftest.deso.org

	// Initially, testnet fork heights were the same as mainnet heights
	// This changed when we spun up a real testnet that runs independently
	DefaultHeight:                0,
	DeflationBombBlockHeight:     33783,
	SalomonFixBlockHeight:        uint32(15270),
	DeSoFounderRewardBlockHeight: uint32(21869),
	BuyCreatorCoinAfterDeletedBalanceEntryFixBlockHeight: uint32(39713),
	ParamUpdaterProfileUpdateFixBlockHeight:              uint32(39713),
	UpdateProfileFixBlockHeight:                          uint32(46165),
	BrokenNFTBidsFixBlockHeight:                          uint32(46917),
	DeSoDiamondsBlockHeight:                              uint32(52112),
	NFTTransferOrBurnAndDerivedKeysBlockHeight:           uint32(60743),

	// Flags after this point can differ from mainnet

	// Thu Jan 20 2022 @ 12pm PST
	DeSoV3MessagesBlockHeight:     uint32(97322),
	BuyNowAndNFTSplitsBlockHeight: uint32(97322),
	DAOCoinBlockHeight:            uint32(97322),

	// Wed Apr 20 2022 @ 9am ET
	ExtraDataOnEntriesBlockHeight:          uint32(304087),
	DerivedKeySetSpendingLimitsBlockHeight: uint32(304087),
	// Add 18h for the spending limits to be checked, since this is how we're
	// going to do it on mainnet. Testnet produces 60 blocks per hour.
	DerivedKeyTrackSpendingLimitsBlockHeight: uint32(304087 + 18*60),
	DAOCoinLimitOrderBlockHeight:             uint32(304087),

	// Thu Jun 9 2022 @ 11:59pm PT
	DerivedKeyEthSignatureCompatibilityBlockHeight: uint32(360584),
	OrderBookDBFetchOptimizationBlockHeight:        uint32(360584),

	ParamUpdaterRefactorBlockHeight: uint32(373536),

	// Tues Sept 13 2022 @ 10am PT
	DeSoUnlimitedDerivedKeysBlockHeight: uint32(467217),

	// Tues Jan 24 2023 @ 1pm PT
	AssociationsAndAccessGroupsBlockHeight: uint32(596555),

	// Mon Mar 6 2023 @ 7pm PT
	AssociationsDerivedKeySpendingLimitBlockHeight: uint32(642270),

	// Tues Apr 11 2023 @ 5pm PT
	BalanceModelBlockHeight: uint32(683058),

	// Tues May 23 2023 @ 9am PT
	BlockRewardPatchBlockHeight: uint32(729753),

	// FIXME: set to real block height when ready
	ProofOfStake1StateSetupBlockHeight: uint32(math.MaxUint32),

	// FIXME: set to real block height when ready
	ProofOfStake2ConsensusCutoverBlockHeight: uint32(math.MaxUint32),

	// FIXME: set to real block height when ready
	LockupsBlockHeight: uint32(math.MaxUint32),

	// Be sure to update EncoderMigrationHeights as well via
	// GetEncoderMigrationHeights if you're modifying schema.
}

// DeSoTestnetParams defines the DeSo parameters for the testnet.
var DeSoTestnetParams = DeSoParams{
	NetworkType:        NetworkType_TESTNET,
	ProtocolVersion:    ProtocolVersion0,
	MinProtocolVersion: 0,
	UserAgent:          "Architect",
	DNSSeeds: []string{
		"dorsey.bitclout.com",
	},
	DNSSeedGenerators: [][]string{},

	// ===================================================================================
	// Testnet Bitcoin config
	// ===================================================================================
	BitcoinBtcdParams:             &chaincfg.TestNet3Params,
	BitcoinBurnAddress:            "mhziDsPWSMwUqvZkVdKY92CjesziGP3wHL",
	BitcoinExchangeFeeBasisPoints: 10,
	BitcoinDoubleSpendWaitSeconds: 5.0,
	ServerMessageChannelSize:      uint32(100),
	DeSoNanosPurchasedAtGenesis:   uint64(6000000000000000),

	// See comment in mainnet config.
	BitcoinStartBlockNode: NewBlockNode(
		nil,
		mustDecodeHexBlockHashBitcoin("000000000000003aae8fb976056413aa1d863eb5bee381ff16c9642283b1da1a"),
		1897056,
		_difficultyBitsToHash(424073553),

		// CumWork: We set the work of the start node such that, when added to all of the
		// blocks that follow it, it hurdles the min chain work.
		big.NewInt(0),
		// We are bastardizing the DeSo header to store Bitcoin information here.
		&MsgDeSoHeader{
			TstampNanoSecs: SecondsToNanoSeconds(1607659152),
			Height:         0,
		},
		StatusBitcoinHeaderValidated,
	),

	// ===================================================================================
	// Testnet socket config
	// ===================================================================================
	DefaultSocketPort: uint16(18000),
	DefaultJSONPort:   uint16(18001),

<<<<<<< HEAD
	DialTimeout:               30 * time.Second,
	VersionNegotiationTimeout: 30 * time.Second,
	VerackNegotiationTimeout:  30 * time.Second,
=======
	DialTimeout:                   30 * time.Second,
	VersionNegotiationTimeout:     30 * time.Second,
	VerackNegotiationTimeout:      30 * time.Second,
	NetworkManagerRefreshDuration: 1 * time.Second,
>>>>>>> 250a7bb6

	MaxAddressesToBroadcast: 10,

	GenesisBlock:        &GenesisBlock,
	GenesisBlockHashHex: GenesisBlockHashHex,

	// Use a faster block time in the testnet.
	TimeBetweenBlocks: 1 * time.Minute,
	// Use a very short difficulty retarget period in the testnet.
	TimeBetweenDifficultyRetargets: 3 * time.Minute,
	// This is used as the starting difficulty for the chain.
	MinDifficultyTargetHex: "0090000000000000000000000000000000000000000000000000000000000000",
	// Minimum amount of work a valid chain needs to have. Useful for preventing
	// disk-fill attacks, among other things.
	//MinChainWorkHex: "000000000000000000000000000000000000000000000000000000011883b96c",
	MinChainWorkHex: "0000000000000000000000000000000000000000000000000000000000000000",

	// TODO: Set to one day when we launch the testnet. In the meantime this value
	// is more useful for local testing.
	MaxTipAgePoW: time.Hour * 24,
	MaxTipAgePoS: time.Hour,

	// Difficulty can't decrease to below 50% of its previous value or increase
	// to above 200% of its previous value.
	MaxDifficultyRetargetFactor: 2,
	// Miners need to wait some time before spending their block reward.
	BlockRewardMaturity: 5 * time.Minute,

	V1DifficultyAdjustmentFactor: 10,

	// Reject blocks that are more than two hours in the future.
	MaxTstampOffsetSeconds: 2 * 60 * 60,

	// We use a max block size of 1MB. This seems to work well for BTC and
	// most of our data doesn't need to be stored on the blockchain anyway.
	MaxBlockSizeBytes: 1000000,

	// We set this to be lower initially to avoid winding up with really big
	// spam blocks in the event someone tries to abuse the initially low min
	// fee rates.
	MinerMaxBlockSizeBytes: 1000000,

	Base58PrefixPublicKey:  [3]byte{0x11, 0xc2, 0x0},
	Base58PrefixPrivateKey: [3]byte{0x4f, 0x6, 0x1b},

	MiningIterationsPerCycle: 9500,

	DefaultPoWSnapshotBlockHeightPeriod: 1000,
	// deso
	MaxUsernameLengthBytes: MaxUsernameLengthBytes,

	MaxUserDescriptionLengthBytes: 20000,

	MaxProfilePicLengthBytes: 20000,
	MaxProfilePicDimensions:  100,

	// MaxPrivateMessageLengthBytes is the maximum number of bytes of encrypted
	// data a private message is allowed to include in an PrivateMessage transaction.
	MaxPrivateMessageLengthBytes: 10000,

	// MaxNewMessageLengthBytes is the maximum number of bytes of encrypted
	// data a new message is allowed to include in an NewMessage transaction.
	MaxNewMessageLengthBytes: 10000,

	// Set the stake fee to 5%
	StakeFeeBasisPoints: 5 * 100,
	// TODO(performance): We're currently storing posts using HTML, which
	// basically 2x as verbose as it needs to be for basically no reason.
	// We should consider storing stuff as markdown instead, which we can
	// do with the richtext editor thing that we have.
	MaxPostBodyLengthBytes: 50000,
	MaxPostSubLengthBytes:  140,
	// 10x is the max for the truly highly motivated individuals.
	MaxStakeMultipleBasisPoints: 10 * 100 * 100,
	// 100% is the max creator percentage. Not sure why you'd buy such a coin
	// but whatever.
	MaxCreatorBasisPoints:    100 * 100,
	MaxNFTRoyaltyBasisPoints: 100 * 100,

	// Use a canonical set of seed transactions.
	SeedTxns: TestSeedTxns,

	// Set some seed balances if desired
	// Note: For now these must be the same as mainnet because GenesisBlock is the same
	SeedBalances: SeedBalances,

	// Just charge one basis point on creator coin trades for now.
	CreatorCoinTradeFeeBasisPoints: 1,
	// Note that Uniswap is quadratic (i.e. its price equation is
	// - price ~= currentCreatorCoinSupply^2,
	// and we think quadratic makes sense in this context as well.
	CreatorCoinSlope:        NewFloat().SetFloat64(0.003),
	CreatorCoinReserveRatio: NewFloat().SetFloat64(0.3333333),

	// 10 was seen as a threshold reachable in almost all transaction.
	// It's just high enough where you avoid drifting creating coin
	// reserve ratios.
	CreatorCoinAutoSellThresholdNanos: uint64(10),

	// Unstaked stake can be unlocked after a minimum of N elapsed epochs.
	DefaultStakeLockupEpochDuration: uint64(3),

	// Jailed validators can be unjailed after a minimum of N elapsed epochs.
	DefaultValidatorJailEpochDuration: uint64(3),

	// The max number of validators included in a leader schedule.
	DefaultLeaderScheduleMaxNumValidators: uint64(100),

	// The max number of validators included in a validator set for any given epoch.
	DefaultValidatorSetMaxNumValidators: uint64(1000),

	// The max number of stakes included in a staking rewards distribution every epoch.
	DefaultStakingRewardsMaxNumStakes: uint64(10000),

	// Staking reward APY is defaulted to 0% to be safe.
	DefaultStakingRewardsAPYBasisPoints: uint64(0),

	// The number of blocks in one epoch
	DefaultEpochDurationNumBlocks: uint64(3600),

	// The number of epochs before an inactive validator is jailed
	DefaultJailInactiveValidatorGracePeriodEpochs: uint64(48),

	// The number of nanoseconds from the current timestamp that we will allow a PoS block to be submitted.
	DefaultBlockTimestampDriftNanoSecs: (time.Minute * 10).Nanoseconds(),

	// The rate of growth of the fee bucket ranges.
	DefaultFeeBucketGrowthRateBasisPoints: uint64(1000),

	// The rate of the failing transaction's fee used in BMF calculations.
	DefaultFailingTransactionBMFMultiplierBasisPoints: uint64(2500),

	// The maximum number of vested lockup intersections in a lockup transaction.
	DefaultMaximumVestedIntersectionsPerLockupTransaction: 1000,

	// The maximum size of the mempool in bytes.
	DefaultMempoolMaxSizeBytes: 3 * 1024 * 1024 * 1024, // 3GB

	// The number of future blocks to consider when estimating the mempool fee.
	DefaultMempoolFeeEstimatorNumMempoolBlocks: 1,

	// The number of past blocks to consider when estimating the mempool fee.
	DefaultMempoolFeeEstimatorNumPastBlocks: 50,

	// The peer handshake certificate timeout.
	HandshakeTimeoutMicroSeconds: uint64(900000000),

	// DisableNetworkManagerRoutines is a testing flag that disables the network manager routines.
	DisableNetworkManagerRoutines: false,

	ForkHeights:                 TestnetForkHeights,
	EncoderMigrationHeights:     GetEncoderMigrationHeights(&TestnetForkHeights),
	EncoderMigrationHeightsList: GetEncoderMigrationHeightsList(&TestnetForkHeights),
}

// GetDataDir gets the user data directory where we store files
// in a cross-platform way.
func GetDataDir(params *DeSoParams) string {
	configDirs := configdir.New(
		ConfigDirVendorName, ConfigDirAppName)
	dirString := configDirs.QueryFolders(configdir.Global)[0].Path
	dataDir := filepath.Join(dirString, params.NetworkType.String())
	if err := os.MkdirAll(dataDir, os.ModePerm); err != nil {
		log.Fatalf("GetDataDir: Could not create data directories (%s): %v", dataDir, err)
	}
	return dataDir
}

func VersionByteToMigrationHeight(version byte, params *DeSoParams) (_blockHeight uint64) {
	for _, migrationHeight := range params.EncoderMigrationHeightsList {
		if migrationHeight.Version == version {
			return migrationHeight.Height
		}
	}
	return 0
}

// Defines keys that may exist in a transaction's ExtraData map
const (
	// Key in transaction's extra data map that points to a post that the current transaction is reposting
	RepostedPostHash = "RecloutedPostHash"
	// Key in transaction's extra map -- The presence of this key indicates that this post is a repost with a quote.
	IsQuotedRepostKey = "IsQuotedReclout"
	// Key in transaction's extra data map that freezes a post rendering it immutable.
	IsFrozenKey = "IsFrozen"

	// Keys for a GlobalParamUpdate transaction's extra data map.
	USDCentsPerBitcoinKey                             = "USDCentsPerBitcoin"
	MinNetworkFeeNanosPerKBKey                        = "MinNetworkFeeNanosPerKB"
	CreateProfileFeeNanosKey                          = "CreateProfileFeeNanos"
	CreateNFTFeeNanosKey                              = "CreateNFTFeeNanos"
	MaxCopiesPerNFTKey                                = "MaxCopiesPerNFT"
	MaxNonceExpirationBlockHeightOffsetKey            = "MaxNonceExpirationBlockHeightOffset"
	ForbiddenBlockSignaturePubKeyKey                  = "ForbiddenBlockSignaturePubKey"
	StakeLockupEpochDurationKey                       = "StakeLockupEpochDuration"
	ValidatorJailEpochDurationKey                     = "ValidatorJailEpochDuration"
	LeaderScheduleMaxNumValidatorsKey                 = "LeaderScheduleMaxNumValidators"
	ValidatorSetMaxNumValidatorsKey                   = "ValidatorSetMaxNumValidators"
	StakingRewardsMaxNumStakesKey                     = "StakingRewardsMaxNumStakes"
	StakingRewardsAPYBasisPointsKey                   = "StakingRewardsAPYBasisPoints"
	EpochDurationNumBlocksKey                         = "EpochDurationNumBlocks"
	JailInactiveValidatorGracePeriodEpochsKey         = "JailInactiveValidatorGracePeriodEpochs"
	MaximumVestedIntersectionsPerLockupTransactionKey = "MaximumVestedIntersectionsPerLockupTransaction"
	FeeBucketGrowthRateBasisPointsKey                 = "FeeBucketGrowthRateBasisPointsKey"
	FailingTransactionBMFMultiplierBasisPointsKey     = "FailingTransactionBMFMultiplierBasisPoints"
	BlockTimestampDriftNanoSecsKey                    = "BlockTimestampDriftNanoSecs"
	MempoolMaxSizeBytesKey                            = "MempoolMaxSizeBytes"
	MempoolFeeEstimatorNumMempoolBlocksKey            = "MempoolFeeEstimatorNumMempoolBlocks"
	MempoolFeeEstimatorNumPastBlocksKey               = "MempoolFeeEstimatorNumPastBlocks"

	DiamondLevelKey    = "DiamondLevel"
	DiamondPostHashKey = "DiamondPostHash"

	// Key in transaction's extra data map containing the derived key used in signing the txn.
	DerivedPublicKey = "DerivedPublicKey"

	// Messaging keys
	MessagingPublicKey             = "MessagingPublicKey"
	SenderMessagingPublicKey       = "SenderMessagingPublicKey"
	SenderMessagingGroupKeyName    = "SenderMessagingGroupKeyName"
	RecipientMessagingPublicKey    = "RecipientMessagingPublicKey"
	RecipientMessagingGroupKeyName = "RecipientMessagingGroupKeyName"

	// Key in transaction's extra data map. If it is there, the NFT is a "Buy Now" NFT and this is the Buy Now Price
	BuyNowPriceKey = "BuyNowPriceNanos"

	// Key in transaction's extra data map. If present, the value represents a map of pkid to basis points representing
	// the amount of royalties the pkid should receive upon sale of this NFT.
	DESORoyaltiesMapKey = "DESORoyaltiesMap"

	// Key in transaction's extra data map. If present, the value represents a map of pkid to basis points representing
	// the amount of royalties that should be added to pkid's creator coin upon sale of this NFT.
	CoinRoyaltiesMapKey = "CoinRoyaltiesMap"

	// Used to distinguish v3 messages from previous iterations
	MessagesVersionString = "V"
	MessagesVersion1      = 1
	MessagesVersion2      = 2
	MessagesVersion3      = 3

	// Key in transaction's extra data map. If present, this value represents the Node ID of the running node. This maps
	// to the map of nodes in ./lib/nodes.go
	NodeSourceMapKey = "NodeSource"

	// TransactionSpendingLimit
	TransactionSpendingLimitKey = "TransactionSpendingLimit"
	DerivedKeyMemoKey           = "DerivedKeyMemo"

	// V3 Group Chat Messages ExtraData Key
	MessagingGroupOperationType = "MessagingGroupOperationType"
)

// Defines values that may exist in a transaction's ExtraData map
var (
	PostExtraDataConsensusKeys = [2]string{RepostedPostHash, IsQuotedRepostKey}
)

var (
	QuotedRepostVal    = []byte{1}
	NotQuotedRepostVal = []byte{0}
	IsFrozenPostVal    = []byte{1}
)

var (
	IsGraylisted   = []byte{1}
	IsBlacklisted  = []byte{1}
	NotGraylisted  = []byte{0}
	NotBlacklisted = []byte{0}
)

// InitialGlobalParamsEntry to be used before ParamUpdater creates the first update.
var (
	InitialGlobalParamsEntry = GlobalParamsEntry{
		// We initialize the USDCentsPerBitcoin to 0 so we can use the value set by the UPDATE_BITCOIN_USD_EXCHANGE_RATE.
		USDCentsPerBitcoin: 0,
		// We initialize the MinimumNetworkFeeNanosPerKB to 0 so we do not assess a minimum fee until specified by ParamUpdater.
		MinimumNetworkFeeNanosPerKB: 0,
		// We initialize the CreateProfileFeeNanos to 0 so we do not assess a fee to create a profile until specified by ParamUpdater.
		CreateProfileFeeNanos: 0,
		// We initialize the CreateNFTFeeNanos to 0 so we do not assess a fee to create an NFT until specified by ParamUpdater.
		CreateNFTFeeNanos: 0,
		MaxCopiesPerNFT:   0,
		// We initialize the FeeBucketGrowthRateBasisPoints to 1000, or equivalently, a multiplier of 1.1x.
		FeeBucketGrowthRateBasisPoints: 1000,
		// We initialize the FailingTransactionBMFMultiplierBasisPoints to 2500, or equivalently, a rate of 0.25.
		FailingTransactionBMFMultiplierBasisPoints: 2500,
	}
)

// Define min / max possible values for GlobalParams.
const (
	// MinNetworkFeeNanosPerKBValue - Minimum value to which the minimum network fee per KB can be set.
	MinNetworkFeeNanosPerKBValue = 0
	// MaxNetworkFeeNanosPerKBValue - Maximum value to which the maximum network fee per KB can be set.
	MaxNetworkFeeNanosPerKBValue = 100 * NanosPerUnit
	// MinCreateProfileFeeNanos - Minimum value to which the create profile fee can be set.
	MinCreateProfileFeeNanos = 0
	// MaxCreateProfileFeeNanos - Maximum value to which the create profile fee can be set.
	MaxCreateProfileFeeNanos = 100 * NanosPerUnit
	// Min/MaxCreateNFTFeeNanos - Min/max value to which the create NFT fee can be set.
	MinCreateNFTFeeNanos = 0
	MaxCreateNFTFeeNanos = 100 * NanosPerUnit
	// Min/MaxMaxCopiesPerNFTNanos - Min/max value to which the create NFT fee can be set.
	MinMaxCopiesPerNFT = 1
	MaxMaxCopiesPerNFT = 10000
	// Messaging key constants
	MinMessagingKeyNameCharacters = 1
	MaxMessagingKeyNameCharacters = 32
	// Access group key constants
	MinAccessGroupKeyNameCharacters = 1
	MaxAccessGroupKeyNameCharacters = 32

	// DefaultMaxNonceExpirationBlockHeightOffset - default value to which the MaxNonceExpirationBlockHeightOffset
	// is set to before specified by ParamUpdater.
	DefaultMaxNonceExpirationBlockHeightOffset = 288

	// TODO: Are these fields needed?
	// Access group enumeration max recursion depth.
	MaxAccessGroupMemberEnumerationRecursionDepth = 10
	// Dm and group chat message entries paginated fetch max recursion depth
	MaxDmMessageRecursionDepth        = 10
	MaxGroupChatMessageRecursionDepth = 10
)

// Constants for UserAssociation and PostAssociation txn types.
const MaxAssociationTypeByteLength int = 64
const MaxAssociationValueByteLength int = 256
const AssociationTypeReservedPrefix = "DESO"
const AssociationNullTerminator = byte(0)

// The name of the txt file that contains whether the current Badger DB is using performance or default options.
const PerformanceDbOptsFileName = "performance_db_opts.txt"

// Constants used for staking rewards.
const MaxBasisPoints = uint64(10000)                     // 1e4
const NanoSecsPerYear = uint64(365) * 24 * 60 * 60 * 1e9 // 365 days * 24 hours * 60 minutes * 60 seconds * 1e9 nanoseconds

const BytesPerKB = 1000<|MERGE_RESOLUTION|>--- conflicted
+++ resolved
@@ -499,17 +499,12 @@
 type ProtocolVersionType uint64
 
 const (
-<<<<<<< HEAD
-	ProtocolVersion0 ProtocolVersionType = 0
-	ProtocolVersion1 ProtocolVersionType = 1
-=======
 	// ProtocolVersion0 is the first version of the DeSo protocol, running Proof of Work.
 	ProtocolVersion0 ProtocolVersionType = 0
 	// ProtocolVersion1 nodes run Proof of Work, and new node services such as rosetta, hypersync.
 	// The version indicates that the node supports P2P features related to these new services.
 	ProtocolVersion1 ProtocolVersionType = 1
 	// ProtocolVersion2 is the latest version of the DeSo protocol, running Proof of Stake.
->>>>>>> 250a7bb6
 	ProtocolVersion2 ProtocolVersionType = 2
 )
 
@@ -601,12 +596,9 @@
 	// The amount of time we wait to receive a verack message from a peer.
 	VerackNegotiationTimeout time.Duration
 
-<<<<<<< HEAD
-=======
 	// The amount of time it takes NetworkManager to refresh its routines.
 	NetworkManagerRefreshDuration time.Duration
 
->>>>>>> 250a7bb6
 	// The maximum number of addresses to broadcast to peers.
 	MaxAddressesToBroadcast uint32
 
@@ -1144,16 +1136,10 @@
 	DefaultSocketPort:             uint16(17000),
 	DefaultJSONPort:               uint16(17001),
 
-<<<<<<< HEAD
-	DialTimeout:               30 * time.Second,
-	VersionNegotiationTimeout: 30 * time.Second,
-	VerackNegotiationTimeout:  30 * time.Second,
-=======
 	DialTimeout:                   30 * time.Second,
 	VersionNegotiationTimeout:     30 * time.Second,
 	VerackNegotiationTimeout:      30 * time.Second,
 	NetworkManagerRefreshDuration: 1 * time.Second,
->>>>>>> 250a7bb6
 
 	MaxAddressesToBroadcast: 10,
 
@@ -1444,16 +1430,10 @@
 	DefaultSocketPort: uint16(18000),
 	DefaultJSONPort:   uint16(18001),
 
-<<<<<<< HEAD
-	DialTimeout:               30 * time.Second,
-	VersionNegotiationTimeout: 30 * time.Second,
-	VerackNegotiationTimeout:  30 * time.Second,
-=======
 	DialTimeout:                   30 * time.Second,
 	VersionNegotiationTimeout:     30 * time.Second,
 	VerackNegotiationTimeout:      30 * time.Second,
 	NetworkManagerRefreshDuration: 1 * time.Second,
->>>>>>> 250a7bb6
 
 	MaxAddressesToBroadcast: 10,
 
