package lib

import (
	"encoding/hex"
	"fmt"
	"log"
	"math/big"
	"os"
	"path/filepath"
	"regexp"
	"time"

	"github.com/btcsuite/btcd/chaincfg"
	"github.com/btcsuite/btcd/chaincfg/chainhash"
	"github.com/golang/glog"
	"github.com/shibukawa/configdir"
)

const (
	// ConfigDirVendorName is the enclosing folder for user data.
	// It's required to created a ConfigDir.
	ConfigDirVendorName = "deso"
	// ConfigDirAppName is the folder where we keep user data.
	ConfigDirAppName = "deso"
	// UseridLengthBytes is the number of bytes of entropy to use for
	// a userid.
	UseridLengthBytes = 32

	// These constants are used by the DNS seed code to pick a random last
	// seen time.
	SecondsIn3Days int32 = 24 * 60 * 60 * 3
	SecondsIn4Days int32 = 24 * 60 * 60 * 4

	// MessagesToFetchPerCall is used to limit the number of messages to fetch
	// when getting a user's inbox.
	MessagesToFetchPerInboxCall = 10000

	MaxKeysFetch = 10
)

type NetworkType uint64

const (
	// The different network types. For now we have a mainnet and a testnet.
	// Also create an UNSET value to catch errors.
	NetworkType_UNSET   NetworkType = 0
	NetworkType_MAINNET NetworkType = 1
	NetworkType_TESTNET NetworkType = 2
)

const (
	// This is the header version that the blockchain started with.
	HeaderVersion0 = uint32(0)
	// This version made several changes to the previous header encoding format:
	// - The Nonce field was expanded to 64 bits
	// - Another ExtraNonce field was added to provide *another* 64 bits of entropy,
	//   for a total of 128 bits of entropy in the header that miners can twiddle.
	// - The header height was expanded to 64 bits
	// - The TstampSecs were expanded to 64 bits
	// - All fields were moved from encoding in little-endian to big-endian
	//
	// The benefit of this change is that miners can hash over a wider space without
	// needing to twiddle ExtraData ever.
	//
	// At the time of this writing, the intent is to deploy it in a backwards-compatible
	// fashion, with the eventual goal of phasing out blocks with the previous version.
	HeaderVersion1       = uint32(1)
	CurrentHeaderVersion = HeaderVersion1
)

var (
	// The block height at which various forks occurred including an
	// explanation as to why they're necessary.

	// SalomonFixBlockHeight defines a block height where the protocol implements
	// two changes:
	// 	(1) The protocol now prints founder reward for all buy transactions instead
	//		of just when creators reach a new all time high.
	//		This was decided in order to provide lasting incentive for creators
	//		to utilize the protocol.
	//	(2) A fix was created to deal with a bug accidentally triggered by @salomon.
	//		After a series of buys and sells @salomon was left with a single creator coin
	//		nano in circulation and a single DeSo nano locked. This caused a detach
	//		between @salomon's bonding curve and others on the protocol. As more buys and sells
	//		continued, @salomon's bonding curve continued to detach further and further from its peers.
	// 		At its core, @salomon had too few creator coins in circulation. This fix introduces
	//		this missing supply back into circulation as well as prevented detached Bancor bonding
	//		curves from coming into existence.
	//		^ It was later decided to leave Salomon's coin circulation alone. A fix was introduced
	//		to prevent similar cases from occurring again, but @salomon is left alone.
	SalomonFixBlockHeight = uint32(15270)

	// DeSoFounderRewardBlockHeight defines a block height where the protocol switches from
	// paying the founder reward in the founder's own creator coin to paying in DeSo instead.
	DeSoFounderRewardBlockHeight = uint32(21869)

	// BuyCreatorCoinAfterDeletedBalanceEntryFixBlockHeight defines a block height after which the protocol will create
	// a new BalanceEntry when a user purchases a Creator Coin and their current BalanceEntry is deleted.
	// The situation in which a BalanceEntry reaches a deleted state occurs when a user transfers all their holdings
	// of a certain creator to another public key and subsequently purchases that same creator within the same block.
	// This resolves a bug in which users would purchase creator coins after transferring all holdings within the same
	// block and then the creator coins would be added to a deleted balance.  When the Balance Entries are flushed to
	// the database, the user would lose the creator coins they purchased.
	BuyCreatorCoinAfterDeletedBalanceEntryFixBlockHeight = uint32(39713)

	// ParamUpdaterProfileUpdateFixBlockHeight defines a block height after which the protocol uses the update profile
	// txMeta's ProfilePublicKey when the Param Updater is creating a profile for ProfilePublicKey.
	ParamUpdaterProfileUpdateFixBlockHeight = uint32(39713)

	// UpdateProfileFixBlockHeight defines the height at which a patch was added to prevent user from
	// updating the profile entry for arbitrary public keys that do not have existing profile entries.
	UpdateProfileFixBlockHeight = uint32(46165)

	// BrokenNFTBidsFixBlockHeight defines the height at which the deso balance index takes effect
	// for accepting NFT bids.  This is used to fix a fork that was created by nodes running with a corrupted
	// deso balance index, allowing bids to be submitted that were greater than the user's deso balance.
	BrokenNFTBidsFixBlockHeight = uint32(46917)

	// DeSoDiamondsBlockHeight defines the height at which diamonds will be given in DESO
	// rather than in creator coin.
	// Triggers: 3pm PT on 8/16/2021
	DeSoDiamondsBlockHeight = uint32(52112)

	// NFTTransfersBlockHeight defines the height at which NFT transfer txns, accept NFT
	// transfer txns, NFT burn txns, and AuthorizeDerivedKey txns will be accepted.
	// Triggers: 12PM PT on 9/15/2021
	NFTTransferOrBurnAndDerivedKeysBlockHeight = uint32(0)
)

func (nt NetworkType) String() string {
	switch nt {
	case NetworkType_UNSET:
		return "UNSET"
	case NetworkType_MAINNET:
		return "MAINNET"
	case NetworkType_TESTNET:
		return "TESTNET"
	default:
		return fmt.Sprintf("UNRECOGNIZED(%d) - make sure String() is up to date", nt)
	}
}

const (
	MaxUsernameLengthBytes = 25
)

var (
	UsernameRegex = regexp.MustCompile("^[a-zA-Z0-9_]+$")
	// Profile pics are Base64 encoded plus ": ; ," used in the mime type spec.
	ProfilePicRegex = regexp.MustCompile("^[a-zA-Z0-9+/:;,]+$")

	TikTokShortURLRegex = regexp.MustCompile("^.*(vm\\.tiktok\\.com/)([A-Za-z0-9]{6,12}).*")
	TikTokFullURLRegex  = regexp.MustCompile("^.*((tiktok\\.com/)(v/)|(@[A-Za-z0-9_-]{2,24}/video/)|(embed/v2/))(\\d{0,30}).*")
)

// DeSoParams defines the full list of possible parameters for the
// DeSo network.
type DeSoParams struct {
	// The network type (mainnet, testnet, etc).
	NetworkType NetworkType
	// The current protocol version we're running.
	ProtocolVersion uint64
	// The minimum protocol version we'll allow a peer we connect to
	// to have.
	MinProtocolVersion uint64
	// Used as a "vanity plate" to identify different DeSo
	// clients. Mainly useful in analyzing the network at
	// a meta level, not in the protocol itself.
	UserAgent string
	// The list of DNS seed hosts to use during bootstrapping.
	DNSSeeds []string

	// A list of DNS seed prefixes and suffixes to use during bootstrapping.
	// These prefixes and suffixes will be scanned and all IPs found will be
	// incorporated into the address manager.
	DNSSeedGenerators [][]string

	// The network parameter for Bitcoin messages as defined by the btcd library.
	// Useful for certain function calls we make to this library.
	BitcoinBtcdParams *chaincfg.Params

	// Because we use the Bitcoin header chain only to process exchanges from
	// BTC to DeSo, we don't need to worry about Bitcoin blocks before a certain
	// point, which is specified by this node. This is basically used to make
	// header download more efficient but it's important to note that if for
	// some reason there becomes a different main chain that is stronger than
	// this one, then we will still switch to that one even with this parameter
	// set such as it is.
	BitcoinStartBlockNode *BlockNode

	// The base58Check-encoded Bitcoin address that users must send Bitcoin to in order
	// to purchase DeSo. Note that, unfortunately, simply using an all-zeros or
	// mostly-all-zeros address or public key doesn't work and, in fact, I found that
	// using almost any address other than this one also doesn't work.
	BitcoinBurnAddress string

	// This is a fee in basis points charged on BitcoinExchange transactions that gets
	// paid to the miners. Basically, if a user burned enough Satoshi to create 100 DeSo,
	// and if the BitcoinExchangeFeeBasisPoints was 1%, then 99 DeSo would be allocated to
	// the user's public key while 1 DeSo would be left as a transaction fee to the miner.
	BitcoinExchangeFeeBasisPoints uint64

	// The amount of time to wait for a Bitcoin txn to broadcast throughout the Bitcoin
	// network before checking for double-spends.
	BitcoinDoubleSpendWaitSeconds float64

	// This field allows us to set the amount purchased at genesis to a non-zero
	// value.
	DeSoNanosPurchasedAtGenesis uint64

	// Port used for network communications among full nodes.
	DefaultSocketPort uint16
	// Port used for the limited JSON API that supports light clients.
	DefaultJSONPort uint16

	// Size of the database cache.
	DefaultCacheSize uint32

	// The amount of time we wait when connecting to a peer.
	DialTimeout time.Duration
	// The amount of time we wait to receive a version message from a peer.
	VersionNegotiationTimeout time.Duration

	// The genesis block to use as the base of our chain.
	GenesisBlock *MsgDeSoBlock
	// The expected hash of the genesis block. Should align with what one
	// would get from actually hashing the provided genesis block.
	GenesisBlockHashHex string
	// How often we target a single block to be generated.
	TimeBetweenBlocks time.Duration
	// How many blocks between difficulty retargets.
	TimeBetweenDifficultyRetargets time.Duration
	// Block hashes, when interpreted as big-endian big integers, must be
	// values less than or equal to the difficulty
	// target. The difficulty target is expressed below as a big-endian
	// big integer and is adjusted every TargetTimePerBlock
	// order to keep blocks generating at consistent intervals.
	MinDifficultyTargetHex string
	// We will reject chains that have less than this amount of total work,
	// expressed as a hexadecimal big-endian bigint. Useful for preventing
	// disk-fill attacks, among other things.
	MinChainWorkHex string

	// This is used for determining whether we are still in initial block download.
	// If our tip is older than this, we continue with IBD.
	MaxTipAge time.Duration

	// Do not allow the difficulty to change by more than a factor of this
	// variable during each adjustment period.
	MaxDifficultyRetargetFactor int64
	// Amount of time one must wait before a block reward can be spent.
	BlockRewardMaturity time.Duration
	// When shifting from v0 blocks to v1 blocks, we changed the hash function to
	// DeSoHash, which is technically easier. Thus we needed to apply an adjustment
	// factor in order to phase it in.
	V1DifficultyAdjustmentFactor int64

	// The maximum number of seconds in a future a block timestamp is allowed
	// to be before it is rejected.
	MaxTstampOffsetSeconds uint64

	// The maximum number of bytes that can be allocated to transactions in
	// a block.
	MaxBlockSizeBytes uint64

	// It's useful to set the miner maximum block size to a little lower than the
	// maximum block size in certain cases. For example, on initial launch, setting
	// it significantly lower is a good way to avoid getting hit by spam blocks.
	MinerMaxBlockSizeBytes uint64

	// In order to make public keys more human-readable, we convert
	// them to base58. When we do that, we use a prefix that makes
	// the public keys to become more identifiable. For example, all
	// mainnet public keys start with "X" because we do this.
	Base58PrefixPublicKey  [3]byte
	Base58PrefixPrivateKey [3]byte

	// MaxFetchBlocks is the maximum number of blocks that can be fetched from
	// a peer at one time.
	MaxFetchBlocks uint32

	MiningIterationsPerCycle uint64

	// deso
	MaxUsernameLengthBytes        uint64
	MaxUserDescriptionLengthBytes uint64
	MaxProfilePicLengthBytes      uint64
	MaxProfilePicDimensions       uint64
	MaxPrivateMessageLengthBytes  uint64

	StakeFeeBasisPoints         uint64
	MaxPostBodyLengthBytes      uint64
	MaxPostSubLengthBytes       uint64
	MaxStakeMultipleBasisPoints uint64
	MaxCreatorBasisPoints       uint64
	MaxNFTRoyaltyBasisPoints    uint64
	ParamUpdaterPublicKeys      map[PkMapKey]bool

	// A list of transactions to apply when initializing the chain. Useful in
	// cases where we want to hard fork or reboot the chain with specific
	// transactions applied.
	SeedTxns []string

	// A list of balances to initialize the blockchain with. This is useful for
	// testing and useful in the event that the devs need to hard fork the chain.
	SeedBalances []*DeSoOutput

	// This is a small fee charged on creator coin transactions. It helps
	// prevent issues related to floating point calculations.
	CreatorCoinTradeFeeBasisPoints uint64
	// These two params define the "curve" that we use when someone buys/sells
	// creator coins. Effectively, this curve amounts to a polynomial of the form:
	// - currentCreatorCoinPrice ~= slope * currentCreatorCoinSupply^(1/reserveRatio-1)
	// Buys and sells effectively take the integral of the curve in opposite directions.
	//
	// To better understand where this curve comes from and how it works, check out
	// the following links. They are all well written so don't be intimidated/afraid to
	// dig in and read them:
	// - Primer on bonding curves: https://medium.com/@simondlr/tokens-2-0-curved-token-bonding-in-curation-markets-1764a2e0bee5
	// - The Uniswap v2 white paper: https://whitepaper.io/document/600/uniswap-whitepaper
	// - The Bancor white paper: https://whitepaper.io/document/52/bancor-whitepaper
	// - Article relating Bancor curves to polynomial curves: https://medium.com/@aventus/token-bonding-curves-547f3a04914
	// - Derivations of the Bancor supply increase/decrease formulas: https://blog.relevant.community/bonding-curves-in-depth-intuition-parametrization-d3905a681e0a
	// - Implementations of Bancor equations in Solidity with code: https://yos.io/2018/11/10/bonding-curves/
	// - Bancor is flawed blog post discussing Bancor edge cases: https://hackingdistributed.com/2017/06/19/bancor-is-flawed/
	// - A mathematica equation sheet with tests that walks through all the
	//   equations. You will need to copy this into a Mathematica notebook to
	//   run it: https://pastebin.com/raw/M4a1femY
	CreatorCoinSlope        *big.Float
	CreatorCoinReserveRatio *big.Float

	// CreatorCoinAutoSellThresholdNanos defines two things. The first is the minimum amount
	// of creator coins a user must purchase in order for a transaction to be valid. Secondly
	// it defines the point at which a sell operation will auto liquidate all remaining holdings.
	// For example if I hold 1000 nanos of creator coins and sell x nanos such that
	// 1000 - x < CreatorCoinAutoSellThresholdNanos, we auto liquidate the remaining holdings.
	// It does this to prevent issues with floating point rounding that can arise.
	// This value should be chosen such that the chain is resistant to "phantom nanos." Phantom nanos
	// are tiny amounts of CreatorCoinsInCirculation/DeSoLocked which can cause
	// the effective reserve ratio to deviate from the expected reserve ratio of the bancor curve.
	// A higher CreatorCoinAutoSellThresholdNanos makes it prohibitively expensive for someone to
	// attack the bancor curve to any meaningful measure.
	CreatorCoinAutoSellThresholdNanos uint64

	// The most deflationary event in DeSo history has yet to come...
	DeflationBombBlockHeight uint64
}

// EnableRegtest allows for local development and testing with incredibly fast blocks with block rewards that
// can be spent as soon as they are mined. It also removes the default testnet seeds
func (params *DeSoParams) EnableRegtest() {
	if params.NetworkType != NetworkType_TESTNET {
		glog.Error("Regtest mode can only be enabled in testnet mode")
		return
	}

	// Clear the seeds
	params.DNSSeeds = []string{}

	// Mine blocks incredibly quickly
	params.TimeBetweenBlocks = 2 * time.Second
	params.TimeBetweenDifficultyRetargets = 6 * time.Second

	// Allow block rewards to be spent instantly
	params.BlockRewardMaturity = 0

	// Add a key defined in n0_test to the ParamUpdater set when running in regtest mode.
	// Seed: verb find card ship another until version devote guilt strong lemon six
	params.ParamUpdaterPublicKeys[MakePkMapKey(MustBase58CheckDecode("tBCKVERmG9nZpHTk2AVPqknWc1Mw9HHAnqrTpW1RnXpXMQ4PsQgnmV"))] = true
}

// GenesisBlock defines the genesis block used for the DeSo mainnet and testnet
var (
	ArchitectPubKeyBase58Check = "BC1YLg3oh6Boj8e2boCo1vQCYHLk1rjsHF6jthBdvSw79bixQvKK6Qa"
	// This is the public key corresponding to the BitcoinBurnAddress on mainnet.
	BurnPubKeyBase58Check = "BC1YLjWBf2qnDJmi8HZzzCPeXqy4dCKq95oqqzerAyW8MUTbuXTb1QT"

	GenesisBlock = MsgDeSoBlock{
		Header: &MsgDeSoHeader{
			Version:               0,
			PrevBlockHash:         &BlockHash{},
			TransactionMerkleRoot: mustDecodeHexBlockHash("4b71d103dd6fff1bd6110bc8ed0a2f3118bbe29a67e45c6c7d97546ad126906f"),
			TstampSecs:            uint64(1610948544),
			Height:                uint64(0),
			Nonce:                 uint64(0),
		},
		Txns: []*MsgDeSoTxn{
			{
				TxInputs: []*DeSoInput{},
				// The outputs in the genesis block aren't actually used by anything, but
				// including them helps our block explorer return the genesis transactions
				// without needing an explicit special case.
				TxOutputs: SeedBalances,
				// TODO: Pick a better string
				TxnMeta: &BlockRewardMetadataa{
					ExtraData: []byte(
						"They came here, to the New World. World 2.0, version 1776."),
				},
				// A signature is not required for BLOCK_REWARD transactions since they
				// don't spend anything.
			},
		},
	}
	GenesisBlockHashHex = "5567c45b7b83b604f9ff5cb5e88dfc9ad7d5a1dd5818dd19e6d02466f47cbd62"
	GenesisBlockHash    = mustDecodeHexBlockHash(GenesisBlockHashHex)

	ParamUpdaterPublicKeys = map[PkMapKey]bool{
		// 19Hg2mAJUTKFac2F2BBpSEm7BcpkgimrmD
		MakePkMapKey(MustBase58CheckDecode(ArchitectPubKeyBase58Check)):                                true,
		MakePkMapKey(MustBase58CheckDecode("BC1YLiXwGTte8oXEEVzm4zqtDpGRx44Y4rqbeFeAs5MnzsmqT5RcqkW")): true,
		MakePkMapKey(MustBase58CheckDecode("BC1YLgGLKjuHUFZZQcNYrdWRrHsDKUofd9MSxDq4NY53x7vGt4H32oZ")): true,
		MakePkMapKey(MustBase58CheckDecode("BC1YLj8UkNMbCsmTUTx5Z2bhtp8q86csDthRmK6zbYstjjbS5eHoGkr")): true,
		MakePkMapKey(MustBase58CheckDecode("BC1YLgD1f7yw7Ue8qQiW7QMBSm6J7fsieK5rRtyxmWqL2Ypra2BAToc")): true,
		MakePkMapKey(MustBase58CheckDecode("BC1YLfz4GH3Gfj6dCtBi8bNdNTbTdcibk8iCZS75toUn4UKZaTJnz9y")): true,
		MakePkMapKey(MustBase58CheckDecode("BC1YLfoSyJWKjHGnj5ZqbSokC3LPDNBMDwHX3ehZDCA3HVkFNiPY5cQ")): true,
	}
)

// DeSoMainnetParams defines the DeSo parameters for the mainnet.
var DeSoMainnetParams = DeSoParams{
	NetworkType:        NetworkType_MAINNET,
	ProtocolVersion:    1,
	MinProtocolVersion: 1,
	UserAgent:          "Architect",
	DNSSeeds: []string{
		"deso.coinbase.com",
		"deso.gemini.com",
		"deso.kraken.com",
		"deso.bitstamp.com",
		"deso.bitfinex.com",
		"deso.binance.com",
		"deso.hbg.com",
		"deso.okex.com",
		"deso.bithumb.com",
		"deso.upbit.com",
	},
	DNSSeedGenerators: [][]string{
		{
			"deso-seed-",
			".io",
		},
	},

	GenesisBlock:        &GenesisBlock,
	GenesisBlockHashHex: GenesisBlockHashHex,
	// This is used as the starting difficulty for the chain.
	MinDifficultyTargetHex: "000001FFFF000000000000000000000000000000000000000000000000000000",

	// Run with --v=2 and look for "cum work" output from miner.go
	MinChainWorkHex: "000000000000000000000000000000000000000000000000006314f9a85a949b",

	MaxTipAge: 24 * time.Hour,

	// ===================================================================================
	// Mainnet Bitcoin config
	// ===================================================================================
	BitcoinBtcdParams:  &chaincfg.MainNetParams,
	BitcoinBurnAddress: "1PuXkbwqqwzEYo9SPGyAihAge3e9Lc71b",

	// We use a start node that is near the tip of the Bitcoin header chain. Doing
	// this allows us to bootstrap Bitcoin transactions much more quickly without
	// compromising on security because, if this node ends up not being on the best
	// chain one day (which would be completely ridiculous anyhow because it would mean that
	// days or months of bitcoin transactions got reverted), our code will still be
	// able to robustly switch to an alternative chain that has more work. It's just
	// much faster if the best chain is the one that has this start node in it (similar
	// to the --assumevalid Bitcoin flag).
	//
	// Process for generating this config:
	// - Find a node config from the scripts/nodes folder (we used n0)
	// - Make sure the logging for bitcoin_manager is set to 2. --vmodule="bitcoin_manager=2"
	// - Run the node config (./n0)
	// - A line should print every time there's a difficulty adjustment with the parameters
	//   required below (including "DiffBits"). Just copy those into the below and
	//   everything should work.
	// - Oh and you might have to set BitcoinMinChainWorkHex to something lower/higher. The
	//   value should equal the amount of work it takes to get from whatever start node you
	//   choose and the tip. This is done by running once, letting it fail, and then rerunning
	//   with the value it outputs.
	BitcoinStartBlockNode: NewBlockNode(
		nil,
		mustDecodeHexBlockHashBitcoin("000000000000000000092d577cc673bede24b6d7199ee69c67eeb46c18fc978c"),
		// Note the height is always one greater than the parent node.
		653184,
		_difficultyBitsToHash(386798414),
		// CumWork shouldn't matter.
		big.NewInt(0),
		// We are bastardizing the DeSo header to store Bitcoin information here.
		&MsgDeSoHeader{
			TstampSecs: 1602950620,
			Height:     0,
		},
		StatusBitcoinHeaderValidated,
	),

<<<<<<< HEAD
	BitcoinExchangeFeeBasisPoints:   10,
	BitcoinDoubleSpendWaitSeconds:   5.0,
	DeSoNanosPurchasedAtGenesis:     uint64(6000000000000000),
	DefaultSocketPort:               uint16(17000),
	DefaultJSONPort:                 uint16(17001),
=======
	BitcoinExchangeFeeBasisPoints: 10,
	BitcoinDoubleSpendWaitSeconds: 5.0,
	DeSoNanosPurchasedAtGenesis:   uint64(6000000000000000),
	DefaultSocketPort:             uint16(17000),
	DefaultJSONPort:               uint16(17001),
>>>>>>> 2fbdf061

	DefaultCacheSize:                uint32(100000),

	DialTimeout:               30 * time.Second,
	VersionNegotiationTimeout: 30 * time.Second,

	BlockRewardMaturity: time.Hour * 3,

	V1DifficultyAdjustmentFactor: 10,

	// Use a five-minute block time. Although a shorter block time seems like
	// it would improve the user experience, the reality is that zero-confirmation
	// transactions can usually be relied upon to give the user the illusion of
	// instant gratification (particularly since we implement a limited form of
	// RBF that makes it difficult to reverse transactions once they're in the
	// mempool of nodes). Moreover, longer block times mean we require fewer
	// headers to be downloaded by light clients in the long run, which is a
	// big win in terms of performance.
	TimeBetweenBlocks: 5 * time.Minute,
	// We retarget the difficulty every day. Note this value must
	// ideally be evenly divisible by TimeBetweenBlocks.
	TimeBetweenDifficultyRetargets: 24 * time.Hour,
	// Difficulty can't decrease to below 25% of its previous value or increase
	// to above 400% of its previous value.
	MaxDifficultyRetargetFactor: 4,
	Base58PrefixPublicKey:       [3]byte{0xcd, 0x14, 0x0},
	Base58PrefixPrivateKey:      [3]byte{0x35, 0x0, 0x0},

	// Reject blocks that are more than two hours in the future.
	MaxTstampOffsetSeconds: 2 * 60 * 60,

	// We use a max block size of 16MB. This translates to 100-200 posts per
	// second depending on the size of the post, which should support around
	// ten million active users. We compute this by taking Twitter, which averages
	// 6,000 posts per second at 300M daus => 10M/300M*6,000=200 posts per second. This
	// generates about 1.6TB per year of data, which means that nodes will
	// have to have a lot of space. This seems fine, however,
	// because space is cheap and it's easy to spin up a cloud machine with
	// tens of terabytes of space.
	MaxBlockSizeBytes: 16000000,

	// We set this to be lower initially to avoid winding up with really big
	// spam blocks in the event someone tries to abuse the initially low min
	// fee rates.
	MinerMaxBlockSizeBytes: 2000000,

	// This takes about ten seconds on a reasonable CPU, which makes sense given
	// a 10 minute block time.
	MiningIterationsPerCycle: 95000,

	MaxUsernameLengthBytes: MaxUsernameLengthBytes,

	MaxUserDescriptionLengthBytes: 20000,

	MaxProfilePicLengthBytes: 20000,
	MaxProfilePicDimensions:  100,

	// MaxPrivateMessageLengthBytes is the maximum number of bytes of encrypted
	// data a private message is allowed to include in an PrivateMessage transaction.
	MaxPrivateMessageLengthBytes: 10000,

	// Set the stake fee to 10%
	StakeFeeBasisPoints: 10 * 100,
	// TODO(performance): We're currently storing posts using HTML, which is
	// basically 2x as verbose as it needs to be for no reason. We should
	// consider storing stuff as markdown instead, which we can do with
	// the richtext editor thing that we have.
	MaxPostBodyLengthBytes: 20000,
	MaxPostSubLengthBytes:  140,
	// 10x is the max for the truly highly motivated individuals.
	MaxStakeMultipleBasisPoints: 10 * 100 * 100,
	// 100% is the max creator percentage. Not sure why you'd buy such a coin
	// but whatever.
	MaxCreatorBasisPoints:    100 * 100,
	MaxNFTRoyaltyBasisPoints: 100 * 100,
	ParamUpdaterPublicKeys:   ParamUpdaterPublicKeys,

	// Use a canonical set of seed transactions.
	SeedTxns: SeedTxns,

	// Set some seed balances if desired
	SeedBalances: SeedBalances,

	// Just charge one basis point on creator coin trades for now.
	CreatorCoinTradeFeeBasisPoints: 1,
	// Note that Uniswap is quadratic (i.e. its price equation is
	// - price ~= currentCreatorCoinSupply^2,
	// and we think quadratic makes sense in this context as well.
	CreatorCoinSlope:        NewFloat().SetFloat64(0.003),
	CreatorCoinReserveRatio: NewFloat().SetFloat64(0.3333333),

	// 10 was seen as a threshold reachable in almost all transaction.
	// It's just high enough where you avoid drifting creating coin
	// reserve ratios.
	CreatorCoinAutoSellThresholdNanos: uint64(10),

	// Triggers approximately Saturday June 12th at 8pm PT
	DeflationBombBlockHeight: 33783,
}

func mustDecodeHexBlockHashBitcoin(ss string) *BlockHash {
	hash, err := chainhash.NewHashFromStr(ss)
	if err != nil {
		panic(err)
	}
	return (*BlockHash)(hash)
}

func MustDecodeHexBlockHash(ss string) *BlockHash {
	return mustDecodeHexBlockHash(ss)
}

func mustDecodeHexBlockHash(ss string) *BlockHash {
	bb, err := hex.DecodeString(ss)
	if err != nil {
		log.Fatalf("Problem decoding hex string to bytes: (%s): %v", ss, err)
	}
	if len(bb) != 32 {
		log.Fatalf("mustDecodeHexBlockHash: Block hash has length (%d) but should be (%d)", len(bb), 32)
	}
	ret := BlockHash{}
	copy(ret[:], bb)
	return &ret
}

// DeSoTestnetParams defines the DeSo parameters for the testnet.
var DeSoTestnetParams = DeSoParams{
	NetworkType:        NetworkType_TESTNET,
	ProtocolVersion:    0,
	MinProtocolVersion: 0,
	UserAgent:          "Architect",
	DNSSeeds: []string{
		"dorsey.bitclout.com",
	},
	DNSSeedGenerators: [][]string{},

	// ===================================================================================
	// Testnet Bitcoin config
	// ===================================================================================
	BitcoinBtcdParams:             &chaincfg.TestNet3Params,
	BitcoinBurnAddress:            "mhziDsPWSMwUqvZkVdKY92CjesziGP3wHL",
	BitcoinExchangeFeeBasisPoints: 10,
	BitcoinDoubleSpendWaitSeconds: 5.0,
	DeSoNanosPurchasedAtGenesis:   uint64(6000000000000000),

	// See comment in mainnet config.
	BitcoinStartBlockNode: NewBlockNode(
		nil,
		mustDecodeHexBlockHashBitcoin("000000000000003aae8fb976056413aa1d863eb5bee381ff16c9642283b1da1a"),
		1897056,
		_difficultyBitsToHash(424073553),

		// CumWork: We set the work of the start node such that, when added to all of the
		// blocks that follow it, it hurdles the min chain work.
		big.NewInt(0),
		// We are bastardizing the DeSo header to store Bitcoin information here.
		&MsgDeSoHeader{
			TstampSecs: 1607659152,
			Height:     0,
		},
		StatusBitcoinHeaderValidated,
	),

	// ===================================================================================
	// Testnet socket config
	// ===================================================================================
	DefaultSocketPort: uint16(18000),
	DefaultJSONPort:   uint16(18001),

	DefaultCacheSize:  uint32(100000),

	DialTimeout:               30 * time.Second,
	VersionNegotiationTimeout: 30 * time.Second,

	GenesisBlock:        &GenesisBlock,
	GenesisBlockHashHex: GenesisBlockHashHex,

	// Use a faster block time in the testnet.
	TimeBetweenBlocks: 1 * time.Minute,
	// Use a very short difficulty retarget period in the testnet.
	TimeBetweenDifficultyRetargets: 3 * time.Minute,
	// This is used as the starting difficulty for the chain.
	MinDifficultyTargetHex: "0090000000000000000000000000000000000000000000000000000000000000",
	// Minimum amount of work a valid chain needs to have. Useful for preventing
	// disk-fill attacks, among other things.
	//MinChainWorkHex: "000000000000000000000000000000000000000000000000000000011883b96c",
	MinChainWorkHex: "0000000000000000000000000000000000000000000000000000000000000000",

	// TODO: Set to one day when we launch the testnet. In the meantime this value
	// is more useful for local testing.
	MaxTipAge: time.Hour * 24,

	// Difficulty can't decrease to below 50% of its previous value or increase
	// to above 200% of its previous value.
	MaxDifficultyRetargetFactor: 2,
	// Miners need to wait some time before spending their block reward.
	BlockRewardMaturity: 5 * time.Minute,

	V1DifficultyAdjustmentFactor: 10,

	// Reject blocks that are more than two hours in the future.
	MaxTstampOffsetSeconds: 2 * 60 * 60,

	// We use a max block size of 1MB. This seems to work well for BTC and
	// most of our data doesn't need to be stored on the blockchain anyway.
	MaxBlockSizeBytes: 1000000,

	// We set this to be lower initially to avoid winding up with really big
	// spam blocks in the event someone tries to abuse the initially low min
	// fee rates.
	MinerMaxBlockSizeBytes: 1000000,

	Base58PrefixPublicKey:  [3]byte{0x11, 0xc2, 0x0},
	Base58PrefixPrivateKey: [3]byte{0x4f, 0x6, 0x1b},

	MiningIterationsPerCycle: 9500,

	// deso
	MaxUsernameLengthBytes: MaxUsernameLengthBytes,

	MaxUserDescriptionLengthBytes: 20000,

	MaxProfilePicLengthBytes: 20000,
	MaxProfilePicDimensions:  100,

	// MaxPrivateMessageLengthBytes is the maximum number of bytes of encrypted
	// data a private message is allowed to include in an PrivateMessage transaction.
	MaxPrivateMessageLengthBytes: 10000,

	// Set the stake fee to 5%
	StakeFeeBasisPoints: 5 * 100,
	// TODO(performance): We're currently storing posts using HTML, which
	// basically 2x as verbose as it needs to be for basically no reason.
	// We should consider storing stuff as markdown instead, which we can
	// do with the richtext editor thing that we have.
	MaxPostBodyLengthBytes: 50000,
	MaxPostSubLengthBytes:  140,
	// 10x is the max for the truly highly motivated individuals.
	MaxStakeMultipleBasisPoints: 10 * 100 * 100,
	// 100% is the max creator percentage. Not sure why you'd buy such a coin
	// but whatever.
	MaxCreatorBasisPoints:    100 * 100,
	MaxNFTRoyaltyBasisPoints: 100 * 100,
	ParamUpdaterPublicKeys:   ParamUpdaterPublicKeys,

	// Use a canonical set of seed transactions.
	SeedTxns: TestSeedTxns,

	// Set some seed balances if desired
	// Note: For now these must be the same as mainnet because GenesisBlock is the same
	SeedBalances: SeedBalances,

	// Just charge one basis point on creator coin trades for now.
	CreatorCoinTradeFeeBasisPoints: 1,
	// Note that Uniswap is quadratic (i.e. its price equation is
	// - price ~= currentCreatorCoinSupply^2,
	// and we think quadratic makes sense in this context as well.
	CreatorCoinSlope:        NewFloat().SetFloat64(0.003),
	CreatorCoinReserveRatio: NewFloat().SetFloat64(0.3333333),

	// 10 was seen as a threshold reachable in almost all transaction.
	// It's just high enough where you avoid drifting creating coin
	// reserve ratios.
	CreatorCoinAutoSellThresholdNanos: uint64(10),
}

// GetDataDir gets the user data directory where we store files
// in a cross-platform way.
func GetDataDir(params *DeSoParams) string {
	configDirs := configdir.New(
		ConfigDirVendorName, ConfigDirAppName)
	dirString := configDirs.QueryFolders(configdir.Global)[0].Path
	dataDir := filepath.Join(dirString, params.NetworkType.String())
	if err := os.MkdirAll(dataDir, os.ModePerm); err != nil {
		log.Fatalf("GetDataDir: Could not create data directories (%s): %v", dataDir, err)
	}
	return dataDir
}

// Defines keys that may exist in a transaction's ExtraData map
const (
	// Key in transaction's extra data map that points to a post that the current transaction is reposting
	RepostedPostHash = "RecloutedPostHash"
	// Key in transaction's extra map -- The presence of this key indicates that this post is a repost with a quote.
	IsQuotedRepostKey = "IsQuotedReclout"

	// Keys for a GlobalParamUpdate transaction's extra data map.
	USDCentsPerBitcoinKey            = "USDCentsPerBitcoin"
	MinNetworkFeeNanosPerKBKey       = "MinNetworkFeeNanosPerKB"
	CreateProfileFeeNanosKey         = "CreateProfileFeeNanos"
	CreateNFTFeeNanosKey             = "CreateNFTFeeNanos"
	MaxCopiesPerNFTKey               = "MaxCopiesPerNFT"
	ForbiddenBlockSignaturePubKeyKey = "ForbiddenBlockSignaturePubKey"

	DiamondLevelKey    = "DiamondLevel"
	DiamondPostHashKey = "DiamondPostHash"

	// Key in transaction's extra data map containing the derived key used in signing the txn.
	DerivedPublicKey = "DerivedPublicKey"
)

// Defines values that may exist in a transaction's ExtraData map
var (
	PostExtraDataConsensusKeys = [2]string{RepostedPostHash, IsQuotedRepostKey}
)

var (
	QuotedRepostVal    = []byte{1}
	NotQuotedRepostVal = []byte{0}
)

// InitialGlobalParamsEntry to be used before ParamUpdater creates the first update.
var (
	InitialGlobalParamsEntry = GlobalParamsEntry{
		// We initialize the USDCentsPerBitcoin to 0 so we can use the value set by the UPDATE_BITCOIN_USD_EXCHANGE_RATE.
		USDCentsPerBitcoin: 0,
		// We initialize the MinimumNetworkFeeNanosPerKB to 0 so we do not assess a minimum fee until specified by ParamUpdater.
		MinimumNetworkFeeNanosPerKB: 0,
		// We initialize the CreateProfileFeeNanos to 0 so we do not assess a fee to create a profile until specified by ParamUpdater.
		CreateProfileFeeNanos: 0,
		// We initialize the CreateNFTFeeNanos to 0 so we do not assess a fee to create an NFT until specified by ParamUpdater.
		CreateNFTFeeNanos: 0,
		MaxCopiesPerNFT:   0,
	}
)

// Define min / max possible values for GlobalParams.
const (
	// MinNetworkFeeNanosPerKBValue - Minimum value to which the minimum network fee per KB can be set.
	MinNetworkFeeNanosPerKBValue = 0
	// MaxNetworkFeeNanosPerKBValue - Maximum value to which the maximum network fee per KB can be set.
	MaxNetworkFeeNanosPerKBValue = 100 * NanosPerUnit
	// MinCreateProfileFeeNanos - Minimum value to which the create profile fee can be set.
	MinCreateProfileFeeNanos = 0
	// MaxCreateProfileFeeNanos - Maximum value to which the create profile fee can be set.
	MaxCreateProfileFeeNanos = 100 * NanosPerUnit
	// Min/MaxCreateNFTFeeNanos - Min/max value to which the create NFT fee can be set.
	MinCreateNFTFeeNanos = 0
	MaxCreateNFTFeeNanos = 100 * NanosPerUnit
	// Min/MaxMaxCopiesPerNFTNanos - Min/max value to which the create NFT fee can be set.
	MinMaxCopiesPerNFT = 1
	MaxMaxCopiesPerNFT = 10000
)<|MERGE_RESOLUTION|>--- conflicted
+++ resolved
@@ -493,19 +493,11 @@
 		StatusBitcoinHeaderValidated,
 	),
 
-<<<<<<< HEAD
 	BitcoinExchangeFeeBasisPoints:   10,
 	BitcoinDoubleSpendWaitSeconds:   5.0,
 	DeSoNanosPurchasedAtGenesis:     uint64(6000000000000000),
 	DefaultSocketPort:               uint16(17000),
 	DefaultJSONPort:                 uint16(17001),
-=======
-	BitcoinExchangeFeeBasisPoints: 10,
-	BitcoinDoubleSpendWaitSeconds: 5.0,
-	DeSoNanosPurchasedAtGenesis:   uint64(6000000000000000),
-	DefaultSocketPort:             uint16(17000),
-	DefaultJSONPort:               uint16(17001),
->>>>>>> 2fbdf061
 
 	DefaultCacheSize:                uint32(100000),
 
