--- conflicted
+++ resolved
@@ -601,17 +601,16 @@
 	// TODO: Move this to GlobalParamsEntry.
 	StakeLockupEpochDuration uint64
 
-<<<<<<< HEAD
-	// When registering, a validator must include a VotingSignatureBlockHeight within CurrentBlockHeight
-	// to CurrentBlockHeight + ValidatorVotingSignatureBlockHeightWindow blocks. This is to prevent
-	// validator registration replay attacks.
-	ValidatorVotingSignatureBlockHeightWindow uint64
-=======
 	// ValidatorJailEpochDuration is the number of epochs that a validator must
 	// wait after being jailed before submitting an UnjailValidator txn.
 	// TODO: Move this to GlobalParamsEntry.
 	ValidatorJailEpochDuration uint64
->>>>>>> c7da6573
+
+	// When registering, a validator must include a VotingSignatureBlockHeight within CurrentBlockHeight
+	// to CurrentBlockHeight + ValidatorVotingSignatureBlockHeightWindow blocks. This is to prevent
+	// validator registration replay attacks.
+	// TODO: Move this to GlobalParamsEntry.
+	ValidatorVotingSignatureBlockHeightWindow uint64
 
 	ForkHeights ForkHeights
 
@@ -988,15 +987,13 @@
 	// Unstaked stake can be unlocked after a minimum of N elapsed epochs.
 	StakeLockupEpochDuration: uint64(3),
 
-<<<<<<< HEAD
+	// Jailed validators can be unjailed after a minimum of N elapsed epochs.
+	ValidatorJailEpochDuration: uint64(3),
+
 	// When registering, a validator must include a VotingSignatureBlockHeight within CurrentBlockHeight
 	// to CurrentBlockHeight + ValidatorVotingSignatureBlockHeightWindow blocks. This is to prevent
 	// validator registration replay attacks.
 	ValidatorVotingSignatureBlockHeightWindow: uint64(60),
-=======
-	// Jailed validators can be unjailed after a minimum of N elapsed epochs.
-	ValidatorJailEpochDuration: uint64(3),
->>>>>>> c7da6573
 
 	ForkHeights:                 MainnetForkHeights,
 	EncoderMigrationHeights:     GetEncoderMigrationHeights(&MainnetForkHeights),
@@ -1229,15 +1226,13 @@
 	// Unstaked stake can be unlocked after a minimum of N elapsed epochs.
 	StakeLockupEpochDuration: uint64(3),
 
-<<<<<<< HEAD
+	// Jailed validators can be unjailed after a minimum of N elapsed epochs.
+	ValidatorJailEpochDuration: uint64(3),
+
 	// When registering, a validator must include a VotingSignatureBlockHeight within CurrentBlockHeight
 	// to CurrentBlockHeight + ValidatorVotingSignatureBlockHeightWindow blocks. This is to prevent
 	// validator registration replay attacks.
 	ValidatorVotingSignatureBlockHeightWindow: uint64(60),
-=======
-	// Jailed validators can be unjailed after a minimum of N elapsed epochs.
-	ValidatorJailEpochDuration: uint64(3),
->>>>>>> c7da6573
 
 	ForkHeights:                 TestnetForkHeights,
 	EncoderMigrationHeights:     GetEncoderMigrationHeights(&TestnetForkHeights),
