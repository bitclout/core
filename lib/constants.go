package lib

import (
	"encoding/hex"
	"fmt"
	"github.com/pkg/errors"
	"log"
	"math"
	"math/big"
	"os"
	"path/filepath"
	"reflect"
	"regexp"
	"sort"
	"time"

	"github.com/holiman/uint256"

	"github.com/btcsuite/btcd/chaincfg"
	"github.com/btcsuite/btcd/chaincfg/chainhash"
	"github.com/golang/glog"
	"github.com/shibukawa/configdir"
)

const (
	// ConfigDirVendorName is the enclosing folder for user data.
	// It's required to created a ConfigDir.
	ConfigDirVendorName = "deso"
	// ConfigDirAppName is the folder where we keep user data.
	ConfigDirAppName = "deso"
	// UseridLengthBytes is the number of bytes of entropy to use for
	// a userid.
	UseridLengthBytes = 32

	// These constants are used by the DNS seed code to pick a random last
	// seen time.
	SecondsIn3Days int32 = 24 * 60 * 60 * 3
	SecondsIn4Days int32 = 24 * 60 * 60 * 4

	// MessagesToFetchPerCall is used to limit the number of messages to fetch
	// when getting a user's inbox.
	MessagesToFetchPerInboxCall = 10000
)

type NodeMessage uint32

const (
	NodeRestart NodeMessage = iota
	NodeErase
)

// Snapshot constants
const (
	// GetSnapshotTimeout is used in Peer when we fetch a snapshot chunk, and we need to retry.
	GetSnapshotTimeout = 100 * time.Millisecond

	// SnapshotBlockHeightPeriod is the constant height offset between individual snapshot epochs.
	SnapshotBlockHeightPeriod uint64 = 1000

	// SnapshotBatchSize is the size in bytes of the snapshot batches sent to peers
	SnapshotBatchSize uint32 = 100 << 20 // 100MB

	// DatabaseCacheSize is used to save read operations when fetching records from the main Db.
	DatabaseCacheSize uint = 1000000 // 1M

	// HashToCurveCache is used to save computation on hashing to curve.
	HashToCurveCache uint = 10000 // 10K

	// MetadataRetryCount is used to retry updating data in badger just in case.
	MetadataRetryCount int = 5

	// EnableTimer
	EnableTimer  = true
	DisableTimer = false
)

type NetworkType uint64

const (
	// The different network types. For now we have a mainnet and a testnet.
	// Also create an UNSET value to catch errors.
	NetworkType_UNSET   NetworkType = 0
	NetworkType_MAINNET NetworkType = 1
	NetworkType_TESTNET NetworkType = 2
)

const (
	// This is the header version that the blockchain started with.
	HeaderVersion0 = uint32(0)
	// This version made several changes to the previous header encoding format:
	// - The Nonce field was expanded to 64 bits
	// - Another ExtraNonce field was added to provide *another* 64 bits of entropy,
	//   for a total of 128 bits of entropy in the header that miners can twiddle.
	// - The header height was expanded to 64 bits
	// - The TstampSecs were expanded to 64 bits
	// - All fields were moved from encoding in little-endian to big-endian
	//
	// The benefit of this change is that miners can hash over a wider space without
	// needing to twiddle ExtraData ever.
	//
	// At the time of this writing, the intent is to deploy it in a backwards-compatible
	// fashion, with the eventual goal of phasing out blocks with the previous version.
	HeaderVersion1       = uint32(1)
	CurrentHeaderVersion = HeaderVersion1
)

var (
	MaxUint256, _ = uint256.FromHex("0xffffffffffffffffffffffffffffffffffffffffffffffffffffffffffffffff")

	// These values are used by the DAOCoinLimitOrder logic in order to convert
	// fixed-point numbers to and from their exponentiated representation. For
	// more info on how this works, see the comment on DAOCoinLimitOrderEntry.
	//
	// This value is a uint256 form of 1e38, or 10^38. We mainly use it to represent a
	// "fixed-point" exchange rate when processing limit orders. See the comment on
	// DAOCoinLimitOrderEntry for more info.
	OneE38, _ = uint256.FromHex("0x4b3b4ca85a86c47a098a224000000000") // 1e38
	// This is the number of base units within a single "coin". It is mainly used to
	// convert from base units, which is what we deal with in core, to a human-readable
	// value in the UI. It is equal to 1e18.
	BaseUnitsPerCoin, _ = uint256.FromHex("0xde0b6b3a7640000") // 1e18
)

func (nt NetworkType) String() string {
	switch nt {
	case NetworkType_UNSET:
		return "UNSET"
	case NetworkType_MAINNET:
		return "MAINNET"
	case NetworkType_TESTNET:
		return "TESTNET"
	default:
		return fmt.Sprintf("UNRECOGNIZED(%d) - make sure String() is up to date", nt)
	}
}

const (
	MaxUsernameLengthBytes = 25
)

var (
	UsernameRegex = regexp.MustCompile("^[a-zA-Z0-9_]+$")
	// Profile pics are Base64 encoded plus ": ; ," used in the mime type spec.
	ProfilePicRegex = regexp.MustCompile("^[a-zA-Z0-9+/:;,]+$")

	TikTokShortURLRegex = regexp.MustCompile("^.*(vm\\.tiktok\\.com/)([A-Za-z0-9]{6,12}).*")
	TikTokFullURLRegex  = regexp.MustCompile("^.*((tiktok\\.com/)(v/)|(@[A-Za-z0-9_-]{2,24}/video/)|(embed/v2/))(\\d{0,30}).*")
)

type ForkHeights struct {
	// Global Block Heights:
	// The block height at which various forks occurred including an
	// explanation as to why they're necessary.

	// A dummy height set to zero by default.
	DefaultHeight uint64

	// The most deflationary event in DeSo history has yet to come...
	DeflationBombBlockHeight uint64

	// SalomonFixBlockHeight defines a block height where the protocol implements
	// two changes:
	// 	(1) The protocol now prints founder reward for all buy transactions instead
	//		of just when creators reach a new all time high.
	//		This was decided in order to provide lasting incentive for creators
	//		to utilize the protocol.
	//	(2) A fix was created to deal with a bug accidentally triggered by @salomon.
	//		After a series of buys and sells @salomon was left with a single creator coin
	//		nano in circulation and a single DeSo nano locked. This caused a detach
	//		between @salomon's bonding curve and others on the protocol. As more buys and sells
	//		continued, @salomon's bonding curve continued to detach further and further from its peers.
	// 		At its core, @salomon had too few creator coins in circulation. This fix introduces
	//		this missing supply back into circulation as well as prevented detached Bancor bonding
	//		curves from coming into existence.
	//		^ It was later decided to leave Salomon's coin circulation alone. A fix was introduced
	//		to prevent similar cases from occurring again, but @salomon is left alone.
	SalomonFixBlockHeight uint32

	// DeSoFounderRewardBlockHeight defines a block height where the protocol switches from
	// paying the founder reward in the founder's own creator coin to paying in DeSo instead.
	DeSoFounderRewardBlockHeight uint32

	// BuyCreatorCoinAfterDeletedBalanceEntryFixBlockHeight defines a block height after which the protocol will create
	// a new BalanceEntry when a user purchases a Creator Coin and their current BalanceEntry is deleted.
	// The situation in which a BalanceEntry reaches a deleted state occurs when a user transfers all their holdings
	// of a certain creator to another public key and subsequently purchases that same creator within the same block.
	// This resolves a bug in which users would purchase creator coins after transferring all holdings within the same
	// block and then the creator coins would be added to a deleted balance.  When the Balance Entries are flushed to
	// the database, the user would lose the creator coins they purchased.
	BuyCreatorCoinAfterDeletedBalanceEntryFixBlockHeight uint32

	// ParamUpdaterProfileUpdateFixBlockHeight defines a block height after which the protocol uses the update profile
	// txMeta's ProfilePublicKey when the Param Updater is creating a profile for ProfilePublicKey.
	ParamUpdaterProfileUpdateFixBlockHeight uint32

	// UpdateProfileFixBlockHeight defines the height at which a patch was added to prevent user from
	// updating the profile entry for arbitrary public keys that do not have existing profile entries.
	UpdateProfileFixBlockHeight uint32

	// BrokenNFTBidsFixBlockHeight defines the height at which the deso balance index takes effect
	// for accepting NFT bids.  This is used to fix a fork that was created by nodes running with a corrupted
	// deso balance index, allowing bids to be submitted that were greater than the user's deso balance.
	BrokenNFTBidsFixBlockHeight uint32

	// DeSoDiamondsBlockHeight defines the height at which diamonds will be given in DESO
	// rather than in creator coin.
	// Triggers: 3pm PT on 8/16/2021
	DeSoDiamondsBlockHeight uint32

	// NFTTransfersBlockHeight defines the height at which NFT transfer txns, accept NFT
	// transfer txns, NFT burn txns, and AuthorizeDerivedKey txns will be accepted.
	// Triggers: 12PM PT on 9/15/2021
	NFTTransferOrBurnAndDerivedKeysBlockHeight uint32

	// DeSoV3MessagesBlockHeight defines the height at which messaging key and messsage party
	// entries will be accepted by consensus.
	DeSoV3MessagesBlockHeight uint32

	// BuyNowAndNFTSplitsBlockHeight defines the height at which NFTs can be sold at a fixed price instead of an
	// auction style and allows splitting of NFT royalties to user's other than the post's creator.
	BuyNowAndNFTSplitsBlockHeight uint32

	// DAOCoinBlockHeight defines the height at which DAO Coin and DAO Coin Transfer
	// transactions will be accepted.
	DAOCoinBlockHeight uint32

	ExtraDataOnEntriesBlockHeight uint32

	// DerivedKeySetSpendingLimitsBlockHeight defines the height at which derived key transactions will have their
	// transaction spending limits in the extra data field parsed.
	DerivedKeySetSpendingLimitsBlockHeight uint32

	// DerivedKeyTrackSpendingLimitsBlockHeight defines the height at which derived key's transaction spending limits
	// will come in effect - accounting of DESO spent and transaction counts will begin at this height. These heights
	// are separated to allow developers time to generate new derived keys for their users. NOTE: this must always
	// be greater than or equal to DerivedKeySetSpendingLimitsBlockHeight.
	DerivedKeyTrackSpendingLimitsBlockHeight uint32

	// DAOCoinLimitOrderBlockHeight defines the height at which DAO Coin Limit Order transactions will be accepted.
	DAOCoinLimitOrderBlockHeight uint32

	// DerivedKeyEthSignatureCompatibilityBlockHeight allows authenticating derived keys that were signed with the Ethereum
	// personal_sign signature standard. This in particular allows the usage of MetaMask for issuing derived keys.
	DerivedKeyEthSignatureCompatibilityBlockHeight uint32

	// OrderBookDBFetchOptimizationBlockHeight implements an optimization around fetching orders from the db.
	OrderBookDBFetchOptimizationBlockHeight uint32

	// ParamUpdaterRefactorBlockHeight indicates a point at which we refactored
	// ParamUpdater to use a blockHeight-gated function rather than a constant.
	ParamUpdaterRefactorBlockHeight uint32

	// DeSoUnlimitedDerivedKeysBlockHeight defines the height at which
	// we introduce derived keys without a spending limit.
	DeSoUnlimitedDerivedKeysBlockHeight uint32

<<<<<<< HEAD
	// AccessGroupsAndAssociationsBlockHeight defines the height at which we introduced:
=======
	// AssociationsAndAccessGroupsBlockHeight defines the height at which we introduced:
>>>>>>> 74899861
	//   - Access Groups
	//   - User and Post Associations
	//   - Editable NFT posts
	//   - Frozen posts
<<<<<<< HEAD
	AccessGroupsAndAssociationsBlockHeight uint32
=======
	AssociationsAndAccessGroupsBlockHeight uint32
>>>>>>> 74899861

	// Be sure to update EncoderMigrationHeights as well via
	// GetEncoderMigrationHeights if you're modifying schema.
}

// MigrationName is used to store migration heights for DeSoEncoder types. To properly migrate a DeSoEncoder,
// you should:
//  0. Typically, encoder migrations should align with hard fork heights. So the first
//     step is to define a new value in ForkHeights, and set the value accordingly for
//     mainnet, testnet, and regtest param structs. Add a name for your migration so that
//     it can be accessed robustly.
//	1. Define a new block height in the EncoderMigrationHeights struct. This should map
//     1:1 with the fork height defined prior.
//	2. Add conditional statements to the RawEncode / RawDecodeWithoutMetadata methods that
//     trigger at the defined height.
//	3. Add a condition to GetVersionByte to return version associated with the migration height.
//
// So for example, let's say you want to add a migration for UtxoEntry at height 1200.
//
// 0. Add a field to ForkHeight that marks the point at which this entry will come
//    into play:
//     - Add the following to the ForkHeight struct:
//         UtxoEntryTestHeight uint64
//     - Add the following to the individual param structs (MainnetForkHeights, TestnetForkHeights,
//       and RegtestForkHeights):
//         UtxoEntryTestHeight: 1200 (may differ for mainnet vs testnet & regtest)
//     - Add the migration name below DefaultMigration
//     		UtxoEntryTestHeight MigrationName = "UtxoEntryTestHeight"
//
// 1. Add a field to the EncoderMigrationHeights that looks like this:
//		UtxoEntryTestHeight MigrationHeight
//
// 2. Modify func (utxoEntry *UtxoEntry) RawEncode/RawDecodeWithoutMetadata. E.g. add the following condition at the
//	end of RawEncodeWithoutMetadata (note the usage of the MigrationName UtxoEntryTestHeight):
//		if MigrationTriggered(blockHeight, UtxoEntryTestHeight) {
//			data = append(data, byte(127))
//		}
//	And this at the end of RawDecodeWithoutMetadata:
//		if MigrationTriggered(blockHeight, UtxoEntryTestHeight) {
//			_, err = rr.ReadByte()
//			if err != nil {
//				return errors.Wrapf(err, "UtxoEntry.Decode: Problem reading random byte.")
//			}
//		}
//	MAKE SURE TO WRITE CORRECT CONDITIONS FOR THE HEIGHTS IN BOTH ENCODE AND DECODE!
//
// 3. Modify func (utxo *UtxoEntry) GetVersionByte to return the correct encoding version depending on the height. Use the
//		function GetMigrationVersion to chain encoder migrations (Note the variadic parameter of GetMigrationVersion and
//		the usage of the MigrationName UtxoEntryTestHeight)
//
//		return GetMigrationVersion(blockHeight, UtxoEntryTestHeight)
//
// That's it!
type MigrationName string
type MigrationHeight struct {
	Height  uint64
	Version byte
	Name    MigrationName
}

const (
	DefaultMigration                     MigrationName = "DefaultMigration"
	UnlimitedDerivedKeysMigration        MigrationName = "UnlimitedDerivedKeysMigration"
<<<<<<< HEAD
	AccessGroupsAndAssociationsMigration MigrationName = "AccessGroupsAndAssociationsMigration"
=======
	AssociationsAndAccessGroupsMigration MigrationName = "AssociationsAndAccessGroupsMigration"
>>>>>>> 74899861
)

type EncoderMigrationHeights struct {
	DefaultMigration MigrationHeight

	// DeSoUnlimitedDerivedKeys coincides with the DeSoUnlimitedDerivedKeysBlockHeight block
	DeSoUnlimitedDerivedKeys MigrationHeight

<<<<<<< HEAD
	// DeSoAccessGroupsAndAssociations coincides with the AccessGroupsAndAssociationsBlockHeight block
	DeSoAccessGroupsAndAssociations MigrationHeight
=======
	// This coincides with the AssociationsAndAccessGroups block
	AssociationsAndAccessGroups MigrationHeight
>>>>>>> 74899861
}

func GetEncoderMigrationHeights(forkHeights *ForkHeights) *EncoderMigrationHeights {
	return &EncoderMigrationHeights{
		DefaultMigration: MigrationHeight{
			Version: 0,
			Height:  forkHeights.DefaultHeight,
			Name:    DefaultMigration,
		},
		DeSoUnlimitedDerivedKeys: MigrationHeight{
			Version: 1,
			Height:  uint64(forkHeights.DeSoUnlimitedDerivedKeysBlockHeight),
			Name:    UnlimitedDerivedKeysMigration,
		},
<<<<<<< HEAD
		DeSoAccessGroupsAndAssociations: MigrationHeight{
			Version: 2,
			Height:  uint64(forkHeights.AccessGroupsAndAssociationsBlockHeight),
			Name:    AccessGroupsAndAssociationsMigration,
=======
		AssociationsAndAccessGroups: MigrationHeight{
			Version: 2,
			Height:  uint64(forkHeights.AssociationsAndAccessGroupsBlockHeight),
			Name:    AssociationsAndAccessGroupsMigration,
>>>>>>> 74899861
		},
	}
}
func GetEncoderMigrationHeightsList(forkHeights *ForkHeights) (
	_migrationHeightsList []*MigrationHeight) {

	migrationHeights := GetEncoderMigrationHeights(forkHeights)

	// Read `version:"x"` tags from the EncoderMigrationHeights struct.
	var migrationHeightsList []*MigrationHeight
	elements := reflect.ValueOf(migrationHeights).Elem()
	structFields := elements.Type()
	for ii := 0; ii < structFields.NumField(); ii++ {
		elementField := elements.Field(ii)
		mig := elementField.Interface().(MigrationHeight)
		migCopy := mig
		migrationHeightsList = append(migrationHeightsList, &migCopy)
	}

	sort.Slice(migrationHeightsList, func(i int, j int) bool {
		return migrationHeightsList[i].Height < migrationHeightsList[j].Height
	})
	return migrationHeightsList
}

// DeSoParams defines the full list of possible parameters for the
// DeSo network.
type DeSoParams struct {
	// The network type (mainnet, testnet, etc).
	NetworkType NetworkType
	// Set to true when we're running in regtest mode. This is useful for testing.
	ExtraRegtestParamUpdaterKeys map[PkMapKey]bool
	// The current protocol version we're running.
	ProtocolVersion uint64
	// The minimum protocol version we'll allow a peer we connect to
	// to have.
	MinProtocolVersion uint64
	// Used as a "vanity plate" to identify different DeSo
	// clients. Mainly useful in analyzing the network at
	// a meta level, not in the protocol itself.
	UserAgent string
	// The list of DNS seed hosts to use during bootstrapping.
	DNSSeeds []string

	// A list of DNS seed prefixes and suffixes to use during bootstrapping.
	// These prefixes and suffixes will be scanned and all IPs found will be
	// incorporated into the address manager.
	DNSSeedGenerators [][]string

	// The network parameter for Bitcoin messages as defined by the btcd library.
	// Useful for certain function calls we make to this library.
	BitcoinBtcdParams *chaincfg.Params

	// Because we use the Bitcoin header chain only to process exchanges from
	// BTC to DeSo, we don't need to worry about Bitcoin blocks before a certain
	// point, which is specified by this node. This is basically used to make
	// header download more efficient but it's important to note that if for
	// some reason there becomes a different main chain that is stronger than
	// this one, then we will still switch to that one even with this parameter
	// set such as it is.
	BitcoinStartBlockNode *BlockNode

	// The base58Check-encoded Bitcoin address that users must send Bitcoin to in order
	// to purchase DeSo. Note that, unfortunately, simply using an all-zeros or
	// mostly-all-zeros address or public key doesn't work and, in fact, I found that
	// using almost any address other than this one also doesn't work.
	BitcoinBurnAddress string

	// This is a fee in basis points charged on BitcoinExchange transactions that gets
	// paid to the miners. Basically, if a user burned enough Satoshi to create 100 DeSo,
	// and if the BitcoinExchangeFeeBasisPoints was 1%, then 99 DeSo would be allocated to
	// the user's public key while 1 DeSo would be left as a transaction fee to the miner.
	BitcoinExchangeFeeBasisPoints uint64

	// The amount of time to wait for a Bitcoin txn to broadcast throughout the Bitcoin
	// network before checking for double-spends.
	BitcoinDoubleSpendWaitSeconds float64

	// This field allows us to set the amount purchased at genesis to a non-zero
	// value.
	DeSoNanosPurchasedAtGenesis uint64

	// Port used for network communications among full nodes.
	DefaultSocketPort uint16
	// Port used for the limited JSON API that supports light clients.
	DefaultJSONPort uint16

	// The amount of time we wait when connecting to a peer.
	DialTimeout time.Duration
	// The amount of time we wait to receive a version message from a peer.
	VersionNegotiationTimeout time.Duration

	// The genesis block to use as the base of our chain.
	GenesisBlock *MsgDeSoBlock
	// The expected hash of the genesis block. Should align with what one
	// would get from actually hashing the provided genesis block.
	GenesisBlockHashHex string
	// How often we target a single block to be generated.
	TimeBetweenBlocks time.Duration
	// How many blocks between difficulty retargets.
	TimeBetweenDifficultyRetargets time.Duration
	// Block hashes, when interpreted as big-endian big integers, must be
	// values less than or equal to the difficulty
	// target. The difficulty target is expressed below as a big-endian
	// big integer and is adjusted every TargetTimePerBlock
	// order to keep blocks generating at consistent intervals.
	MinDifficultyTargetHex string
	// We will reject chains that have less than this amount of total work,
	// expressed as a hexadecimal big-endian bigint. Useful for preventing
	// disk-fill attacks, among other things.
	MinChainWorkHex string

	// This is used for determining whether we are still in initial block download.
	// If our tip is older than this, we continue with IBD.
	MaxTipAge time.Duration

	// Do not allow the difficulty to change by more than a factor of this
	// variable during each adjustment period.
	MaxDifficultyRetargetFactor int64
	// Amount of time one must wait before a block reward can be spent.
	BlockRewardMaturity time.Duration
	// When shifting from v0 blocks to v1 blocks, we changed the hash function to
	// DeSoHash, which is technically easier. Thus we needed to apply an adjustment
	// factor in order to phase it in.
	V1DifficultyAdjustmentFactor int64

	// The maximum number of seconds in a future a block timestamp is allowed
	// to be before it is rejected.
	MaxTstampOffsetSeconds uint64

	// The maximum number of bytes that can be allocated to transactions in
	// a block.
	MaxBlockSizeBytes uint64

	// It's useful to set the miner maximum block size to a little lower than the
	// maximum block size in certain cases. For example, on initial launch, setting
	// it significantly lower is a good way to avoid getting hit by spam blocks.
	MinerMaxBlockSizeBytes uint64

	// In order to make public keys more human-readable, we convert
	// them to base58. When we do that, we use a prefix that makes
	// the public keys to become more identifiable. For example, all
	// mainnet public keys start with "X" because we do this.
	Base58PrefixPublicKey  [3]byte
	Base58PrefixPrivateKey [3]byte

	// MaxFetchBlocks is the maximum number of blocks that can be fetched from
	// a peer at one time.
	MaxFetchBlocks uint32

	MiningIterationsPerCycle uint64

	// deso
	MaxUsernameLengthBytes        uint64
	MaxUserDescriptionLengthBytes uint64
	MaxProfilePicLengthBytes      uint64
	MaxProfilePicDimensions       uint64
	MaxPrivateMessageLengthBytes  uint64
	MaxNewMessageLengthBytes      uint64

	StakeFeeBasisPoints         uint64
	MaxPostBodyLengthBytes      uint64
	MaxPostSubLengthBytes       uint64
	MaxStakeMultipleBasisPoints uint64
	MaxCreatorBasisPoints       uint64
	MaxNFTRoyaltyBasisPoints    uint64

	// A list of transactions to apply when initializing the chain. Useful in
	// cases where we want to hard fork or reboot the chain with specific
	// transactions applied.
	SeedTxns []string

	// A list of balances to initialize the blockchain with. This is useful for
	// testing and useful in the event that the devs need to hard fork the chain.
	SeedBalances []*DeSoOutput

	// This is a small fee charged on creator coin transactions. It helps
	// prevent issues related to floating point calculations.
	CreatorCoinTradeFeeBasisPoints uint64
	// These two params define the "curve" that we use when someone buys/sells
	// creator coins. Effectively, this curve amounts to a polynomial of the form:
	// - currentCreatorCoinPrice ~= slope * currentCreatorCoinSupply^(1/reserveRatio-1)
	// Buys and sells effectively take the integral of the curve in opposite directions.
	//
	// To better understand where this curve comes from and how it works, check out
	// the following links. They are all well written so don't be intimidated/afraid to
	// dig in and read them:
	// - Primer on bonding curves: https://medium.com/@simondlr/tokens-2-0-curved-token-bonding-in-curation-markets-1764a2e0bee5
	// - The Uniswap v2 white paper: https://whitepaper.io/document/600/uniswap-whitepaper
	// - The Bancor white paper: https://whitepaper.io/document/52/bancor-whitepaper
	// - Article relating Bancor curves to polynomial curves: https://medium.com/@aventus/token-bonding-curves-547f3a04914
	// - Derivations of the Bancor supply increase/decrease formulas: https://blog.relevant.community/bonding-curves-in-depth-intuition-parametrization-d3905a681e0a
	// - Implementations of Bancor equations in Solidity with code: https://yos.io/2018/11/10/bonding-curves/
	// - Bancor is flawed blog post discussing Bancor edge cases: https://hackingdistributed.com/2017/06/19/bancor-is-flawed/
	// - A mathematica equation sheet with tests that walks through all the
	//   equations. You will need to copy this into a Mathematica notebook to
	//   run it: https://pastebin.com/raw/M4a1femY
	CreatorCoinSlope        *big.Float
	CreatorCoinReserveRatio *big.Float

	// CreatorCoinAutoSellThresholdNanos defines two things. The first is the minimum amount
	// of creator coins a user must purchase in order for a transaction to be valid. Secondly
	// it defines the point at which a sell operation will auto liquidate all remaining holdings.
	// For example if I hold 1000 nanos of creator coins and sell x nanos such that
	// 1000 - x < CreatorCoinAutoSellThresholdNanos, we auto liquidate the remaining holdings.
	// It does this to prevent issues with floating point rounding that can arise.
	// This value should be chosen such that the chain is resistant to "phantom nanos." Phantom nanos
	// are tiny amounts of CreatorCoinsInCirculation/DeSoLocked which can cause
	// the effective reserve ratio to deviate from the expected reserve ratio of the bancor curve.
	// A higher CreatorCoinAutoSellThresholdNanos makes it prohibitively expensive for someone to
	// attack the bancor curve to any meaningful measure.
	CreatorCoinAutoSellThresholdNanos uint64

	ForkHeights ForkHeights

	EncoderMigrationHeights     *EncoderMigrationHeights
	EncoderMigrationHeightsList []*MigrationHeight
}

var RegtestForkHeights = ForkHeights{
	DefaultHeight:                0,
	DeflationBombBlockHeight:     0,
	SalomonFixBlockHeight:        uint32(0),
	DeSoFounderRewardBlockHeight: uint32(0),
	BuyCreatorCoinAfterDeletedBalanceEntryFixBlockHeight: uint32(0),
	ParamUpdaterProfileUpdateFixBlockHeight:              uint32(0),
	UpdateProfileFixBlockHeight:                          uint32(0),
	BrokenNFTBidsFixBlockHeight:                          uint32(0),
	DeSoDiamondsBlockHeight:                              uint32(0),
	NFTTransferOrBurnAndDerivedKeysBlockHeight:           uint32(0),
	DeSoV3MessagesBlockHeight:                            uint32(0),
	BuyNowAndNFTSplitsBlockHeight:                        uint32(0),
	DAOCoinBlockHeight:                                   uint32(0),
	ExtraDataOnEntriesBlockHeight:                        uint32(0),
	DerivedKeySetSpendingLimitsBlockHeight:               uint32(0),
	DerivedKeyTrackSpendingLimitsBlockHeight:             uint32(0),
	DAOCoinLimitOrderBlockHeight:                         uint32(0),
	DerivedKeyEthSignatureCompatibilityBlockHeight:       uint32(0),
	OrderBookDBFetchOptimizationBlockHeight:              uint32(0),
	ParamUpdaterRefactorBlockHeight:                      uint32(0),
	DeSoUnlimitedDerivedKeysBlockHeight:                  uint32(0),
<<<<<<< HEAD
	AccessGroupsAndAssociationsBlockHeight:               uint32(0),
=======
	AssociationsAndAccessGroupsBlockHeight:               uint32(0),
>>>>>>> 74899861

	// Be sure to update EncoderMigrationHeights as well via
	// GetEncoderMigrationHeights if you're modifying schema.
}

// EnableRegtest allows for local development and testing with incredibly fast blocks with block rewards that
// can be spent as soon as they are mined. It also removes the default testnet seeds
func (params *DeSoParams) EnableRegtest() {
	if params.NetworkType != NetworkType_TESTNET {
		glog.Error("Regtest mode can only be enabled in testnet mode")
		return
	}

	// Add a key defined in n0_test to the ParamUpdater set when running in regtest mode.
	// Seed: verb find card ship another until version devote guilt strong lemon six
	params.ExtraRegtestParamUpdaterKeys = map[PkMapKey]bool{}
	params.ExtraRegtestParamUpdaterKeys[MakePkMapKey(MustBase58CheckDecode(
		"tBCKVERmG9nZpHTk2AVPqknWc1Mw9HHAnqrTpW1RnXpXMQ4PsQgnmV"))] = true

	// Clear the seeds
	params.DNSSeeds = []string{}

	// Mine blocks incredibly quickly
	params.TimeBetweenBlocks = 2 * time.Second
	params.TimeBetweenDifficultyRetargets = 6 * time.Second
	// Make sure we don't care about blockchain tip age.
	params.MaxTipAge = 1000000 * time.Hour

	// Allow block rewards to be spent instantly
	params.BlockRewardMaturity = 0

	// In regtest, we start all the fork heights at zero. These can be adjusted
	// for testing purposes to ensure that a transition does not cause issues.
	params.ForkHeights = RegtestForkHeights
	params.EncoderMigrationHeights = GetEncoderMigrationHeights(&params.ForkHeights)
	params.EncoderMigrationHeightsList = GetEncoderMigrationHeightsList(&params.ForkHeights)
}

// GenesisBlock defines the genesis block used for the DeSo mainnet and testnet
var (
	ArchitectPubKeyBase58Check = "BC1YLg3oh6Boj8e2boCo1vQCYHLk1rjsHF6jthBdvSw79bixQvKK6Qa"
	// This is the public key corresponding to the BitcoinBurnAddress on mainnet.
	BurnPubKeyBase58Check = "BC1YLjWBf2qnDJmi8HZzzCPeXqy4dCKq95oqqzerAyW8MUTbuXTb1QT"

	GenesisBlock = MsgDeSoBlock{
		Header: &MsgDeSoHeader{
			Version:               0,
			PrevBlockHash:         &BlockHash{},
			TransactionMerkleRoot: mustDecodeHexBlockHash("4b71d103dd6fff1bd6110bc8ed0a2f3118bbe29a67e45c6c7d97546ad126906f"),
			TstampSecs:            uint64(1610948544),
			Height:                uint64(0),
			Nonce:                 uint64(0),
		},
		Txns: []*MsgDeSoTxn{
			{
				TxInputs: []*DeSoInput{},
				// The outputs in the genesis block aren't actually used by anything, but
				// including them helps our block explorer return the genesis transactions
				// without needing an explicit special case.
				TxOutputs: SeedBalances,
				// TODO: Pick a better string
				TxnMeta: &BlockRewardMetadataa{
					ExtraData: []byte(
						"They came here, to the New World. World 2.0, version 1776."),
				},
				// A signature is not required for BLOCK_REWARD transactions since they
				// don't spend anything.
			},
		},
	}
	GenesisBlockHashHex = "5567c45b7b83b604f9ff5cb5e88dfc9ad7d5a1dd5818dd19e6d02466f47cbd62"
	GenesisBlockHash    = mustDecodeHexBlockHash(GenesisBlockHashHex)
)

func GetParamUpdaterPublicKeys(blockHeight uint32, params *DeSoParams) map[PkMapKey]bool {
	// We use legacy paramUpdater values before this block height
	var paramUpdaterKeys map[PkMapKey]bool
	if blockHeight < params.ForkHeights.ParamUpdaterRefactorBlockHeight {
		paramUpdaterKeys = map[PkMapKey]bool{
			// 19Hg2mAJUTKFac2F2BBpSEm7BcpkgimrmD
			MakePkMapKey(MustBase58CheckDecode(ArchitectPubKeyBase58Check)):                                true,
			MakePkMapKey(MustBase58CheckDecode("BC1YLiXwGTte8oXEEVzm4zqtDpGRx44Y4rqbeFeAs5MnzsmqT5RcqkW")): true,
			MakePkMapKey(MustBase58CheckDecode("BC1YLgGLKjuHUFZZQcNYrdWRrHsDKUofd9MSxDq4NY53x7vGt4H32oZ")): true,
			MakePkMapKey(MustBase58CheckDecode("BC1YLj8UkNMbCsmTUTx5Z2bhtp8q86csDthRmK6zbYstjjbS5eHoGkr")): true,
			MakePkMapKey(MustBase58CheckDecode("BC1YLgD1f7yw7Ue8qQiW7QMBSm6J7fsieK5rRtyxmWqL2Ypra2BAToc")): true,
			MakePkMapKey(MustBase58CheckDecode("BC1YLfz4GH3Gfj6dCtBi8bNdNTbTdcibk8iCZS75toUn4UKZaTJnz9y")): true,
			MakePkMapKey(MustBase58CheckDecode("BC1YLfoSyJWKjHGnj5ZqbSokC3LPDNBMDwHX3ehZDCA3HVkFNiPY5cQ")): true,
		}
	} else {
		paramUpdaterKeys = map[PkMapKey]bool{
			MakePkMapKey(MustBase58CheckDecode("BC1YLgKBcYwyWCqnBHKoJY2HX1sc38A7JuA2jMNEmEXfcRpc7D6Hyiu")): true,
			MakePkMapKey(MustBase58CheckDecode("BC1YLfrtYZs4mCeSALnjTUZMdcwsWNHoNaG5gWWD5WyvRrWNTGWWq1q")): true,
			MakePkMapKey(MustBase58CheckDecode("BC1YLiABrQ1P5pKXdm8S1vj1annx6D8Asku5CXX477dpwYXDamprpWd")): true,
			MakePkMapKey(MustBase58CheckDecode("BC1YLfqYyePuSYPVFB2mdh9Dss7PJ9j5vJts87b9zGbVJhQDjCJNdjb")): true,
			MakePkMapKey(MustBase58CheckDecode("BC1YLjDmDtymghnMgAPmTCyykqhcNR19sgSS7pWNd36FXTZpUZNHypj")): true,
		}
	}

	// Add extra paramUpdater keys when we're in regtest mode. This is useful in
	// tests where we need to mess with things.
	for kk, vv := range params.ExtraRegtestParamUpdaterKeys {
		paramUpdaterKeys[kk] = vv
	}

	return paramUpdaterKeys
}

// GlobalDeSoParams is a global instance of DeSoParams that can be used inside nested functions, like encoders, without
// having to pass DeSoParams everywhere. It can be set when node boots. Testnet params are used as default.
// FIXME: This shouldn't be used a lot.
var GlobalDeSoParams = DeSoTestnetParams

var MainnetForkHeights = ForkHeights{
	DefaultHeight:                0,
	DeflationBombBlockHeight:     33783,
	SalomonFixBlockHeight:        uint32(15270),
	DeSoFounderRewardBlockHeight: uint32(21869),
	BuyCreatorCoinAfterDeletedBalanceEntryFixBlockHeight: uint32(39713),
	ParamUpdaterProfileUpdateFixBlockHeight:              uint32(39713),
	UpdateProfileFixBlockHeight:                          uint32(46165),
	BrokenNFTBidsFixBlockHeight:                          uint32(46917),
	DeSoDiamondsBlockHeight:                              uint32(52112),
	NFTTransferOrBurnAndDerivedKeysBlockHeight:           uint32(60743),

	// Mon Jan 24 @ 12pm PST
	DeSoV3MessagesBlockHeight:     uint32(98474),
	BuyNowAndNFTSplitsBlockHeight: uint32(98474),
	DAOCoinBlockHeight:            uint32(98474),

	ExtraDataOnEntriesBlockHeight:            uint32(130901),
	DerivedKeySetSpendingLimitsBlockHeight:   uint32(130901),
	DerivedKeyTrackSpendingLimitsBlockHeight: uint32(130901),
	DAOCoinLimitOrderBlockHeight:             uint32(130901),

	// Fri Jun 9 @ 12pm PT
	DerivedKeyEthSignatureCompatibilityBlockHeight: uint32(137173),
	OrderBookDBFetchOptimizationBlockHeight:        uint32(137173),

	ParamUpdaterRefactorBlockHeight: uint32(141193),

	// Mon Sept 19 @ 12pm PST
	DeSoUnlimitedDerivedKeysBlockHeight: uint32(166066),

<<<<<<< HEAD
	// FIXME: Set to real block height when we're ready.
	AccessGroupsAndAssociationsBlockHeight: math.MaxUint32,
=======
	// TODO: ADD FINAL DATE & TIME HERE
	AssociationsAndAccessGroupsBlockHeight: uint32(math.MaxUint32),
>>>>>>> 74899861

	// Be sure to update EncoderMigrationHeights as well via
	// GetEncoderMigrationHeights if you're modifying schema.
}

// DeSoMainnetParams defines the DeSo parameters for the mainnet.
var DeSoMainnetParams = DeSoParams{
	NetworkType:        NetworkType_MAINNET,
	ProtocolVersion:    1,
	MinProtocolVersion: 1,
	UserAgent:          "Architect",
	DNSSeeds: []string{
		"deso.coinbase.com",
		"deso.gemini.com",
		"deso.kraken.com",
		"deso.bitstamp.com",
		"deso.bitfinex.com",
		"deso.binance.com",
		"deso.hbg.com",
		"deso.okex.com",
		"deso.bithumb.com",
		"deso.upbit.com",
	},
	DNSSeedGenerators: [][]string{
		{
			"deso-seed-",
			".io",
		},
	},

	GenesisBlock:        &GenesisBlock,
	GenesisBlockHashHex: GenesisBlockHashHex,
	// This is used as the starting difficulty for the chain.
	MinDifficultyTargetHex: "000001FFFF000000000000000000000000000000000000000000000000000000",

	// Run with --v=2 and look for "cum work" output from miner.go
	MinChainWorkHex: "000000000000000000000000000000000000000000000000006314f9a85a949b",

	MaxTipAge: 24 * time.Hour,

	// ===================================================================================
	// Mainnet Bitcoin config
	// ===================================================================================
	BitcoinBtcdParams:  &chaincfg.MainNetParams,
	BitcoinBurnAddress: "1PuXkbwqqwzEYo9SPGyAihAge3e9Lc71b",

	// We use a start node that is near the tip of the Bitcoin header chain. Doing
	// this allows us to bootstrap Bitcoin transactions much more quickly without
	// compromising on security because, if this node ends up not being on the best
	// chain one day (which would be completely ridiculous anyhow because it would mean that
	// days or months of bitcoin transactions got reverted), our code will still be
	// able to robustly switch to an alternative chain that has more work. It's just
	// much faster if the best chain is the one that has this start node in it (similar
	// to the --assumevalid Bitcoin flag).
	//
	// Process for generating this config:
	// - Find a node config from the scripts/nodes folder (we used n0)
	// - Make sure the logging for bitcoin_manager is set to 2. --vmodule="bitcoin_manager=2"
	// - Run the node config (./n0)
	// - A line should print every time there's a difficulty adjustment with the parameters
	//   required below (including "DiffBits"). Just copy those into the below and
	//   everything should work.
	// - Oh and you might have to set BitcoinMinChainWorkHex to something lower/higher. The
	//   value should equal the amount of work it takes to get from whatever start node you
	//   choose and the tip. This is done by running once, letting it fail, and then rerunning
	//   with the value it outputs.
	BitcoinStartBlockNode: NewBlockNode(
		nil,
		mustDecodeHexBlockHashBitcoin("000000000000000000092d577cc673bede24b6d7199ee69c67eeb46c18fc978c"),
		// Note the height is always one greater than the parent node.
		653184,
		_difficultyBitsToHash(386798414),
		// CumWork shouldn't matter.
		big.NewInt(0),
		// We are bastardizing the DeSo header to store Bitcoin information here.
		&MsgDeSoHeader{
			TstampSecs: 1602950620,
			Height:     0,
		},
		StatusBitcoinHeaderValidated,
	),

	BitcoinExchangeFeeBasisPoints: 10,
	BitcoinDoubleSpendWaitSeconds: 5.0,
	DeSoNanosPurchasedAtGenesis:   uint64(6000000000000000),
	DefaultSocketPort:             uint16(17000),
	DefaultJSONPort:               uint16(17001),

	DialTimeout:               30 * time.Second,
	VersionNegotiationTimeout: 30 * time.Second,

	BlockRewardMaturity: time.Hour * 3,

	V1DifficultyAdjustmentFactor: 10,

	// Use a five-minute block time. Although a shorter block time seems like
	// it would improve the user experience, the reality is that zero-confirmation
	// transactions can usually be relied upon to give the user the illusion of
	// instant gratification (particularly since we implement a limited form of
	// RBF that makes it difficult to reverse transactions once they're in the
	// mempool of nodes). Moreover, longer block times mean we require fewer
	// headers to be downloaded by light clients in the long run, which is a
	// big win in terms of performance.
	TimeBetweenBlocks: 5 * time.Minute,
	// We retarget the difficulty every day. Note this value must
	// ideally be evenly divisible by TimeBetweenBlocks.
	TimeBetweenDifficultyRetargets: 24 * time.Hour,
	// Difficulty can't decrease to below 25% of its previous value or increase
	// to above 400% of its previous value.
	MaxDifficultyRetargetFactor: 4,
	Base58PrefixPublicKey:       [3]byte{0xcd, 0x14, 0x0},
	Base58PrefixPrivateKey:      [3]byte{0x35, 0x0, 0x0},

	// Reject blocks that are more than two hours in the future.
	MaxTstampOffsetSeconds: 2 * 60 * 60,

	// We use a max block size of 16MB. This translates to 100-200 posts per
	// second depending on the size of the post, which should support around
	// ten million active users. We compute this by taking Twitter, which averages
	// 6,000 posts per second at 300M daus => 10M/300M*6,000=200 posts per second. This
	// generates about 1.6TB per year of data, which means that nodes will
	// have to have a lot of space. This seems fine, however,
	// because space is cheap and it's easy to spin up a cloud machine with
	// tens of terabytes of space.
	MaxBlockSizeBytes: 16000000,

	// We set this to be lower initially to avoid winding up with really big
	// spam blocks in the event someone tries to abuse the initially low min
	// fee rates.
	MinerMaxBlockSizeBytes: 2000000,

	// This takes about ten seconds on a reasonable CPU, which makes sense given
	// a 10 minute block time.
	MiningIterationsPerCycle: 95000,

	MaxUsernameLengthBytes: MaxUsernameLengthBytes,

	MaxUserDescriptionLengthBytes: 20000,

	MaxProfilePicLengthBytes: 20000,
	MaxProfilePicDimensions:  100,

	// MaxPrivateMessageLengthBytes is the maximum number of bytes of encrypted
	// data a private message is allowed to include in an PrivateMessage transaction.
	MaxPrivateMessageLengthBytes: 10000,

	// MaxNewMessageLengthBytes is the maximum number of bytes of encrypted
	// data a new message is allowed to include in an NewMessage transaction.
	MaxNewMessageLengthBytes: 10000,

	// Set the stake fee to 10%
	StakeFeeBasisPoints: 10 * 100,
	// TODO(performance): We're currently storing posts using HTML, which is
	// basically 2x as verbose as it needs to be for no reason. We should
	// consider storing stuff as markdown instead, which we can do with
	// the richtext editor thing that we have.
	MaxPostBodyLengthBytes: 20000,
	MaxPostSubLengthBytes:  140,
	// 10x is the max for the truly highly motivated individuals.
	MaxStakeMultipleBasisPoints: 10 * 100 * 100,
	// 100% is the max creator percentage. Not sure why you'd buy such a coin
	// but whatever.
	MaxCreatorBasisPoints:    100 * 100,
	MaxNFTRoyaltyBasisPoints: 100 * 100,

	// Use a canonical set of seed transactions.
	SeedTxns: SeedTxns,

	// Set some seed balances if desired
	SeedBalances: SeedBalances,

	// Just charge one basis point on creator coin trades for now.
	CreatorCoinTradeFeeBasisPoints: 1,
	// Note that Uniswap is quadratic (i.e. its price equation is
	// - price ~= currentCreatorCoinSupply^2,
	// and we think quadratic makes sense in this context as well.
	CreatorCoinSlope:        NewFloat().SetFloat64(0.003),
	CreatorCoinReserveRatio: NewFloat().SetFloat64(0.3333333),

	// 10 was seen as a threshold reachable in almost all transaction.
	// It's just high enough where you avoid drifting creating coin
	// reserve ratios.
	CreatorCoinAutoSellThresholdNanos: uint64(10),

	ForkHeights:                 MainnetForkHeights,
	EncoderMigrationHeights:     GetEncoderMigrationHeights(&MainnetForkHeights),
	EncoderMigrationHeightsList: GetEncoderMigrationHeightsList(&MainnetForkHeights),
}

func mustDecodeHexBlockHashBitcoin(ss string) *BlockHash {
	hash, err := chainhash.NewHashFromStr(ss)
	if err != nil {
		panic(any(errors.Wrapf(err, "mustDecodeHexBlockHashBitcoin: Problem decoding block hash: %v", ss)))
	}
	return (*BlockHash)(hash)
}

func MustDecodeHexBlockHash(ss string) *BlockHash {
	return mustDecodeHexBlockHash(ss)
}

func mustDecodeHexBlockHash(ss string) *BlockHash {
	bb, err := hex.DecodeString(ss)
	if err != nil {
		log.Fatalf("Problem decoding hex string to bytes: (%s): %v", ss, err)
	}
	if len(bb) != 32 {
		log.Fatalf("mustDecodeHexBlockHash: Block hash has length (%d) but should be (%d)", len(bb), 32)
	}
	ret := BlockHash{}
	copy(ret[:], bb)
	return &ret
}

var TestnetForkHeights = ForkHeights{
	// Get testnet height from here:
	// - https://explorer.deso.org/?query-node=https:%2F%2Ftest.deso.org

	// Initially, testnet fork heights were the same as mainnet heights
	// This changed when we spun up a real testnet that runs independently
	DefaultHeight:                0,
	DeflationBombBlockHeight:     33783,
	SalomonFixBlockHeight:        uint32(15270),
	DeSoFounderRewardBlockHeight: uint32(21869),
	BuyCreatorCoinAfterDeletedBalanceEntryFixBlockHeight: uint32(39713),
	ParamUpdaterProfileUpdateFixBlockHeight:              uint32(39713),
	UpdateProfileFixBlockHeight:                          uint32(46165),
	BrokenNFTBidsFixBlockHeight:                          uint32(46917),
	DeSoDiamondsBlockHeight:                              uint32(52112),
	NFTTransferOrBurnAndDerivedKeysBlockHeight:           uint32(60743),

	// Flags after this point can differ from mainnet

	// Thu Jan 20 @ 12pm PST
	DeSoV3MessagesBlockHeight:     uint32(97322),
	BuyNowAndNFTSplitsBlockHeight: uint32(97322),
	DAOCoinBlockHeight:            uint32(97322),

	// Wed Apr 20 @ 9am ET
	ExtraDataOnEntriesBlockHeight:          uint32(304087),
	DerivedKeySetSpendingLimitsBlockHeight: uint32(304087),
	// Add 18h for the spending limits to be checked, since this is how we're
	// going to do it on mainnet. Testnet produces 60 blocks per hour.
	DerivedKeyTrackSpendingLimitsBlockHeight: uint32(304087 + 18*60),
	DAOCoinLimitOrderBlockHeight:             uint32(304087),

	// Thu Jun 9 @ 11:59pm PT
	DerivedKeyEthSignatureCompatibilityBlockHeight: uint32(360584),
	OrderBookDBFetchOptimizationBlockHeight:        uint32(360584),

	ParamUpdaterRefactorBlockHeight: uint32(373536),

	// Tues Sept 13 @ 10am PT
	DeSoUnlimitedDerivedKeysBlockHeight: uint32(467217),

<<<<<<< HEAD
	// FIXME: Set to real block height when we're ready.
	AccessGroupsAndAssociationsBlockHeight: math.MaxUint32,
=======
	// TODO: ADD FINAL DATE & TIME HERE
	AssociationsAndAccessGroupsBlockHeight: uint32(math.MaxUint32),
>>>>>>> 74899861

	// Be sure to update EncoderMigrationHeights as well via
	// GetEncoderMigrationHeights if you're modifying schema.
}

// DeSoTestnetParams defines the DeSo parameters for the testnet.
var DeSoTestnetParams = DeSoParams{
	NetworkType:        NetworkType_TESTNET,
	ProtocolVersion:    0,
	MinProtocolVersion: 0,
	UserAgent:          "Architect",
	DNSSeeds: []string{
		"dorsey.bitclout.com",
	},
	DNSSeedGenerators: [][]string{},

	// ===================================================================================
	// Testnet Bitcoin config
	// ===================================================================================
	BitcoinBtcdParams:             &chaincfg.TestNet3Params,
	BitcoinBurnAddress:            "mhziDsPWSMwUqvZkVdKY92CjesziGP3wHL",
	BitcoinExchangeFeeBasisPoints: 10,
	BitcoinDoubleSpendWaitSeconds: 5.0,
	DeSoNanosPurchasedAtGenesis:   uint64(6000000000000000),

	// See comment in mainnet config.
	BitcoinStartBlockNode: NewBlockNode(
		nil,
		mustDecodeHexBlockHashBitcoin("000000000000003aae8fb976056413aa1d863eb5bee381ff16c9642283b1da1a"),
		1897056,
		_difficultyBitsToHash(424073553),

		// CumWork: We set the work of the start node such that, when added to all of the
		// blocks that follow it, it hurdles the min chain work.
		big.NewInt(0),
		// We are bastardizing the DeSo header to store Bitcoin information here.
		&MsgDeSoHeader{
			TstampSecs: 1607659152,
			Height:     0,
		},
		StatusBitcoinHeaderValidated,
	),

	// ===================================================================================
	// Testnet socket config
	// ===================================================================================
	DefaultSocketPort: uint16(18000),
	DefaultJSONPort:   uint16(18001),

	DialTimeout:               30 * time.Second,
	VersionNegotiationTimeout: 30 * time.Second,

	GenesisBlock:        &GenesisBlock,
	GenesisBlockHashHex: GenesisBlockHashHex,

	// Use a faster block time in the testnet.
	TimeBetweenBlocks: 1 * time.Minute,
	// Use a very short difficulty retarget period in the testnet.
	TimeBetweenDifficultyRetargets: 3 * time.Minute,
	// This is used as the starting difficulty for the chain.
	MinDifficultyTargetHex: "0090000000000000000000000000000000000000000000000000000000000000",
	// Minimum amount of work a valid chain needs to have. Useful for preventing
	// disk-fill attacks, among other things.
	//MinChainWorkHex: "000000000000000000000000000000000000000000000000000000011883b96c",
	MinChainWorkHex: "0000000000000000000000000000000000000000000000000000000000000000",

	// TODO: Set to one day when we launch the testnet. In the meantime this value
	// is more useful for local testing.
	MaxTipAge: time.Hour * 24,

	// Difficulty can't decrease to below 50% of its previous value or increase
	// to above 200% of its previous value.
	MaxDifficultyRetargetFactor: 2,
	// Miners need to wait some time before spending their block reward.
	BlockRewardMaturity: 5 * time.Minute,

	V1DifficultyAdjustmentFactor: 10,

	// Reject blocks that are more than two hours in the future.
	MaxTstampOffsetSeconds: 2 * 60 * 60,

	// We use a max block size of 1MB. This seems to work well for BTC and
	// most of our data doesn't need to be stored on the blockchain anyway.
	MaxBlockSizeBytes: 1000000,

	// We set this to be lower initially to avoid winding up with really big
	// spam blocks in the event someone tries to abuse the initially low min
	// fee rates.
	MinerMaxBlockSizeBytes: 1000000,

	Base58PrefixPublicKey:  [3]byte{0x11, 0xc2, 0x0},
	Base58PrefixPrivateKey: [3]byte{0x4f, 0x6, 0x1b},

	MiningIterationsPerCycle: 9500,

	// deso
	MaxUsernameLengthBytes: MaxUsernameLengthBytes,

	MaxUserDescriptionLengthBytes: 20000,

	MaxProfilePicLengthBytes: 20000,
	MaxProfilePicDimensions:  100,

	// MaxPrivateMessageLengthBytes is the maximum number of bytes of encrypted
	// data a private message is allowed to include in an PrivateMessage transaction.
	MaxPrivateMessageLengthBytes: 10000,

	// MaxNewMessageLengthBytes is the maximum number of bytes of encrypted
	// data a new message is allowed to include in an NewMessage transaction.
	MaxNewMessageLengthBytes: 10000,

	// Set the stake fee to 5%
	StakeFeeBasisPoints: 5 * 100,
	// TODO(performance): We're currently storing posts using HTML, which
	// basically 2x as verbose as it needs to be for basically no reason.
	// We should consider storing stuff as markdown instead, which we can
	// do with the richtext editor thing that we have.
	MaxPostBodyLengthBytes: 50000,
	MaxPostSubLengthBytes:  140,
	// 10x is the max for the truly highly motivated individuals.
	MaxStakeMultipleBasisPoints: 10 * 100 * 100,
	// 100% is the max creator percentage. Not sure why you'd buy such a coin
	// but whatever.
	MaxCreatorBasisPoints:    100 * 100,
	MaxNFTRoyaltyBasisPoints: 100 * 100,

	// Use a canonical set of seed transactions.
	SeedTxns: TestSeedTxns,

	// Set some seed balances if desired
	// Note: For now these must be the same as mainnet because GenesisBlock is the same
	SeedBalances: SeedBalances,

	// Just charge one basis point on creator coin trades for now.
	CreatorCoinTradeFeeBasisPoints: 1,
	// Note that Uniswap is quadratic (i.e. its price equation is
	// - price ~= currentCreatorCoinSupply^2,
	// and we think quadratic makes sense in this context as well.
	CreatorCoinSlope:        NewFloat().SetFloat64(0.003),
	CreatorCoinReserveRatio: NewFloat().SetFloat64(0.3333333),

	// 10 was seen as a threshold reachable in almost all transaction.
	// It's just high enough where you avoid drifting creating coin
	// reserve ratios.
	CreatorCoinAutoSellThresholdNanos: uint64(10),

	ForkHeights:                 TestnetForkHeights,
	EncoderMigrationHeights:     GetEncoderMigrationHeights(&TestnetForkHeights),
	EncoderMigrationHeightsList: GetEncoderMigrationHeightsList(&TestnetForkHeights),
}

// GetDataDir gets the user data directory where we store files
// in a cross-platform way.
func GetDataDir(params *DeSoParams) string {
	configDirs := configdir.New(
		ConfigDirVendorName, ConfigDirAppName)
	dirString := configDirs.QueryFolders(configdir.Global)[0].Path
	dataDir := filepath.Join(dirString, params.NetworkType.String())
	if err := os.MkdirAll(dataDir, os.ModePerm); err != nil {
		log.Fatalf("GetDataDir: Could not create data directories (%s): %v", dataDir, err)
	}
	return dataDir
}

func VersionByteToMigrationHeight(version byte, params *DeSoParams) (_blockHeight uint64) {
	for _, migrationHeight := range params.EncoderMigrationHeightsList {
		if migrationHeight.Version == version {
			return migrationHeight.Height
		}
	}
	return 0
}

// Defines keys that may exist in a transaction's ExtraData map
const (
	// Key in transaction's extra data map that points to a post that the current transaction is reposting
	RepostedPostHash = "RecloutedPostHash"
	// Key in transaction's extra map -- The presence of this key indicates that this post is a repost with a quote.
	IsQuotedRepostKey = "IsQuotedReclout"
	// Key in transaction's extra data map that freezes a post rendering it immutable.
	IsFrozenKey = "IsFrozen"

	// Keys for a GlobalParamUpdate transaction's extra data map.
	USDCentsPerBitcoinKey            = "USDCentsPerBitcoin"
	MinNetworkFeeNanosPerKBKey       = "MinNetworkFeeNanosPerKB"
	CreateProfileFeeNanosKey         = "CreateProfileFeeNanos"
	CreateNFTFeeNanosKey             = "CreateNFTFeeNanos"
	MaxCopiesPerNFTKey               = "MaxCopiesPerNFT"
	ForbiddenBlockSignaturePubKeyKey = "ForbiddenBlockSignaturePubKey"

	DiamondLevelKey    = "DiamondLevel"
	DiamondPostHashKey = "DiamondPostHash"

	// Key in transaction's extra data map containing the derived key used in signing the txn.
	DerivedPublicKey = "DerivedPublicKey"

	// Messaging keys
	MessagingPublicKey             = "MessagingPublicKey"
	SenderMessagingPublicKey       = "SenderMessagingPublicKey"
	SenderMessagingGroupKeyName    = "SenderMessagingGroupKeyName"
	RecipientMessagingPublicKey    = "RecipientMessagingPublicKey"
	RecipientMessagingGroupKeyName = "RecipientMessagingGroupKeyName"

	// Key in transaction's extra data map. If it is there, the NFT is a "Buy Now" NFT and this is the Buy Now Price
	BuyNowPriceKey = "BuyNowPriceNanos"

	// Key in transaction's extra data map. If present, the value represents a map of pkid to basis points representing
	// the amount of royalties the pkid should receive upon sale of this NFT.
	DESORoyaltiesMapKey = "DESORoyaltiesMap"

	// Key in transaction's extra data map. If present, the value represents a map of pkid to basis points representing
	// the amount of royalties that should be added to pkid's creator coin upon sale of this NFT.
	CoinRoyaltiesMapKey = "CoinRoyaltiesMap"

	// Used to distinguish v3 messages from previous iterations
	MessagesVersionString = "V"
	MessagesVersion1      = 1
	MessagesVersion2      = 2
	MessagesVersion3      = 3

	// Key in transaction's extra data map. If present, this value represents the Node ID of the running node. This maps
	// to the map of nodes in ./lib/nodes.go
	NodeSourceMapKey = "NodeSource"

	// TransactionSpendingLimit
	TransactionSpendingLimitKey = "TransactionSpendingLimit"
	DerivedKeyMemoKey           = "DerivedKeyMemo"

	// V3 Group Chat Messages ExtraData Key
	MessagingGroupOperationType = "MessagingGroupOperationType"
)

// Defines values that may exist in a transaction's ExtraData map
var (
	PostExtraDataConsensusKeys = [2]string{RepostedPostHash, IsQuotedRepostKey}
)

var (
	QuotedRepostVal    = []byte{1}
	NotQuotedRepostVal = []byte{0}
	IsFrozenPostVal    = []byte{1}
)

var (
	IsGraylisted   = []byte{1}
	IsBlacklisted  = []byte{1}
	NotGraylisted  = []byte{0}
	NotBlacklisted = []byte{0}
)

// InitialGlobalParamsEntry to be used before ParamUpdater creates the first update.
var (
	InitialGlobalParamsEntry = GlobalParamsEntry{
		// We initialize the USDCentsPerBitcoin to 0 so we can use the value set by the UPDATE_BITCOIN_USD_EXCHANGE_RATE.
		USDCentsPerBitcoin: 0,
		// We initialize the MinimumNetworkFeeNanosPerKB to 0 so we do not assess a minimum fee until specified by ParamUpdater.
		MinimumNetworkFeeNanosPerKB: 0,
		// We initialize the CreateProfileFeeNanos to 0 so we do not assess a fee to create a profile until specified by ParamUpdater.
		CreateProfileFeeNanos: 0,
		// We initialize the CreateNFTFeeNanos to 0 so we do not assess a fee to create an NFT until specified by ParamUpdater.
		CreateNFTFeeNanos: 0,
		MaxCopiesPerNFT:   0,
	}
)

// Define min / max possible values for GlobalParams.
const (
	// MinNetworkFeeNanosPerKBValue - Minimum value to which the minimum network fee per KB can be set.
	MinNetworkFeeNanosPerKBValue = 0
	// MaxNetworkFeeNanosPerKBValue - Maximum value to which the maximum network fee per KB can be set.
	MaxNetworkFeeNanosPerKBValue = 100 * NanosPerUnit
	// MinCreateProfileFeeNanos - Minimum value to which the create profile fee can be set.
	MinCreateProfileFeeNanos = 0
	// MaxCreateProfileFeeNanos - Maximum value to which the create profile fee can be set.
	MaxCreateProfileFeeNanos = 100 * NanosPerUnit
	// Min/MaxCreateNFTFeeNanos - Min/max value to which the create NFT fee can be set.
	MinCreateNFTFeeNanos = 0
	MaxCreateNFTFeeNanos = 100 * NanosPerUnit
	// Min/MaxMaxCopiesPerNFTNanos - Min/max value to which the create NFT fee can be set.
	MinMaxCopiesPerNFT = 1
	MaxMaxCopiesPerNFT = 10000
	// Messaging key constants
	MinMessagingKeyNameCharacters = 1
	MaxMessagingKeyNameCharacters = 32
	// Access group key constants
	MinAccessGroupKeyNameCharacters = 1
	MaxAccessGroupKeyNameCharacters = 32

	// TODO: Are these fields needed?
	// Access group enumeration max recursion depth.
	MaxAccessGroupMemberEnumerationRecursionDepth = 10
	// Dm and group chat message entries paginated fetch max recursion depth
	MaxDmMessageRecursionDepth        = 10
	MaxGroupChatMessageRecursionDepth = 10
)

// Constants for UserAssociation and PostAssociation txn types.
const MaxAssociationTypeByteLength int = 64
const MaxAssociationValueByteLength int = 256
const AssociationTypeReservedPrefix = "DESO"
const AssociationNullTerminator = byte(0)<|MERGE_RESOLUTION|>--- conflicted
+++ resolved
@@ -254,20 +254,12 @@
 	// we introduce derived keys without a spending limit.
 	DeSoUnlimitedDerivedKeysBlockHeight uint32
 
-<<<<<<< HEAD
-	// AccessGroupsAndAssociationsBlockHeight defines the height at which we introduced:
-=======
 	// AssociationsAndAccessGroupsBlockHeight defines the height at which we introduced:
->>>>>>> 74899861
+	//   - User and Post Associations
 	//   - Access Groups
-	//   - User and Post Associations
 	//   - Editable NFT posts
 	//   - Frozen posts
-<<<<<<< HEAD
-	AccessGroupsAndAssociationsBlockHeight uint32
-=======
 	AssociationsAndAccessGroupsBlockHeight uint32
->>>>>>> 74899861
 
 	// Be sure to update EncoderMigrationHeights as well via
 	// GetEncoderMigrationHeights if you're modifying schema.
@@ -331,11 +323,7 @@
 const (
 	DefaultMigration                     MigrationName = "DefaultMigration"
 	UnlimitedDerivedKeysMigration        MigrationName = "UnlimitedDerivedKeysMigration"
-<<<<<<< HEAD
-	AccessGroupsAndAssociationsMigration MigrationName = "AccessGroupsAndAssociationsMigration"
-=======
 	AssociationsAndAccessGroupsMigration MigrationName = "AssociationsAndAccessGroupsMigration"
->>>>>>> 74899861
 )
 
 type EncoderMigrationHeights struct {
@@ -344,13 +332,8 @@
 	// DeSoUnlimitedDerivedKeys coincides with the DeSoUnlimitedDerivedKeysBlockHeight block
 	DeSoUnlimitedDerivedKeys MigrationHeight
 
-<<<<<<< HEAD
-	// DeSoAccessGroupsAndAssociations coincides with the AccessGroupsAndAssociationsBlockHeight block
-	DeSoAccessGroupsAndAssociations MigrationHeight
-=======
 	// This coincides with the AssociationsAndAccessGroups block
 	AssociationsAndAccessGroups MigrationHeight
->>>>>>> 74899861
 }
 
 func GetEncoderMigrationHeights(forkHeights *ForkHeights) *EncoderMigrationHeights {
@@ -365,17 +348,10 @@
 			Height:  uint64(forkHeights.DeSoUnlimitedDerivedKeysBlockHeight),
 			Name:    UnlimitedDerivedKeysMigration,
 		},
-<<<<<<< HEAD
-		DeSoAccessGroupsAndAssociations: MigrationHeight{
-			Version: 2,
-			Height:  uint64(forkHeights.AccessGroupsAndAssociationsBlockHeight),
-			Name:    AccessGroupsAndAssociationsMigration,
-=======
 		AssociationsAndAccessGroups: MigrationHeight{
 			Version: 2,
 			Height:  uint64(forkHeights.AssociationsAndAccessGroupsBlockHeight),
 			Name:    AssociationsAndAccessGroupsMigration,
->>>>>>> 74899861
 		},
 	}
 }
@@ -617,11 +593,7 @@
 	OrderBookDBFetchOptimizationBlockHeight:              uint32(0),
 	ParamUpdaterRefactorBlockHeight:                      uint32(0),
 	DeSoUnlimitedDerivedKeysBlockHeight:                  uint32(0),
-<<<<<<< HEAD
-	AccessGroupsAndAssociationsBlockHeight:               uint32(0),
-=======
 	AssociationsAndAccessGroupsBlockHeight:               uint32(0),
->>>>>>> 74899861
 
 	// Be sure to update EncoderMigrationHeights as well via
 	// GetEncoderMigrationHeights if you're modifying schema.
@@ -765,13 +737,8 @@
 	// Mon Sept 19 @ 12pm PST
 	DeSoUnlimitedDerivedKeysBlockHeight: uint32(166066),
 
-<<<<<<< HEAD
-	// FIXME: Set to real block height when we're ready.
-	AccessGroupsAndAssociationsBlockHeight: math.MaxUint32,
-=======
 	// TODO: ADD FINAL DATE & TIME HERE
 	AssociationsAndAccessGroupsBlockHeight: uint32(math.MaxUint32),
->>>>>>> 74899861
 
 	// Be sure to update EncoderMigrationHeights as well via
 	// GetEncoderMigrationHeights if you're modifying schema.
@@ -1027,13 +994,8 @@
 	// Tues Sept 13 @ 10am PT
 	DeSoUnlimitedDerivedKeysBlockHeight: uint32(467217),
 
-<<<<<<< HEAD
-	// FIXME: Set to real block height when we're ready.
-	AccessGroupsAndAssociationsBlockHeight: math.MaxUint32,
-=======
 	// TODO: ADD FINAL DATE & TIME HERE
 	AssociationsAndAccessGroupsBlockHeight: uint32(math.MaxUint32),
->>>>>>> 74899861
 
 	// Be sure to update EncoderMigrationHeights as well via
 	// GetEncoderMigrationHeights if you're modifying schema.
