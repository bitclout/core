package lib

import (
	"encoding/hex"
	"fmt"
	"log"
	"math"
	"math/big"
	"os"
	"path/filepath"
	"reflect"
	"regexp"
	"sort"
	"time"

	"github.com/holiman/uint256"

	"github.com/btcsuite/btcd/chaincfg"
	"github.com/btcsuite/btcd/chaincfg/chainhash"
	"github.com/golang/glog"
	"github.com/shibukawa/configdir"
)

const (
	// ConfigDirVendorName is the enclosing folder for user data.
	// It's required to created a ConfigDir.
	ConfigDirVendorName = "deso"
	// ConfigDirAppName is the folder where we keep user data.
	ConfigDirAppName = "deso"
	// UseridLengthBytes is the number of bytes of entropy to use for
	// a userid.
	UseridLengthBytes = 32

	// These constants are used by the DNS seed code to pick a random last
	// seen time.
	SecondsIn3Days int32 = 24 * 60 * 60 * 3
	SecondsIn4Days int32 = 24 * 60 * 60 * 4

	// MessagesToFetchPerCall is used to limit the number of messages to fetch
	// when getting a user's inbox.
	MessagesToFetchPerInboxCall = 10000
)

type NodeMessage uint32

const (
	NodeRestart NodeMessage = iota
	NodeErase
)

// Snapshot constants
const (
	// GetSnapshotTimeout is used in Peer when we fetch a snapshot chunk, and we need to retry.
	GetSnapshotTimeout = 100 * time.Millisecond

	// SnapshotBlockHeightPeriod is the constant height offset between individual snapshot epochs.
	SnapshotBlockHeightPeriod uint64 = 1000

	// SnapshotBatchSize is the size in bytes of the snapshot batches sent to peers
	SnapshotBatchSize uint32 = 100 << 20 // 100MB

	// DatabaseCacheSize is used to save read operations when fetching records from the main Db.
	DatabaseCacheSize uint = 1000000 // 1M

	// HashToCurveCache is used to save computation on hashing to curve.
	HashToCurveCache uint = 10000 // 10K

	// MetadataRetryCount is used to retry updating data in badger just in case.
	MetadataRetryCount int = 5

	// EnableTimer
	EnableTimer  = true
	DisableTimer = false
)

type NetworkType uint64

const (
	// The different network types. For now we have a mainnet and a testnet.
	// Also create an UNSET value to catch errors.
	NetworkType_UNSET   NetworkType = 0
	NetworkType_MAINNET NetworkType = 1
	NetworkType_TESTNET NetworkType = 2
)

const (
	// This is the header version that the blockchain started with.
	HeaderVersion0 = uint32(0)
	// This version made several changes to the previous header encoding format:
	// - The Nonce field was expanded to 64 bits
	// - Another ExtraNonce field was added to provide *another* 64 bits of entropy,
	//   for a total of 128 bits of entropy in the header that miners can twiddle.
	// - The header height was expanded to 64 bits
	// - The TstampSecs were expanded to 64 bits
	// - All fields were moved from encoding in little-endian to big-endian
	//
	// The benefit of this change is that miners can hash over a wider space without
	// needing to twiddle ExtraData ever.
	//
	// At the time of this writing, the intent is to deploy it in a backwards-compatible
	// fashion, with the eventual goal of phasing out blocks with the previous version.
	HeaderVersion1       = uint32(1)
	CurrentHeaderVersion = HeaderVersion1
)

var (
	MaxUint256, _ = uint256.FromHex("0xffffffffffffffffffffffffffffffffffffffffffffffffffffffffffffffff")

	// These values are used by the DAOCoinLimitOrder logic in order to convert
	// fixed-point numbers to and from their exponentiated representation. For
	// more info on how this works, see the comment on DAOCoinLimitOrderEntry.
	//
	// This value is a uint256 form of 1e38, or 10^38. We mainly use it to represent a
	// "fixed-point" exchange rate when processing limit orders. See the comment on
	// DAOCoinLimitOrderEntry for more info.
	OneE38, _ = uint256.FromHex("0x4b3b4ca85a86c47a098a224000000000") // 1e38
	// This is the number of base units within a single "coin". It is mainly used to
	// convert from base units, which is what we deal with in core, to a human-readable
	// value in the UI. It is equal to 1e18.
	BaseUnitsPerCoin, _ = uint256.FromHex("0xde0b6b3a7640000") // 1e18
)

func (nt NetworkType) String() string {
	switch nt {
	case NetworkType_UNSET:
		return "UNSET"
	case NetworkType_MAINNET:
		return "MAINNET"
	case NetworkType_TESTNET:
		return "TESTNET"
	default:
		return fmt.Sprintf("UNRECOGNIZED(%d) - make sure String() is up to date", nt)
	}
}

const (
	MaxUsernameLengthBytes = 25
)

var (
	UsernameRegex = regexp.MustCompile("^[a-zA-Z0-9_]+$")
	// Profile pics are Base64 encoded plus ": ; ," used in the mime type spec.
	ProfilePicRegex = regexp.MustCompile("^[a-zA-Z0-9+/:;,]+$")

	TikTokShortURLRegex = regexp.MustCompile("^.*(vm\\.tiktok\\.com/)([A-Za-z0-9]{6,12}).*")
	TikTokFullURLRegex  = regexp.MustCompile("^.*((tiktok\\.com/)(v/)|(@[A-Za-z0-9_-]{2,24}/video/)|(embed/v2/))(\\d{0,30}).*")
)

type ForkHeights struct {
	// Global Block Heights:
	// The block height at which various forks occurred including an
	// explanation as to why they're necessary.

	// A dummy height set to zero by default.
	DefaultHeight uint64

	// The most deflationary event in DeSo history has yet to come...
	DeflationBombBlockHeight uint64

	// SalomonFixBlockHeight defines a block height where the protocol implements
	// two changes:
	// 	(1) The protocol now prints founder reward for all buy transactions instead
	//		of just when creators reach a new all time high.
	//		This was decided in order to provide lasting incentive for creators
	//		to utilize the protocol.
	//	(2) A fix was created to deal with a bug accidentally triggered by @salomon.
	//		After a series of buys and sells @salomon was left with a single creator coin
	//		nano in circulation and a single DeSo nano locked. This caused a detach
	//		between @salomon's bonding curve and others on the protocol. As more buys and sells
	//		continued, @salomon's bonding curve continued to detach further and further from its peers.
	// 		At its core, @salomon had too few creator coins in circulation. This fix introduces
	//		this missing supply back into circulation as well as prevented detached Bancor bonding
	//		curves from coming into existence.
	//		^ It was later decided to leave Salomon's coin circulation alone. A fix was introduced
	//		to prevent similar cases from occurring again, but @salomon is left alone.
	SalomonFixBlockHeight uint32

	// DeSoFounderRewardBlockHeight defines a block height where the protocol switches from
	// paying the founder reward in the founder's own creator coin to paying in DeSo instead.
	DeSoFounderRewardBlockHeight uint32

	// BuyCreatorCoinAfterDeletedBalanceEntryFixBlockHeight defines a block height after which the protocol will create
	// a new BalanceEntry when a user purchases a Creator Coin and their current BalanceEntry is deleted.
	// The situation in which a BalanceEntry reaches a deleted state occurs when a user transfers all their holdings
	// of a certain creator to another public key and subsequently purchases that same creator within the same block.
	// This resolves a bug in which users would purchase creator coins after transferring all holdings within the same
	// block and then the creator coins would be added to a deleted balance.  When the Balance Entries are flushed to
	// the database, the user would lose the creator coins they purchased.
	BuyCreatorCoinAfterDeletedBalanceEntryFixBlockHeight uint32

	// ParamUpdaterProfileUpdateFixBlockHeight defines a block height after which the protocol uses the update profile
	// txMeta's ProfilePublicKey when the Param Updater is creating a profile for ProfilePublicKey.
	ParamUpdaterProfileUpdateFixBlockHeight uint32

	// UpdateProfileFixBlockHeight defines the height at which a patch was added to prevent user from
	// updating the profile entry for arbitrary public keys that do not have existing profile entries.
	UpdateProfileFixBlockHeight uint32

	// BrokenNFTBidsFixBlockHeight defines the height at which the deso balance index takes effect
	// for accepting NFT bids.  This is used to fix a fork that was created by nodes running with a corrupted
	// deso balance index, allowing bids to be submitted that were greater than the user's deso balance.
	BrokenNFTBidsFixBlockHeight uint32

	// DeSoDiamondsBlockHeight defines the height at which diamonds will be given in DESO
	// rather than in creator coin.
	// Triggers: 3pm PT on 8/16/2021
	DeSoDiamondsBlockHeight uint32

	// NFTTransfersBlockHeight defines the height at which NFT transfer txns, accept NFT
	// transfer txns, NFT burn txns, and AuthorizeDerivedKey txns will be accepted.
	// Triggers: 12PM PT on 9/15/2021
	NFTTransferOrBurnAndDerivedKeysBlockHeight uint32

	// DeSoV3MessagesBlockHeight defines the height at which messaging key and messsage party
	// entries will be accepted by consensus.
	DeSoV3MessagesBlockHeight uint32

	// BuyNowAndNFTSplitsBlockHeight defines the height at which NFTs can be sold at a fixed price instead of an
	// auction style and allows splitting of NFT royalties to user's other than the post's creator.
	BuyNowAndNFTSplitsBlockHeight uint32

	// DAOCoinBlockHeight defines the height at which DAO Coin and DAO Coin Transfer
	// transactions will be accepted.
	DAOCoinBlockHeight uint32

	ExtraDataOnEntriesBlockHeight uint32

	// DerivedKeySetSpendingLimitsBlockHeight defines the height at which derived key transactions will have their
	// transaction spending limits in the extra data field parsed.
	DerivedKeySetSpendingLimitsBlockHeight uint32

	// DerivedKeyTrackSpendingLimitsBlockHeight defines the height at which derived key's transaction spending limits
	// will come in effect - accounting of DESO spent and transaction counts will begin at this height. These heights
	// are separated to allow developers time to generate new derived keys for their users. NOTE: this must always
	// be greater than or equal to DerivedKeySetSpendingLimitsBlockHeight.
	DerivedKeyTrackSpendingLimitsBlockHeight uint32

	// DAOCoinLimitOrderBlockHeight defines the height at which DAO Coin Limit Order transactions will be accepted.
	DAOCoinLimitOrderBlockHeight uint32

	// DerivedKeyEthSignatureCompatibilityBlockHeight allows authenticating derived keys that were signed with the Ethereum
	// personal_sign signature standard. This in particular allows the usage of MetaMask for issuing derived keys.
	DerivedKeyEthSignatureCompatibilityBlockHeight uint32

	// OrderBookDBFetchOptimizationBlockHeight implements an optimization around fetching orders from the db.
	OrderBookDBFetchOptimizationBlockHeight uint32

	// ParamUpdaterRefactorBlockHeight indicates a point at which we refactored
	// ParamUpdater to use a blockHeight-gated function rather than a constant.
	ParamUpdaterRefactorBlockHeight uint32

	// DeSoUnlimitedDerivedKeysBlockHeight defines the height at which
	// we introduce derived keys without a spending limit.
	DeSoUnlimitedDerivedKeysBlockHeight uint32

<<<<<<< HEAD
	// AllowUpdatingNFTPostsBlockHeight defines the height at which we began
	// allowing post-owners to update the underlying post of an NFT.
	AllowUpdatingNFTPostsBlockHeight uint32
=======
	// AssociationsBlockHeight defines the height at which
	// we introduce UserAssociations and PostAssociations.
	AssociationsBlockHeight uint32
>>>>>>> a80dec88

	// Be sure to update EncoderMigrationHeights as well via
	// GetEncoderMigrationHeights if you're modifying schema.
}

// EncoderMigrationHeights is used to store migration heights for DeSoEncoder types. To properly migrate a DeSoEncoder,
// you should:
//  0. Typically, encoder migrations should align with hard fork heights. So the first
//     step is to define a new value in ForkHeights, and set the value accordingly for
//     mainnet, testnet, and regtest param structs. Add a name for your migration so that
//     it can be accessed robustly.
//	1. Define a new block height in the EncoderMigrationHeights struct. This should map
//     1:1 with the fork height defined prior.
//	2. Add conditional statements to the RawEncode / RawDecodeWithoutMetadata methods that
//     trigger at the defined height.
//	3. Add a condition to GetVersionByte to return version associated with the migration height.
//
// So for example, let's say you want to add a migration for UtxoEntry at height 1200.
//
// 0. Add a field to ForkHeight that marks the point at which this entry will come
//    into play:
//     - Add the following to the ForkHeight struct:
//         UtxoEntryTestHeight uint64
//     - Add the following to the individual param structs (MainnetForkHeights, TestnetForkHeights,
//       and RegtestForkHeights):
//         UtxoEntryTestHeight: 1200 (may differ for mainnet vs testnet & regtest)
//     - Add the migration name below DefaultMigration
//     		UtxoEntryTestHeight MigrationName = "UtxoEntryTestHeight"
//
// 1. Add a field to the EncoderMigrationHeights that looks like this:
//		UtxoEntryTestHeight MigrationHeight
//
// 2. Modify func (utxoEntry *UtxoEntry) RawEncode/RawDecodeWithoutMetadata. E.g. add the following condition at the
//	end of RawEncodeWithoutMetadata (note the usage of the MigrationName UtxoEntryTestHeight):
//		if MigrationTriggered(blockHeight, UtxoEntryTestHeight) {
//			data = append(data, byte(127))
//		}
//	And this at the end of RawDecodeWithoutMetadata:
//		if MigrationTriggered(blockHeight, UtxoEntryTestHeight) {
//			_, err = rr.ReadByte()
//			if err != nil {
//				return errors.Wrapf(err, "UtxoEntry.Decode: Problem reading random byte.")
//			}
//		}
//	MAKE SURE TO WRITE CORRECT CONDITIONS FOR THE HEIGHTS IN BOTH ENCODE AND DECODE!
//
// 3. Modify func (utxo *UtxoEntry) GetVersionByte to return the correct encoding version depending on the height. Use the
//		function GetMigrationVersion to chain encoder migrations (Note the variadic parameter of GetMigrationVersion and
//		the usage of the MigrationName UtxoEntryTestHeight)
//
//		return GetMigrationVersion(blockHeight, UtxoEntryTestHeight)
//
// That's it!
type MigrationName string
type MigrationHeight struct {
	Height  uint64
	Version byte
	Name    MigrationName
}

const (
	DefaultMigration              MigrationName = "DefaultMigration"
	UnlimitedDerivedKeysMigration MigrationName = "UnlimitedDerivedKeysMigration"
	AssociationsMigration         MigrationName = "AssociationsMigration"
)

type EncoderMigrationHeights struct {
	DefaultMigration MigrationHeight

	// DeSoUnlimitedDerivedKeys coincides with the DeSoUnlimitedDerivedKeysBlockHeight block
	DeSoUnlimitedDerivedKeys MigrationHeight

	// DeSoAssociations coincides with the AssociationsBlockHeight block
	DeSoAssociations MigrationHeight
}

func GetEncoderMigrationHeights(forkHeights *ForkHeights) *EncoderMigrationHeights {
	return &EncoderMigrationHeights{
		DefaultMigration: MigrationHeight{
			Version: 0,
			Height:  forkHeights.DefaultHeight,
			Name:    DefaultMigration,
		},
		DeSoUnlimitedDerivedKeys: MigrationHeight{
			Version: 1,
			Height:  uint64(forkHeights.DeSoUnlimitedDerivedKeysBlockHeight),
			Name:    UnlimitedDerivedKeysMigration,
		},
		DeSoAssociations: MigrationHeight{
			Version: 2,
			Height:  uint64(forkHeights.AssociationsBlockHeight),
			Name:    AssociationsMigration,
		},
	}
}
func GetEncoderMigrationHeightsList(forkHeights *ForkHeights) (
	_migrationHeightsList []*MigrationHeight) {

	migrationHeights := GetEncoderMigrationHeights(forkHeights)

	// Read `version:"x"` tags from the EncoderMigrationHeights struct.
	var migrationHeightsList []*MigrationHeight
	elements := reflect.ValueOf(migrationHeights).Elem()
	structFields := elements.Type()
	for ii := 0; ii < structFields.NumField(); ii++ {
		elementField := elements.Field(ii)
		mig := elementField.Interface().(MigrationHeight)
		migCopy := mig
		migrationHeightsList = append(migrationHeightsList, &migCopy)
	}

	sort.Slice(migrationHeightsList, func(i int, j int) bool {
		return migrationHeightsList[i].Height < migrationHeightsList[j].Height
	})
	return migrationHeightsList
}

// DeSoParams defines the full list of possible parameters for the
// DeSo network.
type DeSoParams struct {
	// The network type (mainnet, testnet, etc).
	NetworkType NetworkType
	// Set to true when we're running in regtest mode. This is useful for testing.
	ExtraRegtestParamUpdaterKeys map[PkMapKey]bool
	// The current protocol version we're running.
	ProtocolVersion uint64
	// The minimum protocol version we'll allow a peer we connect to
	// to have.
	MinProtocolVersion uint64
	// Used as a "vanity plate" to identify different DeSo
	// clients. Mainly useful in analyzing the network at
	// a meta level, not in the protocol itself.
	UserAgent string
	// The list of DNS seed hosts to use during bootstrapping.
	DNSSeeds []string

	// A list of DNS seed prefixes and suffixes to use during bootstrapping.
	// These prefixes and suffixes will be scanned and all IPs found will be
	// incorporated into the address manager.
	DNSSeedGenerators [][]string

	// The network parameter for Bitcoin messages as defined by the btcd library.
	// Useful for certain function calls we make to this library.
	BitcoinBtcdParams *chaincfg.Params

	// Because we use the Bitcoin header chain only to process exchanges from
	// BTC to DeSo, we don't need to worry about Bitcoin blocks before a certain
	// point, which is specified by this node. This is basically used to make
	// header download more efficient but it's important to note that if for
	// some reason there becomes a different main chain that is stronger than
	// this one, then we will still switch to that one even with this parameter
	// set such as it is.
	BitcoinStartBlockNode *BlockNode

	// The base58Check-encoded Bitcoin address that users must send Bitcoin to in order
	// to purchase DeSo. Note that, unfortunately, simply using an all-zeros or
	// mostly-all-zeros address or public key doesn't work and, in fact, I found that
	// using almost any address other than this one also doesn't work.
	BitcoinBurnAddress string

	// This is a fee in basis points charged on BitcoinExchange transactions that gets
	// paid to the miners. Basically, if a user burned enough Satoshi to create 100 DeSo,
	// and if the BitcoinExchangeFeeBasisPoints was 1%, then 99 DeSo would be allocated to
	// the user's public key while 1 DeSo would be left as a transaction fee to the miner.
	BitcoinExchangeFeeBasisPoints uint64

	// The amount of time to wait for a Bitcoin txn to broadcast throughout the Bitcoin
	// network before checking for double-spends.
	BitcoinDoubleSpendWaitSeconds float64

	// This field allows us to set the amount purchased at genesis to a non-zero
	// value.
	DeSoNanosPurchasedAtGenesis uint64

	// Port used for network communications among full nodes.
	DefaultSocketPort uint16
	// Port used for the limited JSON API that supports light clients.
	DefaultJSONPort uint16

	// The amount of time we wait when connecting to a peer.
	DialTimeout time.Duration
	// The amount of time we wait to receive a version message from a peer.
	VersionNegotiationTimeout time.Duration

	// The genesis block to use as the base of our chain.
	GenesisBlock *MsgDeSoBlock
	// The expected hash of the genesis block. Should align with what one
	// would get from actually hashing the provided genesis block.
	GenesisBlockHashHex string
	// How often we target a single block to be generated.
	TimeBetweenBlocks time.Duration
	// How many blocks between difficulty retargets.
	TimeBetweenDifficultyRetargets time.Duration
	// Block hashes, when interpreted as big-endian big integers, must be
	// values less than or equal to the difficulty
	// target. The difficulty target is expressed below as a big-endian
	// big integer and is adjusted every TargetTimePerBlock
	// order to keep blocks generating at consistent intervals.
	MinDifficultyTargetHex string
	// We will reject chains that have less than this amount of total work,
	// expressed as a hexadecimal big-endian bigint. Useful for preventing
	// disk-fill attacks, among other things.
	MinChainWorkHex string

	// This is used for determining whether we are still in initial block download.
	// If our tip is older than this, we continue with IBD.
	MaxTipAge time.Duration

	// Do not allow the difficulty to change by more than a factor of this
	// variable during each adjustment period.
	MaxDifficultyRetargetFactor int64
	// Amount of time one must wait before a block reward can be spent.
	BlockRewardMaturity time.Duration
	// When shifting from v0 blocks to v1 blocks, we changed the hash function to
	// DeSoHash, which is technically easier. Thus we needed to apply an adjustment
	// factor in order to phase it in.
	V1DifficultyAdjustmentFactor int64

	// The maximum number of seconds in a future a block timestamp is allowed
	// to be before it is rejected.
	MaxTstampOffsetSeconds uint64

	// The maximum number of bytes that can be allocated to transactions in
	// a block.
	MaxBlockSizeBytes uint64

	// It's useful to set the miner maximum block size to a little lower than the
	// maximum block size in certain cases. For example, on initial launch, setting
	// it significantly lower is a good way to avoid getting hit by spam blocks.
	MinerMaxBlockSizeBytes uint64

	// In order to make public keys more human-readable, we convert
	// them to base58. When we do that, we use a prefix that makes
	// the public keys to become more identifiable. For example, all
	// mainnet public keys start with "X" because we do this.
	Base58PrefixPublicKey  [3]byte
	Base58PrefixPrivateKey [3]byte

	// MaxFetchBlocks is the maximum number of blocks that can be fetched from
	// a peer at one time.
	MaxFetchBlocks uint32

	MiningIterationsPerCycle uint64

	// deso
	MaxUsernameLengthBytes        uint64
	MaxUserDescriptionLengthBytes uint64
	MaxProfilePicLengthBytes      uint64
	MaxProfilePicDimensions       uint64
	MaxPrivateMessageLengthBytes  uint64

	StakeFeeBasisPoints         uint64
	MaxPostBodyLengthBytes      uint64
	MaxPostSubLengthBytes       uint64
	MaxStakeMultipleBasisPoints uint64
	MaxCreatorBasisPoints       uint64
	MaxNFTRoyaltyBasisPoints    uint64

	// A list of transactions to apply when initializing the chain. Useful in
	// cases where we want to hard fork or reboot the chain with specific
	// transactions applied.
	SeedTxns []string

	// A list of balances to initialize the blockchain with. This is useful for
	// testing and useful in the event that the devs need to hard fork the chain.
	SeedBalances []*DeSoOutput

	// This is a small fee charged on creator coin transactions. It helps
	// prevent issues related to floating point calculations.
	CreatorCoinTradeFeeBasisPoints uint64
	// These two params define the "curve" that we use when someone buys/sells
	// creator coins. Effectively, this curve amounts to a polynomial of the form:
	// - currentCreatorCoinPrice ~= slope * currentCreatorCoinSupply^(1/reserveRatio-1)
	// Buys and sells effectively take the integral of the curve in opposite directions.
	//
	// To better understand where this curve comes from and how it works, check out
	// the following links. They are all well written so don't be intimidated/afraid to
	// dig in and read them:
	// - Primer on bonding curves: https://medium.com/@simondlr/tokens-2-0-curved-token-bonding-in-curation-markets-1764a2e0bee5
	// - The Uniswap v2 white paper: https://whitepaper.io/document/600/uniswap-whitepaper
	// - The Bancor white paper: https://whitepaper.io/document/52/bancor-whitepaper
	// - Article relating Bancor curves to polynomial curves: https://medium.com/@aventus/token-bonding-curves-547f3a04914
	// - Derivations of the Bancor supply increase/decrease formulas: https://blog.relevant.community/bonding-curves-in-depth-intuition-parametrization-d3905a681e0a
	// - Implementations of Bancor equations in Solidity with code: https://yos.io/2018/11/10/bonding-curves/
	// - Bancor is flawed blog post discussing Bancor edge cases: https://hackingdistributed.com/2017/06/19/bancor-is-flawed/
	// - A mathematica equation sheet with tests that walks through all the
	//   equations. You will need to copy this into a Mathematica notebook to
	//   run it: https://pastebin.com/raw/M4a1femY
	CreatorCoinSlope        *big.Float
	CreatorCoinReserveRatio *big.Float

	// CreatorCoinAutoSellThresholdNanos defines two things. The first is the minimum amount
	// of creator coins a user must purchase in order for a transaction to be valid. Secondly
	// it defines the point at which a sell operation will auto liquidate all remaining holdings.
	// For example if I hold 1000 nanos of creator coins and sell x nanos such that
	// 1000 - x < CreatorCoinAutoSellThresholdNanos, we auto liquidate the remaining holdings.
	// It does this to prevent issues with floating point rounding that can arise.
	// This value should be chosen such that the chain is resistant to "phantom nanos." Phantom nanos
	// are tiny amounts of CreatorCoinsInCirculation/DeSoLocked which can cause
	// the effective reserve ratio to deviate from the expected reserve ratio of the bancor curve.
	// A higher CreatorCoinAutoSellThresholdNanos makes it prohibitively expensive for someone to
	// attack the bancor curve to any meaningful measure.
	CreatorCoinAutoSellThresholdNanos uint64

	ForkHeights ForkHeights

	EncoderMigrationHeights     *EncoderMigrationHeights
	EncoderMigrationHeightsList []*MigrationHeight
}

var RegtestForkHeights = ForkHeights{
	DefaultHeight:                0,
	DeflationBombBlockHeight:     0,
	SalomonFixBlockHeight:        uint32(0),
	DeSoFounderRewardBlockHeight: uint32(0),
	BuyCreatorCoinAfterDeletedBalanceEntryFixBlockHeight: uint32(0),
	ParamUpdaterProfileUpdateFixBlockHeight:              uint32(0),
	UpdateProfileFixBlockHeight:                          uint32(0),
	BrokenNFTBidsFixBlockHeight:                          uint32(0),
	DeSoDiamondsBlockHeight:                              uint32(0),
	NFTTransferOrBurnAndDerivedKeysBlockHeight:           uint32(0),
	DeSoV3MessagesBlockHeight:                            uint32(0),
	BuyNowAndNFTSplitsBlockHeight:                        uint32(0),
	DAOCoinBlockHeight:                                   uint32(0),
	ExtraDataOnEntriesBlockHeight:                        uint32(0),
	DerivedKeySetSpendingLimitsBlockHeight:               uint32(0),
	DerivedKeyTrackSpendingLimitsBlockHeight:             uint32(0),
	DAOCoinLimitOrderBlockHeight:                         uint32(0),
	DerivedKeyEthSignatureCompatibilityBlockHeight:       uint32(0),
	OrderBookDBFetchOptimizationBlockHeight:              uint32(0),
	ParamUpdaterRefactorBlockHeight:                      uint32(0),
	DeSoUnlimitedDerivedKeysBlockHeight:                  uint32(0),
<<<<<<< HEAD
	AllowUpdatingNFTPostsBlockHeight:                     uint32(0),
=======
	AssociationsBlockHeight:                              uint32(0),
>>>>>>> a80dec88

	// Be sure to update EncoderMigrationHeights as well via
	// GetEncoderMigrationHeights if you're modifying schema.
}

// EnableRegtest allows for local development and testing with incredibly fast blocks with block rewards that
// can be spent as soon as they are mined. It also removes the default testnet seeds
func (params *DeSoParams) EnableRegtest() {
	if params.NetworkType != NetworkType_TESTNET {
		glog.Error("Regtest mode can only be enabled in testnet mode")
		return
	}

	// Add a key defined in n0_test to the ParamUpdater set when running in regtest mode.
	// Seed: verb find card ship another until version devote guilt strong lemon six
	params.ExtraRegtestParamUpdaterKeys = map[PkMapKey]bool{}
	params.ExtraRegtestParamUpdaterKeys[MakePkMapKey(MustBase58CheckDecode(
		"tBCKVERmG9nZpHTk2AVPqknWc1Mw9HHAnqrTpW1RnXpXMQ4PsQgnmV"))] = true

	// Clear the seeds
	params.DNSSeeds = []string{}

	// Mine blocks incredibly quickly
	params.TimeBetweenBlocks = 2 * time.Second
	params.TimeBetweenDifficultyRetargets = 6 * time.Second
	// Make sure we don't care about blockchain tip age.
	params.MaxTipAge = 1000000 * time.Hour

	// Allow block rewards to be spent instantly
	params.BlockRewardMaturity = 0

	// In regtest, we start all the fork heights at zero. These can be adjusted
	// for testing purposes to ensure that a transition does not cause issues.
	params.ForkHeights = RegtestForkHeights
	params.EncoderMigrationHeights = GetEncoderMigrationHeights(&params.ForkHeights)
	params.EncoderMigrationHeightsList = GetEncoderMigrationHeightsList(&params.ForkHeights)
}

// GenesisBlock defines the genesis block used for the DeSo mainnet and testnet
var (
	ArchitectPubKeyBase58Check = "BC1YLg3oh6Boj8e2boCo1vQCYHLk1rjsHF6jthBdvSw79bixQvKK6Qa"
	// This is the public key corresponding to the BitcoinBurnAddress on mainnet.
	BurnPubKeyBase58Check = "BC1YLjWBf2qnDJmi8HZzzCPeXqy4dCKq95oqqzerAyW8MUTbuXTb1QT"

	GenesisBlock = MsgDeSoBlock{
		Header: &MsgDeSoHeader{
			Version:               0,
			PrevBlockHash:         &BlockHash{},
			TransactionMerkleRoot: mustDecodeHexBlockHash("4b71d103dd6fff1bd6110bc8ed0a2f3118bbe29a67e45c6c7d97546ad126906f"),
			TstampSecs:            uint64(1610948544),
			Height:                uint64(0),
			Nonce:                 uint64(0),
		},
		Txns: []*MsgDeSoTxn{
			{
				TxInputs: []*DeSoInput{},
				// The outputs in the genesis block aren't actually used by anything, but
				// including them helps our block explorer return the genesis transactions
				// without needing an explicit special case.
				TxOutputs: SeedBalances,
				// TODO: Pick a better string
				TxnMeta: &BlockRewardMetadataa{
					ExtraData: []byte(
						"They came here, to the New World. World 2.0, version 1776."),
				},
				// A signature is not required for BLOCK_REWARD transactions since they
				// don't spend anything.
			},
		},
	}
	GenesisBlockHashHex = "5567c45b7b83b604f9ff5cb5e88dfc9ad7d5a1dd5818dd19e6d02466f47cbd62"
	GenesisBlockHash    = mustDecodeHexBlockHash(GenesisBlockHashHex)
)

func GetParamUpdaterPublicKeys(blockHeight uint32, params *DeSoParams) map[PkMapKey]bool {
	// We use legacy paramUpdater values before this block height
	var paramUpdaterKeys map[PkMapKey]bool
	if blockHeight < params.ForkHeights.ParamUpdaterRefactorBlockHeight {
		paramUpdaterKeys = map[PkMapKey]bool{
			// 19Hg2mAJUTKFac2F2BBpSEm7BcpkgimrmD
			MakePkMapKey(MustBase58CheckDecode(ArchitectPubKeyBase58Check)):                                true,
			MakePkMapKey(MustBase58CheckDecode("BC1YLiXwGTte8oXEEVzm4zqtDpGRx44Y4rqbeFeAs5MnzsmqT5RcqkW")): true,
			MakePkMapKey(MustBase58CheckDecode("BC1YLgGLKjuHUFZZQcNYrdWRrHsDKUofd9MSxDq4NY53x7vGt4H32oZ")): true,
			MakePkMapKey(MustBase58CheckDecode("BC1YLj8UkNMbCsmTUTx5Z2bhtp8q86csDthRmK6zbYstjjbS5eHoGkr")): true,
			MakePkMapKey(MustBase58CheckDecode("BC1YLgD1f7yw7Ue8qQiW7QMBSm6J7fsieK5rRtyxmWqL2Ypra2BAToc")): true,
			MakePkMapKey(MustBase58CheckDecode("BC1YLfz4GH3Gfj6dCtBi8bNdNTbTdcibk8iCZS75toUn4UKZaTJnz9y")): true,
			MakePkMapKey(MustBase58CheckDecode("BC1YLfoSyJWKjHGnj5ZqbSokC3LPDNBMDwHX3ehZDCA3HVkFNiPY5cQ")): true,
		}
	} else {
		paramUpdaterKeys = map[PkMapKey]bool{
			MakePkMapKey(MustBase58CheckDecode("BC1YLgKBcYwyWCqnBHKoJY2HX1sc38A7JuA2jMNEmEXfcRpc7D6Hyiu")): true,
			MakePkMapKey(MustBase58CheckDecode("BC1YLfrtYZs4mCeSALnjTUZMdcwsWNHoNaG5gWWD5WyvRrWNTGWWq1q")): true,
			MakePkMapKey(MustBase58CheckDecode("BC1YLiABrQ1P5pKXdm8S1vj1annx6D8Asku5CXX477dpwYXDamprpWd")): true,
			MakePkMapKey(MustBase58CheckDecode("BC1YLfqYyePuSYPVFB2mdh9Dss7PJ9j5vJts87b9zGbVJhQDjCJNdjb")): true,
			MakePkMapKey(MustBase58CheckDecode("BC1YLjDmDtymghnMgAPmTCyykqhcNR19sgSS7pWNd36FXTZpUZNHypj")): true,
		}
	}

	// Add extra paramUpdater keys when we're in regtest mode. This is useful in
	// tests where we need to mess with things.
	for kk, vv := range params.ExtraRegtestParamUpdaterKeys {
		paramUpdaterKeys[kk] = vv
	}

	return paramUpdaterKeys
}

// GlobalDeSoParams is a global instance of DeSoParams that can be used inside nested functions, like encoders, without
// having to pass DeSoParams everywhere. It can be set when node boots. Testnet params are used as default.
// FIXME: This shouldn't be used a lot.
var GlobalDeSoParams = DeSoTestnetParams

var MainnetForkHeights = ForkHeights{
	DefaultHeight:                0,
	DeflationBombBlockHeight:     33783,
	SalomonFixBlockHeight:        uint32(15270),
	DeSoFounderRewardBlockHeight: uint32(21869),
	BuyCreatorCoinAfterDeletedBalanceEntryFixBlockHeight: uint32(39713),
	ParamUpdaterProfileUpdateFixBlockHeight:              uint32(39713),
	UpdateProfileFixBlockHeight:                          uint32(46165),
	BrokenNFTBidsFixBlockHeight:                          uint32(46917),
	DeSoDiamondsBlockHeight:                              uint32(52112),
	NFTTransferOrBurnAndDerivedKeysBlockHeight:           uint32(60743),

	// Mon Jan 24 @ 12pm PST
	DeSoV3MessagesBlockHeight:     uint32(98474),
	BuyNowAndNFTSplitsBlockHeight: uint32(98474),
	DAOCoinBlockHeight:            uint32(98474),

	ExtraDataOnEntriesBlockHeight:            uint32(130901),
	DerivedKeySetSpendingLimitsBlockHeight:   uint32(130901),
	DerivedKeyTrackSpendingLimitsBlockHeight: uint32(130901),
	DAOCoinLimitOrderBlockHeight:             uint32(130901),

	// Fri Jun 9 @ 12pm PT
	DerivedKeyEthSignatureCompatibilityBlockHeight: uint32(137173),
	OrderBookDBFetchOptimizationBlockHeight:        uint32(137173),

	ParamUpdaterRefactorBlockHeight: uint32(141193),

	// Mon Sept 19 @ 12pm PST
	DeSoUnlimitedDerivedKeysBlockHeight: uint32(166066),

	// FIXME: Set to real block height when we're ready.
<<<<<<< HEAD
	AllowUpdatingNFTPostsBlockHeight: math.MaxUint32,
=======
	AssociationsBlockHeight: math.MaxUint32,
>>>>>>> a80dec88

	// Be sure to update EncoderMigrationHeights as well via
	// GetEncoderMigrationHeights if you're modifying schema.
}

// DeSoMainnetParams defines the DeSo parameters for the mainnet.
var DeSoMainnetParams = DeSoParams{
	NetworkType:        NetworkType_MAINNET,
	ProtocolVersion:    1,
	MinProtocolVersion: 1,
	UserAgent:          "Architect",
	DNSSeeds: []string{
		"deso.coinbase.com",
		"deso.gemini.com",
		"deso.kraken.com",
		"deso.bitstamp.com",
		"deso.bitfinex.com",
		"deso.binance.com",
		"deso.hbg.com",
		"deso.okex.com",
		"deso.bithumb.com",
		"deso.upbit.com",
	},
	DNSSeedGenerators: [][]string{
		{
			"deso-seed-",
			".io",
		},
	},

	GenesisBlock:        &GenesisBlock,
	GenesisBlockHashHex: GenesisBlockHashHex,
	// This is used as the starting difficulty for the chain.
	MinDifficultyTargetHex: "000001FFFF000000000000000000000000000000000000000000000000000000",

	// Run with --v=2 and look for "cum work" output from miner.go
	MinChainWorkHex: "000000000000000000000000000000000000000000000000006314f9a85a949b",

	MaxTipAge: 24 * time.Hour,

	// ===================================================================================
	// Mainnet Bitcoin config
	// ===================================================================================
	BitcoinBtcdParams:  &chaincfg.MainNetParams,
	BitcoinBurnAddress: "1PuXkbwqqwzEYo9SPGyAihAge3e9Lc71b",

	// We use a start node that is near the tip of the Bitcoin header chain. Doing
	// this allows us to bootstrap Bitcoin transactions much more quickly without
	// compromising on security because, if this node ends up not being on the best
	// chain one day (which would be completely ridiculous anyhow because it would mean that
	// days or months of bitcoin transactions got reverted), our code will still be
	// able to robustly switch to an alternative chain that has more work. It's just
	// much faster if the best chain is the one that has this start node in it (similar
	// to the --assumevalid Bitcoin flag).
	//
	// Process for generating this config:
	// - Find a node config from the scripts/nodes folder (we used n0)
	// - Make sure the logging for bitcoin_manager is set to 2. --vmodule="bitcoin_manager=2"
	// - Run the node config (./n0)
	// - A line should print every time there's a difficulty adjustment with the parameters
	//   required below (including "DiffBits"). Just copy those into the below and
	//   everything should work.
	// - Oh and you might have to set BitcoinMinChainWorkHex to something lower/higher. The
	//   value should equal the amount of work it takes to get from whatever start node you
	//   choose and the tip. This is done by running once, letting it fail, and then rerunning
	//   with the value it outputs.
	BitcoinStartBlockNode: NewBlockNode(
		nil,
		mustDecodeHexBlockHashBitcoin("000000000000000000092d577cc673bede24b6d7199ee69c67eeb46c18fc978c"),
		// Note the height is always one greater than the parent node.
		653184,
		_difficultyBitsToHash(386798414),
		// CumWork shouldn't matter.
		big.NewInt(0),
		// We are bastardizing the DeSo header to store Bitcoin information here.
		&MsgDeSoHeader{
			TstampSecs: 1602950620,
			Height:     0,
		},
		StatusBitcoinHeaderValidated,
	),

	BitcoinExchangeFeeBasisPoints: 10,
	BitcoinDoubleSpendWaitSeconds: 5.0,
	DeSoNanosPurchasedAtGenesis:   uint64(6000000000000000),
	DefaultSocketPort:             uint16(17000),
	DefaultJSONPort:               uint16(17001),

	DialTimeout:               30 * time.Second,
	VersionNegotiationTimeout: 30 * time.Second,

	BlockRewardMaturity: time.Hour * 3,

	V1DifficultyAdjustmentFactor: 10,

	// Use a five-minute block time. Although a shorter block time seems like
	// it would improve the user experience, the reality is that zero-confirmation
	// transactions can usually be relied upon to give the user the illusion of
	// instant gratification (particularly since we implement a limited form of
	// RBF that makes it difficult to reverse transactions once they're in the
	// mempool of nodes). Moreover, longer block times mean we require fewer
	// headers to be downloaded by light clients in the long run, which is a
	// big win in terms of performance.
	TimeBetweenBlocks: 5 * time.Minute,
	// We retarget the difficulty every day. Note this value must
	// ideally be evenly divisible by TimeBetweenBlocks.
	TimeBetweenDifficultyRetargets: 24 * time.Hour,
	// Difficulty can't decrease to below 25% of its previous value or increase
	// to above 400% of its previous value.
	MaxDifficultyRetargetFactor: 4,
	Base58PrefixPublicKey:       [3]byte{0xcd, 0x14, 0x0},
	Base58PrefixPrivateKey:      [3]byte{0x35, 0x0, 0x0},

	// Reject blocks that are more than two hours in the future.
	MaxTstampOffsetSeconds: 2 * 60 * 60,

	// We use a max block size of 16MB. This translates to 100-200 posts per
	// second depending on the size of the post, which should support around
	// ten million active users. We compute this by taking Twitter, which averages
	// 6,000 posts per second at 300M daus => 10M/300M*6,000=200 posts per second. This
	// generates about 1.6TB per year of data, which means that nodes will
	// have to have a lot of space. This seems fine, however,
	// because space is cheap and it's easy to spin up a cloud machine with
	// tens of terabytes of space.
	MaxBlockSizeBytes: 16000000,

	// We set this to be lower initially to avoid winding up with really big
	// spam blocks in the event someone tries to abuse the initially low min
	// fee rates.
	MinerMaxBlockSizeBytes: 2000000,

	// This takes about ten seconds on a reasonable CPU, which makes sense given
	// a 10 minute block time.
	MiningIterationsPerCycle: 95000,

	MaxUsernameLengthBytes: MaxUsernameLengthBytes,

	MaxUserDescriptionLengthBytes: 20000,

	MaxProfilePicLengthBytes: 20000,
	MaxProfilePicDimensions:  100,

	// MaxPrivateMessageLengthBytes is the maximum number of bytes of encrypted
	// data a private message is allowed to include in an PrivateMessage transaction.
	MaxPrivateMessageLengthBytes: 10000,

	// Set the stake fee to 10%
	StakeFeeBasisPoints: 10 * 100,
	// TODO(performance): We're currently storing posts using HTML, which is
	// basically 2x as verbose as it needs to be for no reason. We should
	// consider storing stuff as markdown instead, which we can do with
	// the richtext editor thing that we have.
	MaxPostBodyLengthBytes: 20000,
	MaxPostSubLengthBytes:  140,
	// 10x is the max for the truly highly motivated individuals.
	MaxStakeMultipleBasisPoints: 10 * 100 * 100,
	// 100% is the max creator percentage. Not sure why you'd buy such a coin
	// but whatever.
	MaxCreatorBasisPoints:    100 * 100,
	MaxNFTRoyaltyBasisPoints: 100 * 100,

	// Use a canonical set of seed transactions.
	SeedTxns: SeedTxns,

	// Set some seed balances if desired
	SeedBalances: SeedBalances,

	// Just charge one basis point on creator coin trades for now.
	CreatorCoinTradeFeeBasisPoints: 1,
	// Note that Uniswap is quadratic (i.e. its price equation is
	// - price ~= currentCreatorCoinSupply^2,
	// and we think quadratic makes sense in this context as well.
	CreatorCoinSlope:        NewFloat().SetFloat64(0.003),
	CreatorCoinReserveRatio: NewFloat().SetFloat64(0.3333333),

	// 10 was seen as a threshold reachable in almost all transaction.
	// It's just high enough where you avoid drifting creating coin
	// reserve ratios.
	CreatorCoinAutoSellThresholdNanos: uint64(10),

	ForkHeights:                 MainnetForkHeights,
	EncoderMigrationHeights:     GetEncoderMigrationHeights(&MainnetForkHeights),
	EncoderMigrationHeightsList: GetEncoderMigrationHeightsList(&MainnetForkHeights),
}

func mustDecodeHexBlockHashBitcoin(ss string) *BlockHash {
	hash, err := chainhash.NewHashFromStr(ss)
	if err != nil {
		panic(err)
	}
	return (*BlockHash)(hash)
}

func MustDecodeHexBlockHash(ss string) *BlockHash {
	return mustDecodeHexBlockHash(ss)
}

func mustDecodeHexBlockHash(ss string) *BlockHash {
	bb, err := hex.DecodeString(ss)
	if err != nil {
		log.Fatalf("Problem decoding hex string to bytes: (%s): %v", ss, err)
	}
	if len(bb) != 32 {
		log.Fatalf("mustDecodeHexBlockHash: Block hash has length (%d) but should be (%d)", len(bb), 32)
	}
	ret := BlockHash{}
	copy(ret[:], bb)
	return &ret
}

var TestnetForkHeights = ForkHeights{
	// Get testnet height from here:
	// - https://explorer.deso.org/?query-node=https:%2F%2Ftest.deso.org

	// Initially, testnet fork heights were the same as mainnet heights
	// This changed when we spun up a real testnet that runs independently
	DefaultHeight:                0,
	DeflationBombBlockHeight:     33783,
	SalomonFixBlockHeight:        uint32(15270),
	DeSoFounderRewardBlockHeight: uint32(21869),
	BuyCreatorCoinAfterDeletedBalanceEntryFixBlockHeight: uint32(39713),
	ParamUpdaterProfileUpdateFixBlockHeight:              uint32(39713),
	UpdateProfileFixBlockHeight:                          uint32(46165),
	BrokenNFTBidsFixBlockHeight:                          uint32(46917),
	DeSoDiamondsBlockHeight:                              uint32(52112),
	NFTTransferOrBurnAndDerivedKeysBlockHeight:           uint32(60743),

	// Flags after this point can differ from mainnet

	// Thu Jan 20 @ 12pm PST
	DeSoV3MessagesBlockHeight:     uint32(97322),
	BuyNowAndNFTSplitsBlockHeight: uint32(97322),
	DAOCoinBlockHeight:            uint32(97322),

	// Wed Apr 20 @ 9am ET
	ExtraDataOnEntriesBlockHeight:          uint32(304087),
	DerivedKeySetSpendingLimitsBlockHeight: uint32(304087),
	// Add 18h for the spending limits to be checked, since this is how we're
	// going to do it on mainnet. Testnet produces 60 blocks per hour.
	DerivedKeyTrackSpendingLimitsBlockHeight: uint32(304087 + 18*60),
	DAOCoinLimitOrderBlockHeight:             uint32(304087),

	// Thu Jun 9 @ 11:59pm PT
	DerivedKeyEthSignatureCompatibilityBlockHeight: uint32(360584),
	OrderBookDBFetchOptimizationBlockHeight:        uint32(360584),

	ParamUpdaterRefactorBlockHeight: uint32(373536),

	// Tues Sept 13 @ 10am PT
	DeSoUnlimitedDerivedKeysBlockHeight: uint32(467217),

	// FIXME: Set to real block height when we're ready.
<<<<<<< HEAD
	AllowUpdatingNFTPostsBlockHeight: math.MaxUint32,
=======
	AssociationsBlockHeight: math.MaxUint32,
>>>>>>> a80dec88

	// Be sure to update EncoderMigrationHeights as well via
	// GetEncoderMigrationHeights if you're modifying schema.
}

// DeSoTestnetParams defines the DeSo parameters for the testnet.
var DeSoTestnetParams = DeSoParams{
	NetworkType:        NetworkType_TESTNET,
	ProtocolVersion:    0,
	MinProtocolVersion: 0,
	UserAgent:          "Architect",
	DNSSeeds: []string{
		"dorsey.bitclout.com",
	},
	DNSSeedGenerators: [][]string{},

	// ===================================================================================
	// Testnet Bitcoin config
	// ===================================================================================
	BitcoinBtcdParams:             &chaincfg.TestNet3Params,
	BitcoinBurnAddress:            "mhziDsPWSMwUqvZkVdKY92CjesziGP3wHL",
	BitcoinExchangeFeeBasisPoints: 10,
	BitcoinDoubleSpendWaitSeconds: 5.0,
	DeSoNanosPurchasedAtGenesis:   uint64(6000000000000000),

	// See comment in mainnet config.
	BitcoinStartBlockNode: NewBlockNode(
		nil,
		mustDecodeHexBlockHashBitcoin("000000000000003aae8fb976056413aa1d863eb5bee381ff16c9642283b1da1a"),
		1897056,
		_difficultyBitsToHash(424073553),

		// CumWork: We set the work of the start node such that, when added to all of the
		// blocks that follow it, it hurdles the min chain work.
		big.NewInt(0),
		// We are bastardizing the DeSo header to store Bitcoin information here.
		&MsgDeSoHeader{
			TstampSecs: 1607659152,
			Height:     0,
		},
		StatusBitcoinHeaderValidated,
	),

	// ===================================================================================
	// Testnet socket config
	// ===================================================================================
	DefaultSocketPort: uint16(18000),
	DefaultJSONPort:   uint16(18001),

	DialTimeout:               30 * time.Second,
	VersionNegotiationTimeout: 30 * time.Second,

	GenesisBlock:        &GenesisBlock,
	GenesisBlockHashHex: GenesisBlockHashHex,

	// Use a faster block time in the testnet.
	TimeBetweenBlocks: 1 * time.Minute,
	// Use a very short difficulty retarget period in the testnet.
	TimeBetweenDifficultyRetargets: 3 * time.Minute,
	// This is used as the starting difficulty for the chain.
	MinDifficultyTargetHex: "0090000000000000000000000000000000000000000000000000000000000000",
	// Minimum amount of work a valid chain needs to have. Useful for preventing
	// disk-fill attacks, among other things.
	//MinChainWorkHex: "000000000000000000000000000000000000000000000000000000011883b96c",
	MinChainWorkHex: "0000000000000000000000000000000000000000000000000000000000000000",

	// TODO: Set to one day when we launch the testnet. In the meantime this value
	// is more useful for local testing.
	MaxTipAge: time.Hour * 24,

	// Difficulty can't decrease to below 50% of its previous value or increase
	// to above 200% of its previous value.
	MaxDifficultyRetargetFactor: 2,
	// Miners need to wait some time before spending their block reward.
	BlockRewardMaturity: 5 * time.Minute,

	V1DifficultyAdjustmentFactor: 10,

	// Reject blocks that are more than two hours in the future.
	MaxTstampOffsetSeconds: 2 * 60 * 60,

	// We use a max block size of 1MB. This seems to work well for BTC and
	// most of our data doesn't need to be stored on the blockchain anyway.
	MaxBlockSizeBytes: 1000000,

	// We set this to be lower initially to avoid winding up with really big
	// spam blocks in the event someone tries to abuse the initially low min
	// fee rates.
	MinerMaxBlockSizeBytes: 1000000,

	Base58PrefixPublicKey:  [3]byte{0x11, 0xc2, 0x0},
	Base58PrefixPrivateKey: [3]byte{0x4f, 0x6, 0x1b},

	MiningIterationsPerCycle: 9500,

	// deso
	MaxUsernameLengthBytes: MaxUsernameLengthBytes,

	MaxUserDescriptionLengthBytes: 20000,

	MaxProfilePicLengthBytes: 20000,
	MaxProfilePicDimensions:  100,

	// MaxPrivateMessageLengthBytes is the maximum number of bytes of encrypted
	// data a private message is allowed to include in an PrivateMessage transaction.
	MaxPrivateMessageLengthBytes: 10000,

	// Set the stake fee to 5%
	StakeFeeBasisPoints: 5 * 100,
	// TODO(performance): We're currently storing posts using HTML, which
	// basically 2x as verbose as it needs to be for basically no reason.
	// We should consider storing stuff as markdown instead, which we can
	// do with the richtext editor thing that we have.
	MaxPostBodyLengthBytes: 50000,
	MaxPostSubLengthBytes:  140,
	// 10x is the max for the truly highly motivated individuals.
	MaxStakeMultipleBasisPoints: 10 * 100 * 100,
	// 100% is the max creator percentage. Not sure why you'd buy such a coin
	// but whatever.
	MaxCreatorBasisPoints:    100 * 100,
	MaxNFTRoyaltyBasisPoints: 100 * 100,

	// Use a canonical set of seed transactions.
	SeedTxns: TestSeedTxns,

	// Set some seed balances if desired
	// Note: For now these must be the same as mainnet because GenesisBlock is the same
	SeedBalances: SeedBalances,

	// Just charge one basis point on creator coin trades for now.
	CreatorCoinTradeFeeBasisPoints: 1,
	// Note that Uniswap is quadratic (i.e. its price equation is
	// - price ~= currentCreatorCoinSupply^2,
	// and we think quadratic makes sense in this context as well.
	CreatorCoinSlope:        NewFloat().SetFloat64(0.003),
	CreatorCoinReserveRatio: NewFloat().SetFloat64(0.3333333),

	// 10 was seen as a threshold reachable in almost all transaction.
	// It's just high enough where you avoid drifting creating coin
	// reserve ratios.
	CreatorCoinAutoSellThresholdNanos: uint64(10),

	ForkHeights:                 TestnetForkHeights,
	EncoderMigrationHeights:     GetEncoderMigrationHeights(&TestnetForkHeights),
	EncoderMigrationHeightsList: GetEncoderMigrationHeightsList(&TestnetForkHeights),
}

// GetDataDir gets the user data directory where we store files
// in a cross-platform way.
func GetDataDir(params *DeSoParams) string {
	configDirs := configdir.New(
		ConfigDirVendorName, ConfigDirAppName)
	dirString := configDirs.QueryFolders(configdir.Global)[0].Path
	dataDir := filepath.Join(dirString, params.NetworkType.String())
	if err := os.MkdirAll(dataDir, os.ModePerm); err != nil {
		log.Fatalf("GetDataDir: Could not create data directories (%s): %v", dataDir, err)
	}
	return dataDir
}

func VersionByteToMigrationHeight(version byte, params *DeSoParams) (_blockHeight uint64) {
	for _, migrationHeight := range params.EncoderMigrationHeightsList {
		if migrationHeight.Version == version {
			return migrationHeight.Height
		}
	}
	return 0
}

// Defines keys that may exist in a transaction's ExtraData map
const (
	// Key in transaction's extra data map that points to a post that the current transaction is reposting
	RepostedPostHash = "RecloutedPostHash"
	// Key in transaction's extra map -- The presence of this key indicates that this post is a repost with a quote.
	IsQuotedRepostKey = "IsQuotedReclout"

	// Keys for a GlobalParamUpdate transaction's extra data map.
	USDCentsPerBitcoinKey            = "USDCentsPerBitcoin"
	MinNetworkFeeNanosPerKBKey       = "MinNetworkFeeNanosPerKB"
	CreateProfileFeeNanosKey         = "CreateProfileFeeNanos"
	CreateNFTFeeNanosKey             = "CreateNFTFeeNanos"
	MaxCopiesPerNFTKey               = "MaxCopiesPerNFT"
	ForbiddenBlockSignaturePubKeyKey = "ForbiddenBlockSignaturePubKey"

	DiamondLevelKey    = "DiamondLevel"
	DiamondPostHashKey = "DiamondPostHash"

	// Key in transaction's extra data map containing the derived key used in signing the txn.
	DerivedPublicKey = "DerivedPublicKey"

	// Messaging keys
	MessagingPublicKey             = "MessagingPublicKey"
	SenderMessagingPublicKey       = "SenderMessagingPublicKey"
	SenderMessagingGroupKeyName    = "SenderMessagingGroupKeyName"
	RecipientMessagingPublicKey    = "RecipientMessagingPublicKey"
	RecipientMessagingGroupKeyName = "RecipientMessagingGroupKeyName"

	// Key in transaction's extra data map. If it is there, the NFT is a "Buy Now" NFT and this is the Buy Now Price
	BuyNowPriceKey = "BuyNowPriceNanos"

	// Key in transaction's extra data map. If present, the value represents a map of pkid to basis points representing
	// the amount of royalties the pkid should receive upon sale of this NFT.
	DESORoyaltiesMapKey = "DESORoyaltiesMap"

	// Key in transaction's extra data map. If present, the value represents a map of pkid to basis points representing
	// the amount of royalties that should be added to pkid's creator coin upon sale of this NFT.
	CoinRoyaltiesMapKey = "CoinRoyaltiesMap"

	// Used to distinguish v3 messages from previous iterations
	MessagesVersionString = "V"
	MessagesVersion1      = 1
	MessagesVersion2      = 2
	MessagesVersion3      = 3

	// Key in transaction's extra data map. If present, this value represents the Node ID of the running node. This maps
	// to the map of nodes in ./lib/nodes.go
	NodeSourceMapKey = "NodeSource"

	// TransactionSpendingLimit
	TransactionSpendingLimitKey = "TransactionSpendingLimit"
	DerivedKeyMemoKey           = "DerivedKeyMemo"

	// V3 Group Chat Messages ExtraData Key
	MessagingGroupOperationType = "MessagingGroupOperationType"
)

// Defines values that may exist in a transaction's ExtraData map
var (
	PostExtraDataConsensusKeys = [2]string{RepostedPostHash, IsQuotedRepostKey}
)

var (
	QuotedRepostVal    = []byte{1}
	NotQuotedRepostVal = []byte{0}
)

var (
	IsGraylisted   = []byte{1}
	IsBlacklisted  = []byte{1}
	NotGraylisted  = []byte{0}
	NotBlacklisted = []byte{0}
)

// InitialGlobalParamsEntry to be used before ParamUpdater creates the first update.
var (
	InitialGlobalParamsEntry = GlobalParamsEntry{
		// We initialize the USDCentsPerBitcoin to 0 so we can use the value set by the UPDATE_BITCOIN_USD_EXCHANGE_RATE.
		USDCentsPerBitcoin: 0,
		// We initialize the MinimumNetworkFeeNanosPerKB to 0 so we do not assess a minimum fee until specified by ParamUpdater.
		MinimumNetworkFeeNanosPerKB: 0,
		// We initialize the CreateProfileFeeNanos to 0 so we do not assess a fee to create a profile until specified by ParamUpdater.
		CreateProfileFeeNanos: 0,
		// We initialize the CreateNFTFeeNanos to 0 so we do not assess a fee to create an NFT until specified by ParamUpdater.
		CreateNFTFeeNanos: 0,
		MaxCopiesPerNFT:   0,
	}
)

// Define min / max possible values for GlobalParams.
const (
	// MinNetworkFeeNanosPerKBValue - Minimum value to which the minimum network fee per KB can be set.
	MinNetworkFeeNanosPerKBValue = 0
	// MaxNetworkFeeNanosPerKBValue - Maximum value to which the maximum network fee per KB can be set.
	MaxNetworkFeeNanosPerKBValue = 100 * NanosPerUnit
	// MinCreateProfileFeeNanos - Minimum value to which the create profile fee can be set.
	MinCreateProfileFeeNanos = 0
	// MaxCreateProfileFeeNanos - Maximum value to which the create profile fee can be set.
	MaxCreateProfileFeeNanos = 100 * NanosPerUnit
	// Min/MaxCreateNFTFeeNanos - Min/max value to which the create NFT fee can be set.
	MinCreateNFTFeeNanos = 0
	MaxCreateNFTFeeNanos = 100 * NanosPerUnit
	// Min/MaxMaxCopiesPerNFTNanos - Min/max value to which the create NFT fee can be set.
	MinMaxCopiesPerNFT = 1
	MaxMaxCopiesPerNFT = 10000
	// Messaging key constants
	MinMessagingKeyNameCharacters = 1
	MaxMessagingKeyNameCharacters = 32
)

// Constants for UserAssociation and PostAssociation txn types.
const MaxAssociationTypeByteLength int = 64
const MaxAssociationValueByteLength int = 256
const AssociationTypeReservedPrefix = "DESO"
const AssociationNullTerminator = byte(0)<|MERGE_RESOLUTION|>--- conflicted
+++ resolved
@@ -253,15 +253,13 @@
 	// we introduce derived keys without a spending limit.
 	DeSoUnlimitedDerivedKeysBlockHeight uint32
 
-<<<<<<< HEAD
+	// AssociationsBlockHeight defines the height at which
+	// we introduce UserAssociations and PostAssociations.
+	AssociationsBlockHeight uint32
+
 	// AllowUpdatingNFTPostsBlockHeight defines the height at which we began
 	// allowing post-owners to update the underlying post of an NFT.
 	AllowUpdatingNFTPostsBlockHeight uint32
-=======
-	// AssociationsBlockHeight defines the height at which
-	// we introduce UserAssociations and PostAssociations.
-	AssociationsBlockHeight uint32
->>>>>>> a80dec88
 
 	// Be sure to update EncoderMigrationHeights as well via
 	// GetEncoderMigrationHeights if you're modifying schema.
@@ -594,11 +592,8 @@
 	OrderBookDBFetchOptimizationBlockHeight:              uint32(0),
 	ParamUpdaterRefactorBlockHeight:                      uint32(0),
 	DeSoUnlimitedDerivedKeysBlockHeight:                  uint32(0),
-<<<<<<< HEAD
+	AssociationsBlockHeight:                              uint32(0),
 	AllowUpdatingNFTPostsBlockHeight:                     uint32(0),
-=======
-	AssociationsBlockHeight:                              uint32(0),
->>>>>>> a80dec88
 
 	// Be sure to update EncoderMigrationHeights as well via
 	// GetEncoderMigrationHeights if you're modifying schema.
@@ -743,11 +738,8 @@
 	DeSoUnlimitedDerivedKeysBlockHeight: uint32(166066),
 
 	// FIXME: Set to real block height when we're ready.
-<<<<<<< HEAD
+	AssociationsBlockHeight:          math.MaxUint32,
 	AllowUpdatingNFTPostsBlockHeight: math.MaxUint32,
-=======
-	AssociationsBlockHeight: math.MaxUint32,
->>>>>>> a80dec88
 
 	// Be sure to update EncoderMigrationHeights as well via
 	// GetEncoderMigrationHeights if you're modifying schema.
@@ -1000,11 +992,8 @@
 	DeSoUnlimitedDerivedKeysBlockHeight: uint32(467217),
 
 	// FIXME: Set to real block height when we're ready.
-<<<<<<< HEAD
+	AssociationsBlockHeight:          math.MaxUint32,
 	AllowUpdatingNFTPostsBlockHeight: math.MaxUint32,
-=======
-	AssociationsBlockHeight: math.MaxUint32,
->>>>>>> a80dec88
 
 	// Be sure to update EncoderMigrationHeights as well via
 	// GetEncoderMigrationHeights if you're modifying schema.
