--- conflicted
+++ resolved
@@ -13,11 +13,7 @@
 	feeRateNanosPerKB uint64, updaterPkBase58Check string, updaterPrivBase58Check string,
 	nftPostHash *BlockHash, numCopies uint64, hasUnlockable bool, isForSale bool, minBidAmountNanos uint64,
 	nftFee uint64, nftRoyaltyToCreatorBasisPoints uint64, nftRoyaltyToCoinBasisPoints uint64, isBuyNow bool,
-<<<<<<< HEAD
 	buyNowPriceNanos uint64, additionalDESORoyaltiesMap map[PKID]uint64, additionalCoinRoyaltiesMap map[PKID]uint64,
-=======
-	buyNowPriceNanos uint64,
->>>>>>> c650242a
 ) (_utxoOps []*UtxoOperation, _txn *MsgDeSoTxn, _height uint32, _err error) {
 
 	assert := assert.New(t)
@@ -43,11 +39,8 @@
 		nftRoyaltyToCoinBasisPoints,
 		isBuyNow,
 		buyNowPriceNanos,
-<<<<<<< HEAD
 		additionalDESORoyaltiesMap,
 		additionalCoinRoyaltiesMap,
-=======
->>>>>>> c650242a
 		feeRateNanosPerKB,
 		nil, []*DeSoOutput{})
 	if err != nil {
@@ -124,11 +117,8 @@
 	nftRoyaltyToCoinBasisPoints uint64,
 	isBuyNow bool,
 	buyNowPriceNanos uint64,
-<<<<<<< HEAD
 	additionalDESORoyaltiesMap map[PKID]uint64,
 	additionalCoinRoyaltiesMap map[PKID]uint64,
-=======
->>>>>>> c650242a
 ) {
 	// Sanity check: the number of NFT entries before should be 0.
 	dbNFTEntries := DBGetNFTEntriesForPostHash(testMeta.db, postHashToModify)
@@ -150,11 +140,8 @@
 		nftRoyaltyToCoinBasisPoints,
 		isBuyNow,
 		buyNowPriceNanos,
-<<<<<<< HEAD
 		additionalDESORoyaltiesMap,
 		additionalCoinRoyaltiesMap,
-=======
->>>>>>> c650242a
 	)
 	require.NoError(testMeta.t, err)
 
@@ -732,11 +719,7 @@
 
 func TestNFTBasic(t *testing.T) {
 	BrokenNFTBidsFixBlockHeight = uint32(0)
-<<<<<<< HEAD
 	BuyNowAndNFTSplitsBlockHeight = uint32(0)
-=======
-	BuyNowNFTBlockHeight = uint32(0)
->>>>>>> c650242a
 
 	assert := assert.New(t)
 	require := require.New(t)
@@ -5381,230 +5364,6 @@
 		m0BalAfter := _getBalance(t, testMeta.chain, nil, m0Pub)
 		require.Equal(uint64(1008), m0BalAfter)
 
-<<<<<<< HEAD
-=======
-}
-
-func TestNFTBuyNow(t *testing.T) {
-	BuyNowNFTBlockHeight = uint32(0)
-	assert := assert.New(t)
-	require := require.New(t)
-	_ = assert
-	_ = require
-
-	chain, params, db := NewLowDifficultyBlockchain()
-	mempool, miner := NewTestMiner(t, chain, params, true /*isSender*/)
-	// Make m3, m4 a paramUpdater for this test
-	params.ParamUpdaterPublicKeys[MakePkMapKey(m3PkBytes)] = true
-	params.ParamUpdaterPublicKeys[MakePkMapKey(m4PkBytes)] = true
-
-	// Mine a few blocks to give the senderPkString some money.
-	_, err := miner.MineAndProcessSingleBlock(0 /*threadIndex*/, mempool)
-	require.NoError(err)
-	_, err = miner.MineAndProcessSingleBlock(0 /*threadIndex*/, mempool)
-	require.NoError(err)
-	_, err = miner.MineAndProcessSingleBlock(0 /*threadIndex*/, mempool)
-	require.NoError(err)
-	_, err = miner.MineAndProcessSingleBlock(0 /*threadIndex*/, mempool)
-	require.NoError(err)
-
-	// We build the testMeta obj after mining blocks so that we save the correct block height.
-	testMeta := &TestMeta{
-		t:           t,
-		chain:       chain,
-		params:      params,
-		db:          db,
-		mempool:     mempool,
-		miner:       miner,
-		savedHeight: chain.blockTip().Height + 1,
-	}
-
-	// Fund all the keys.
-	_registerOrTransferWithTestMeta(testMeta, "", senderPkString, m0Pub, senderPrivString, 1000)
-	_registerOrTransferWithTestMeta(testMeta, "", senderPkString, m1Pub, senderPrivString, 1000)
-	_registerOrTransferWithTestMeta(testMeta, "", senderPkString, m2Pub, senderPrivString, 1000)
-	_registerOrTransferWithTestMeta(testMeta, "", senderPkString, m3Pub, senderPrivString, 1000)
-	_registerOrTransferWithTestMeta(testMeta, "", senderPkString, m4Pub, senderPrivString, 100)
-
-	// Set max copies to a non-zero value to activate NFTs.
-	{
-		_updateGlobalParamsEntryWithTestMeta(
-			testMeta,
-			10, /*FeeRateNanosPerKB*/
-			m4Pub,
-			m4Priv,
-			-1, -1, -1, -1,
-			1000, /*maxCopiesPerNFT*/
-		)
-	}
-
-	// Create a post for testing.
-	{
-		_submitPostWithTestMeta(
-			testMeta,
-			10,                                 /*feeRateNanosPerKB*/
-			m0Pub,                              /*updaterPkBase58Check*/
-			m0Priv,                             /*updaterPrivBase58Check*/
-			[]byte{},                           /*postHashToModify*/
-			[]byte{},                           /*parentStakeID*/
-			&DeSoBodySchema{Body: "m0 post 1"}, /*body*/
-			[]byte{},
-			1502947011*1e9, /*tstampNanos*/
-			false /*isHidden*/)
-	}
-	post1Hash := testMeta.txns[len(testMeta.txns)-1].Hash()
-
-	// NFT the post.
-	{
-		// You need a profile in order to create an NFT.
-		_updateProfileWithTestMeta(
-			testMeta,
-			10,            /*feeRateNanosPerKB*/
-			m0Pub,         /*updaterPkBase58Check*/
-			m0Priv,        /*updaterPrivBase58Check*/
-			[]byte{},      /*profilePubKey*/
-			"m2",          /*newUsername*/
-			"i am the m2", /*newDescription*/
-			shortPic,      /*newProfilePic*/
-			10*100,        /*newCreatorBasisPoints*/
-			1.25*100*100,  /*newStakeMultipleBasisPoints*/
-			false /*isHidden*/)
-	}
-	// Make sure that m0 has coins in circulation so that creator coin royalties can be paid.
-	{
-		_creatorCoinTxnWithTestMeta(
-			testMeta,
-			10,     /*feeRateNanosPerKB*/
-			m0Pub,  /*updaterPkBase58Check*/
-			m0Priv, /*updaterPrivBase58Check*/
-			m0Pub,  /*profilePubKeyBase58Check*/
-			CreatorCoinOperationTypeBuy,
-			29, /*DeSoToSellNanos*/
-			0,  /*CreatorCoinToSellNanos*/
-			0,  /*DeSoToAddNanos*/
-			0,  /*MinDeSoExpectedNanos*/
-			10, /*MinCreatorCoinExpectedNanos*/
-		)
-
-		m0Bal := _getBalance(t, testMeta.chain, nil, m0Pub)
-		require.Equal(uint64(930), m0Bal)
-	}
-	// Initial deso locked before royalties.
-	m0InitialDeSoLocked, _ := _getCreatorCoinInfo(t, db, params, m0Pub)
-	require.Equal(uint64(28), m0InitialDeSoLocked)
-
-	// Error case: Cannot create Buy Now NFT with unlockable content.
-	{
-		_, _, _, err := _createNFT(
-			t, chain, db, params, 10,
-			m0Pub,
-			m0Priv,
-			post1Hash,
-			100,  /*NumCopies*/
-			true, /*HasUnlockable*/
-			true, /*IsForSale*/
-			0,    /*MinBidAmountNanos*/
-			0,    /*nftFee*/
-			0,    /*nftRoyaltyToCreatorBasisPoints*/
-			0,    /*nftRoyaltyToCoinBasisPoints*/
-			true, /*IsBuyNow*/
-			10,
-		)
-
-		require.Error(err)
-		require.Contains(err.Error(), RuleErrorCannotHaveUnlockableAndBuyNowNFT)
-	}
-
-	// Error case: Cannot create Buy Now NFT with Buy Now price less than MinBidAmountNanos
-	{
-		_, _, _, err := _createNFT(
-			t, chain, db, params, 10,
-			m0Pub,
-			m0Priv,
-			post1Hash,
-			100,   /*NumCopies*/
-			false, /*HasUnlockable*/
-			true,  /*IsForSale*/
-			11,    /*MinBidAmountNanos*/
-			0,     /*nftFee*/
-			0,     /*nftRoyaltyToCreatorBasisPoints*/
-			0,     /*nftRoyaltyToCoinBasisPoints*/
-			true,  /*IsBuyNow*/
-			10,
-		)
-
-		require.Error(err)
-		require.Contains(err.Error(), RuleErrorCannotHaveBuyNowPriceBelowMinBidAmountNanos)
-	}
-
-	// Create NFT with a BuyNow price of 100 nanos and 10% coin + 10% creator royalties
-	{
-		// Balance before.
-		m0BalBeforeNFT := _getBalance(t, chain, nil, m0Pub)
-		require.Equal(uint64(930), m0BalBeforeNFT)
-
-		_createNFTWithTestMeta(
-			testMeta,
-			10, /*FeeRateNanosPerKB*/
-			m0Pub,
-			m0Priv,
-			post1Hash,
-			100,    /*NumCopies*/
-			false,  /*HasUnlockable*/
-			true,   /*IsForSale*/
-			0,      /*MinBidAmountNanos*/
-			0,      /*nftFee*/
-			10*100, /*nftRoyaltyToCreatorBasisPoints*/
-			20*100, /*nftRoyaltyToCoinBasisPoints*/
-			true,   /*IsBuyNow*/
-			100,
-		)
-
-		// Balance after. Since the default NFT fee is 0, m0 is only charged the nanos per kb fee.
-		m0BalAfterNFT := _getBalance(t, testMeta.chain, nil, m0Pub)
-		require.Equal(uint64(928), m0BalAfterNFT)
-	}
-
-	// Have m1 buy serial #1.
-	{
-		bidAmountNanos := uint64(100)
-		// Creator Balance before.
-		m0BalBefore := _getBalance(t, chain, nil, m0Pub)
-		require.Equal(uint64(928), m0BalBefore)
-
-		// Bidder Balance before.
-		m1BalBefore := _getBalance(t, chain, nil, m1Pub)
-		require.Equal(uint64(1000), m1BalBefore)
-
-		// There are no bids before.
-		bidEntries := DBGetNFTBidEntries(db, post1Hash, 1)
-		require.Equal(0, len(bidEntries))
-
-		// M1 purchases this NFT by submitting a bid greater than the MinBidAmountNanos on this Buy-Now NFT.
-		_createNFTBidWithTestMeta(
-			testMeta,
-			10, /*FeeRateNanosPerKB*/
-			m1Pub,
-			m1Priv,
-			post1Hash,
-			1,              /*SerialNumber*/
-			bidAmountNanos, /*BidAmountNanos*/
-		)
-
-		bidEntries = DBGetNFTBidEntries(db, post1Hash, 1)
-		require.Equal(0, len(bidEntries))
-
-		nftEntry := DBGetNFTEntryByPostHashSerialNumber(db, post1Hash, 1)
-
-		// M1 is now the owner of the NFT.
-		m1PKID := DBGetPKIDEntryForPublicKey(db, m1PkBytes)
-		require.Equal(nftEntry.OwnerPKID, m1PKID.PKID)
-
-		// Balance after. M0's balance should increase by the bid amount (100) less coin royalties (20)
-		m0BalAfter := _getBalance(t, testMeta.chain, nil, m0Pub)
-		require.Equal(uint64(1008), m0BalAfter)
-
->>>>>>> c650242a
 		// Balance after. m1 should pay for the bid amount + cover the transaction fee.
 		m1BalAfter := _getBalance(t, testMeta.chain, nil, m1Pub)
 		require.Equal(uint64(899), m1BalAfter)
@@ -5717,12 +5476,8 @@
 		require.Equal(m0DeSoLockedBefore+expectedCoinRoyalty, desoLocked)
 	}
 
-<<<<<<< HEAD
-	// Have m2 put the NFT up for auction - making sure an NFT that was buy-now can be auctioned off in the future.
-=======
 	// Have m2 put the NFT up for auction - making sure an NFT that was
 	// buy-now can be auctioned off in the future.
->>>>>>> c650242a
 	{
 		_updateNFTWithTestMeta(
 			testMeta,
@@ -5859,12 +5614,8 @@
 		require.Equal(m0DeSoLockedBefore+expectedCoinRoyalty, desoLocked)
 	}
 
-<<<<<<< HEAD
-	// Case: User puts NFT on sale as Buy Now NFT. Others bid. User accepts a bid greater than min bid amount nanos
-=======
 	// Case: User puts NFT on sale as Buy Now NFT. Others bid. User
 	// accepts a bid greater than min bid amount nanos
->>>>>>> c650242a
 	{
 		// M3 puts the NFT on sale a buy now NFT
 		_updateNFTWithTestMeta(
@@ -5985,12 +5736,8 @@
 		require.Equal(m0DeSoLockedBefore+expectedCoinRoyalty, desoLocked)
 	}
 
-<<<<<<< HEAD
-	// Case: User puts NFT on sale as Buy Now NFT and with min bid amount nanos being 0. Users bid but one Bidder "buys now"
-=======
 	// Case: User puts NFT on sale as Buy Now NFT and with min bid amount
 	// nanos being 0. Users bid but one Bidder "buys now"
->>>>>>> c650242a
 	{
 		// M2 puts the NFT on sale a buy now NFT
 		_updateNFTWithTestMeta(
@@ -6100,12 +5847,8 @@
 		require.Equal(m0DeSoLockedBefore+expectedCoinRoyalty, desoLocked)
 	}
 
-<<<<<<< HEAD
-	// Case User puts NFT on sale as Buy Now NFT. Bidder wins with amount greater than Buy Now NFT price.
-=======
 	// Case User puts NFT on sale as Buy Now NFT. Bidder wins with amount greater than
 	// Buy Now NFT price.
->>>>>>> c650242a
 	{
 		// M0 puts the NFT on sale a buy now NFT
 		_updateNFTWithTestMeta(
@@ -6179,10 +5922,6 @@
 		require.Equal(m0DeSoLockedBefore+expectedCoinRoyalty, desoLocked)
 	}
 
-<<<<<<< HEAD
-=======
-
->>>>>>> c650242a
 	// Case: User Puts NFT on sale as Buy Now NFT with 0 as Buy now price. First bid wins.
 	{
 		// M1 puts the NFT on sale a buy now NFT
@@ -6211,11 +5950,7 @@
 			m2Pub,
 			m2Priv,
 			post1Hash,
-<<<<<<< HEAD
 			1, /*SerialNumber*/
-=======
-			1,              /*SerialNumber*/
->>>>>>> c650242a
 			0, /*BidAmountNanos*/
 		)
 
@@ -6271,20 +6006,12 @@
 		// Seller's Balance after. m1's balance should increase by the bid amount (5) minus coin royalties (1). There are no creator royalties here.
 		m1BalAfter := _getBalance(t, testMeta.chain, nil, m1Pub)
 		require.Equal(uint64(940), m1BalAfter)
-<<<<<<< HEAD
 		require.Equal(m1BalAfter, m1BalBefore+5-1)
-=======
-		require.Equal(m1BalAfter, m1BalBefore + 5 - 1)
->>>>>>> c650242a
 
 		// Buyer's Balance after. m2's balance should decrease by the bid amount (5) and the transaction fee (1).
 		m2BalAfter := _getBalance(t, testMeta.chain, nil, m2Pub)
 		require.Equal(uint64(890), m2BalAfter)
-<<<<<<< HEAD
 		require.Equal(m2BalAfter, m2BalBefore-5-1)
-=======
-		require.Equal(m2BalAfter, m2BalBefore - 5 - 1)
->>>>>>> c650242a
 
 		// Make sure royalties to creator and to coin are paid out correctly.
 		expectedCreatorRoyalty := bidAmountNanos / 10
@@ -6295,13 +6022,8 @@
 		require.Equal(m0DeSoLockedBefore+expectedCoinRoyalty, desoLocked)
 	}
 
-<<<<<<< HEAD
-	// Case: NFT is transferred. Before being accepted, it can't be put on sale as a buy now NFT. Once accepted, all is good.
-=======
-
 	// Case: NFT is transferred. Before being accepted, it can't be put on sale as a
 	// buy now NFT. Once accepted, all is good.
->>>>>>> c650242a
 	{
 		NFTTransferOrBurnAndDerivedKeysBlockHeight = uint32(0)
 		_transferNFTWithTestMeta(
@@ -6334,11 +6056,7 @@
 				m2Pub,
 				m2Priv,
 				post1Hash,
-<<<<<<< HEAD
 				1,  /*SerialNumber*/
-=======
-				1, /*SerialNumber*/
->>>>>>> c650242a
 				10, /*BidAmountNanos*/
 			)
 			require.Error(err)
@@ -6397,11 +6115,7 @@
 			m1Pub,
 			m1Priv,
 			post1Hash,
-<<<<<<< HEAD
 			1,  /*SerialNumber*/
-=======
-			1,              /*SerialNumber*/
->>>>>>> c650242a
 			10, /*BidAmountNanos*/
 		)
 		bidEntries := DBGetNFTBidEntries(db, post1Hash, 1)
@@ -6446,7 +6160,6 @@
 	_applyTestMetaTxnsToViewAndFlush(testMeta)
 	_disconnectTestMetaTxnsFromViewAndFlush(testMeta)
 	_connectBlockThenDisconnectBlockAndFlush(testMeta)
-<<<<<<< HEAD
 }
 
 func TestNFTSplits(t *testing.T) {
@@ -7078,7 +6791,7 @@
 			0,      /*nftFee*/
 			10*100, /*nftRoyaltyToCreatorBasisPoints*/
 			20*100, /*nftRoyaltyToCoinBasisPoints*/
-			true,  /*IsBuyNow*/
+			true,   /*IsBuyNow*/
 			100,
 			nil,
 			additionalCoinRoyaltyMap,
@@ -7136,11 +6849,11 @@
 
 		// Check creator's balance
 		bidAmountMinusRoyalties := bidAmountNanos - expectedCoinRoyalty - expectedCreatorRoyalty - expectedM2CoinRoyalty
-		require.Equal(m0BalBefore + expectedCreatorRoyalty + bidAmountMinusRoyalties, m0BalAfter)
+		require.Equal(m0BalBefore+expectedCreatorRoyalty+bidAmountMinusRoyalties, m0BalAfter)
 		require.Equal(uint64(637), m0BalAfter)
 
 		// Check bidder's balance
-		require.Equal(m3BalBefore - bidAmountNanos - 1, m3BalAfter)
+		require.Equal(m3BalBefore-bidAmountNanos-1, m3BalAfter)
 		require.Equal(uint64(924), m3BalAfter)
 
 		// Check coin royalties
@@ -7238,15 +6951,15 @@
 
 		// Check creator's balance
 		bidAmountMinusRoyalties := bidAmountNanos - expectedCoinRoyalty - expectedCreatorRoyalty - expectedM2CoinRoyalty
-		require.Equal(m0BalBefore + expectedCreatorRoyalty, m0BalAfter)
+		require.Equal(m0BalBefore+expectedCreatorRoyalty, m0BalAfter)
 		require.Equal(uint64(657), m0BalAfter)
 
 		// Check seller's balance
-		require.Equal(m3BalBefore + bidAmountMinusRoyalties, m3BalAfter)
+		require.Equal(m3BalBefore+bidAmountMinusRoyalties, m3BalAfter)
 		require.Equal(uint64(1052), m3BalAfter)
 
 		// Check bidder's balance
-		require.Equal(m4BalBefore - bidAmountNanos - 1, m4BalAfter)
+		require.Equal(m4BalBefore-bidAmountNanos-1, m4BalAfter)
 		require.Equal(uint64(798), m4BalAfter)
 
 		// Check coin royalties
@@ -7264,6 +6977,4 @@
 	_applyTestMetaTxnsToViewAndFlush(testMeta)
 	_disconnectTestMetaTxnsFromViewAndFlush(testMeta)
 	_connectBlockThenDisconnectBlockAndFlush(testMeta)
-=======
->>>>>>> c650242a
 }