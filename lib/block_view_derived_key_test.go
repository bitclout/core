package lib

import (
	"bytes"
	"encoding/hex"
	"encoding/json"
	"fmt"
	"github.com/btcsuite/btcd/btcec"
	"github.com/dgraph-io/badger/v3"
	"github.com/holiman/uint256"
	"github.com/stretchr/testify/assert"
	"github.com/stretchr/testify/require"
	"math/rand"
	"testing"
	"time"
)

const (
	BasicTransferRecipient = "RECIPIENT"
	BasicTransferAmount    = "AMOUNT"
)

type AuthorizeDerivedKeyTestData struct {
	userPrivateKey           string
	userPublicKey            []byte
	expectedConnectError     error
	transactionSpendingLimit TransactionSpendingLimit
	memo                     []byte
	derivedKeySignature      bool
	derivedPrivateKey        *btcec.PrivateKey
	operationType            AuthorizeDerivedKeyOperationType
	expirationBlock          uint64
	extraData                map[string][]byte
}

func (data *AuthorizeDerivedKeyTestData) IsDependency(other transactionTestInputSpace) bool {
	return false
}

func (data *AuthorizeDerivedKeyTestData) GetInputType() transactionTestInputType {
	return transactionTestInputTypeDerivedKey
}

// We create this inline function for attempting a basic transfer.
// This helps us test that the DeSoChain recognizes a derived key.
func _derivedKeyBasicTransfer(t *testing.T, db *badger.DB, chain *Blockchain, params *DeSoParams,
	senderPk []byte, recipientPk []byte, signerPriv string, utxoView *UtxoView,
	mempool *DeSoMempool, isSignerSender bool) ([]*UtxoOperation, *MsgDeSoTxn, error) {

	require := require.New(t)
	_ = require

	txn := &MsgDeSoTxn{
		// The inputs will be set below.
		TxInputs: []*DeSoInput{},
		TxOutputs: []*DeSoOutput{
			{
				PublicKey:   recipientPk,
				AmountNanos: 1,
			},
		},
		PublicKey: senderPk,
		TxnMeta:   &BasicTransferMetadata{},
		ExtraData: make(map[string][]byte),
	}

	totalInput, spendAmount, changeAmount, fees, err :=
		chain.AddInputsAndChangeToTransaction(txn, 10, mempool)
	require.NoError(err)
	require.Equal(totalInput, spendAmount+changeAmount+fees)
	require.Greater(totalInput, uint64(0))

	if isSignerSender {
		// Sign the transaction with the provided derived key
		_signTxn(t, txn, signerPriv)
	} else {
		// Sign the transaction with the provided derived key
		_signTxnWithDerivedKey(t, txn, signerPriv)
	}

	// Get utxoView if it doesn't exist
	if mempool != nil {
		utxoView, err = mempool.GetAugmentedUniversalView()
		require.NoError(err)
	}
	if utxoView == nil {
		utxoView, err = NewUtxoView(db, params, chain.postgres, chain.snapshot)
		require.NoError(err)
	}

	txHash := txn.Hash()
	blockHeight := chain.blockTip().Height + 1
	utxoOps, _, _, _, err :=
		utxoView.ConnectTransaction(txn, txHash, getTxnSize(*txn), blockHeight,
			true /*verifySignature*/, false /*ignoreUtxos*/)
	return utxoOps, txn, err
}

// Verify that the balance and expiration block in the db match expectation.
func _derivedKeyVerifyTest(t *testing.T, db *badger.DB, chain *Blockchain, transactionSpendingLimit *TransactionSpendingLimit,
	derivedPublicKey []byte, expirationBlockExpected uint64, balanceExpected uint64,
	operationTypeExpected AuthorizeDerivedKeyOperationType, mempool *DeSoMempool) {

	require := require.New(t)
	_ = require

	senderPkBytes, _, err := Base58CheckDecode(senderPkString)
	require.NoError(err)

	// Verify that expiration block was persisted in the db or is in mempool utxoView
	var derivedKeyEntry *DerivedKeyEntry
	if mempool == nil {
		derivedKeyEntry = chain.NewDbAdapter().GetOwnerToDerivedKeyMapping(*NewPublicKey(senderPkBytes), *NewPublicKey(derivedPublicKey))
	} else {
		utxoView, err := mempool.GetAugmentedUniversalView()
		require.NoError(err)
		derivedKeyEntry = utxoView.GetDerivedKeyMappingForOwner(senderPkBytes, derivedPublicKey)
	}
	// If we removed the derivedKeyEntry from utxoView altogether, it'll be nil.
	// To pass the tests, we initialize it to a default struct.
	if derivedKeyEntry == nil || derivedKeyEntry.isDeleted {
		derivedKeyEntry = &DerivedKeyEntry{*NewPublicKey(senderPkBytes), *NewPublicKey(derivedPublicKey), 0, AuthorizeDerivedKeyOperationValid, nil, transactionSpendingLimit, nil, false}
	}
	require.Equal(derivedKeyEntry.ExpirationBlock, expirationBlockExpected)
	require.Equal(derivedKeyEntry.OperationType, operationTypeExpected)

	// Verify that the balance of recipient is equal to expected balance
	require.Equal(_getBalance(t, chain, mempool, recipientPkString), balanceExpected)
}

func _doTxn(
	testMeta *TestMeta,
	feeRateNanosPerKB uint64,
	TransactorPublicKeyBase58Check string,
	TransactorPrivKeyBase58Check string,
	isDerivedTransactor bool,
	txnType TxnType,
	txnMeta DeSoTxnMetadata,
	extraData map[string]interface{},
	blockHeight uint64) (
	_utxoOps []*UtxoOperation, _txn *MsgDeSoTxn, _height uint32, _err error) {

	return _doTxnWithBlockHeight(
		testMeta,
		feeRateNanosPerKB,
		TransactorPublicKeyBase58Check,
		TransactorPrivKeyBase58Check,
		isDerivedTransactor,
		txnType,
		txnMeta,
		extraData,
		blockHeight,
	)
}

func _doTxnWithBlockHeight(
	testMeta *TestMeta,
	feeRateNanosPerKB uint64,
	TransactorPublicKeyBase58Check string,
	TransactorPrivKeyBase58Check string,
	isDerivedTransactor bool,
	txnType TxnType,
	txnMeta DeSoTxnMetadata,
	extraData map[string]interface{},
	encoderBlockHeight uint64) (
	_utxoOps []*UtxoOperation, _txn *MsgDeSoTxn, _height uint32, _err error) {
	assert := assert.New(testMeta.t)
	require := require.New(testMeta.t)
	_ = assert
	_ = require

	transactorPublicKey, _, err := Base58CheckDecode(TransactorPublicKeyBase58Check)
	require.NoError(err)

	utxoView, err := NewUtxoView(testMeta.db, testMeta.params, testMeta.chain.postgres, testMeta.chain.snapshot)
	require.NoError(err)
	chain := testMeta.chain

	var txn *MsgDeSoTxn
	var totalInputMake uint64
	var changeAmountMake uint64
	var feesMake uint64
	var operationType OperationType
	var isBuyNowBid bool
	switch txnType {
	case TxnTypeCreatorCoin:
		realTxMeta := txnMeta.(*CreatorCoinMetadataa)
		txn, totalInputMake, changeAmountMake, feesMake, err = chain.CreateCreatorCoinTxn(
			transactorPublicKey,
			realTxMeta.ProfilePublicKey,
			realTxMeta.OperationType,
			realTxMeta.DeSoToSellNanos,
			realTxMeta.CreatorCoinToSellNanos,
			realTxMeta.DeSoToAddNanos,
			realTxMeta.MinDeSoExpectedNanos,
			realTxMeta.MinCreatorCoinExpectedNanos,
			feeRateNanosPerKB,
			nil,
			nil)
		require.NoError(err)
		operationType = OperationTypeCreatorCoin
	case TxnTypeCreatorCoinTransfer:
		realTxMeta := txnMeta.(*CreatorCoinTransferMetadataa)
		txn, totalInputMake, changeAmountMake, feesMake, err = chain.CreateCreatorCoinTransferTxn(
			transactorPublicKey,
			realTxMeta.ProfilePublicKey,
			realTxMeta.CreatorCoinToTransferNanos,
			realTxMeta.ReceiverPublicKey,
			feeRateNanosPerKB,
			nil,
			nil,
		)
		require.NoError(err)
		operationType = OperationTypeCreatorCoinTransfer
	case TxnTypeDAOCoin:
		realTxMeta := txnMeta.(*DAOCoinMetadata)
		txn, totalInputMake, changeAmountMake, feesMake, err = chain.CreateDAOCoinTxn(
			transactorPublicKey,
			realTxMeta,
			feeRateNanosPerKB,
			nil,
			nil,
		)
		require.NoError(err)
		operationType = OperationTypeDAOCoin
	case TxnTypeDAOCoinTransfer:
		realTxMeta := txnMeta.(*DAOCoinTransferMetadata)
		txn, totalInputMake, changeAmountMake, feesMake, err = chain.CreateDAOCoinTransferTxn(
			transactorPublicKey,
			realTxMeta,
			feeRateNanosPerKB,
			nil,
			nil,
		)
		require.NoError(err)
		operationType = OperationTypeDAOCoinTransfer
	case TxnTypeUpdateNFT:
		realTxMeta := txnMeta.(*UpdateNFTMetadata)
		var isBuyNow bool
		var buyNowPriceNanos uint64
		if buyNowVal, buyNowValExists := extraData[BuyNowPriceKey]; buyNowValExists {
			buyNowPriceNanos = buyNowVal.(uint64)
			isBuyNow = true
		}
		txn, totalInputMake, changeAmountMake, feesMake, err = chain.CreateUpdateNFTTxn(
			transactorPublicKey,
			realTxMeta.NFTPostHash,
			realTxMeta.SerialNumber,
			realTxMeta.IsForSale,
			realTxMeta.MinBidAmountNanos,
			isBuyNow,
			buyNowPriceNanos,
			feeRateNanosPerKB,
			nil,
			nil,
		)
		require.NoError(err)
		operationType = OperationTypeUpdateNFT
	case TxnTypeCreateNFT:
		realTxMeta := txnMeta.(*CreateNFTMetadata)
		var isBuyNow bool
		var buyNowPriceNanos uint64
		if buyNowVal, buyNowValExists := extraData[BuyNowPriceKey]; buyNowValExists {
			buyNowPriceNanos = buyNowVal.(uint64)
			isBuyNow = true
		}
		var additionalDESORoyaltyMap map[PublicKey]uint64
		if additionalDESORoyaltyMapVal, additionalDESORoyaltyMapValExists :=
			extraData[DESORoyaltiesMapKey]; additionalDESORoyaltyMapValExists {
			additionalDESORoyaltyMap = additionalDESORoyaltyMapVal.(map[PublicKey]uint64)
		}
		var additionalCoinRoyaltyMap map[PublicKey]uint64
		if additionalCoinRoyaltyMapVal, additionalCoinRoyaltyMapValExists :=
			extraData[CoinRoyaltiesMapKey]; additionalCoinRoyaltyMapValExists {
			additionalCoinRoyaltyMap = additionalCoinRoyaltyMapVal.(map[PublicKey]uint64)
		}
		txn, totalInputMake, changeAmountMake, feesMake, err = chain.CreateCreateNFTTxn(
			transactorPublicKey,
			realTxMeta.NFTPostHash,
			realTxMeta.NumCopies,
			realTxMeta.HasUnlockable,
			realTxMeta.IsForSale,
			realTxMeta.MinBidAmountNanos,
			utxoView.GlobalParamsEntry.CreateNFTFeeNanos*uint64(realTxMeta.NumCopies),
			realTxMeta.NFTRoyaltyToCreatorBasisPoints,
			realTxMeta.NFTRoyaltyToCoinBasisPoints,
			isBuyNow,
			buyNowPriceNanos,
			additionalDESORoyaltyMap,
			additionalCoinRoyaltyMap,
			nil,
			feeRateNanosPerKB,
			nil,
			nil,
		)
		require.NoError(err)
		operationType = OperationTypeCreateNFT
	case TxnTypeAcceptNFTBid:
		realTxMeta := txnMeta.(*AcceptNFTBidMetadata)
		txn, totalInputMake, changeAmountMake, feesMake, err = chain.CreateAcceptNFTBidTxn(
			transactorPublicKey,
			realTxMeta.NFTPostHash,
			realTxMeta.SerialNumber,
			realTxMeta.BidderPKID,
			realTxMeta.BidAmountNanos,
			realTxMeta.UnlockableText,
			feeRateNanosPerKB,
			nil,
			nil,
		)
		require.NoError(err)
		operationType = OperationTypeAcceptNFTBid
	case TxnTypeAcceptNFTTransfer:
		realTxMeta := txnMeta.(*AcceptNFTTransferMetadata)
		txn, totalInputMake, changeAmountMake, feesMake, err = chain.CreateAcceptNFTTransferTxn(
			transactorPublicKey,
			realTxMeta.NFTPostHash,
			realTxMeta.SerialNumber,
			feeRateNanosPerKB,
			nil,
			nil,
		)
		require.NoError(err)
		operationType = OperationTypeAcceptNFTTransfer
	case TxnTypeNFTBid:
		realTxMeta := txnMeta.(*NFTBidMetadata)
		txn, totalInputMake, changeAmountMake, feesMake, err = chain.CreateNFTBidTxn(
			transactorPublicKey,
			realTxMeta.NFTPostHash,
			realTxMeta.SerialNumber,
			realTxMeta.BidAmountNanos,
			feeRateNanosPerKB,
			nil,
			nil,
		)
		require.NoError(err)
		operationType = OperationTypeNFTBid
		nftKey := MakeNFTKey(realTxMeta.NFTPostHash, realTxMeta.SerialNumber)
		nftEntry := utxoView.GetNFTEntryForNFTKey(&nftKey)
		if nftEntry != nil && nftEntry.IsBuyNow && nftEntry.BuyNowPriceNanos <= realTxMeta.BidAmountNanos {
			isBuyNowBid = true
		}
	case TxnTypeNFTTransfer:
		realTxMeta := txnMeta.(*NFTTransferMetadata)
		txn, totalInputMake, changeAmountMake, feesMake, err = chain.CreateNFTTransferTxn(
			transactorPublicKey,
			realTxMeta.ReceiverPublicKey,
			realTxMeta.NFTPostHash,
			realTxMeta.SerialNumber,
			realTxMeta.UnlockableText,
			feeRateNanosPerKB,
			nil,
			nil,
		)
		require.NoError(err)
		operationType = OperationTypeNFTTransfer
	case TxnTypeBurnNFT:
		realTxMeta := txnMeta.(*BurnNFTMetadata)
		txn, totalInputMake, changeAmountMake, feesMake, err = chain.CreateBurnNFTTxn(
			transactorPublicKey,
			realTxMeta.NFTPostHash,
			realTxMeta.SerialNumber,
			feeRateNanosPerKB,
			nil,
			nil,
		)
		require.NoError(err)
		operationType = OperationTypeBurnNFT
	case TxnTypeAuthorizeDerivedKey:
		realTxMeta := txnMeta.(*AuthorizeDerivedKeyMetadata)
		var memo []byte
		if memoInterface, memoInterfaceExists := extraData[DerivedKeyMemoKey]; memoInterfaceExists {
			memo = memoInterface.([]byte)
		}
		var transactionSpendingLimit *TransactionSpendingLimit
		if tslInterface, tslInterfaceExists := extraData[TransactionSpendingLimitKey]; tslInterfaceExists {
			transactionSpendingLimit = tslInterface.(*TransactionSpendingLimit)
		}
		var deleteKey bool
		if realTxMeta.OperationType == AuthorizeDerivedKeyOperationNotValid {
			deleteKey = true
		}
		transactionSpendingLimitBytes, err := transactionSpendingLimit.ToBytes(encoderBlockHeight)
		require.NoError(err)
		txn, totalInputMake, changeAmountMake, feesMake, err = chain.CreateAuthorizeDerivedKeyTxn(
			transactorPublicKey,
			realTxMeta.DerivedPublicKey,
			realTxMeta.ExpirationBlock,
			realTxMeta.AccessSignature,
			deleteKey,
			false,
			nil,
			memo,
			hex.EncodeToString(transactionSpendingLimitBytes),
			feeRateNanosPerKB,
			nil,
			nil,
		)
		require.NoError(err)
		operationType = OperationTypeAuthorizeDerivedKey
	case TxnTypeUpdateProfile:
		realTxMeta := txnMeta.(*UpdateProfileMetadata)
		txn, totalInputMake, changeAmountMake, feesMake, err = chain.CreateUpdateProfileTxn(
			transactorPublicKey,
			realTxMeta.ProfilePublicKey,
			string(realTxMeta.NewUsername),
			string(realTxMeta.NewDescription),
			string(realTxMeta.NewProfilePic),
			realTxMeta.NewCreatorBasisPoints,
			realTxMeta.NewStakeMultipleBasisPoints,
			realTxMeta.IsHidden,
			0,
			nil,
			feeRateNanosPerKB,
			nil,
			nil,
		)
		require.NoError(err)
		operationType = OperationTypeUpdateProfile
	case TxnTypeSubmitPost:
		realTxMeta := txnMeta.(*SubmitPostMetadata)
		// TODO: fix to support reposts / quoted reposts / extra data
		txn, totalInputMake, changeAmountMake, feesMake, err = chain.CreateSubmitPostTxn(
			transactorPublicKey,
			realTxMeta.PostHashToModify,
			realTxMeta.ParentStakeID,
			realTxMeta.Body,
			nil,
			false,
			realTxMeta.TimestampNanos,
			nil,
			realTxMeta.IsHidden,
			feeRateNanosPerKB,
			nil,
			nil,
		)
		require.NoError(err)
		operationType = OperationTypeSubmitPost
	case TxnTypeUpdateGlobalParams:
		getGlobalParamValFromExtraData := func(key string) int64 {
			if val, exists := extraData[key]; exists {
				return val.(int64)
			}
			return int64(-1)
		}
		usdCentsPerBitcoin := getGlobalParamValFromExtraData(USDCentsPerBitcoinKey)
		createProfileFeeNanos := getGlobalParamValFromExtraData(CreateProfileFeeNanosKey)
		createNFTFeeNanos := getGlobalParamValFromExtraData(CreateNFTFeeNanosKey)
		maxCopiesPerNFT := getGlobalParamValFromExtraData(MaxCopiesPerNFTKey)
		minNetworkFeeNanosPerKB := getGlobalParamValFromExtraData(MinNetworkFeeNanosPerKBKey)
		txn, totalInputMake, changeAmountMake, feesMake, err = chain.CreateUpdateGlobalParamsTxn(
			transactorPublicKey,
			usdCentsPerBitcoin,
			createProfileFeeNanos,
			createNFTFeeNanos,
			maxCopiesPerNFT,
			minNetworkFeeNanosPerKB,
			nil,
			feeRateNanosPerKB,
			nil,
			nil,
		)
		require.NoError(err)
		operationType = OperationTypeUpdateGlobalParams
	case TxnTypeBasicTransfer:

		recipientPublicKey := extraData[BasicTransferRecipient].([]byte)
		amountNanos := extraData[BasicTransferAmount].(uint64)

		// Assemble the transaction so that inputs can be found and fees can
		// be computed.
		txn = &MsgDeSoTxn{
			// The inputs will be set below.
			TxInputs: []*DeSoInput{},
			TxOutputs: []*DeSoOutput{
				{
					PublicKey:   recipientPublicKey,
					AmountNanos: amountNanos,
				},
			},
			PublicKey: transactorPublicKey,
			TxnMeta:   &BasicTransferMetadata{},
			// We wait to compute the signature until we've added all the
			// inputs and change.
		}

		// Add inputs to the transaction and do signing, validation, and broadcast
		// depending on what the user requested.
		totalInputMake, _, changeAmountMake, feesMake, err = chain.AddInputsAndChangeToTransaction(
			txn, feeRateNanosPerKB, nil)
		require.NoError(err)
		operationType = OperationTypeSpendUtxo
	case TxnTypeDAOCoinLimitOrder:
		realTxMeta := txnMeta.(*DAOCoinLimitOrderMetadata)
		txn, totalInputMake, changeAmountMake, feesMake, err = chain.CreateDAOCoinLimitOrderTxn(
			transactorPublicKey,
			realTxMeta,
			feeRateNanosPerKB,
			nil,
			nil,
		)
		require.NoError(err)
		operationType = OperationTypeDAOCoinLimitOrder
	default:
		return nil, nil, 0, fmt.Errorf("Unsupported Txn Type")
	}
	_, _ = feesMake, changeAmountMake
	if err != nil {
		return nil, nil, 0, err
	}
	if isDerivedTransactor {
		_signTxnWithDerivedKey(testMeta.t, txn, TransactorPrivKeyBase58Check)
	} else {
		_signTxn(testMeta.t, txn, TransactorPrivKeyBase58Check)
	}

	txHash := txn.Hash()
	blockHeight := chain.blockTip().Height + 1
	utxoOps, totalInput, totalOutput, fees, err :=
		utxoView.ConnectTransaction(txn, txHash, getTxnSize(*txn), blockHeight, true /*verifySignature*/, false /*ignoreUtxos*/)
	if err != nil {
		return nil, nil, 0, err
	}
	require.Equal(totalInput, totalOutput+fees)
	require.Equal(totalInput, totalInputMake)

	// We should have one SPEND UtxoOperation for each input, one ADD operation
	// for each output, and one operation that corresponds to the txn type at the end.
	// TODO: generalize?
	utxoOpExpectation := len(txn.TxInputs) + len(txn.TxOutputs) + 1
	if isDerivedTransactor && blockHeight >= testMeta.params.ForkHeights.DerivedKeyTrackSpendingLimitsBlockHeight {
		// If we got an unlimited derived key, we will not have an additional spending limit utxoop.
		// ====== Access Group Fork ======
		// We will only have utxoop expectation if spending limit contains CC, DAO, or NFT spending limits.
		transactorPrivBytes, _, err := Base58CheckDecode(TransactorPrivKeyBase58Check)
		_, transactorPub := btcec.PrivKeyFromBytes(btcec.S256(), transactorPrivBytes)
		transactorPubBytes := transactorPub.SerializeCompressed()
		require.NoError(err)
		if !utxoView.GetDerivedKeyMappingForOwner(txn.PublicKey, transactorPubBytes).TransactionSpendingLimitTracker.IsUnlimited {
			utxoOpExpectation++
		}
	}
	if txnType == TxnTypeBasicTransfer {
		utxoOpExpectation--
	}
	// We add one op to account for NFT bids on buy now NFT.
	if isBuyNowBid {
		utxoOpExpectation++
	}
	require.Equal(utxoOpExpectation, len(utxoOps))
	for ii := 0; ii < len(txn.TxInputs); ii++ {
		require.Equal(OperationTypeSpendUtxo, utxoOps[ii].Type)
	}
	if txnType != TxnTypeBasicTransfer {
		require.Equal(operationType, utxoOps[len(utxoOps)-1].Type)
	}

	require.NoError(utxoView.FlushToDb(encoderBlockHeight))

	return utxoOps, txn, blockHeight, nil
}

func _doTxnWithTestMeta(
	testMeta *TestMeta,
	feeRateNanosPerKB uint64,
	TransactorPublicKeyBase58Check string,
	TransactorPrivateKeyBase58Check string,
	IsDerivedTransactor bool,
	TxnType TxnType,
	TxnMeta DeSoTxnMetadata,
	ExtraData map[string]interface{},
	encoderBlockHeight uint64) {

	_doTxnWithTestMetaWithBlockHeight(
		testMeta,
		feeRateNanosPerKB,
		TransactorPublicKeyBase58Check,
		TransactorPrivateKeyBase58Check,
		IsDerivedTransactor,
		TxnType,
		TxnMeta,
		ExtraData,
		encoderBlockHeight,
	)
}

func _doTxnWithTestMetaWithBlockHeight(
	testMeta *TestMeta,
	feeRateNanosPerKB uint64,
	TransactorPublicKeyBase58Check string,
	TransactorPrivateKeyBase58Check string,
	IsDerivedTransactor bool,
	TxnType TxnType,
	TxnMeta DeSoTxnMetadata,
	ExtraData map[string]interface{},
	encoderBlockHeight uint64) {
	testMeta.expectedSenderBalances = append(testMeta.expectedSenderBalances, _getBalance(testMeta.t, testMeta.chain, nil, TransactorPublicKeyBase58Check))

	currentOps, currentTxn, _, err := _doTxnWithBlockHeight(testMeta,
		feeRateNanosPerKB, TransactorPublicKeyBase58Check, TransactorPrivateKeyBase58Check, IsDerivedTransactor,
		TxnType, TxnMeta, ExtraData, encoderBlockHeight)
	require.NoError(testMeta.t, err)
	testMeta.txnOps = append(testMeta.txnOps, currentOps)
	testMeta.txns = append(testMeta.txns, currentTxn)
}

func _doTxnWithTextMetaWithBlockHeightWithError(
	testMeta *TestMeta,
	feeRateNanosPerKB uint64,
	TransactorPublicKeyBase58Check string,
	TransactorPrivateKeyBase58Check string,
	IsDerivedTransactor bool,
	TxnType TxnType,
	TxnMeta DeSoTxnMetadata,
	ExtraData map[string]interface{},
	encoderBlockHeight uint64) error {

	initialBalance := _getBalance(testMeta.t, testMeta.chain, nil, TransactorPublicKeyBase58Check)

	currentOps, currentTxn, _, err := _doTxnWithBlockHeight(testMeta,
		feeRateNanosPerKB, TransactorPublicKeyBase58Check, TransactorPrivateKeyBase58Check, IsDerivedTransactor,
		TxnType, TxnMeta, ExtraData, encoderBlockHeight)
	if err != nil {
		return err
	}

	testMeta.expectedSenderBalances = append(testMeta.expectedSenderBalances, initialBalance)
	testMeta.txnOps = append(testMeta.txnOps, currentOps)
	testMeta.txns = append(testMeta.txns, currentTxn)
	return nil
}

func _getAuthorizeDerivedKeyMetadata(
	t *testing.T,
	ownerPrivateKey *btcec.PrivateKey,
	expirationBlock uint64,
	isDeleted bool) (*AuthorizeDerivedKeyMetadata, *btcec.PrivateKey) {
	require := require.New(t)

	// Generate a random derived key pair
	derivedPrivateKey, err := btcec.NewPrivateKey(btcec.S256())
	require.NoError(err, "_getAuthorizeDerivedKeyMetadata: Error generating a derived key pair")
	derivedPublicKey := derivedPrivateKey.PubKey().SerializeCompressed()

	// Create access signature
	expirationBlockByte := EncodeUint64(expirationBlock)
	accessBytes := append(derivedPublicKey, expirationBlockByte[:]...)
	accessSignature, err := ownerPrivateKey.Sign(Sha256DoubleHash(accessBytes)[:])
	require.NoError(err, "_getAuthorizeDerivedKeyMetadata: Error creating access signature")

	// Determine operation type
	var operationType AuthorizeDerivedKeyOperationType
	if isDeleted {
		operationType = AuthorizeDerivedKeyOperationNotValid
	} else {
		operationType = AuthorizeDerivedKeyOperationValid
	}

	return &AuthorizeDerivedKeyMetadata{
		derivedPublicKey,
		expirationBlock,
		operationType,
		accessSignature.Serialize(),
	}, derivedPrivateKey
}

func _getAuthorizeDerivedKeyMetadataWithTransactionSpendingLimit(
	t *testing.T,
	ownerPrivateKey *btcec.PrivateKey,
	expirationBlock uint64,
	transactionSpendingLimit *TransactionSpendingLimit,
	isDeleted bool,
	blockHeight uint64) (*AuthorizeDerivedKeyMetadata, *btcec.PrivateKey) {
	require := require.New(t)

	// Generate a random derived key pair
	derivedPrivateKey, err := btcec.NewPrivateKey(btcec.S256())
	require.NoError(err, "_getAuthorizeDerivedKeyMetadataWithTransactionSpendingLimit: Error generating a derived key pair")
	derivedPublicKey := derivedPrivateKey.PubKey().SerializeCompressed()

	// Determine operation type
	var operationType AuthorizeDerivedKeyOperationType
	if isDeleted {
		operationType = AuthorizeDerivedKeyOperationNotValid
	} else {
		operationType = AuthorizeDerivedKeyOperationValid
	}

	// We randomly use standard or the metamask derived key access signature.
	var accessBytes []byte
	accessBytesEncodingType := rand.Int() % 2
	if accessBytesEncodingType == 0 {
		// Create access signature
		expirationBlockByte := EncodeUint64(expirationBlock)
		accessBytes = append(derivedPublicKey, expirationBlockByte[:]...)

		var transactionSpendingLimitBytes []byte
		transactionSpendingLimitBytes, err = transactionSpendingLimit.ToBytes(blockHeight)
		require.NoError(err, "_getAuthorizeDerivedKeyMetadataWithTransactionSpendingLimit: Error in transaction spending limit to bytes")
		accessBytes = append(accessBytes, transactionSpendingLimitBytes[:]...)
	} else {
		accessBytes = AssembleAccessBytesWithMetamaskStrings(derivedPublicKey, expirationBlock,
			transactionSpendingLimit, &DeSoTestnetParams)
	}
	signature, err := ownerPrivateKey.Sign(Sha256DoubleHash(accessBytes)[:])
	accessSignature := signature.Serialize()
	require.NoError(err, "_getAuthorizeDerivedKeyMetadataWithTransactionSpendingLimit: Error creating access signature")

	return &AuthorizeDerivedKeyMetadata{
		derivedPublicKey,
		expirationBlock,
		operationType,
		accessSignature,
	}, derivedPrivateKey
}

func _getAuthorizeDerivedKeyMetadataWithTransactionSpendingLimitAndDerivedPrivateKey(
	t *testing.T,
	ownerPrivateKey *btcec.PrivateKey,
	expirationBlock uint64,
	transactionSpendingLimit *TransactionSpendingLimit,
	derivedPrivateKey *btcec.PrivateKey,
	isDeleted bool,
	blockHeight uint64) (*AuthorizeDerivedKeyMetadata, *btcec.PrivateKey) {
	require := require.New(t)

	derivedPublicKey := derivedPrivateKey.PubKey().SerializeCompressed()

	// Create access signature
	expirationBlockByte := EncodeUint64(expirationBlock)
	accessBytes := append(derivedPublicKey, expirationBlockByte[:]...)

	transactionSpendingLimitBytes, err := transactionSpendingLimit.ToBytes(blockHeight)
	require.NoError(err, "_getAuthorizeDerivedKeyMetadataWithTransactionSpendingLimit: Error in transaction spending limit to bytes")
	accessBytes = append(accessBytes, transactionSpendingLimitBytes[:]...)

	accessSignature, err := ownerPrivateKey.Sign(Sha256DoubleHash(accessBytes)[:])
	require.NoError(err, "_getAuthorizeDerivedKeyMetadataWithTransactionSpendingLimit: Error creating access signature")

	// Determine operation type
	var operationType AuthorizeDerivedKeyOperationType
	if isDeleted {
		operationType = AuthorizeDerivedKeyOperationNotValid
	} else {
		operationType = AuthorizeDerivedKeyOperationValid
	}

	return &AuthorizeDerivedKeyMetadata{
		derivedPublicKey,
		expirationBlock,
		operationType,
		accessSignature.Serialize(),
	}, derivedPrivateKey
}

func _getAccessSignature(
	derivedPublicKey []byte,
	expirationBlock uint64,
	transactionSpendingLimit *TransactionSpendingLimit,
	ownerPrivateKey *btcec.PrivateKey,
	blockHeight uint64) ([]byte, error) {
	accessBytes := append(derivedPublicKey, EncodeUint64(expirationBlock)...)
	transactionSpendingLimitBytes, err := transactionSpendingLimit.ToBytes(blockHeight)
	if err != nil {
		return nil, err
	}
	accessBytes = append(accessBytes, transactionSpendingLimitBytes...)
	accessSignature, err := ownerPrivateKey.Sign(Sha256DoubleHash(accessBytes)[:])
	if err != nil {
		return nil, err
	}
	return accessSignature.Serialize(), nil
}

func _doAuthorizeTxn(t *testing.T, chain *Blockchain, db *badger.DB,
	params *DeSoParams, utxoView *UtxoView, feeRateNanosPerKB uint64, ownerPublicKey []byte,
	derivedPublicKey []byte, derivedPrivBase58Check string, expirationBlock uint64,
	accessSignature []byte, deleteKey bool,
	memo []byte, transactionSpendingLimit *TransactionSpendingLimit) (_utxoOps []*UtxoOperation,
	_txn *MsgDeSoTxn, _height uint32, _err error) {
	return _doAuthorizeTxnWithExtraDataAndSpendingLimits(t, chain, db, params, utxoView, feeRateNanosPerKB, ownerPublicKey,
		derivedPublicKey, derivedPrivBase58Check, expirationBlock, accessSignature, deleteKey,
		nil, memo, transactionSpendingLimit)
}

// Create a new AuthorizeDerivedKey txn and connect it to the utxoView
func _doAuthorizeTxnWithExtraDataAndSpendingLimits(t *testing.T, chain *Blockchain, db *badger.DB,
	params *DeSoParams, utxoView *UtxoView, feeRateNanosPerKB uint64, ownerPublicKey []byte,
	derivedPublicKey []byte, derivedPrivBase58Check string, expirationBlock uint64,
	accessSignature []byte, deleteKey bool, extraData map[string][]byte,
	memo []byte, transactionSpendingLimit *TransactionSpendingLimit) (_utxoOps []*UtxoOperation,
	_txn *MsgDeSoTxn, _height uint32, _err error) {

	assert := assert.New(t)
	require := require.New(t)
	_ = assert
	_ = require

	// Always use height+1 for validation since it's assumed the transaction will
	// get mined into the next block.
	blockHeight := chain.blockTip().Height + 1
	transactionSpendingLimitBytes, err := transactionSpendingLimit.ToBytes(uint64(blockHeight))
	require.NoError(err)
	txn, totalInput, changeAmount, fees, err := chain.CreateAuthorizeDerivedKeyTxn(
		ownerPublicKey,
		derivedPublicKey,
		expirationBlock,
		accessSignature,
		deleteKey,
		false,
		extraData,
		memo,
		hex.EncodeToString(transactionSpendingLimitBytes),
		feeRateNanosPerKB,
		nil, /*mempool*/
		[]*DeSoOutput{})
	if err != nil {
		return nil, nil, 0, err
	}

	require.Equal(totalInput, changeAmount+fees)

	// Sign the transaction now that its inputs are set up.
	// We have to set the solution byte because we're signing
	// the transaction with derived key on behalf of the owner.
	_signTxnWithDerivedKey(t, txn, derivedPrivBase58Check)

	txHash := txn.Hash()
	utxoOps, totalInput, totalOutput, fees, err :=
		utxoView.ConnectTransaction(txn, txHash, getTxnSize(*txn), blockHeight, true /*verifySignature*/, false /*ignoreUtxos*/)
	// ConnectTransaction should treat the amount locked as contributing to the
	// output.
	if err != nil {
		return nil, nil, 0, err
	}
	require.Equal(totalInput, totalOutput+fees)
	require.Equal(totalInput, totalInput)

	// We should have one SPEND UtxoOperation for each input, one ADD operation
	// for each output, (and 1 for the spending limit accounting if we're passed the block height)
	// and one OperationTypeUpdateProfile operation at the end.
	transactionSpendingLimitCount := 0
	if blockHeight >= params.ForkHeights.DerivedKeyTrackSpendingLimitsBlockHeight {
		transactionSpendingLimitCount++
	}
	// We should have one SPEND UtxoOperation for each input, one ADD operation
	// for each output, and one OperationTypeUpdateProfile operation at the end.
	require.Equal(len(txn.TxInputs)+len(txn.TxOutputs)+transactionSpendingLimitCount+1, len(utxoOps))
	for ii := 0; ii < len(txn.TxInputs); ii++ {
		require.Equal(OperationTypeSpendUtxo, utxoOps[ii].Type)
	}
	require.Equal(OperationTypeAuthorizeDerivedKey, utxoOps[len(utxoOps)-1].Type)

	return utxoOps, txn, blockHeight, nil
}

func TestAuthorizeDerivedKeyBasic(t *testing.T) {
	assert := assert.New(t)
	require := require.New(t)
	_ = assert
	_ = require

	chain, params, db := NewLowDifficultyBlockchain()
	mempool, miner := NewTestMiner(t, chain, params, true /*isSender*/)
	dbAdapter := chain.NewDbAdapter()

	params.ForkHeights.NFTTransferOrBurnAndDerivedKeysBlockHeight = uint32(0)
	params.ForkHeights.ExtraDataOnEntriesBlockHeight = uint32(0)

	// Mine two blocks to give the sender some DeSo.
	_, err := miner.MineAndProcessSingleBlock(0 /*threadIndex*/, mempool)
	require.NoError(err)
	_, err = miner.MineAndProcessSingleBlock(0 /*threadIndex*/, mempool)
	require.NoError(err)

	senderPkBytes, _, err := Base58CheckDecode(senderPkString)
	require.NoError(err)
	senderPrivBytes, _, err := Base58CheckDecode(senderPrivString)
	require.NoError(err)
	recipientPkBytes, _, err := Base58CheckDecode(recipientPkString)
	require.NoError(err)

	// Get AuthorizeDerivedKey txn metadata with expiration at block 6
	senderPriv, _ := btcec.PrivKeyFromBytes(btcec.S256(), senderPrivBytes)
	var transactionSpendingLimit *TransactionSpendingLimit
	authTxnMeta, derivedPriv := _getAuthorizeDerivedKeyMetadata(t, senderPriv, 6, false)
	derivedPrivBase58Check := Base58CheckEncode(derivedPriv.Serialize(), true, params)
	derivedPkBytes := derivedPriv.PubKey().SerializeCompressed()
	fmt.Println("Derived public key:", hex.EncodeToString(derivedPkBytes))

	// We will use these to keep track of added utxo ops and txns
	testUtxoOps := [][]*UtxoOperation{}
	testTxns := []*MsgDeSoTxn{}

	// Just for the sake of consistency, we run the _derivedKeyBasicTransfer on unauthorized
	// derived key. It should fail since blockchain hasn't seen this key yet.
	{
		utxoView, err := NewUtxoView(db, params, chain.postgres, chain.snapshot)
		require.NoError(err)
		_, _, err = _derivedKeyBasicTransfer(t, db, chain, params, senderPkBytes, recipientPkBytes,
			derivedPrivBase58Check, utxoView, nil, false)
		require.Contains(err.Error(), RuleErrorDerivedKeyNotAuthorized)

		_derivedKeyVerifyTest(t, db, chain, transactionSpendingLimit,
			authTxnMeta.DerivedPublicKey, 0, 0, AuthorizeDerivedKeyOperationValid, nil)
		fmt.Println("Failed basic transfer signed with unauthorized derived key")
	}
	// Attempt sending an AuthorizeDerivedKey txn signed with an invalid private key.
	// This must fail because the txn has to be signed either by owner or derived key.
	{
		utxoView, err := NewUtxoView(db, params, chain.postgres, chain.snapshot)
		require.NoError(err)
		randomPrivateKey, err := btcec.NewPrivateKey(btcec.S256())
		require.NoError(err)
		randomPrivBase58Check := Base58CheckEncode(randomPrivateKey.Serialize(), true, params)
		_, _, _, err = _doAuthorizeTxn(
			t,
			chain,
			db,
			params,
			utxoView,
			10,
			senderPkBytes,
			authTxnMeta.DerivedPublicKey,
			randomPrivBase58Check,
			authTxnMeta.ExpirationBlock,
			authTxnMeta.AccessSignature,
			false,
			nil,
			transactionSpendingLimit,
		)
		require.Contains(err.Error(), RuleErrorDerivedKeyNotAuthorized)

		_derivedKeyVerifyTest(t, db, chain, transactionSpendingLimit,
			authTxnMeta.DerivedPublicKey, 0, 0, AuthorizeDerivedKeyOperationValid, nil)
		fmt.Println("Failed connecting AuthorizeDerivedKey txn signed with an unauthorized private key.")
	}
	// Attempt sending an AuthorizeDerivedKey txn where access signature is signed with
	// an invalid private key. This must fail.
	{
		utxoView, err := NewUtxoView(db, params, chain.postgres, chain.snapshot)
		require.NoError(err)
		randomPrivateKey, err := btcec.NewPrivateKey(btcec.S256())
		require.NoError(err)
		expirationBlockByte := UintToBuf(authTxnMeta.ExpirationBlock)
		accessBytes := append(authTxnMeta.DerivedPublicKey, expirationBlockByte[:]...)
		accessSignatureRandom, err := randomPrivateKey.Sign(Sha256DoubleHash(accessBytes)[:])
		require.NoError(err)
		_, _, _, err = _doAuthorizeTxn(
			t,
			chain,
			db,
			params,
			utxoView,
			10,
			senderPkBytes,
			authTxnMeta.DerivedPublicKey,
			derivedPrivBase58Check,
			authTxnMeta.ExpirationBlock,
			accessSignatureRandom.Serialize(),
			false,
			nil,
			transactionSpendingLimit,
		)
		require.Error(err)

		_derivedKeyVerifyTest(t, db, chain, transactionSpendingLimit,
			authTxnMeta.DerivedPublicKey, 0, 0, AuthorizeDerivedKeyOperationValid, nil)
		fmt.Println("Failed connecting AuthorizeDerivedKey txn signed with an invalid access signature.")
	}
	// Check basic transfer signed with still unauthorized derived key.
	// Should fail.
	{
		utxoView, err := NewUtxoView(db, params, chain.postgres, chain.snapshot)
		require.NoError(err)
		_, _, err = _derivedKeyBasicTransfer(t, db, chain, params, senderPkBytes, recipientPkBytes,
			derivedPrivBase58Check, utxoView, nil, false)
		require.Contains(err.Error(), RuleErrorDerivedKeyNotAuthorized)

		_derivedKeyVerifyTest(t, db, chain, transactionSpendingLimit,
			authTxnMeta.DerivedPublicKey, 0, 0, AuthorizeDerivedKeyOperationValid, nil)
		fmt.Println("Failed basic transfer signed with unauthorized derived key")
	}
	// Now attempt to send the same transaction but signed with the correct derived key.
	// This must pass. The new derived key will be flushed to the db here.
	{
		utxoView, err := NewUtxoView(db, params, chain.postgres, chain.snapshot)
		require.NoError(err)

		extraData := map[string][]byte{
			"test": []byte("result"),
		}
		utxoOps, txn, _, err := _doAuthorizeTxnWithExtraDataAndSpendingLimits(
			t,
			chain,
			db,
			params,
			utxoView,
			10,
			senderPkBytes,
			authTxnMeta.DerivedPublicKey,
			derivedPrivBase58Check,
			authTxnMeta.ExpirationBlock,
			authTxnMeta.AccessSignature,
			false,
			extraData,
			nil,
			transactionSpendingLimit,
		)
		require.NoError(err)
		require.NoError(utxoView.FlushToDb(0))

		testUtxoOps = append(testUtxoOps, utxoOps)
		testTxns = append(testTxns, txn)

		// Verify that expiration block was persisted in the db
		_derivedKeyVerifyTest(t, db, chain, transactionSpendingLimit,
			authTxnMeta.DerivedPublicKey, authTxnMeta.ExpirationBlock, 0, AuthorizeDerivedKeyOperationValid, nil)
		derivedKeyEntry := dbAdapter.GetOwnerToDerivedKeyMapping(*NewPublicKey(senderPkBytes), *NewPublicKey(authTxnMeta.DerivedPublicKey))
		require.Equal(derivedKeyEntry.ExtraData["test"], []byte("result"))
		fmt.Println("Passed connecting AuthorizeDerivedKey txn signed with an authorized private key. Flushed to Db.")
	}
	// Check basic transfer signed by the owner key.
	// Should succeed. Flush to db.
	{
		utxoView, err := NewUtxoView(db, params, chain.postgres, chain.snapshot)
		require.NoError(err)
		utxoOps, txn, err := _derivedKeyBasicTransfer(t, db, chain, params, senderPkBytes, recipientPkBytes,
			senderPrivString, utxoView, nil, true)
		require.NoError(err)
		require.NoError(utxoView.FlushToDb(0))
		testUtxoOps = append(testUtxoOps, utxoOps)
		testTxns = append(testTxns, txn)

		_derivedKeyVerifyTest(t, db, chain, transactionSpendingLimit,
			authTxnMeta.DerivedPublicKey, authTxnMeta.ExpirationBlock, 1, AuthorizeDerivedKeyOperationValid, nil)
		fmt.Println("Passed basic transfer signed with owner key. Flushed to Db.")
	}
	// Check basic transfer signed with now authorized derived key.
	// Should succeed. Flush to db.
	{
		utxoView, err := NewUtxoView(db, params, chain.postgres, chain.snapshot)
		require.NoError(err)
		utxoOps, txn, err := _derivedKeyBasicTransfer(t, db, chain, params, senderPkBytes, recipientPkBytes,
			derivedPrivBase58Check, utxoView, nil, false)
		require.NoError(err)
		require.NoError(utxoView.FlushToDb(0))
		testUtxoOps = append(testUtxoOps, utxoOps)
		testTxns = append(testTxns, txn)

		_derivedKeyVerifyTest(t, db, chain, transactionSpendingLimit,
			authTxnMeta.DerivedPublicKey, authTxnMeta.ExpirationBlock, 2, AuthorizeDerivedKeyOperationValid, nil)
		fmt.Println("Passed basic transfer signed with authorized derived key. Flushed to Db.")
	}
	// Check basic transfer signed with a random key.
	// Should fail. Well... theoretically, it could pass in a distant future.
	{
		// Generate a random key pair
		randomPrivateKey, err := btcec.NewPrivateKey(btcec.S256())
		require.NoError(err)
		randomPrivBase58Check := Base58CheckEncode(randomPrivateKey.Serialize(), true, params)
		utxoView, err := NewUtxoView(db, params, chain.postgres, chain.snapshot)
		require.NoError(err)
		_, _, err = _derivedKeyBasicTransfer(t, db, chain, params, senderPkBytes, recipientPkBytes,
			randomPrivBase58Check, utxoView, nil, false)
		require.Contains(err.Error(), RuleErrorDerivedKeyNotAuthorized)

		_derivedKeyVerifyTest(t, db, chain, transactionSpendingLimit,
			authTxnMeta.DerivedPublicKey, authTxnMeta.ExpirationBlock, 2, AuthorizeDerivedKeyOperationValid, nil)
		fmt.Println("Fail basic transfer signed with random key.")
	}
	// Try disconnecting all transactions so that key is deauthorized.
	// Should succeed.
	{
		for iterIndex := range testTxns {
			testIndex := len(testTxns) - 1 - iterIndex
			currentTxn := testTxns[testIndex]
			currentUtxoOps := testUtxoOps[testIndex]
			fmt.Println("currentTxn.String()", currentTxn.String())

			// Disconnect the transaction
			utxoView, err := NewUtxoView(db, params, chain.postgres, chain.snapshot)
			require.NoError(err)
			blockHeight := chain.blockTip().Height + 1
			fmt.Printf("Disconnecting test index: %v\n", testIndex)
			require.NoError(utxoView.DisconnectTransaction(
				currentTxn, currentTxn.Hash(), currentUtxoOps, blockHeight))
			fmt.Printf("Disconnected test index: %v\n", testIndex)

			require.NoErrorf(utxoView.FlushToDb(0), "SimpleDisconnect: Index: %v", testIndex)
		}

		_derivedKeyVerifyTest(t, db, chain, transactionSpendingLimit,
			authTxnMeta.DerivedPublicKey, 0, 0, AuthorizeDerivedKeyOperationValid, nil)
		fmt.Println("Passed disconnecting all txns. Flushed to Db.")
	}
	// After disconnecting, check basic transfer signed with unauthorized derived key.
	// Should fail.
	{
		utxoView, err := NewUtxoView(db, params, chain.postgres, chain.snapshot)
		require.NoError(err)
		_, _, err = _derivedKeyBasicTransfer(t, db, chain, params, senderPkBytes, recipientPkBytes,
			derivedPrivBase58Check, utxoView, nil, false)
		require.Contains(err.Error(), RuleErrorDerivedKeyNotAuthorized)

		_derivedKeyVerifyTest(t, db, chain, transactionSpendingLimit,
			authTxnMeta.DerivedPublicKey, 0, 0, AuthorizeDerivedKeyOperationValid, nil)
		fmt.Println("Failed basic transfer signed with unauthorized derived key after disconnecting")
	}
	// Connect all txns to a single UtxoView flushing only at the end.
	{
		// Create a new UtxoView
		utxoView, err := NewUtxoView(db, params, chain.postgres, chain.snapshot)
		require.NoError(err)
		for testIndex, txn := range testTxns {
			fmt.Printf("Applying test index: %v\n", testIndex)
			blockHeight := chain.blockTip().Height + 1
			txnSize := getTxnSize(*txn)
			_, _, _, _, err :=
				utxoView.ConnectTransaction(
					txn, txn.Hash(), txnSize, blockHeight, true /*verifySignature*/, false /*ignoreUtxos*/)
			require.NoError(err)
		}

		// Now flush at the end.
		require.NoError(utxoView.FlushToDb(0))

		// Verify that expiration block and balance was persisted in the db
		_derivedKeyVerifyTest(t, db, chain, transactionSpendingLimit,
			authTxnMeta.DerivedPublicKey, authTxnMeta.ExpirationBlock, 2, AuthorizeDerivedKeyOperationValid, nil)
		fmt.Println("Passed re-connecting all txn to a single utxoView")
	}
	// Check basic transfer signed with a random key.
	// Should fail.
	{
		// Generate a random key pair
		randomPrivateKey, err := btcec.NewPrivateKey(btcec.S256())
		require.NoError(err)
		randomPrivBase58Check := Base58CheckEncode(randomPrivateKey.Serialize(), true, params)
		utxoView, err := NewUtxoView(db, params, chain.postgres, chain.snapshot)
		require.NoError(err)
		_, _, err = _derivedKeyBasicTransfer(t, db, chain, params, senderPkBytes, recipientPkBytes,
			randomPrivBase58Check, utxoView, nil, false)
		require.Contains(err.Error(), RuleErrorDerivedKeyNotAuthorized)

		_derivedKeyVerifyTest(t, db, chain, transactionSpendingLimit,
			authTxnMeta.DerivedPublicKey, authTxnMeta.ExpirationBlock, 2, AuthorizeDerivedKeyOperationValid, nil)
		fmt.Println("Fail basic transfer signed with random key.")
	}
	// Disconnect all txns on a single UtxoView flushing only at the end
	{
		// Create a new UtxoView
		utxoView, err := NewUtxoView(db, params, chain.postgres, chain.snapshot)
		require.NoError(err)
		for iterIndex := range testTxns {
			testIndex := len(testTxns) - 1 - iterIndex
			blockHeight := chain.blockTip().Height + 1
			fmt.Printf("Disconnecting test index: %v\n", testIndex)
			txn := testTxns[testIndex]
			require.NoError(utxoView.DisconnectTransaction(
				txn, txn.Hash(), testUtxoOps[testIndex], blockHeight))
		}

		// Now flush at the end.
		require.NoError(utxoView.FlushToDb(0))

		// Verify that expiration block and balance was persisted in the db
		_derivedKeyVerifyTest(t, db, chain, transactionSpendingLimit,
			authTxnMeta.DerivedPublicKey, 0, 0, AuthorizeDerivedKeyOperationValid, nil)
		fmt.Println("Passed disconnecting all txn on a single utxoView")
	}
	// Connect transactions to a single mempool, should pass.
	{
		for ii, currentTxn := range testTxns {
			mempoolTxsAdded, err := mempool.processTransaction(
				currentTxn, true /*allowUnconnectedTxn*/, true /*rateLimit*/, 0, /*peerID*/
				true /*verifySignatures*/)
			require.NoErrorf(err, "mempool index %v", ii)
			require.Equal(1, len(mempoolTxsAdded))
		}

		// This will check the expiration block and balances according to the mempool augmented utxoView.
		_derivedKeyVerifyTest(t, db, chain, transactionSpendingLimit,
			authTxnMeta.DerivedPublicKey, authTxnMeta.ExpirationBlock, 2, AuthorizeDerivedKeyOperationValid, mempool)
		fmt.Println("Passed connecting all txn to the mempool")
	}
	// Check basic transfer signed with a random key, when passing mempool.
	// Should fail.
	{
		// Generate a random key pair
		randomPrivateKey, err := btcec.NewPrivateKey(btcec.S256())
		require.NoError(err)
		randomPrivBase58Check := Base58CheckEncode(randomPrivateKey.Serialize(), true, params)
		_, _, err = _derivedKeyBasicTransfer(t, db, chain, params, senderPkBytes, recipientPkBytes,
			randomPrivBase58Check, nil, mempool, false)
		require.Contains(err.Error(), RuleErrorDerivedKeyNotAuthorized)

		_derivedKeyVerifyTest(t, db, chain, transactionSpendingLimit,
			authTxnMeta.DerivedPublicKey, authTxnMeta.ExpirationBlock, 2, AuthorizeDerivedKeyOperationValid, mempool)
		fmt.Println("Fail basic transfer signed with random key with mempool.")
	}
	// Remove all the transactions from the mempool. Should pass.
	{
		for _, burnTxn := range testTxns {
			mempool.inefficientRemoveTransaction(burnTxn)
		}
		// This will check the expiration block and balances according to the mempool augmented utxoView.
		_derivedKeyVerifyTest(t, db, chain, transactionSpendingLimit,
			authTxnMeta.DerivedPublicKey, 0, 0, AuthorizeDerivedKeyOperationValid, mempool)
		fmt.Println("Passed removing all txn from the mempool.")
	}
	// After disconnecting, check basic transfer signed with unauthorized derived key.
	// Should fail.
	{
		_, _, err = _derivedKeyBasicTransfer(t, db, chain, params, senderPkBytes, recipientPkBytes,
			derivedPrivBase58Check, nil, mempool, false)
		require.Contains(err.Error(), RuleErrorDerivedKeyNotAuthorized)

		_derivedKeyVerifyTest(t, db, chain, transactionSpendingLimit,
			authTxnMeta.DerivedPublicKey, 0, 0, AuthorizeDerivedKeyOperationValid, mempool)
		fmt.Println("Failed basic transfer signed with unauthorized derived key after disconnecting")
	}
	// Re-connect transactions to a single mempool, should pass.
	{
		for ii, currentTxn := range testTxns {
			mempoolTxsAdded, err := mempool.processTransaction(
				currentTxn, true /*allowUnconnectedTxn*/, true /*rateLimit*/, 0, /*peerID*/
				true /*verifySignatures*/)
			require.NoErrorf(err, "mempool index %v", ii)
			require.Equal(1, len(mempoolTxsAdded))
		}

		// This will check the expiration block and balances according to the mempool augmented utxoView.
		_derivedKeyVerifyTest(t, db, chain, transactionSpendingLimit,
			authTxnMeta.DerivedPublicKey, authTxnMeta.ExpirationBlock, 2, AuthorizeDerivedKeyOperationValid, mempool)
		fmt.Println("Passed connecting all txn to the mempool.")
	}
	// We will be adding some blocks so we define an array to keep track of them.
	testBlocks := []*MsgDeSoBlock{}
	// Mine a block with all the mempool transactions.
	{
		// All the txns should be in the mempool already so mining a block should put
		// all those transactions in it.
		addedBlock, err := miner.MineAndProcessSingleBlock(0 /*threadIndex*/, mempool)
		require.NoError(err)
		testBlocks = append(testBlocks, addedBlock)
	}
	// Reset testUtxoOps and testTxns so we can test more transactions
	testUtxoOps = [][]*UtxoOperation{}
	testTxns = []*MsgDeSoTxn{}
	// Check basic transfer signed by the owner key.
	// Should succeed. Flush to db.
	{
		utxoView, err := NewUtxoView(db, params, chain.postgres, chain.snapshot)
		require.NoError(err)
		utxoOps, txn, err := _derivedKeyBasicTransfer(t, db, chain, params, senderPkBytes, recipientPkBytes,
			senderPrivString, utxoView, nil, true)
		require.NoError(err)
		require.NoError(utxoView.FlushToDb(0))
		testUtxoOps = append(testUtxoOps, utxoOps)
		testTxns = append(testTxns, txn)

		fmt.Println("Passed basic transfer signed with owner key. Flushed to Db.")
		_derivedKeyVerifyTest(t, db, chain, transactionSpendingLimit,
			authTxnMeta.DerivedPublicKey, authTxnMeta.ExpirationBlock, 3, AuthorizeDerivedKeyOperationValid, nil)
	}
	// Check basic transfer signed with authorized derived key. Now the auth txn is persisted in the db.
	// Should succeed. Flush to db.
	{
		utxoView, err := NewUtxoView(db, params, chain.postgres, chain.snapshot)
		require.NoError(err)
		utxoOps, txn, err := _derivedKeyBasicTransfer(t, db, chain, params, senderPkBytes, recipientPkBytes,
			derivedPrivBase58Check, utxoView, nil, false)
		require.NoError(err)
		require.NoError(utxoView.FlushToDb(0))
		testUtxoOps = append(testUtxoOps, utxoOps)
		testTxns = append(testTxns, txn)

		_derivedKeyVerifyTest(t, db, chain, transactionSpendingLimit,
			authTxnMeta.DerivedPublicKey, authTxnMeta.ExpirationBlock, 4, AuthorizeDerivedKeyOperationValid, nil)
		fmt.Println("Passed basic transfer signed with authorized derived key. Flushed to Db.")
	}
	// Check basic transfer signed with a random key.
	// Should fail.
	{
		// Generate a random key pair
		randomPrivateKey, err := btcec.NewPrivateKey(btcec.S256())
		require.NoError(err)
		randomPrivBase58Check := Base58CheckEncode(randomPrivateKey.Serialize(), true, params)
		utxoView, err := NewUtxoView(db, params, chain.postgres, chain.snapshot)
		require.NoError(err)
		_, _, err = _derivedKeyBasicTransfer(t, db, chain, params, senderPkBytes, recipientPkBytes,
			randomPrivBase58Check, utxoView, nil, false)
		require.Contains(err.Error(), RuleErrorDerivedKeyNotAuthorized)

		_derivedKeyVerifyTest(t, db, chain, transactionSpendingLimit,
			authTxnMeta.DerivedPublicKey, authTxnMeta.ExpirationBlock, 4, AuthorizeDerivedKeyOperationValid, nil)
		fmt.Println("Fail basic transfer signed with random key.")
	}
	// Try disconnecting all transactions. Should succeed.
	{
		for iterIndex := range testTxns {
			testIndex := len(testTxns) - 1 - iterIndex
			currentTxn := testTxns[testIndex]
			currentUtxoOps := testUtxoOps[testIndex]
			fmt.Println("currentTxn.String()", currentTxn.String())

			// Disconnect the transaction
			utxoView, err := NewUtxoView(db, params, chain.postgres, chain.snapshot)
			require.NoError(err)
			blockHeight := chain.blockTip().Height + 1
			fmt.Printf("Disconnecting test index: %v\n", testIndex)
			require.NoError(utxoView.DisconnectTransaction(
				currentTxn, currentTxn.Hash(), currentUtxoOps, blockHeight))
			fmt.Printf("Disconnected test index: %v\n", testIndex)

			require.NoErrorf(utxoView.FlushToDb(0), "SimpleDisconnect: Index: %v", testIndex)
		}

		_derivedKeyVerifyTest(t, db, chain, transactionSpendingLimit,
			authTxnMeta.DerivedPublicKey, authTxnMeta.ExpirationBlock, 2, AuthorizeDerivedKeyOperationValid, nil)
		fmt.Println("Passed disconnecting all txns. Flushed to Db.")
	}
	// Mine a few more blocks so that the authorization should expire
	{
		for i := uint64(chain.blockTip().Height); i < authTxnMeta.ExpirationBlock; i++ {
			addedBlock, err := miner.MineAndProcessSingleBlock(0 /*threadIndex*/, mempool)
			require.NoError(err)
			testBlocks = append(testBlocks, addedBlock)
		}
		fmt.Println("Added a few more blocks.")
	}
	// Check basic transfer signed by the owner key.
	// Should succeed.
	{
		utxoView, err := NewUtxoView(db, params, chain.postgres, chain.snapshot)
		require.NoError(err)
		_, _, err = _derivedKeyBasicTransfer(t, db, chain, params, senderPkBytes, recipientPkBytes,
			senderPrivString, utxoView, nil, true)
		require.NoError(err)

		// We're not persisting in the db so balance should remain at 2.
		_derivedKeyVerifyTest(t, db, chain, transactionSpendingLimit,
			authTxnMeta.DerivedPublicKey, authTxnMeta.ExpirationBlock, 2, AuthorizeDerivedKeyOperationValid, nil)
		fmt.Println("Passed basic transfer signed with owner key.")
	}
	// Check basic transfer signed with expired authorized derived key.
	// Should fail.
	{
		utxoView, err := NewUtxoView(db, params, chain.postgres, chain.snapshot)
		require.NoError(err)
		_, _, err = _derivedKeyBasicTransfer(t, db, chain, params, senderPkBytes, recipientPkBytes,
			derivedPrivBase58Check, utxoView, nil, false)
		require.Contains(err.Error(), RuleErrorDerivedKeyNotAuthorized)

		_derivedKeyVerifyTest(t, db, chain, transactionSpendingLimit,
			authTxnMeta.DerivedPublicKey, authTxnMeta.ExpirationBlock, 2, AuthorizeDerivedKeyOperationValid, nil)
		fmt.Println("Failed a txn signed with an expired derived key.")
	}

	// Reset testUtxoOps and testTxns so we can test more transactions
	testUtxoOps = [][]*UtxoOperation{}
	testTxns = []*MsgDeSoTxn{}
	// Get another AuthorizeDerivedKey txn metadata with expiration at block 10
	// We will try to de-authorize this key with a txn before it expires.
	authTxnMetaDeAuth, derivedDeAuthPriv := _getAuthorizeDerivedKeyMetadata(t, senderPriv, 10, false)
	derivedPrivDeAuthBase58Check := Base58CheckEncode(derivedDeAuthPriv.Serialize(), true, params)
	derivedDeAuthPkBytes := derivedDeAuthPriv.PubKey().SerializeCompressed()
	fmt.Println("Derived public key:", hex.EncodeToString(derivedDeAuthPkBytes))
	// Send an authorize transaction signed with the correct derived key.
	// This must pass.
	{
		utxoView, err := NewUtxoView(db, params, chain.postgres, chain.snapshot)
		require.NoError(err)
		utxoOps, txn, _, err := _doAuthorizeTxn(
			t,
			chain,
			db,
			params,
			utxoView,
			10,
			senderPkBytes,
			authTxnMetaDeAuth.DerivedPublicKey,
			derivedPrivDeAuthBase58Check,
			authTxnMetaDeAuth.ExpirationBlock,
			authTxnMetaDeAuth.AccessSignature,
			false,
			nil,
			transactionSpendingLimit,
		)
		require.NoError(err)
		testUtxoOps = append(testUtxoOps, utxoOps)
		testTxns = append(testTxns, txn)

		// Verify that expiration block was persisted in the db
		_derivedKeyVerifyTest(t, db, chain, transactionSpendingLimit,
			authTxnMetaDeAuth.DerivedPublicKey, 0, 2, AuthorizeDerivedKeyOperationValid, nil)
		fmt.Println("Passed connecting AuthorizeDerivedKey txn signed with an authorized private key.")
	}
	// Re-connect transactions to a single mempool, should pass.
	{
		for ii, currentTxn := range testTxns {
			mempoolTxsAdded, err := mempool.processTransaction(
				currentTxn, true /*allowUnconnectedTxn*/, true /*rateLimit*/, 0, /*peerID*/
				true /*verifySignatures*/)
			require.NoErrorf(err, "mempool index %v", ii)
			require.Equal(1, len(mempoolTxsAdded))
		}

		// This will check the expiration block and balances according to the mempool augmented utxoView.
		_derivedKeyVerifyTest(t, db, chain, transactionSpendingLimit,
			authTxnMetaDeAuth.DerivedPublicKey, authTxnMetaDeAuth.ExpirationBlock, 2, AuthorizeDerivedKeyOperationValid, mempool)
		fmt.Println("Passed connecting all txn to the mempool.")
	}
	// Mine a block so that mempool gets flushed to db
	{
		addedBlock, err := miner.MineAndProcessSingleBlock(0 /*threadIndex*/, mempool)
		require.NoError(err)
		testBlocks = append(testBlocks, addedBlock)
		fmt.Println("Added a block.")
	}
	// Reset testUtxoOps and testTxns so we can test more transactions
	testUtxoOps = [][]*UtxoOperation{}
	testTxns = []*MsgDeSoTxn{}
	// Check basic transfer signed with new authorized derived key.
	// Sanity check. Should pass. We're not flushing to the db yet.
	{
		utxoView, err := NewUtxoView(db, params, chain.postgres, chain.snapshot)
		require.NoError(err)
		utxoOps, txn, err := _derivedKeyBasicTransfer(t, db, chain, params, senderPkBytes, recipientPkBytes,
			derivedPrivDeAuthBase58Check, utxoView, nil, false)
		require.NoError(err)
		require.NoError(utxoView.FlushToDb(0))
		testUtxoOps = append(testUtxoOps, utxoOps)
		testTxns = append(testTxns, txn)

		// We're persisting to the db so balance should change to 3.
		_derivedKeyVerifyTest(t, db, chain, transactionSpendingLimit,
			authTxnMetaDeAuth.DerivedPublicKey, authTxnMetaDeAuth.ExpirationBlock, 3, AuthorizeDerivedKeyOperationValid, nil)
		fmt.Println("Passed basic transfer signed with derived key.")
	}
	// Send a de-authorize transaction signed with a derived key.
	// Doesn't matter if it's signed by the owner or not, once a isDeleted
	// txn appears, the key should be forever expired. This must pass.
	{
		utxoView, err := NewUtxoView(db, params, chain.postgres, chain.snapshot)
		require.NoError(err)
		utxoOps, txn, _, err := _doAuthorizeTxn(
			t,
			chain,
			db,
			params,
			utxoView,
			10,
			senderPkBytes,
			authTxnMetaDeAuth.DerivedPublicKey,
			derivedPrivDeAuthBase58Check,
			10,
			authTxnMetaDeAuth.AccessSignature,
			true,
			nil,
			transactionSpendingLimit,
		)
		require.NoError(err)
		require.NoError(utxoView.FlushToDb(0))
		testUtxoOps = append(testUtxoOps, utxoOps)
		testTxns = append(testTxns, txn)
		// Verify the expiration block in the db
		_derivedKeyVerifyTest(t, db, chain, transactionSpendingLimit,
			authTxnMetaDeAuth.DerivedPublicKey, authTxnMetaDeAuth.ExpirationBlock, 3, AuthorizeDerivedKeyOperationNotValid, nil)
		fmt.Println("Passed connecting AuthorizeDerivedKey txn with isDeleted signed with an authorized private key.")
	}
	// Check basic transfer signed with new authorized derived key.
	// Now that key has been de-authorized this must fail.
	{
		utxoView, err := NewUtxoView(db, params, chain.postgres, chain.snapshot)
		require.NoError(err)
		_, _, err = _derivedKeyBasicTransfer(t, db, chain, params, senderPkBytes, recipientPkBytes,
			derivedPrivDeAuthBase58Check, utxoView, nil, false)
		require.Contains(err.Error(), RuleErrorDerivedKeyNotAuthorized)

		// Since this should fail, balance wouldn't change.
		_derivedKeyVerifyTest(t, db, chain, transactionSpendingLimit,
			authTxnMetaDeAuth.DerivedPublicKey, authTxnMetaDeAuth.ExpirationBlock, 3, AuthorizeDerivedKeyOperationNotValid, nil)
		fmt.Println("Failed basic transfer signed with de-authorized derived key.")
	}
	// Sanity check basic transfer signed by the owner key.
	// Should succeed.
	{
		utxoView, err := NewUtxoView(db, params, chain.postgres, chain.snapshot)
		require.NoError(err)
		utxoOps, txn, err := _derivedKeyBasicTransfer(t, db, chain, params, senderPkBytes, recipientPkBytes,
			senderPrivString, utxoView, nil, true)
		require.NoError(err)
		require.NoError(utxoView.FlushToDb(0))
		testUtxoOps = append(testUtxoOps, utxoOps)
		testTxns = append(testTxns, txn)

		// Balance should change to 4
		_derivedKeyVerifyTest(t, db, chain, transactionSpendingLimit,
			authTxnMetaDeAuth.DerivedPublicKey, authTxnMetaDeAuth.ExpirationBlock, 4, AuthorizeDerivedKeyOperationNotValid, nil)
		fmt.Println("Passed basic transfer signed with owner key.")
	}
	// Send an authorize transaction signed with a derived key.
	// Since we've already deleted this derived key, this must fail.
	{
		utxoView, err := NewUtxoView(db, params, chain.postgres, chain.snapshot)
		require.NoError(err)
		_, _, _, err = _doAuthorizeTxn(
			t,
			chain,
			db,
			params,
			utxoView,
			10,
			senderPkBytes,
			authTxnMetaDeAuth.DerivedPublicKey,
			derivedPrivDeAuthBase58Check,
			10,
			authTxnMetaDeAuth.AccessSignature,
			false,
			nil,
			transactionSpendingLimit,
		)
		require.Contains(err.Error(), RuleErrorAuthorizeDerivedKeyDeletedDerivedPublicKey)

		_derivedKeyVerifyTest(t, db, chain, transactionSpendingLimit,
			authTxnMetaDeAuth.DerivedPublicKey, authTxnMetaDeAuth.ExpirationBlock, 4, AuthorizeDerivedKeyOperationNotValid, nil)
		fmt.Println("Failed connecting AuthorizeDerivedKey txn with de-authorized private key.")
	}
	// Try disconnecting all transactions. Should succeed.
	{
		for iterIndex := range testTxns {
			testIndex := len(testTxns) - 1 - iterIndex
			currentTxn := testTxns[testIndex]
			currentUtxoOps := testUtxoOps[testIndex]
			fmt.Println("currentTxn.String()", currentTxn.String())

			// Disconnect the transaction
			utxoView, err := NewUtxoView(db, params, chain.postgres, chain.snapshot)
			require.NoError(err)
			blockHeight := chain.blockTip().Height + 1
			fmt.Printf("Disconnecting test index: %v\n", testIndex)
			require.NoError(utxoView.DisconnectTransaction(
				currentTxn, currentTxn.Hash(), currentUtxoOps, blockHeight))
			fmt.Printf("Disconnected test index: %v\n", testIndex)

			require.NoErrorf(utxoView.FlushToDb(0), "SimpleDisconnect: Index: %v", testIndex)
		}

		_derivedKeyVerifyTest(t, db, chain, transactionSpendingLimit,
			authTxnMetaDeAuth.DerivedPublicKey, authTxnMetaDeAuth.ExpirationBlock, 2, AuthorizeDerivedKeyOperationValid, nil)
		fmt.Println("Passed disconnecting all txns. Flushed to Db.")
	}
	// Connect transactions to a single mempool, should pass.
	{
		for ii, currentTxn := range testTxns {
			mempoolTxsAdded, err := mempool.processTransaction(
				currentTxn, true /*allowUnconnectedTxn*/, true /*rateLimit*/, 0, /*peerID*/
				true /*verifySignatures*/)
			require.NoErrorf(err, "mempool index %v", ii)
			require.Equal(1, len(mempoolTxsAdded))
		}

		// This will check the expiration block and balances according to the mempool augmented utxoView.
		_derivedKeyVerifyTest(t, db, chain, transactionSpendingLimit,
			authTxnMetaDeAuth.DerivedPublicKey, authTxnMetaDeAuth.ExpirationBlock, 4, AuthorizeDerivedKeyOperationNotValid, mempool)
		fmt.Println("Passed connecting all txn to the mempool")
	}
	// Check adding basic transfer to mempool signed with new authorized derived key.
	// Now that key has been de-authorized this must fail.
	{
		_, _, err = _derivedKeyBasicTransfer(t, db, chain, params, senderPkBytes, recipientPkBytes,
			derivedPrivDeAuthBase58Check, nil, mempool, false)
		require.Contains(err.Error(), RuleErrorDerivedKeyNotAuthorized)

		// Since this should fail, balance wouldn't change.
		_derivedKeyVerifyTest(t, db, chain, transactionSpendingLimit,
			authTxnMetaDeAuth.DerivedPublicKey, authTxnMetaDeAuth.ExpirationBlock, 4, AuthorizeDerivedKeyOperationNotValid, mempool)
		fmt.Println("Failed basic transfer signed with de-authorized derived key in mempool.")
	}
	// Attempt re-authorizing a previously de-authorized derived key.
	// Since we've already deleted this derived key, this must fail.
	{
		utxoView, err := mempool.GetAugmentedUniversalView()
		require.NoError(err)
		_, _, _, err = _doAuthorizeTxn(
			t,
			chain,
			db,
			params,
			utxoView,
			10,
			senderPkBytes,
			authTxnMetaDeAuth.DerivedPublicKey,
			derivedPrivDeAuthBase58Check,
			10,
			authTxnMetaDeAuth.AccessSignature,
			false,
			nil,
			transactionSpendingLimit,
		)
		require.Contains(err.Error(), RuleErrorAuthorizeDerivedKeyDeletedDerivedPublicKey)

		_derivedKeyVerifyTest(t, db, chain, transactionSpendingLimit,
			authTxnMetaDeAuth.DerivedPublicKey, authTxnMetaDeAuth.ExpirationBlock, 4, AuthorizeDerivedKeyOperationNotValid, mempool)
		fmt.Println("Failed connecting AuthorizeDerivedKey txn with de-authorized private key.")
	}
	// Mine a block so that mempool gets flushed to db
	{
		addedBlock, err := miner.MineAndProcessSingleBlock(0 /*threadIndex*/, mempool)
		require.NoError(err)
		testBlocks = append(testBlocks, addedBlock)
		fmt.Println("Added a block.")
	}
	// Check adding basic transfer signed with new authorized derived key.
	// Now that key has been de-authorized this must fail.
	{
		utxoView, err := NewUtxoView(db, params, chain.postgres, chain.snapshot)
		require.NoError(err)
		_, _, err = _derivedKeyBasicTransfer(t, db, chain, params, senderPkBytes, recipientPkBytes,
			derivedPrivDeAuthBase58Check, utxoView, nil, false)
		require.Contains(err.Error(), RuleErrorDerivedKeyNotAuthorized)

		// Since this should fail, balance wouldn't change.
		_derivedKeyVerifyTest(t, db, chain, transactionSpendingLimit,
			authTxnMetaDeAuth.DerivedPublicKey, authTxnMetaDeAuth.ExpirationBlock, 4, AuthorizeDerivedKeyOperationNotValid, nil)
		fmt.Println("Failed basic transfer signed with de-authorized derived key.")
	}
	// Attempt re-authorizing a previously de-authorized derived key.
	// Since we've already deleted this derived key, this must fail.
	{
		utxoView, err := NewUtxoView(db, params, chain.postgres, chain.snapshot)
		require.NoError(err)
		_, _, _, err = _doAuthorizeTxn(
			t,
			chain,
			db,
			params,
			utxoView,
			10,
			senderPkBytes,
			authTxnMetaDeAuth.DerivedPublicKey,
			derivedPrivDeAuthBase58Check,
			10,
			authTxnMetaDeAuth.AccessSignature,
			false,
			nil,
			transactionSpendingLimit,
		)
		require.Contains(err.Error(), RuleErrorAuthorizeDerivedKeyDeletedDerivedPublicKey)

		_derivedKeyVerifyTest(t, db, chain, transactionSpendingLimit,
			authTxnMetaDeAuth.DerivedPublicKey, authTxnMetaDeAuth.ExpirationBlock, 4, AuthorizeDerivedKeyOperationNotValid, nil)
		fmt.Println("Failed connecting AuthorizeDerivedKey txn with de-authorized private key.")
	}
	// Sanity check basic transfer signed by the owner key.
	// Should succeed.
	{
		utxoView, err := NewUtxoView(db, params, chain.postgres, chain.snapshot)
		require.NoError(err)
		_, _, err = _derivedKeyBasicTransfer(t, db, chain, params, senderPkBytes, recipientPkBytes,
			senderPrivString, utxoView, nil, true)
		require.NoError(err)

		// Balance should change to 4
		_derivedKeyVerifyTest(t, db, chain, transactionSpendingLimit,
			authTxnMetaDeAuth.DerivedPublicKey, authTxnMetaDeAuth.ExpirationBlock, 4, AuthorizeDerivedKeyOperationNotValid, nil)
		fmt.Println("Passed basic transfer signed with owner key.")
	}
	// Roll back the blocks and make sure we don't hit any errors.
	disconnectSingleBlock := func(blockToDisconnect *MsgDeSoBlock, utxoView *UtxoView) {
		// Fetch the utxo operations for the block we're detaching. We need these
		// in order to be able to detach the block.
		hash, err := blockToDisconnect.Header.Hash()
		require.NoError(err)
		utxoOps, err := GetUtxoOperationsForBlock(db, chain.snapshot, hash)
		require.NoError(err)

		// Compute the hashes for all the transactions.
		txHashes, err := ComputeTransactionHashes(blockToDisconnect.Txns)
		require.NoError(err)
		require.NoError(utxoView.DisconnectBlock(blockToDisconnect, txHashes, utxoOps, 0))
	}
	{
		utxoView, err := NewUtxoView(db, params, chain.postgres, chain.snapshot)
		require.NoError(err)

		for iterIndex := range testBlocks {
			testIndex := len(testBlocks) - 1 - iterIndex
			testBlock := testBlocks[testIndex]
			disconnectSingleBlock(testBlock, utxoView)
		}

		// Flushing the view after applying and rolling back should work.
		require.NoError(utxoView.FlushToDb(0))
		fmt.Println("Successfully rolled back the blocks.")
	}

	// After we rolled back the blocks, db should reset
	_derivedKeyVerifyTest(t, db, chain, transactionSpendingLimit,
		authTxnMeta.DerivedPublicKey, 0, 0, AuthorizeDerivedKeyOperationValid, nil)
	fmt.Println("Successfuly run TestAuthorizeDerivedKeyBasic()")
}

func TestAuthorizeDerivedKeyBasicWithTransactionLimits(t *testing.T) {
	assert := assert.New(t)
	require := require.New(t)
	_ = assert
	_ = require

	chain, params, db := NewLowDifficultyBlockchain()
	mempool, miner := NewTestMiner(t, chain, params, true /*isSender*/)

	params.ForkHeights.NFTTransferOrBurnAndDerivedKeysBlockHeight = uint32(0)
	params.ForkHeights.DerivedKeySetSpendingLimitsBlockHeight = uint32(0)
	params.ForkHeights.DerivedKeyTrackSpendingLimitsBlockHeight = uint32(0)
	params.ForkHeights.DAOCoinLimitOrderBlockHeight = 0
	params.ForkHeights.DerivedKeyEthSignatureCompatibilityBlockHeight = 0
	params.ForkHeights.OrderBookDBFetchOptimizationBlockHeight = 0
	params.ForkHeights.ParamUpdaterRefactorBlockHeight = 0
	params.ForkHeights.DeSoUnlimitedDerivedKeysBlockHeight = 0
	// Setting DeSoAccessGroupsBlockHeight to 100 because flushToDb in this test uses hard-coded blockheight of 0, which
	// breaks the encoding.
<<<<<<< HEAD
	params.ForkHeights.DeSoAccessGroupsBlockHeight = 100
=======
	params.ForkHeights.AssociationsAndAccessGroupsBlockHeight = 100
>>>>>>> b2c9403e
	params.EncoderMigrationHeights = GetEncoderMigrationHeights(&params.ForkHeights)
	params.EncoderMigrationHeightsList = GetEncoderMigrationHeightsList(&params.ForkHeights)
	GlobalDeSoParams = *params

	// Mine two blocks to give the sender some DeSo.
	_, err := miner.MineAndProcessSingleBlock(0 /*threadIndex*/, mempool)
	require.NoError(err)
	_, err = miner.MineAndProcessSingleBlock(0 /*threadIndex*/, mempool)
	require.NoError(err)

	senderPkBytes, _, err := Base58CheckDecode(senderPkString)
	require.NoError(err)
	senderPrivBytes, _, err := Base58CheckDecode(senderPrivString)
	require.NoError(err)
	recipientPkBytes, _, err := Base58CheckDecode(recipientPkString)
	require.NoError(err)

	// Get AuthorizeDerivedKey txn metadata with expiration at block 6
	senderPriv, _ := btcec.PrivKeyFromBytes(btcec.S256(), senderPrivBytes)
	transactionCountLimitMap := make(map[TxnType]uint64)
	transactionCountLimitMap[TxnTypeAuthorizeDerivedKey] = 1
	transactionCountLimitMap[TxnTypeBasicTransfer] = 1
	transactionSpendingLimit := &TransactionSpendingLimit{
		GlobalDESOLimit:          NanosPerUnit, // 1 DESO limit
		TransactionCountLimitMap: transactionCountLimitMap,
	}
	blockHeight, err := GetBlockTipHeight(db, false)
	require.NoError(err)
	authTxnMeta, derivedPriv := _getAuthorizeDerivedKeyMetadataWithTransactionSpendingLimit(
		t, senderPriv, 6, transactionSpendingLimit, false, blockHeight+1)
	derivedPrivBase58Check := Base58CheckEncode(derivedPriv.Serialize(), true, params)
	derivedPkBytes := derivedPriv.PubKey().SerializeCompressed()
	fmt.Println("Derived public key:", hex.EncodeToString(derivedPkBytes))

	// We will use these to keep track of added utxo ops and txns
	testUtxoOps := [][]*UtxoOperation{}
	testTxns := []*MsgDeSoTxn{}

	// Just for the sake of consistency, we run the _derivedKeyBasicTransfer on unauthorized
	// derived key. It should fail since blockchain hasn't seen this key yet.
	{
		utxoView, err := NewUtxoView(db, params, chain.postgres, chain.snapshot)
		require.NoError(err)
		_, _, err = _derivedKeyBasicTransfer(t, db, chain, params, senderPkBytes, recipientPkBytes,
			derivedPrivBase58Check, utxoView, nil, false)
		require.Contains(err.Error(), RuleErrorDerivedKeyNotAuthorized)

		_derivedKeyVerifyTest(t, db, chain, transactionSpendingLimit,
			authTxnMeta.DerivedPublicKey, 0, 0, AuthorizeDerivedKeyOperationValid, nil)
		fmt.Println("Failed basic transfer signed with unauthorized derived key")
	}
	// Attempt sending an AuthorizeDerivedKey txn signed with an invalid private key.
	// This must fail because the txn has to be signed either by owner or derived key.
	{
		utxoView, err := NewUtxoView(db, params, chain.postgres, chain.snapshot)
		require.NoError(err)
		randomPrivateKey, err := btcec.NewPrivateKey(btcec.S256())
		require.NoError(err)
		randomPrivBase58Check := Base58CheckEncode(randomPrivateKey.Serialize(), true, params)
		_, _, _, err = _doAuthorizeTxn(
			t,
			chain,
			db,
			params,
			utxoView,
			10,
			senderPkBytes,
			authTxnMeta.DerivedPublicKey,
			randomPrivBase58Check,
			authTxnMeta.ExpirationBlock,
			authTxnMeta.AccessSignature,
			false,
			nil,
			transactionSpendingLimit,
		)
		require.Contains(err.Error(), RuleErrorDerivedKeyNotAuthorized)

		_derivedKeyVerifyTest(t, db, chain, transactionSpendingLimit,
			authTxnMeta.DerivedPublicKey, 0, 0, AuthorizeDerivedKeyOperationValid, nil)
		fmt.Println("Failed connecting AuthorizeDerivedKey txn signed with an unauthorized private key.")
	}
	// Attempt sending an AuthorizeDerivedKey txn where access signature is signed with
	// an invalid private key. This must fail.
	{
		utxoView, err := NewUtxoView(db, params, chain.postgres, chain.snapshot)
		require.NoError(err)
		randomPrivateKey, err := btcec.NewPrivateKey(btcec.S256())
		require.NoError(err)
		expirationBlockByte := UintToBuf(authTxnMeta.ExpirationBlock)
		accessBytes := append(authTxnMeta.DerivedPublicKey, expirationBlockByte[:]...)
		accessSignatureRandom, err := randomPrivateKey.Sign(Sha256DoubleHash(accessBytes)[:])
		require.NoError(err)
		_, _, _, err = _doAuthorizeTxn(
			t,
			chain,
			db,
			params,
			utxoView,
			10,
			senderPkBytes,
			authTxnMeta.DerivedPublicKey,
			derivedPrivBase58Check,
			authTxnMeta.ExpirationBlock,
			accessSignatureRandom.Serialize(),
			false,
			nil,
			transactionSpendingLimit,
		)
		require.Error(err)

		_derivedKeyVerifyTest(t, db, chain, transactionSpendingLimit,
			authTxnMeta.DerivedPublicKey, 0, 0, AuthorizeDerivedKeyOperationValid, nil)
		fmt.Println("Failed connecting AuthorizeDerivedKey txn signed with an invalid access signature.")
	}
	// Check basic transfer signed with still unauthorized derived key.
	// Should fail.
	{
		utxoView, err := NewUtxoView(db, params, chain.postgres, chain.snapshot)
		require.NoError(err)
		_, _, err = _derivedKeyBasicTransfer(t, db, chain, params, senderPkBytes, recipientPkBytes,
			derivedPrivBase58Check, utxoView, nil, false)
		require.Contains(err.Error(), RuleErrorDerivedKeyNotAuthorized)

		_derivedKeyVerifyTest(t, db, chain, transactionSpendingLimit,
			authTxnMeta.DerivedPublicKey, 0, 0, AuthorizeDerivedKeyOperationValid, nil)
		fmt.Println("Failed basic transfer signed with unauthorized derived key")
	}
	// Now attempt to send the same transaction but signed with the correct derived key.
	// This must pass. The new derived key will be flushed to the db here.
	{
		utxoView, err := NewUtxoView(db, params, chain.postgres, chain.snapshot)
		require.NoError(err)
		utxoOps, txn, _, err := _doAuthorizeTxn(
			t,
			chain,
			db,
			params,
			utxoView,
			10,
			senderPkBytes,
			authTxnMeta.DerivedPublicKey,
			derivedPrivBase58Check,
			authTxnMeta.ExpirationBlock,
			authTxnMeta.AccessSignature,
			false,
			nil,
			transactionSpendingLimit,
		)
		require.NoError(err)
		require.NoError(utxoView.FlushToDb(0))

		testUtxoOps = append(testUtxoOps, utxoOps)
		testTxns = append(testTxns, txn)

		// Verify that expiration block was persisted in the db
		_derivedKeyVerifyTest(t, db, chain, transactionSpendingLimit,
			authTxnMeta.DerivedPublicKey, authTxnMeta.ExpirationBlock, 0, AuthorizeDerivedKeyOperationValid, nil)
		fmt.Println("Passed connecting AuthorizeDerivedKey txn signed with an authorized private key. Flushed to Db.")
	}
	// Check basic transfer signed by the owner key.
	// Should succeed. Flush to db.
	{
		utxoView, err := NewUtxoView(db, params, chain.postgres, chain.snapshot)
		require.NoError(err)
		utxoOps, txn, err := _derivedKeyBasicTransfer(t, db, chain, params, senderPkBytes, recipientPkBytes,
			senderPrivString, utxoView, nil, true)
		require.NoError(err)
		require.NoError(utxoView.FlushToDb(0))
		testUtxoOps = append(testUtxoOps, utxoOps)
		testTxns = append(testTxns, txn)

		_derivedKeyVerifyTest(t, db, chain, transactionSpendingLimit,
			authTxnMeta.DerivedPublicKey, authTxnMeta.ExpirationBlock, 1, AuthorizeDerivedKeyOperationValid, nil)
		fmt.Println("Passed basic transfer signed with owner key. Flushed to Db.")
	}
	// Check basic transfer signed with now authorized derived key.
	// Should succeed. Flush to db.
	{
		utxoView, err := NewUtxoView(db, params, chain.postgres, chain.snapshot)
		require.NoError(err)
		utxoOps, txn, err := _derivedKeyBasicTransfer(t, db, chain, params, senderPkBytes, recipientPkBytes,
			derivedPrivBase58Check, utxoView, nil, false)
		require.NoError(err)
		testTxns = append(testTxns, txn)
		testUtxoOps = append(testUtxoOps, utxoOps)
		require.NoError(utxoView.FlushToDb(0))

		// Attempting the basic transfer again should error because the spending limit authorized only 1 transfer.
		utxoView, err = NewUtxoView(db, params, chain.postgres, chain.snapshot)
		require.NoError(err)
		_, _, err = _derivedKeyBasicTransfer(t, db, chain, params, senderPkBytes, recipientPkBytes,
			derivedPrivBase58Check, utxoView, nil, false)
		require.Contains(err.Error(), RuleErrorDerivedKeyTxnTypeNotAuthorized)

		_derivedKeyVerifyTest(t, db, chain, transactionSpendingLimit,
			authTxnMeta.DerivedPublicKey, authTxnMeta.ExpirationBlock, 2, AuthorizeDerivedKeyOperationValid, nil)
		fmt.Println("Passed basic transfer signed with authorized derived key. Flushed to Db.")
	}
	// Check basic transfer signed with a random key.
	// Should fail. Well... theoretically, it could pass in a distant future.
	{
		// Generate a random key pair
		randomPrivateKey, err := btcec.NewPrivateKey(btcec.S256())
		require.NoError(err)
		randomPrivBase58Check := Base58CheckEncode(randomPrivateKey.Serialize(), true, params)
		utxoView, err := NewUtxoView(db, params, chain.postgres, chain.snapshot)
		require.NoError(err)
		_, _, err = _derivedKeyBasicTransfer(t, db, chain, params, senderPkBytes, recipientPkBytes,
			randomPrivBase58Check, utxoView, nil, false)
		require.Contains(err.Error(), RuleErrorDerivedKeyNotAuthorized)

		_derivedKeyVerifyTest(t, db, chain, transactionSpendingLimit,
			authTxnMeta.DerivedPublicKey, authTxnMeta.ExpirationBlock, 2, AuthorizeDerivedKeyOperationValid, nil)
		fmt.Println("Fail basic transfer signed with random key.")
	}
	// Try disconnecting all transactions so that key is deauthorized.
	// Should succeed.
	{
		for iterIndex := range testTxns {
			testIndex := len(testTxns) - 1 - iterIndex
			currentTxn := testTxns[testIndex]
			currentUtxoOps := testUtxoOps[testIndex]
			fmt.Println("currentTxn.String()", currentTxn.String())

			// Disconnect the transaction
			utxoView, err := NewUtxoView(db, params, chain.postgres, chain.snapshot)
			require.NoError(err)
			blockHeight := chain.blockTip().Height + 1
			fmt.Printf("Disconnecting test index: %v\n", testIndex)
			require.NoError(utxoView.DisconnectTransaction(
				currentTxn, currentTxn.Hash(), currentUtxoOps, blockHeight))
			fmt.Printf("Disconnected test index: %v\n", testIndex)

			require.NoErrorf(utxoView.FlushToDb(0), "SimpleDisconnect: Index: %v", testIndex)
		}

		_derivedKeyVerifyTest(t, db, chain, transactionSpendingLimit,
			authTxnMeta.DerivedPublicKey, 0, 0, AuthorizeDerivedKeyOperationValid, nil)
		fmt.Println("Passed disconnecting all txns. Flushed to Db.")
	}
	// After disconnecting, check basic transfer signed with unauthorized derived key.
	// Should fail.
	{
		utxoView, err := NewUtxoView(db, params, chain.postgres, chain.snapshot)
		require.NoError(err)
		_, _, err = _derivedKeyBasicTransfer(t, db, chain, params, senderPkBytes, recipientPkBytes,
			derivedPrivBase58Check, utxoView, nil, false)
		require.Contains(err.Error(), RuleErrorDerivedKeyNotAuthorized)

		_derivedKeyVerifyTest(t, db, chain, transactionSpendingLimit,
			authTxnMeta.DerivedPublicKey, 0, 0, AuthorizeDerivedKeyOperationValid, nil)
		fmt.Println("Failed basic transfer signed with unauthorized derived key after disconnecting")
	}
	// Connect all txns to a single UtxoView flushing only at the end.
	{
		// Create a new UtxoView
		utxoView, err := NewUtxoView(db, params, chain.postgres, chain.snapshot)
		require.NoError(err)
		for testIndex, txn := range testTxns {
			fmt.Printf("Applying test index: %v\n", testIndex)
			blockHeight := chain.blockTip().Height + 1
			txnSize := getTxnSize(*txn)
			_, _, _, _, err :=
				utxoView.ConnectTransaction(
					txn, txn.Hash(), txnSize, blockHeight, true /*verifySignature*/, false /*ignoreUtxos*/)
			require.NoError(err)
		}

		// Now flush at the end.
		require.NoError(utxoView.FlushToDb(0))

		// Verify that expiration block and balance was persisted in the db
		_derivedKeyVerifyTest(t, db, chain, transactionSpendingLimit,
			authTxnMeta.DerivedPublicKey, authTxnMeta.ExpirationBlock, 2, AuthorizeDerivedKeyOperationValid, nil)
		fmt.Println("Passed re-connecting all txn to a single utxoView")
	}
	// Check basic transfer signed with a random key.
	// Should fail.
	{
		// Generate a random key pair
		randomPrivateKey, err := btcec.NewPrivateKey(btcec.S256())
		require.NoError(err)
		randomPrivBase58Check := Base58CheckEncode(randomPrivateKey.Serialize(), true, params)
		utxoView, err := NewUtxoView(db, params, chain.postgres, chain.snapshot)
		require.NoError(err)
		_, _, err = _derivedKeyBasicTransfer(t, db, chain, params, senderPkBytes, recipientPkBytes,
			randomPrivBase58Check, utxoView, nil, false)
		require.Contains(err.Error(), RuleErrorDerivedKeyNotAuthorized)

		_derivedKeyVerifyTest(t, db, chain, transactionSpendingLimit,
			authTxnMeta.DerivedPublicKey, authTxnMeta.ExpirationBlock, 2, AuthorizeDerivedKeyOperationValid, nil)
		fmt.Println("Fail basic transfer signed with random key.")
	}
	// Disconnect all txns on a single UtxoView flushing only at the end
	{
		// Create a new UtxoView
		utxoView, err := NewUtxoView(db, params, chain.postgres, chain.snapshot)
		require.NoError(err)
		for iterIndex := range testTxns {
			testIndex := len(testTxns) - 1 - iterIndex
			blockHeight := chain.blockTip().Height + 1
			fmt.Printf("Disconnecting test index: %v\n", testIndex)
			txn := testTxns[testIndex]
			require.NoError(utxoView.DisconnectTransaction(
				txn, txn.Hash(), testUtxoOps[testIndex], blockHeight))
		}

		// Now flush at the end.
		require.NoError(utxoView.FlushToDb(0))

		// Verify that expiration block and balance was persisted in the db
		_derivedKeyVerifyTest(t, db, chain, transactionSpendingLimit,
			authTxnMeta.DerivedPublicKey, 0, 0, AuthorizeDerivedKeyOperationValid, nil)
		fmt.Println("Passed disconnecting all txn on a single utxoView")
	}
	// Connect transactions to a single mempool, should pass.
	{
		for ii, currentTxn := range testTxns {
			mempoolTxsAdded, err := mempool.processTransaction(
				currentTxn, true /*allowUnconnectedTxn*/, true /*rateLimit*/, 0, /*peerID*/
				true /*verifySignatures*/)
			require.NoErrorf(err, "mempool index %v", ii)
			require.Equal(1, len(mempoolTxsAdded))
		}

		// This will check the expiration block and balances according to the mempool augmented utxoView.
		_derivedKeyVerifyTest(t, db, chain, transactionSpendingLimit,
			authTxnMeta.DerivedPublicKey, authTxnMeta.ExpirationBlock, 2, AuthorizeDerivedKeyOperationValid, mempool)
		fmt.Println("Passed connecting all txn to the mempool")
	}
	// Check basic transfer signed with a random key, when passing mempool.
	// Should fail.
	{
		// Generate a random key pair
		randomPrivateKey, err := btcec.NewPrivateKey(btcec.S256())
		require.NoError(err)
		randomPrivBase58Check := Base58CheckEncode(randomPrivateKey.Serialize(), true, params)
		_, _, err = _derivedKeyBasicTransfer(t, db, chain, params, senderPkBytes, recipientPkBytes,
			randomPrivBase58Check, nil, mempool, false)
		require.Contains(err.Error(), RuleErrorDerivedKeyNotAuthorized)

		_derivedKeyVerifyTest(t, db, chain, transactionSpendingLimit,
			authTxnMeta.DerivedPublicKey, authTxnMeta.ExpirationBlock, 2, AuthorizeDerivedKeyOperationValid, mempool)
		fmt.Println("Fail basic transfer signed with random key with mempool.")
	}
	// Remove all the transactions from the mempool. Should pass.
	{
		for _, burnTxn := range testTxns {
			mempool.inefficientRemoveTransaction(burnTxn)
		}
		// This will check the expiration block and balances according to the mempool augmented utxoView.
		_derivedKeyVerifyTest(t, db, chain, transactionSpendingLimit,
			authTxnMeta.DerivedPublicKey, 0, 0, AuthorizeDerivedKeyOperationValid, mempool)
		fmt.Println("Passed removing all txn from the mempool.")
	}
	// After disconnecting, check basic transfer signed with unauthorized derived key.
	// Should fail.
	{
		_, _, err = _derivedKeyBasicTransfer(t, db, chain, params, senderPkBytes, recipientPkBytes,
			derivedPrivBase58Check, nil, mempool, false)
		require.Contains(err.Error(), RuleErrorDerivedKeyNotAuthorized)

		_derivedKeyVerifyTest(t, db, chain, transactionSpendingLimit,
			authTxnMeta.DerivedPublicKey, 0, 0, AuthorizeDerivedKeyOperationValid, mempool)
		fmt.Println("Failed basic transfer signed with unauthorized derived key after disconnecting")
	}
	// Re-connect transactions to a single mempool, should pass.
	{
		for ii, currentTxn := range testTxns {
			mempoolTxsAdded, err := mempool.processTransaction(
				currentTxn, true /*allowUnconnectedTxn*/, true /*rateLimit*/, 0, /*peerID*/
				true /*verifySignatures*/)
			require.NoErrorf(err, "mempool index %v", ii)
			require.Equal(1, len(mempoolTxsAdded))
		}

		// This will check the expiration block and balances according to the mempool augmented utxoView.
		_derivedKeyVerifyTest(t, db, chain, transactionSpendingLimit,
			authTxnMeta.DerivedPublicKey, authTxnMeta.ExpirationBlock, 2, AuthorizeDerivedKeyOperationValid, mempool)
		fmt.Println("Passed connecting all txn to the mempool.")
	}
	// We will be adding some blocks so we define an array to keep track of them.
	testBlocks := []*MsgDeSoBlock{}
	// Mine a block with all the mempool transactions.
	{
		// All the txns should be in the mempool already so mining a block should put
		// all those transactions in it.
		addedBlock, err := miner.MineAndProcessSingleBlock(0 /*threadIndex*/, mempool)
		require.NoError(err)
		testBlocks = append(testBlocks, addedBlock)
	}
	// Reset testUtxoOps and testTxns so we can test more transactions
	testUtxoOps = [][]*UtxoOperation{}
	testTxns = []*MsgDeSoTxn{}
	// Check basic transfer signed by the owner key.
	// Should succeed. Flush to db.
	{
		utxoView, err := NewUtxoView(db, params, chain.postgres, chain.snapshot)
		require.NoError(err)
		utxoOps, txn, err := _derivedKeyBasicTransfer(t, db, chain, params, senderPkBytes, recipientPkBytes,
			senderPrivString, utxoView, nil, true)
		require.NoError(err)
		require.NoError(utxoView.FlushToDb(0))
		testUtxoOps = append(testUtxoOps, utxoOps)
		testTxns = append(testTxns, txn)

		fmt.Println("Passed basic transfer signed with owner key. Flushed to Db.")
		_derivedKeyVerifyTest(t, db, chain, transactionSpendingLimit,
			authTxnMeta.DerivedPublicKey, authTxnMeta.ExpirationBlock, 3, AuthorizeDerivedKeyOperationValid, nil)
	}
	// Check basic transfer signed with authorized derived key. Now the auth txn is persisted in the db.
	// Should succeed. Flush to db.
	{
		// We authorize an additional basic transfer before the derived key can do this.

		utxoView, err := NewUtxoView(db, params, chain.postgres, chain.snapshot)
		require.NoError(err)
		addlBasicTransferMap := make(map[TxnType]uint64)
		addlBasicTransferMap[TxnTypeBasicTransfer] = 1
		addlBasicTransferMap[TxnTypeAuthorizeDerivedKey] = 1
		oneMoreBasicTransferSpendingLimit := &TransactionSpendingLimit{
			GlobalDESOLimit:          NanosPerUnit,
			TransactionCountLimitMap: addlBasicTransferMap,
		}
		authorizeUTXOOps, authorizeTxn, _, err := _doAuthorizeTxn(
			t,
			chain,
			db,
			params,
			utxoView,
			10,
			senderPkBytes,
			authTxnMeta.DerivedPublicKey,
			derivedPrivBase58Check,
			authTxnMeta.ExpirationBlock,
			authTxnMeta.AccessSignature,
			false,
			nil,
			oneMoreBasicTransferSpendingLimit,
		)
		require.NoError(err)
		require.NoError(utxoView.FlushToDb(0))
		testUtxoOps = append(testUtxoOps, authorizeUTXOOps)
		testTxns = append(testTxns, authorizeTxn)

		utxoOps, txn, err := _derivedKeyBasicTransfer(t, db, chain, params, senderPkBytes, recipientPkBytes,
			derivedPrivBase58Check, utxoView, nil, false)
		require.NoError(err)
		require.NoError(utxoView.FlushToDb(0))
		testUtxoOps = append(testUtxoOps, utxoOps)
		testTxns = append(testTxns, txn)

		// Try sending another basic transfer from the derived key. Should fail because we only authorized 2 basic transfers in total.
		_, _, err = _derivedKeyBasicTransfer(t, db, chain, params, senderPkBytes, recipientPkBytes,
			derivedPrivBase58Check, utxoView, nil, false)
		require.Contains(err.Error(), RuleErrorDerivedKeyTxnTypeNotAuthorized)

		_derivedKeyVerifyTest(t, db, chain, transactionSpendingLimit,
			authTxnMeta.DerivedPublicKey, authTxnMeta.ExpirationBlock, 4, AuthorizeDerivedKeyOperationValid, nil)
		fmt.Println("Passed basic transfer signed with authorized derived key. Flushed to Db.")
	}
	// Check basic transfer signed with a random key.
	// Should fail.
	{
		// Generate a random key pair
		randomPrivateKey, err := btcec.NewPrivateKey(btcec.S256())
		require.NoError(err)
		randomPrivBase58Check := Base58CheckEncode(randomPrivateKey.Serialize(), true, params)
		utxoView, err := NewUtxoView(db, params, chain.postgres, chain.snapshot)
		require.NoError(err)
		_, _, err = _derivedKeyBasicTransfer(t, db, chain, params, senderPkBytes, recipientPkBytes,
			randomPrivBase58Check, utxoView, nil, false)
		require.Contains(err.Error(), RuleErrorDerivedKeyNotAuthorized)

		_derivedKeyVerifyTest(t, db, chain, transactionSpendingLimit,
			authTxnMeta.DerivedPublicKey, authTxnMeta.ExpirationBlock, 4, AuthorizeDerivedKeyOperationValid, nil)
		fmt.Println("Fail basic transfer signed with random key.")
	}
	// Try disconnecting all transactions. Should succeed.
	{
		for iterIndex := range testTxns {
			testIndex := len(testTxns) - 1 - iterIndex
			currentTxn := testTxns[testIndex]
			currentUtxoOps := testUtxoOps[testIndex]
			fmt.Println("currentTxn.String()", currentTxn.String())

			// Disconnect the transaction
			utxoView, err := NewUtxoView(db, params, chain.postgres, chain.snapshot)
			require.NoError(err)
			blockHeight := chain.blockTip().Height + 1
			fmt.Printf("Disconnecting test index: %v\n", testIndex)
			require.NoError(utxoView.DisconnectTransaction(
				currentTxn, currentTxn.Hash(), currentUtxoOps, blockHeight))
			fmt.Printf("Disconnected test index: %v\n", testIndex)

			require.NoErrorf(utxoView.FlushToDb(0), "SimpleDisconnect: Index: %v", testIndex)
		}

		_derivedKeyVerifyTest(t, db, chain, transactionSpendingLimit,
			authTxnMeta.DerivedPublicKey, authTxnMeta.ExpirationBlock, 2, AuthorizeDerivedKeyOperationValid, nil)
		fmt.Println("Passed disconnecting all txns. Flushed to Db.")
	}
	// Mine a few more blocks so that the authorization should expire
	{
		for i := uint64(chain.blockTip().Height); i < authTxnMeta.ExpirationBlock; i++ {
			addedBlock, err := miner.MineAndProcessSingleBlock(0 /*threadIndex*/, mempool)
			require.NoError(err)
			testBlocks = append(testBlocks, addedBlock)
		}
		fmt.Println("Added a few more blocks.")
	}
	// Check basic transfer signed by the owner key.
	// Should succeed.
	{
		utxoView, err := NewUtxoView(db, params, chain.postgres, chain.snapshot)
		require.NoError(err)
		_, _, err = _derivedKeyBasicTransfer(t, db, chain, params, senderPkBytes, recipientPkBytes,
			senderPrivString, utxoView, nil, true)
		require.NoError(err)

		// We're not persisting in the db so balance should remain at 2.
		_derivedKeyVerifyTest(t, db, chain, transactionSpendingLimit,
			authTxnMeta.DerivedPublicKey, authTxnMeta.ExpirationBlock, 2, AuthorizeDerivedKeyOperationValid, nil)
		fmt.Println("Passed basic transfer signed with owner key.")
	}
	// Check basic transfer signed with expired authorized derived key.
	// Should fail.
	{
		utxoView, err := NewUtxoView(db, params, chain.postgres, chain.snapshot)
		require.NoError(err)
		_, _, err = _derivedKeyBasicTransfer(t, db, chain, params, senderPkBytes, recipientPkBytes,
			derivedPrivBase58Check, utxoView, nil, false)
		require.Contains(err.Error(), RuleErrorDerivedKeyNotAuthorized)

		_derivedKeyVerifyTest(t, db, chain, transactionSpendingLimit,
			authTxnMeta.DerivedPublicKey, authTxnMeta.ExpirationBlock, 2, AuthorizeDerivedKeyOperationValid, nil)
		fmt.Println("Failed a txn signed with an expired derived key.")
	}

	// Reset testUtxoOps and testTxns so we can test more transactions
	testUtxoOps = [][]*UtxoOperation{}
	testTxns = []*MsgDeSoTxn{}
	// Get another AuthorizeDerivedKey txn metadata with expiration at block 10
	// We will try to de-authorize this key with a txn before it expires.
	blockHeight, err = GetBlockTipHeight(db, false)
	require.NoError(err)
	authTxnMetaDeAuth, derivedDeAuthPriv := _getAuthorizeDerivedKeyMetadataWithTransactionSpendingLimit(
		t, senderPriv, 10, transactionSpendingLimit, false, blockHeight+1)
	derivedPrivDeAuthBase58Check := Base58CheckEncode(derivedDeAuthPriv.Serialize(), true, params)
	derivedDeAuthPkBytes := derivedDeAuthPriv.PubKey().SerializeCompressed()
	fmt.Println("Derived public key:", hex.EncodeToString(derivedDeAuthPkBytes))
	// Send an authorize transaction signed with the correct derived key.
	// This must pass.
	{
		utxoView, err := NewUtxoView(db, params, chain.postgres, chain.snapshot)
		require.NoError(err)
		utxoOps, txn, _, err := _doAuthorizeTxn(
			t,
			chain,
			db,
			params,
			utxoView,
			10,
			senderPkBytes,
			authTxnMetaDeAuth.DerivedPublicKey,
			derivedPrivDeAuthBase58Check,
			authTxnMetaDeAuth.ExpirationBlock,
			authTxnMetaDeAuth.AccessSignature,
			false,
			nil,
			transactionSpendingLimit,
		)
		require.NoError(err)
		testUtxoOps = append(testUtxoOps, utxoOps)
		testTxns = append(testTxns, txn)

		// Verify that expiration block was persisted in the db
		_derivedKeyVerifyTest(t, db, chain, transactionSpendingLimit,
			authTxnMetaDeAuth.DerivedPublicKey, 0, 2, AuthorizeDerivedKeyOperationValid, nil)
		fmt.Println("Passed connecting AuthorizeDerivedKey txn signed with an authorized private key.")
	}
	// Re-connect transactions to a single mempool, should pass.
	{
		for ii, currentTxn := range testTxns {
			mempoolTxsAdded, err := mempool.processTransaction(
				currentTxn, true /*allowUnconnectedTxn*/, true /*rateLimit*/, 0, /*peerID*/
				true /*verifySignatures*/)
			require.NoErrorf(err, "mempool index %v", ii)
			require.Equal(1, len(mempoolTxsAdded))
		}

		// This will check the expiration block and balances according to the mempool augmented utxoView.
		_derivedKeyVerifyTest(t, db, chain, transactionSpendingLimit,
			authTxnMetaDeAuth.DerivedPublicKey, authTxnMetaDeAuth.ExpirationBlock, 2, AuthorizeDerivedKeyOperationValid, mempool)
		fmt.Println("Passed connecting all txn to the mempool.")
	}
	// Mine a block so that mempool gets flushed to db
	{
		addedBlock, err := miner.MineAndProcessSingleBlock(0 /*threadIndex*/, mempool)
		require.NoError(err)
		testBlocks = append(testBlocks, addedBlock)
		fmt.Println("Added a block.")
	}
	// Reset testUtxoOps and testTxns so we can test more transactions
	testUtxoOps = [][]*UtxoOperation{}
	testTxns = []*MsgDeSoTxn{}
	// Check basic transfer signed with new authorized derived key.
	// Sanity check. Should pass. We're not flushing to the db yet.
	{
		utxoView, err := NewUtxoView(db, params, chain.postgres, chain.snapshot)
		require.NoError(err)
		utxoOps, txn, err := _derivedKeyBasicTransfer(t, db, chain, params, senderPkBytes, recipientPkBytes,
			derivedPrivDeAuthBase58Check, utxoView, nil, false)
		require.NoError(err)
		require.NoError(utxoView.FlushToDb(0))
		testUtxoOps = append(testUtxoOps, utxoOps)
		testTxns = append(testTxns, txn)

		// We're persisting to the db so balance should change to 3.
		_derivedKeyVerifyTest(t, db, chain, transactionSpendingLimit,
			authTxnMetaDeAuth.DerivedPublicKey, authTxnMetaDeAuth.ExpirationBlock, 3, AuthorizeDerivedKeyOperationValid, nil)
		fmt.Println("Passed basic transfer signed with derived key.")
	}
	// Send a de-authorize transaction signed with a derived key.
	// Doesn't matter if it's signed by the owner or not, once a isDeleted
	// txn appears, the key should be forever expired. This must pass.
	{
		utxoView, err := NewUtxoView(db, params, chain.postgres, chain.snapshot)
		require.NoError(err)
		utxoOps, txn, _, err := _doAuthorizeTxn(
			t,
			chain,
			db,
			params,
			utxoView,
			10,
			senderPkBytes,
			authTxnMetaDeAuth.DerivedPublicKey,
			derivedPrivDeAuthBase58Check,
			10,
			authTxnMetaDeAuth.AccessSignature,
			true,
			nil,
			transactionSpendingLimit,
		)
		require.NoError(err)
		require.NoError(utxoView.FlushToDb(0))
		testUtxoOps = append(testUtxoOps, utxoOps)
		testTxns = append(testTxns, txn)
		// Verify the expiration block in the db
		_derivedKeyVerifyTest(t, db, chain, transactionSpendingLimit,
			authTxnMetaDeAuth.DerivedPublicKey, authTxnMetaDeAuth.ExpirationBlock, 3, AuthorizeDerivedKeyOperationNotValid, nil)
		fmt.Println("Passed connecting AuthorizeDerivedKey txn with isDeleted signed with an authorized private key.")
	}
	// Check basic transfer signed with new authorized derived key.
	// Now that key has been de-authorized this must fail.
	{
		utxoView, err := NewUtxoView(db, params, chain.postgres, chain.snapshot)
		require.NoError(err)
		_, _, err = _derivedKeyBasicTransfer(t, db, chain, params, senderPkBytes, recipientPkBytes,
			derivedPrivDeAuthBase58Check, utxoView, nil, false)
		require.Contains(err.Error(), RuleErrorDerivedKeyNotAuthorized)

		// Since this should fail, balance wouldn't change.
		_derivedKeyVerifyTest(t, db, chain, transactionSpendingLimit,
			authTxnMetaDeAuth.DerivedPublicKey, authTxnMetaDeAuth.ExpirationBlock, 3, AuthorizeDerivedKeyOperationNotValid, nil)
		fmt.Println("Failed basic transfer signed with de-authorized derived key.")
	}
	// Sanity check basic transfer signed by the owner key.
	// Should succeed.
	{
		utxoView, err := NewUtxoView(db, params, chain.postgres, chain.snapshot)
		require.NoError(err)
		utxoOps, txn, err := _derivedKeyBasicTransfer(t, db, chain, params, senderPkBytes, recipientPkBytes,
			senderPrivString, utxoView, nil, true)
		require.NoError(err)
		require.NoError(utxoView.FlushToDb(0))
		testUtxoOps = append(testUtxoOps, utxoOps)
		testTxns = append(testTxns, txn)

		// Balance should change to 4
		_derivedKeyVerifyTest(t, db, chain, transactionSpendingLimit,
			authTxnMetaDeAuth.DerivedPublicKey, authTxnMetaDeAuth.ExpirationBlock, 4, AuthorizeDerivedKeyOperationNotValid, nil)
		fmt.Println("Passed basic transfer signed with owner key.")
	}
	// Send an authorize transaction signed with a derived key.
	// Since we've already deleted this derived key, this must fail.
	{
		utxoView, err := NewUtxoView(db, params, chain.postgres, chain.snapshot)
		require.NoError(err)
		_, _, _, err = _doAuthorizeTxn(
			t,
			chain,
			db,
			params,
			utxoView,
			10,
			senderPkBytes,
			authTxnMetaDeAuth.DerivedPublicKey,
			derivedPrivDeAuthBase58Check,
			10,
			authTxnMetaDeAuth.AccessSignature,
			false,
			nil,
			transactionSpendingLimit,
		)
		require.Contains(err.Error(), RuleErrorAuthorizeDerivedKeyDeletedDerivedPublicKey)

		_derivedKeyVerifyTest(t, db, chain, transactionSpendingLimit,
			authTxnMetaDeAuth.DerivedPublicKey, authTxnMetaDeAuth.ExpirationBlock, 4, AuthorizeDerivedKeyOperationNotValid, nil)
		fmt.Println("Failed connecting AuthorizeDerivedKey txn with de-authorized private key.")
	}
	// Try disconnecting all transactions. Should succeed.
	{
		for iterIndex := range testTxns {
			testIndex := len(testTxns) - 1 - iterIndex
			currentTxn := testTxns[testIndex]
			currentUtxoOps := testUtxoOps[testIndex]
			fmt.Println("currentTxn.String()", currentTxn.String())

			// Disconnect the transaction
			utxoView, err := NewUtxoView(db, params, chain.postgres, chain.snapshot)
			require.NoError(err)
			blockHeight := chain.blockTip().Height + 1
			fmt.Printf("Disconnecting test index: %v\n", testIndex)
			require.NoError(utxoView.DisconnectTransaction(
				currentTxn, currentTxn.Hash(), currentUtxoOps, blockHeight))
			fmt.Printf("Disconnected test index: %v\n", testIndex)

			require.NoErrorf(utxoView.FlushToDb(0), "SimpleDisconnect: Index: %v", testIndex)
		}

		_derivedKeyVerifyTest(t, db, chain, transactionSpendingLimit,
			authTxnMetaDeAuth.DerivedPublicKey, authTxnMetaDeAuth.ExpirationBlock, 2, AuthorizeDerivedKeyOperationValid, nil)
		fmt.Println("Passed disconnecting all txns. Flushed to Db.")
	}
	// Connect transactions to a single mempool, should pass.
	{
		for ii, currentTxn := range testTxns {
			mempoolTxsAdded, err := mempool.processTransaction(
				currentTxn, true /*allowUnconnectedTxn*/, true /*rateLimit*/, 0, /*peerID*/
				true /*verifySignatures*/)
			require.NoErrorf(err, "mempool index %v", ii)
			require.Equal(1, len(mempoolTxsAdded))
		}

		// This will check the expiration block and balances according to the mempool augmented utxoView.
		_derivedKeyVerifyTest(t, db, chain, transactionSpendingLimit,
			authTxnMetaDeAuth.DerivedPublicKey, authTxnMetaDeAuth.ExpirationBlock, 4, AuthorizeDerivedKeyOperationNotValid, mempool)
		fmt.Println("Passed connecting all txn to the mempool")
	}
	// Check adding basic transfer to mempool signed with new authorized derived key.
	// Now that key has been de-authorized this must fail.
	{
		_, _, err = _derivedKeyBasicTransfer(t, db, chain, params, senderPkBytes, recipientPkBytes,
			derivedPrivDeAuthBase58Check, nil, mempool, false)
		require.Contains(err.Error(), RuleErrorDerivedKeyNotAuthorized)

		// Since this should fail, balance wouldn't change.
		_derivedKeyVerifyTest(t, db, chain, transactionSpendingLimit,
			authTxnMetaDeAuth.DerivedPublicKey, authTxnMetaDeAuth.ExpirationBlock, 4, AuthorizeDerivedKeyOperationNotValid, mempool)
		fmt.Println("Failed basic transfer signed with de-authorized derived key in mempool.")
	}
	// Attempt re-authorizing a previously de-authorized derived key.
	// Since we've already deleted this derived key, this must fail.
	{
		utxoView, err := mempool.GetAugmentedUniversalView()
		require.NoError(err)
		_, _, _, err = _doAuthorizeTxn(
			t,
			chain,
			db,
			params,
			utxoView,
			10,
			senderPkBytes,
			authTxnMetaDeAuth.DerivedPublicKey,
			derivedPrivDeAuthBase58Check,
			10,
			authTxnMetaDeAuth.AccessSignature,
			false,
			nil,
			transactionSpendingLimit,
		)
		require.Contains(err.Error(), RuleErrorAuthorizeDerivedKeyDeletedDerivedPublicKey)

		_derivedKeyVerifyTest(t, db, chain, transactionSpendingLimit,
			authTxnMetaDeAuth.DerivedPublicKey, authTxnMetaDeAuth.ExpirationBlock, 4, AuthorizeDerivedKeyOperationNotValid, mempool)
		fmt.Println("Failed connecting AuthorizeDerivedKey txn with de-authorized private key.")
	}
	// Mine a block so that mempool gets flushed to db
	{
		addedBlock, err := miner.MineAndProcessSingleBlock(0 /*threadIndex*/, mempool)
		require.NoError(err)
		testBlocks = append(testBlocks, addedBlock)
		fmt.Println("Added a block.")
	}
	// Check adding basic transfer signed with new authorized derived key.
	// Now that key has been de-authorized this must fail.
	{
		utxoView, err := NewUtxoView(db, params, chain.postgres, chain.snapshot)
		require.NoError(err)
		_, _, err = _derivedKeyBasicTransfer(t, db, chain, params, senderPkBytes, recipientPkBytes,
			derivedPrivDeAuthBase58Check, utxoView, nil, false)
		require.Contains(err.Error(), RuleErrorDerivedKeyNotAuthorized)

		// Since this should fail, balance wouldn't change.
		_derivedKeyVerifyTest(t, db, chain, transactionSpendingLimit,
			authTxnMetaDeAuth.DerivedPublicKey, authTxnMetaDeAuth.ExpirationBlock, 4, AuthorizeDerivedKeyOperationNotValid, nil)
		fmt.Println("Failed basic transfer signed with de-authorized derived key.")
	}
	// Attempt re-authorizing a previously de-authorized derived key.
	// Since we've already deleted this derived key, this must fail.
	{
		utxoView, err := NewUtxoView(db, params, chain.postgres, chain.snapshot)
		require.NoError(err)
		_, _, _, err = _doAuthorizeTxn(
			t,
			chain,
			db,
			params,
			utxoView,
			10,
			senderPkBytes,
			authTxnMetaDeAuth.DerivedPublicKey,
			derivedPrivDeAuthBase58Check,
			10,
			authTxnMetaDeAuth.AccessSignature,
			false,
			nil,
			transactionSpendingLimit,
		)
		require.Contains(err.Error(), RuleErrorAuthorizeDerivedKeyDeletedDerivedPublicKey)

		_derivedKeyVerifyTest(t, db, chain, transactionSpendingLimit,
			authTxnMetaDeAuth.DerivedPublicKey, authTxnMetaDeAuth.ExpirationBlock, 4, AuthorizeDerivedKeyOperationNotValid, nil)
		fmt.Println("Failed connecting AuthorizeDerivedKey txn with de-authorized private key.")
	}
	// Sanity check basic transfer signed by the owner key.
	// Should succeed.
	{
		utxoView, err := NewUtxoView(db, params, chain.postgres, chain.snapshot)
		require.NoError(err)
		_, _, err = _derivedKeyBasicTransfer(t, db, chain, params, senderPkBytes, recipientPkBytes,
			senderPrivString, utxoView, nil, true)
		require.NoError(err)

		// Balance should change to 4
		_derivedKeyVerifyTest(t, db, chain, transactionSpendingLimit,
			authTxnMetaDeAuth.DerivedPublicKey, authTxnMetaDeAuth.ExpirationBlock, 4, AuthorizeDerivedKeyOperationNotValid, nil)
		fmt.Println("Passed basic transfer signed with owner key.")
	}
	// Roll back the blocks and make sure we don't hit any errors.
	disconnectSingleBlock := func(blockToDisconnect *MsgDeSoBlock, utxoView *UtxoView) {
		// Fetch the utxo operations for the block we're detaching. We need these
		// in order to be able to detach the block.
		hash, err := blockToDisconnect.Header.Hash()
		require.NoError(err)
		utxoOps, err := GetUtxoOperationsForBlock(db, chain.snapshot, hash)
		require.NoError(err)

		// Compute the hashes for all the transactions.
		txHashes, err := ComputeTransactionHashes(blockToDisconnect.Txns)
		require.NoError(err)
		require.NoError(utxoView.DisconnectBlock(blockToDisconnect, txHashes, utxoOps, 0))
	}
	{
		utxoView, err := NewUtxoView(db, params, chain.postgres, chain.snapshot)
		require.NoError(err)

		for iterIndex := range testBlocks {
			testIndex := len(testBlocks) - 1 - iterIndex
			testBlock := testBlocks[testIndex]
			disconnectSingleBlock(testBlock, utxoView)
		}

		// Flushing the view after applying and rolling back should work.
		require.NoError(utxoView.FlushToDb(0))
		fmt.Println("Successfully rolled back the blocks.")
	}

	// After we rolled back the blocks, db should reset
	_derivedKeyVerifyTest(t, db, chain, transactionSpendingLimit,
		authTxnMeta.DerivedPublicKey, 0, 0, AuthorizeDerivedKeyOperationValid, nil)
	fmt.Println("Successfuly run TestAuthorizeDerivedKeyBasicWithTransactionLimits()")
}

func TestAuthorizedDerivedKeyWithTransactionLimitsHardcore(t *testing.T) {
	assert := assert.New(t)
	require := require.New(t)
	_ = assert
	_ = require

	chain, params, db := NewLowDifficultyBlockchain()
	mempool, miner := NewTestMiner(t, chain, params, true /*isSender*/)
	dbAdapter := chain.NewDbAdapter()

	// Set the block height for unlimited derived keys to 10. We will perform two sets of tests:
	// 	1) Before the unlimited derived keys block height for utxo_view and encoder migration.
	// 	2) Right at the unlimited derived keys block height.
	// 	3) After the block height.
	const (
		unlimitedDerivedKeysBlockHeight            = uint32(10)
		TestStageBeforeUnlimitedDerivedBlockHeight = "TestStageBeforeUnlimitedDerivedBlockHeight"
		TestStageAtUnlimitedDerivedBlockHeight     = "TestStageAtUnlimitedDerivedBlockHeight"
		TestStageAfterUnlimitedDerivedBlockHeight  = "TestStageAfterUnlimitedDerivedBlockHeight"
	)
	testStage := TestStageBeforeUnlimitedDerivedBlockHeight

	params.ForkHeights.NFTTransferOrBurnAndDerivedKeysBlockHeight = uint32(0)
	params.ForkHeights.DerivedKeySetSpendingLimitsBlockHeight = uint32(0)
	params.ForkHeights.DerivedKeyTrackSpendingLimitsBlockHeight = uint32(0)
	params.ForkHeights.DAOCoinBlockHeight = uint32(0)
	params.ForkHeights.DAOCoinLimitOrderBlockHeight = uint32(0)
	params.ForkHeights.OrderBookDBFetchOptimizationBlockHeight = uint32(0)
	params.ForkHeights.BuyNowAndNFTSplitsBlockHeight = uint32(0)
	params.ForkHeights.DerivedKeyEthSignatureCompatibilityBlockHeight = uint32(0)
	params.ForkHeights.DeSoUnlimitedDerivedKeysBlockHeight = unlimitedDerivedKeysBlockHeight
<<<<<<< HEAD
	params.ForkHeights.DeSoAccessGroupsBlockHeight = 100
=======
	params.ForkHeights.AssociationsAndAccessGroupsBlockHeight = 100
>>>>>>> b2c9403e
	params.EncoderMigrationHeights = GetEncoderMigrationHeights(&params.ForkHeights)
	params.EncoderMigrationHeightsList = GetEncoderMigrationHeightsList(&params.ForkHeights)
	GlobalDeSoParams = *params

	params.ExtraRegtestParamUpdaterKeys[MakePkMapKey(paramUpdaterPkBytes)] = true

	// Mine a few blocks to give the senderPkString some money.
	_, err := miner.MineAndProcessSingleBlock(0 /*threadIndex*/, mempool)
	require.NoError(err)
	_, err = miner.MineAndProcessSingleBlock(0 /*threadIndex*/, mempool)
	require.NoError(err)
	_, err = miner.MineAndProcessSingleBlock(0 /*threadIndex*/, mempool)
	require.NoError(err)
	_, err = miner.MineAndProcessSingleBlock(0 /*threadIndex*/, mempool)
	require.NoError(err)

	// We build the testMeta obj after mining blocks so that we save the correct block height.
	// We take the block tip to be the blockchain height rather than the header chain height.
	testMeta := &TestMeta{
		t:           t,
		chain:       chain,
		params:      params,
		db:          db,
		mempool:     mempool,
		miner:       miner,
		savedHeight: chain.blockTip().Height + 1,
	}

	_registerOrTransferWithTestMeta(testMeta, "", senderPkString, m0Pub, senderPrivString, 1000)
	_registerOrTransferWithTestMeta(testMeta, "", senderPkString, m1Pub, senderPrivString, 1000)
	_registerOrTransferWithTestMeta(testMeta, "", senderPkString, m2Pub, senderPrivString, 1000)
	_registerOrTransferWithTestMeta(testMeta, "", senderPkString, m3Pub, senderPrivString, 1000)
	_registerOrTransferWithTestMeta(testMeta, "", senderPkString, m4Pub, senderPrivString, 1000)
	_registerOrTransferWithTestMeta(testMeta, "", senderPkString, paramUpdaterPub, senderPrivString, 100)

	m0Balance := 1000
	m1Balance := 1000
	m2Balance := 1000
	m3Balance := 1000
	m4Balance := 1000
	paramUpdaterBalance := 1000
	expirationBlockHeight := uint64(100)

	_, _, _, _, _, _ = m0Balance, m1Balance, m2Balance, m3Balance, m4Balance, paramUpdaterBalance
	// Create profiles for M0 and M1
	// Create a profile for m0
	blockHeight, err := GetBlockTipHeight(db, false)
	require.NoError(err)
	{
		_doTxnWithTestMeta(
			testMeta,
			10,
			m0Pub,
			m0Priv,
			false,
			TxnTypeUpdateProfile,
			&UpdateProfileMetadata{
				NewUsername:                 []byte("m0"),
				NewDescription:              []byte("i am the m0"),
				NewProfilePic:               []byte(shortPic),
				NewCreatorBasisPoints:       10 * 100,
				NewStakeMultipleBasisPoints: 1.25 * 100 * 100,
				IsHidden:                    false,
			},
			nil,
			blockHeight+1,
		)

		// Create a profile for m1
		blockHeight, err = GetBlockTipHeight(db, false)
		require.NoError(err)
		_doTxnWithTestMeta(
			testMeta,
			10,
			m1Pub,
			m1Priv,
			false,
			TxnTypeUpdateProfile,
			&UpdateProfileMetadata{
				NewUsername:                 []byte("m1"),
				NewDescription:              []byte("i am the m1"),
				NewProfilePic:               []byte(shortPic),
				NewCreatorBasisPoints:       10 * 100,
				NewStakeMultipleBasisPoints: 1.25 * 100 * 100,
				IsHidden:                    false,
			},
			nil,
			blockHeight+1,
		)
	}

REPEAT:
	utxoView, err := mempool.GetAugmentedUniversalView()
	require.NoError(err)
	m1PrivKeyBytes, _, err := Base58CheckDecode(m1Priv)
	m1PrivateKey, _ := btcec.PrivKeyFromBytes(btcec.S256(), m1PrivKeyBytes)
	m1PKID := utxoView.GetPKIDForPublicKey(m1PkBytes).PKID
	transactionSpendingLimit := &TransactionSpendingLimit{
		GlobalDESOLimit:              100,
		TransactionCountLimitMap:     make(map[TxnType]uint64),
		CreatorCoinOperationLimitMap: make(map[CreatorCoinOperationLimitKey]uint64),
		DAOCoinOperationLimitMap:     make(map[DAOCoinOperationLimitKey]uint64),
		NFTOperationLimitMap:         make(map[NFTOperationLimitKey]uint64),
	}
	transactionSpendingLimit.TransactionCountLimitMap[TxnTypeAuthorizeDerivedKey] = 1
	transactionSpendingLimit.TransactionCountLimitMap[TxnTypeBasicTransfer] = 1
	// Mint and update transfer restriction status
	//
	// We don't need to set TxnType-level quota for DAOCoin txns. Only
	// the granular quota matters.
	//transactionSpendingLimit.TransactionCountLimitMap[TxnTypeDAOCoin] = 1
	//transactionSpendingLimit.TransactionCountLimitMap[TxnTypeDAOCoinTransfer] = 1
	transactionSpendingLimit.DAOCoinOperationLimitMap[MakeDAOCoinOperationLimitKey(*m1PKID, MintDAOCoinOperation)] = 1
	transactionSpendingLimit.DAOCoinOperationLimitMap[MakeDAOCoinOperationLimitKey(*m1PKID, TransferDAOCoinOperation)] = 1
	blockHeight, err = GetBlockTipHeight(db, false)
	require.NoError(err)
	authTxnMeta, derivedPriv := _getAuthorizeDerivedKeyMetadataWithTransactionSpendingLimit(
		t, m1PrivateKey, expirationBlockHeight, transactionSpendingLimit, false, blockHeight+1)
	derivedPrivBase58Check := Base58CheckEncode(derivedPriv.Serialize(), true, params)
	{
		extraData := make(map[string]interface{})
		extraData[TransactionSpendingLimitKey] = transactionSpendingLimit
		_doTxnWithTestMeta(
			testMeta,
			10,
			m1Pub,
			derivedPrivBase58Check,
			true,
			TxnTypeAuthorizeDerivedKey,
			authTxnMeta,
			extraData,
			blockHeight+1,
		)
	}

	// Derived key for M1 mints 100 M1 DAO coins
	{
		blockHeight, err := GetBlockTipHeight(db, false)
		require.NoError(err)
		_doTxnWithTestMeta(
			testMeta,
			10,
			m1Pub,
			derivedPrivBase58Check,
			true,
			TxnTypeDAOCoin,
			&DAOCoinMetadata{
				ProfilePublicKey: m1PkBytes,
				OperationType:    DAOCoinOperationTypeMint,
				CoinsToMintNanos: *uint256.NewInt().SetUint64(100 * NanosPerUnit),
				CoinsToBurnNanos: *uint256.NewInt(),
			},
			nil,
			blockHeight+1,
		)

		// Attempting to mint DAO again should throw an error because we only authorized 1 mint.
		_, _, _, err = _doTxn(
			testMeta,
			10,
			m1Pub,
			derivedPrivBase58Check,
			true,
			TxnTypeDAOCoin,
			&DAOCoinMetadata{
				ProfilePublicKey: m1PkBytes,
				OperationType:    DAOCoinOperationTypeMint,
				CoinsToMintNanos: *uint256.NewInt().SetUint64(100 * NanosPerUnit),
				CoinsToBurnNanos: *uint256.NewInt(),
			},
			nil,
			blockHeight+1,
		)
		require.Contains(err.Error(), RuleErrorDerivedKeyDAOCoinOperationNotAuthorized)
	}

	// Derived key for M1 transfers 10 M1 DAO Coins to M0
	{
		blockHeight, err := GetBlockTipHeight(db, false)
		require.NoError(err)
		_doTxnWithTestMeta(
			testMeta,
			10,
			m1Pub,
			derivedPrivBase58Check,
			true,
			TxnTypeDAOCoinTransfer,
			&DAOCoinTransferMetadata{
				ProfilePublicKey:       m1PkBytes,
				ReceiverPublicKey:      m0PkBytes,
				DAOCoinToTransferNanos: *uint256.NewInt().SetUint64(10 * NanosPerUnit),
			},
			nil,
			blockHeight+1,
		)

		// Attempting to transfer DAO again should throw an error because we only authorized 1 transfer.
		_, _, _, err = _doTxn(
			testMeta,
			10,
			m1Pub,
			derivedPrivBase58Check,
			true,
			TxnTypeDAOCoinTransfer,
			&DAOCoinTransferMetadata{
				ProfilePublicKey:       m1PkBytes,
				ReceiverPublicKey:      m0PkBytes,
				DAOCoinToTransferNanos: *uint256.NewInt().SetUint64(10 * NanosPerUnit),
			},
			nil,
			blockHeight+1,
		)
		require.Contains(err.Error(), RuleErrorDerivedKeyDAOCoinOperationNotAuthorized)
	}

	// Randomly try changing the spending limit on the derived key to an unlimited key.
	{
		// Get the mempool's utxoview and get the derived key bytes.
		utxoView, err := mempool.GetAugmentedUniversalView()
		require.NoError(err)
		derivedPrivBytes, _, err := Base58CheckDecode(derivedPrivBase58Check)
		_, derivedPub := btcec.PrivKeyFromBytes(btcec.S256(), derivedPrivBytes)
		derivedPubBytes := derivedPub.SerializeCompressed()
		require.NoError(err)

		// Persist the existing spending limit on the derived key.
		prevDerivedKeyEntry := utxoView.GetDerivedKeyMappingForOwner(m1PkBytes, derivedPubBytes)
		require.NotNil(prevDerivedKeyEntry)
		require.Equal(false, prevDerivedKeyEntry.isDeleted)
		prevTransactionSpendingLimit := &TransactionSpendingLimit{}
		blockHeight, err := GetBlockTipHeight(db, false)
		require.NoError(err)
		prevTransactionSpendingLimitBytes, err := prevDerivedKeyEntry.TransactionSpendingLimitTracker.ToBytes(blockHeight + 1)
		rr := bytes.NewReader(prevTransactionSpendingLimitBytes)
		err = prevTransactionSpendingLimit.FromBytes(blockHeight+1, rr)
		require.NoError(err)

		// Unlimited spending limit.
		transactionSpendingLimit = &TransactionSpendingLimit{
			GlobalDESOLimit:              0,
			TransactionCountLimitMap:     make(map[TxnType]uint64),
			CreatorCoinOperationLimitMap: make(map[CreatorCoinOperationLimitKey]uint64),
			DAOCoinOperationLimitMap:     make(map[DAOCoinOperationLimitKey]uint64),
			NFTOperationLimitMap:         make(map[NFTOperationLimitKey]uint64),
			IsUnlimited:                  true,
		}

		// Authorize the unlimited derived key
		blockHeight, err = GetBlockTipHeight(db, false)
		require.NoError(err)
		reauthTxnMeta, _ := _getAuthorizeDerivedKeyMetadataWithTransactionSpendingLimitAndDerivedPrivateKey(
			t, m1PrivateKey, expirationBlockHeight, transactionSpendingLimit, derivedPriv, false, blockHeight+1)
		extraData := make(map[string]interface{})
		extraData[TransactionSpendingLimitKey] = transactionSpendingLimit
		// Use EncoderBlockHeight 1 to make sure we use the new spending limit encoding.
		blockHeight, err = GetBlockTipHeight(db, false)
		require.NoError(err)
		_doTxnWithTestMetaWithBlockHeight(
			testMeta,
			10,
			m1Pub,
			m1Priv,
			false,
			TxnTypeAuthorizeDerivedKey,
			reauthTxnMeta,
			extraData,
			blockHeight+1,
		)

		// Attempting to transfer should now pass because the key has unlimited permissions.
		blockHeight, err = GetBlockTipHeight(db, false)
		require.NoError(err)
		err = _doTxnWithTextMetaWithBlockHeightWithError(
			testMeta,
			10,
			m1Pub,
			derivedPrivBase58Check,
			true,
			TxnTypeDAOCoinTransfer,
			&DAOCoinTransferMetadata{
				ProfilePublicKey:       m1PkBytes,
				ReceiverPublicKey:      m0PkBytes,
				DAOCoinToTransferNanos: *uint256.NewInt().SetUint64(10 * NanosPerUnit),
			},
			nil,
			blockHeight+1,
		)
		if blockHeight+1 < uint64(unlimitedDerivedKeysBlockHeight) {
			require.Contains(err.Error(), RuleErrorDerivedKeyTxnSpendsMoreThanGlobalDESOLimit)
		} else {
			require.NoError(err)
		}

		// Now try to mint some DAO coins, it should pass too.
		blockHeight, err = GetBlockTipHeight(db, false)
		require.NoError(err)
		err = _doTxnWithTextMetaWithBlockHeightWithError(
			testMeta,
			10,
			m1Pub,
			derivedPrivBase58Check,
			true,
			TxnTypeDAOCoin,
			&DAOCoinMetadata{
				ProfilePublicKey: m1PkBytes,
				OperationType:    DAOCoinOperationTypeMint,
				CoinsToMintNanos: *uint256.NewInt().SetUint64(100 * NanosPerUnit),
				CoinsToBurnNanos: *uint256.NewInt(),
			},
			nil,
			blockHeight+1,
		)
		if blockHeight+1 < uint64(unlimitedDerivedKeysBlockHeight) {
			require.Contains(err.Error(), RuleErrorDerivedKeyTxnSpendsMoreThanGlobalDESOLimit)
		} else {
			require.NoError(err)
		}

		// Revert to the previous spending limit.
		blockHeight, err = GetBlockTipHeight(db, false)
		require.NoError(err)
		reauthTxnMeta, _ = _getAuthorizeDerivedKeyMetadataWithTransactionSpendingLimitAndDerivedPrivateKey(
			t, m1PrivateKey, expirationBlockHeight, prevTransactionSpendingLimit, derivedPriv, false, blockHeight+1)
		extraData = make(map[string]interface{})
		extraData[TransactionSpendingLimitKey] = prevTransactionSpendingLimit
		// Use EncoderBlockHeight 1 to make sure we use the new spending limit encoding.
		_doTxnWithTestMetaWithBlockHeight(
			testMeta,
			10,
			m1Pub,
			m1Priv,
			false,
			TxnTypeAuthorizeDerivedKey,
			reauthTxnMeta,
			extraData,
			blockHeight+1,
		)
	}

	// Now the derived key can't do anything else for M1 DAO coin
	{
		blockHeight, err = GetBlockTipHeight(db, false)
		require.NoError(err)
		_, _, _, err = _doTxn(
			testMeta,
			10,
			m1Pub,
			derivedPrivBase58Check,
			true,
			TxnTypeDAOCoin,
			&DAOCoinMetadata{
				ProfilePublicKey:          m1PkBytes,
				OperationType:             DAOCoinOperationTypeUpdateTransferRestrictionStatus,
				TransferRestrictionStatus: TransferRestrictionStatusProfileOwnerOnly,
			},
			nil,
			blockHeight+1,
		)
		require.Error(err)
		require.Contains(err.Error(), RuleErrorDerivedKeyDAOCoinOperationNotAuthorized)
	}

	newTransactionSpendingLimit := &TransactionSpendingLimit{
		GlobalDESOLimit:              100,
		TransactionCountLimitMap:     make(map[TxnType]uint64),
		CreatorCoinOperationLimitMap: make(map[CreatorCoinOperationLimitKey]uint64),
		DAOCoinOperationLimitMap:     make(map[DAOCoinOperationLimitKey]uint64),
		NFTOperationLimitMap:         make(map[NFTOperationLimitKey]uint64),
	}
	newTransactionSpendingLimit.TransactionCountLimitMap[TxnTypeAuthorizeDerivedKey] = 1
	newTransactionSpendingLimit.TransactionCountLimitMap[TxnTypeBasicTransfer] = 1
	// Mint and update transfer restriction status
	// TxnType-level limits are not needed for DAOCoin operations because we defer to
	// granular limits.
	//newTransactionSpendingLimit.TransactionCountLimitMap[TxnTypeDAOCoin] = 10
	//newTransactionSpendingLimit.TransactionCountLimitMap[TxnTypeDAOCoinTransfer] = 10
	// This time we allow any operation 10x
	newTransactionSpendingLimit.DAOCoinOperationLimitMap[MakeDAOCoinOperationLimitKey(*m1PKID, AnyDAOCoinOperation)] = 10
	newTransactionSpendingLimit.DAOCoinOperationLimitMap[MakeDAOCoinOperationLimitKey(*m1PKID, UpdateTransferRestrictionStatusDAOCoinOperation)] = 0
	blockHeight, err = GetBlockTipHeight(db, false)
	require.NoError(err)
	newAuthTxnMeta, _ := _getAuthorizeDerivedKeyMetadataWithTransactionSpendingLimitAndDerivedPrivateKey(
		t, m1PrivateKey, expirationBlockHeight, newTransactionSpendingLimit, derivedPriv, false, blockHeight+1)

	// Okay so let's update the derived key, but now let's let the derived key do any operation on our DAO coin
	{
		extraData := make(map[string]interface{})
		extraData[TransactionSpendingLimitKey] = newTransactionSpendingLimit
		blockHeight, err = GetBlockTipHeight(db, false)
		require.NoError(err)
		_doTxnWithTestMeta(
			testMeta,
			10,
			m1Pub,
			derivedPrivBase58Check,
			true,
			TxnTypeAuthorizeDerivedKey,
			newAuthTxnMeta,
			extraData,
			blockHeight+1,
		)
	}

	// Updating the transfer restriction status should work
	if testStage == TestStageBeforeUnlimitedDerivedBlockHeight {
		blockHeight, err := GetBlockTipHeight(db, false)
		require.NoError(err)
		_doTxnWithTestMeta(
			testMeta,
			10,
			m1Pub,
			derivedPrivBase58Check,
			true,
			TxnTypeDAOCoin,
			&DAOCoinMetadata{
				ProfilePublicKey:          m1PkBytes,
				OperationType:             DAOCoinOperationTypeUpdateTransferRestrictionStatus,
				TransferRestrictionStatus: TransferRestrictionStatusProfileOwnerOnly,
			},
			nil,
			blockHeight+1,
		)
	}

	// Burning some DAO coins should work
	{
		blockHeight, err := GetBlockTipHeight(db, false)
		require.NoError(err)
		_doTxnWithTestMeta(
			testMeta,
			10,
			m1Pub,
			derivedPrivBase58Check,
			true,
			TxnTypeDAOCoin,
			&DAOCoinMetadata{
				ProfilePublicKey: m1PkBytes,
				OperationType:    DAOCoinOperationTypeBurn,
				CoinsToBurnNanos: *uint256.NewInt().SetUint64(10 * NanosPerUnit),
			},
			nil,
			blockHeight+1,
		)
	}

	m0TransactionSpendingLimit := &TransactionSpendingLimit{
		GlobalDESOLimit:              0,
		TransactionCountLimitMap:     make(map[TxnType]uint64),
		CreatorCoinOperationLimitMap: make(map[CreatorCoinOperationLimitKey]uint64),
		DAOCoinOperationLimitMap:     make(map[DAOCoinOperationLimitKey]uint64),
		NFTOperationLimitMap:         make(map[NFTOperationLimitKey]uint64),
	}

	m0PrivKeyBytes, _, err := Base58CheckDecode(m0Priv)
	m0PrivateKey, _ := btcec.PrivKeyFromBytes(btcec.S256(), m0PrivKeyBytes)
	blockHeight, err = GetBlockTipHeight(db, false)
	require.NoError(err)
	m0AuthTxnMeta, derived0Priv := _getAuthorizeDerivedKeyMetadataWithTransactionSpendingLimit(
		t, m0PrivateKey, expirationBlockHeight, m0TransactionSpendingLimit, false, blockHeight+1)
	derived0PrivBase58Check := Base58CheckEncode(derived0Priv.Serialize(), true, params)
	derived0PublicKeyBase58Check := Base58CheckEncode(m0AuthTxnMeta.DerivedPublicKey, false, params)
	// Okay let's have M0 authorize a derived key that doesn't allow anything to show errors
	{
		extraData := make(map[string]interface{})
		extraData[TransactionSpendingLimitKey] = m0TransactionSpendingLimit
		blockHeight, err := GetBlockTipHeight(db, false)
		require.NoError(err)
		_doTxnWithTestMeta(
			testMeta,
			10,
			m0Pub,
			m0Priv,
			false,
			TxnTypeAuthorizeDerivedKey,
			m0AuthTxnMeta,
			extraData,
			blockHeight+1,
		)
	}

	{
		blockHeight, err = GetBlockTipHeight(db, false)
		require.NoError(err)
		_, _, _, err = _doTxn(
			testMeta,
			10,
			m0Pub,
			derived0PrivBase58Check,
			true,
			TxnTypeCreatorCoin,
			&CreatorCoinMetadataa{
				ProfilePublicKey: m1PkBytes,
				OperationType:    CreatorCoinOperationTypeBuy,
				DeSoToSellNanos:  10,
			},
			nil,
			blockHeight+1,
		)
		require.Error(err)
		require.Contains(err.Error(), RuleErrorDerivedKeyTxnSpendsMoreThanGlobalDESOLimit)
	}

	// Okay so now we update the derived key to have enough DESO to do this, but don't give it the ability to perform
	// any creator coin transactions
	m0TransactionSpendingLimit.GlobalDESOLimit = 15
	blockHeight, err = GetBlockTipHeight(db, false)
	require.NoError(err)
	m0AuthTxnMetaWithSpendingLimitTxn, _ := _getAuthorizeDerivedKeyMetadataWithTransactionSpendingLimitAndDerivedPrivateKey(
		t, m0PrivateKey, expirationBlockHeight, m0TransactionSpendingLimit, derived0Priv, false, blockHeight+1)

	{
		extraData := make(map[string]interface{})
		extraData[TransactionSpendingLimitKey] = m0TransactionSpendingLimit
		blockHeight, err := GetBlockTipHeight(db, false)
		require.NoError(err)
		_doTxnWithTestMeta(
			testMeta,
			10,
			m0Pub,
			m0Priv,
			false,
			TxnTypeAuthorizeDerivedKey,
			m0AuthTxnMetaWithSpendingLimitTxn,
			extraData,
			blockHeight+1,
		)
	}

	{
		blockHeight, err = GetBlockTipHeight(db, false)
		require.NoError(err)
		_, _, _, err = _doTxn(
			testMeta,
			10,
			m0Pub,
			derived0PrivBase58Check,
			true,
			TxnTypeCreatorCoin,
			&CreatorCoinMetadataa{
				ProfilePublicKey: m1PkBytes,
				OperationType:    CreatorCoinOperationTypeBuy,
				DeSoToSellNanos:  10,
			},
			nil,
			blockHeight+1,
		)
		require.Error(err)
		require.Contains(err.Error(), RuleErrorDerivedKeyCreatorCoinOperationNotAuthorized)
	}

	// Okay so now we update the derived key to have enough DESO to do this, but don't give it the ability to perform
	// any creator coin transactions
	m0TransactionSpendingLimit.TransactionCountLimitMap[TxnTypeCreatorCoin] = 1
	blockHeight, err = GetBlockTipHeight(db, false)
	require.NoError(err)
	m0AuthTxnMetaWithCCTxn, _ := _getAuthorizeDerivedKeyMetadataWithTransactionSpendingLimitAndDerivedPrivateKey(
		t, m0PrivateKey, expirationBlockHeight, m0TransactionSpendingLimit, derived0Priv, false, blockHeight+1)

	{
		extraData := make(map[string]interface{})
		extraData[TransactionSpendingLimitKey] = m0TransactionSpendingLimit
		blockHeight, err := GetBlockTipHeight(db, false)
		require.NoError(err)
		_doTxnWithTestMeta(
			testMeta,
			10,
			m0Pub,
			m0Priv,
			false,
			TxnTypeAuthorizeDerivedKey,
			m0AuthTxnMetaWithCCTxn,
			extraData,
			blockHeight+1,
		)
	}

	{
		blockHeight, err = GetBlockTipHeight(db, false)
		require.NoError(err)
		_, _, _, err = _doTxn(
			testMeta,
			10,
			m0Pub,
			derived0PrivBase58Check,
			true,
			TxnTypeCreatorCoin,
			&CreatorCoinMetadataa{
				ProfilePublicKey: m1PkBytes,
				OperationType:    CreatorCoinOperationTypeBuy,
				DeSoToSellNanos:  10,
			},
			nil,
			blockHeight+1,
		)
		require.Error(err)
		require.Contains(err.Error(), RuleErrorDerivedKeyCreatorCoinOperationNotAuthorized)
	}

	// Randomly try changing the spending limit on the derived key to an unlimited key.
	{
		// Get the mempool's utxoview and get the derived key bytes.
		utxoView, err := mempool.GetAugmentedUniversalView()
		require.NoError(err)
		derivedPub := derived0Priv.PubKey()
		derivedPubBytes := derivedPub.SerializeCompressed()
		require.NoError(err)

		// Persist the existing spending limit on the derived key.
		prevDerivedKeyEntry := utxoView.GetDerivedKeyMappingForOwner(m0PkBytes, derivedPubBytes)
		require.NotNil(prevDerivedKeyEntry)
		require.Equal(false, prevDerivedKeyEntry.isDeleted)
		prevTransactionSpendingLimit := &TransactionSpendingLimit{}
		prevTransactionSpendingLimitBytes, err := prevDerivedKeyEntry.TransactionSpendingLimitTracker.ToBytes(1)
		rr := bytes.NewReader(prevTransactionSpendingLimitBytes)
		err = prevTransactionSpendingLimit.FromBytes(1, rr)
		require.NoError(err)

		// Unlimited spending limit.
		transactionSpendingLimit = &TransactionSpendingLimit{
			GlobalDESOLimit:              0,
			TransactionCountLimitMap:     make(map[TxnType]uint64),
			CreatorCoinOperationLimitMap: make(map[CreatorCoinOperationLimitKey]uint64),
			DAOCoinOperationLimitMap:     make(map[DAOCoinOperationLimitKey]uint64),
			NFTOperationLimitMap:         make(map[NFTOperationLimitKey]uint64),
			IsUnlimited:                  true,
		}

		// Authorize the unlimited derived key
		blockHeight, err := GetBlockTipHeight(db, false)
		require.NoError(err)
		reauthTxnMeta, _ := _getAuthorizeDerivedKeyMetadataWithTransactionSpendingLimitAndDerivedPrivateKey(
			t, m0PrivateKey, expirationBlockHeight, transactionSpendingLimit, derived0Priv, false, blockHeight+1)
		extraData := make(map[string]interface{})
		extraData[TransactionSpendingLimitKey] = transactionSpendingLimit
		// Use EncoderBlockHeight 1 to make sure we use the new spending limit encoding.
		_doTxnWithTestMetaWithBlockHeight(
			testMeta,
			10,
			m0Pub,
			m0Priv,
			false,
			TxnTypeAuthorizeDerivedKey,
			reauthTxnMeta,
			extraData,
			blockHeight+1,
		)

		blockHeight, err = GetBlockTipHeight(db, false)
		require.NoError(err)
		err = _doTxnWithTextMetaWithBlockHeightWithError(
			testMeta,
			10,
			m0Pub,
			derived0PrivBase58Check,
			true,
			TxnTypeCreatorCoin,
			&CreatorCoinMetadataa{
				ProfilePublicKey: m1PkBytes,
				OperationType:    CreatorCoinOperationTypeBuy,
				DeSoToSellNanos:  10,
			},
			nil,
			blockHeight+1,
		)
		if blockHeight+1 < uint64(unlimitedDerivedKeysBlockHeight) {
			require.Contains(err.Error(), RuleErrorDerivedKeyTxnSpendsMoreThanGlobalDESOLimit)
		} else {
			require.NoError(err)
		}

		// Revert to the previous spending limit.
		blockHeight, err = GetBlockTipHeight(db, false)
		require.NoError(err)
		reauthTxnMeta, _ = _getAuthorizeDerivedKeyMetadataWithTransactionSpendingLimitAndDerivedPrivateKey(
			t, m0PrivateKey, expirationBlockHeight, prevTransactionSpendingLimit, derived0Priv, false, blockHeight+1)
		extraData = make(map[string]interface{})
		extraData[TransactionSpendingLimitKey] = prevTransactionSpendingLimit
		// Use EncoderBlockHeight 1 to make sure we use the new spending limit encoding.
		_doTxnWithTestMetaWithBlockHeight(
			testMeta,
			10,
			m0Pub,
			m0Priv,
			false,
			TxnTypeAuthorizeDerivedKey,
			reauthTxnMeta,
			extraData,
			blockHeight+1,
		)
	}
	// Okay now let's just let this derived key do his single transaction, but then it won't be able to do anything else
	// Okay so now we update the derived key to have enough DESO to do this, but don't give it the ability to perform
	// any creator coin transactions
	m0TransactionSpendingLimit.CreatorCoinOperationLimitMap[MakeCreatorCoinOperationLimitKey(*m1PKID, BuyCreatorCoinOperation)] = 1
	m0TransactionSpendingLimit.TransactionCountLimitMap = map[TxnType]uint64{}
	blockHeight, err = GetBlockTipHeight(db, false)
	require.NoError(err)
	m0AuthTxnMetaWithCCOpTxn, _ := _getAuthorizeDerivedKeyMetadataWithTransactionSpendingLimitAndDerivedPrivateKey(
		t, m0PrivateKey, expirationBlockHeight, m0TransactionSpendingLimit, derived0Priv, false, blockHeight+1)
	{
		extraData := make(map[string]interface{})
		extraData[TransactionSpendingLimitKey] = m0TransactionSpendingLimit
		blockHeight, err := GetBlockTipHeight(db, false)
		require.NoError(err)
		_doTxnWithTestMeta(
			testMeta,
			10,
			m0Pub,
			m0Priv,
			false,
			TxnTypeAuthorizeDerivedKey,
			m0AuthTxnMetaWithCCOpTxn,
			extraData,
			blockHeight+1,
		)
	}

	// Derived Key tries to spend more than global deso limit
	{
		blockHeight, err = GetBlockTipHeight(db, false)
		require.NoError(err)
		_, _, _, err = _doTxn(
			testMeta,
			10,
			m0Pub,
			derived0PrivBase58Check,
			true,
			TxnTypeCreatorCoin,
			&CreatorCoinMetadataa{
				ProfilePublicKey: m1PkBytes,
				OperationType:    CreatorCoinOperationTypeBuy,
				DeSoToSellNanos:  25,
			},
			nil,
			blockHeight+1,
		)
		require.Error(err)
		require.Contains(err.Error(), RuleErrorDerivedKeyTxnSpendsMoreThanGlobalDESOLimit)
	}

	{
		derivedKeyEntry := dbAdapter.GetOwnerToDerivedKeyMapping(*NewPublicKey(m0PkBytes), *NewPublicKey(m0AuthTxnMeta.DerivedPublicKey))
		require.Equal(derivedKeyEntry.TransactionSpendingLimitTracker.GlobalDESOLimit, uint64(15))
		require.Equal(derivedKeyEntry.TransactionSpendingLimitTracker.CreatorCoinOperationLimitMap[MakeCreatorCoinOperationLimitKey(*m1PKID, BuyCreatorCoinOperation)], uint64(1))
		blockHeight, err := GetBlockTipHeight(db, false)
		require.NoError(err)
		_doTxnWithTestMeta(
			testMeta,
			10,
			m0Pub,
			derived0PrivBase58Check,
			true,
			TxnTypeCreatorCoin,
			&CreatorCoinMetadataa{
				ProfilePublicKey: m1PkBytes,
				OperationType:    CreatorCoinOperationTypeBuy,
				DeSoToSellNanos:  10,
			},
			nil,
			blockHeight+1,
		)
		// Let's confirm that the global deso limit has been reduced on the tracker
		derivedKeyEntry = dbAdapter.GetOwnerToDerivedKeyMapping(*NewPublicKey(m0PkBytes), *NewPublicKey(m0AuthTxnMeta.DerivedPublicKey))
		require.Equal(derivedKeyEntry.TransactionSpendingLimitTracker.GlobalDESOLimit, uint64(4)) // 15 - (10 + 1) (CC buy + fee)
		require.Equal(derivedKeyEntry.TransactionSpendingLimitTracker.CreatorCoinOperationLimitMap[MakeCreatorCoinOperationLimitKey(*m1PKID, BuyCreatorCoinOperation)], uint64(0))
	}

	var post1Hash *BlockHash
	// Create a buy now NFT and test that the derived key can't spend greater than their global DESO limit to buy it.
	{
		var bodyBytes []byte
		bodyBytes, err = json.Marshal(&DeSoBodySchema{Body: "test NFT"})
		require.NoError(err)
		blockHeight, err := GetBlockTipHeight(db, false)
		require.NoError(err)
		_doTxnWithTestMeta(
			testMeta,
			10,
			m1Pub,
			m1Priv,
			false,
			TxnTypeSubmitPost,
			&SubmitPostMetadata{
				Body:           bodyBytes,
				TimestampNanos: uint64(time.Now().UnixNano()),
			},
			nil,
			blockHeight+1,
		)
		post1Hash = testMeta.txns[len(testMeta.txns)-1].Hash()
	}

	{
		blockHeight, err := GetBlockTipHeight(db, false)
		require.NoError(err)
		_doTxnWithTestMeta(
			testMeta,
			10,
			paramUpdaterPub,
			paramUpdaterPriv,
			false,
			TxnTypeUpdateGlobalParams,
			&UpdateGlobalParamsMetadata{},
			map[string]interface{}{
				MaxCopiesPerNFTKey: int64(1000),
			},
			blockHeight+1,
		)
	}
	{
		blockHeight, err := GetBlockTipHeight(db, false)
		require.NoError(err)
		require.NotNil(post1Hash)
		_doTxnWithTestMeta(
			testMeta,
			10,
			m1Pub,
			m1Priv,
			false,
			TxnTypeCreateNFT,
			&CreateNFTMetadata{
				NFTPostHash: post1Hash,
				NumCopies:   10,
				IsForSale:   true,
			},
			map[string]interface{}{
				BuyNowPriceKey: uint64(5),
			},
			blockHeight+1,
		)
	}

	// M0 allows the derived key to bid and sets global DESO limit to 4 nanos
	{
		nftBidSpendingLimit := &TransactionSpendingLimit{
			GlobalDESOLimit: 4,
			TransactionCountLimitMap: map[TxnType]uint64{
				TxnTypeNFTBid: 1,
			},
			NFTOperationLimitMap: map[NFTOperationLimitKey]uint64{
				MakeNFTOperationLimitKey(*post1Hash, 1, NFTBidOperation): 1,
			},
		}
		blockHeight, err := GetBlockTipHeight(db, false)
		require.NoError(err)
		m0AuthTxnMetaWithNFTBidOpTxn, _ := _getAuthorizeDerivedKeyMetadataWithTransactionSpendingLimitAndDerivedPrivateKey(
			t,
			m0PrivateKey,
			expirationBlockHeight,
			nftBidSpendingLimit,
			derived0Priv,
			false,
			blockHeight+1,
		)

		blockHeight, err = GetBlockTipHeight(db, false)
		require.NoError(err)
		_doTxnWithTestMeta(
			testMeta,
			10,
			m0Pub,
			m0Priv,
			false,
			TxnTypeAuthorizeDerivedKey,
			m0AuthTxnMetaWithNFTBidOpTxn,
			map[string]interface{}{
				TransactionSpendingLimitKey: nftBidSpendingLimit,
			},
			blockHeight+1,
		)
	}

	// Derived key tries to buy now, but fails
	{
		blockHeight, err = GetBlockTipHeight(db, false)
		require.NoError(err)
		_, _, _, err = _doTxn(
			testMeta,
			10,
			m0Pub,
			derived0PrivBase58Check,
			true,
			TxnTypeNFTBid,
			&NFTBidMetadata{
				NFTPostHash:    post1Hash,
				SerialNumber:   1,
				BidAmountNanos: 5,
			},
			nil,
			blockHeight+1,
		)
		require.Error(err)
		require.Contains(err.Error(), RuleErrorDerivedKeyTxnSpendsMoreThanGlobalDESOLimit)
	}
	// M0 increases the global DESO limit to 6
	{
		globalDESOSpendingLimit := &TransactionSpendingLimit{
			GlobalDESOLimit: 6,
		}
		blockHeight, err := GetBlockTipHeight(db, false)
		require.NoError(err)
		m0AuthTxnMetaWithGlobalDESOLimitTxn, _ := _getAuthorizeDerivedKeyMetadataWithTransactionSpendingLimitAndDerivedPrivateKey(
			t, m0PrivateKey, expirationBlockHeight, globalDESOSpendingLimit, derived0Priv, false, blockHeight+1)

		_doTxnWithTestMeta(
			testMeta,
			10,
			m0Pub,
			m0Priv,
			false,
			TxnTypeAuthorizeDerivedKey,
			m0AuthTxnMetaWithGlobalDESOLimitTxn,
			map[string]interface{}{
				TransactionSpendingLimitKey: globalDESOSpendingLimit,
			},
			blockHeight+1,
		)
	}
	// Derived key can buy
	{
		blockHeight, err := GetBlockTipHeight(db, false)
		require.NoError(err)
		_doTxnWithTestMeta(
			testMeta,
			10,
			m0Pub,
			derived0PrivBase58Check,
			true,
			TxnTypeNFTBid,
			&NFTBidMetadata{
				NFTPostHash:    post1Hash,
				SerialNumber:   1,
				BidAmountNanos: 5,
			},
			nil,
			blockHeight+1,
		)
		// Let's confirm that the global deso limit has been reduced on the tracker
		derivedKeyEntry := dbAdapter.GetOwnerToDerivedKeyMapping(*NewPublicKey(m0PkBytes), *NewPublicKey(m0AuthTxnMeta.DerivedPublicKey))
		require.Equal(derivedKeyEntry.TransactionSpendingLimitTracker.GlobalDESOLimit,
			uint64(0)) // 6 - (5 + 1) (Buy Now Price + fee)
		require.Equal(derivedKeyEntry.TransactionSpendingLimitTracker.
			NFTOperationLimitMap[MakeNFTOperationLimitKey(*post1Hash, 1, NFTBidOperation)],
			uint64(0))
	}

	// Derived Key can mint NFT - authorize NFT minting
	{
		globalDESOSpendingLimit := &TransactionSpendingLimit{
			GlobalDESOLimit: 6,
			TransactionCountLimitMap: map[TxnType]uint64{
				TxnTypeSubmitPost: 1,
				TxnTypeCreateNFT:  1,
			},
		}
		blockHeight, err := GetBlockTipHeight(db, false)
		require.NoError(err)
		m0AuthTxnMetaWithGlobalDESOLimitTxn, _ := _getAuthorizeDerivedKeyMetadataWithTransactionSpendingLimitAndDerivedPrivateKey(
			t, m0PrivateKey, expirationBlockHeight, globalDESOSpendingLimit, derived0Priv, false, blockHeight+1)

		_doTxnWithTestMeta(
			testMeta,
			10,
			m0Pub,
			m0Priv,
			false,
			TxnTypeAuthorizeDerivedKey,
			m0AuthTxnMetaWithGlobalDESOLimitTxn,
			map[string]interface{}{
				TransactionSpendingLimitKey: globalDESOSpendingLimit,
			},
			blockHeight+1,
		)
	}

	// Derived Key can mint NFT
	{
		blockHeight, err := GetBlockTipHeight(db, false)
		require.NoError(err)
		_doTxnWithTestMeta(
			testMeta,
			10,
			m0Pub,
			derived0PrivBase58Check,
			true,
			TxnTypeSubmitPost,
			&SubmitPostMetadata{
				Body:           []byte("abbc"),
				TimestampNanos: uint64(time.Now().UnixNano()),
			},
			nil,
			blockHeight+1,
		)
		nftPostHash := testMeta.txns[len(testMeta.txns)-1].Hash()
		_doTxnWithTestMeta(
			testMeta,
			10,
			m0Pub,
			derived0PrivBase58Check,
			true,
			TxnTypeCreateNFT,
			&CreateNFTMetadata{
				NFTPostHash: nftPostHash,
				NumCopies:   10,
				IsForSale:   true,
			},
			nil,
			blockHeight+1,
		)
	}

	// Send the derived key some money
	_registerOrTransferWithTestMeta(testMeta, "", senderPkString, derived0PublicKeyBase58Check, senderPrivString, 100)
	// Derived key can spend its own money
	{
		derivedKeyEntryBefore := dbAdapter.GetOwnerToDerivedKeyMapping(*NewPublicKey(m0PkBytes), *NewPublicKey(m0AuthTxnMeta.DerivedPublicKey))
		require.Equal(derivedKeyEntryBefore.TransactionSpendingLimitTracker.TransactionCountLimitMap[TxnTypeBasicTransfer], uint64(0))
		blockHeight, err = GetBlockTipHeight(db, false)
		require.NoError(err)
		_doTxnWithTestMeta(
			testMeta,
			10,
			derived0PublicKeyBase58Check,
			derived0PrivBase58Check,
			false,
			TxnTypeBasicTransfer,
			&BasicTransferMetadata{},
			map[string]interface{}{
				BasicTransferAmount:    uint64(10),
				BasicTransferRecipient: m0PkBytes,
			},
			blockHeight+1,
		)
		derivedKeyEntryAfter := dbAdapter.GetOwnerToDerivedKeyMapping(*NewPublicKey(m0PkBytes), *NewPublicKey(m0AuthTxnMeta.DerivedPublicKey))
		require.Equal(derivedKeyEntryBefore.TransactionSpendingLimitTracker.GlobalDESOLimit, derivedKeyEntryAfter.TransactionSpendingLimitTracker.GlobalDESOLimit)
	}

	// DAO Coin Limit Orders
	{
		// Can't submit order if not authorized
		exchangeRate, err := CalculateScaledExchangeRate(0.1)
		require.NoError(err)
		metadata := &DAOCoinLimitOrderMetadata{
			BuyingDAOCoinCreatorPublicKey:             NewPublicKey(m1PkBytes),
			SellingDAOCoinCreatorPublicKey:            &ZeroPublicKey,
			ScaledExchangeRateCoinsToSellPerCoinToBuy: exchangeRate,
			QuantityToFillInBaseUnits:                 uint256.NewInt().SetUint64(100),
			OperationType:                             DAOCoinLimitOrderOperationTypeBID,
			FillType:                                  DAOCoinLimitOrderFillTypeGoodTillCancelled,
		}
		blockHeight, err = GetBlockTipHeight(db, false)
		require.NoError(err)
		_, _, _, err = _doTxn(
			testMeta,
			10,
			m0Pub,
			derived0PrivBase58Check,
			true,
			TxnTypeDAOCoinLimitOrder,
			metadata,
			nil,
			blockHeight+1,
		)
		require.Error(err)
		require.Contains(err.Error(), RuleErrorDerivedKeyDAOCoinLimitOrderNotAuthorized)

		globalDESOSpendingLimit := &TransactionSpendingLimit{
			GlobalDESOLimit: 6,
			DAOCoinLimitOrderLimitMap: map[DAOCoinLimitOrderLimitKey]uint64{
				MakeDAOCoinLimitOrderLimitKey(*m1PKID, ZeroPKID): 1,
			},
		}
		blockHeight, err := GetBlockTipHeight(db, false)
		require.NoError(err)
		m0AuthTxnMetaWithGlobalDESOLimitTxn, _ := _getAuthorizeDerivedKeyMetadataWithTransactionSpendingLimitAndDerivedPrivateKey(
			t, m0PrivateKey, expirationBlockHeight, globalDESOSpendingLimit, derived0Priv, false, blockHeight+1)

		// Authorize derived key with a Limit Order spending limit of 1
		blockHeight, err = GetBlockTipHeight(db, false)
		require.NoError(err)
		_doTxnWithTestMeta(
			testMeta,
			10,
			m0Pub,
			m0Priv,
			false,
			TxnTypeAuthorizeDerivedKey,
			m0AuthTxnMetaWithGlobalDESOLimitTxn,
			map[string]interface{}{
				TransactionSpendingLimitKey: globalDESOSpendingLimit,
			},
			blockHeight+1,
		)

		// Submitting a Limit Order with the buyer and seller reversed won't work.
		metadata.BuyingDAOCoinCreatorPublicKey = &ZeroPublicKey
		metadata.SellingDAOCoinCreatorPublicKey = NewPublicKey(m1PkBytes)
		blockHeight, err = GetBlockTipHeight(db, false)
		require.NoError(err)
		_, _, _, err = _doTxn(
			testMeta,
			10,
			m0Pub,
			derived0PrivBase58Check,
			true,
			TxnTypeDAOCoinLimitOrder,
			metadata,
			nil,
			blockHeight+1,
		)
		require.Error(err)
		require.Contains(err.Error(), RuleErrorDerivedKeyDAOCoinLimitOrderNotAuthorized)

		// Submitting with the authorized buyer and seller should work
		metadata.SellingDAOCoinCreatorPublicKey = &ZeroPublicKey
		metadata.BuyingDAOCoinCreatorPublicKey = NewPublicKey(m1PkBytes)
		blockHeight, err = GetBlockTipHeight(db, false)
		require.NoError(err)
		_doTxnWithTestMeta(
			testMeta,
			10,
			m0Pub,
			derived0PrivBase58Check,
			true,
			TxnTypeDAOCoinLimitOrder,
			metadata,
			nil,
			blockHeight+1,
		)

		var orders []*DAOCoinLimitOrderEntry
		orders, err = dbAdapter.GetAllDAOCoinLimitOrders()
		require.NoError(err)
		require.Len(orders, 1)
		require.Equal(*orders[0], DAOCoinLimitOrderEntry{
			OrderID:                   orders[0].OrderID,
			TransactorPKID:            utxoView.GetPKIDForPublicKey(m0PkBytes).PKID,
			BuyingDAOCoinCreatorPKID:  m1PKID,
			SellingDAOCoinCreatorPKID: &ZeroPKID,
			ScaledExchangeRateCoinsToSellPerCoinToBuy: metadata.ScaledExchangeRateCoinsToSellPerCoinToBuy,
			QuantityToFillInBaseUnits:                 metadata.QuantityToFillInBaseUnits,
			BlockHeight:                               testMeta.savedHeight,
			OperationType:                             DAOCoinLimitOrderOperationTypeBID,
			FillType:                                  DAOCoinLimitOrderFillTypeGoodTillCancelled,
		})

		// Cancelling an order should fail with an authorization failure error code if the derived key isn't authorized
		// to trade the buying and selling coins
		orderID := *orders[0].OrderID
		blockHeight, err = GetBlockTipHeight(db, false)
		require.NoError(err)
		_, _, _, err = _doTxn(
			testMeta,
			10,
			m0Pub,
			derived0PrivBase58Check,
			true,
			TxnTypeDAOCoinLimitOrder,
			&DAOCoinLimitOrderMetadata{
				CancelOrderID: &orderID,
			},
			nil,
			blockHeight+1,
		)
		require.Error(err)
		require.Contains(err.Error(), RuleErrorDerivedKeyDAOCoinLimitOrderNotAuthorized)

		// Re-authorize the derived key with a spending limit of 1 for the buying and selling coins
		blockHeight, err = GetBlockTipHeight(db, false)
		require.NoError(err)
		m0AuthTxnMetaWithGlobalDESOLimitTxn, _ = _getAuthorizeDerivedKeyMetadataWithTransactionSpendingLimitAndDerivedPrivateKey(
			t,
			m0PrivateKey,
			expirationBlockHeight,
			globalDESOSpendingLimit,
			derived0Priv,
			false,
			blockHeight+1,
		)
		_doTxnWithTestMeta(
			testMeta,
			10,
			m0Pub,
			m0Priv,
			false,
			TxnTypeAuthorizeDerivedKey,
			m0AuthTxnMetaWithGlobalDESOLimitTxn,
			map[string]interface{}{
				TransactionSpendingLimitKey: globalDESOSpendingLimit,
			},
			blockHeight+1,
		)

		// Cancelling an existing order using CancelOrderID should work if the derived key is authorized for the
		// buying and selling coins that make up the order
		_doTxnWithTestMeta(
			testMeta,
			10,
			m0Pub,
			derived0PrivBase58Check,
			true,
			TxnTypeDAOCoinLimitOrder,
			&DAOCoinLimitOrderMetadata{
				CancelOrderID: &orderID,
			},
			nil,
			blockHeight+1,
		)
		orders, err = dbAdapter.GetAllDAOCoinLimitOrders()
		require.NoError(err)
		require.Len(orders, 0)

		// Cancelling a non-existent order should fail due to an order id lookup, irrespective of the status of the
		// derived key
		_, _, _, err = _doTxn(
			testMeta,
			10,
			m0Pub,
			derived0PrivBase58Check,
			true,
			TxnTypeDAOCoinLimitOrder,
			&DAOCoinLimitOrderMetadata{
				CancelOrderID: &orderID,
			},
			nil,
			blockHeight+1,
		)
		require.Error(err)
		require.Contains(err.Error(), RuleErrorDerivedKeyInvalidDAOCoinLimitOrderOrderID)
	}

	// M0 deauthorizes the derived key
	{
		emptyTransactionSpendingLimit := &TransactionSpendingLimit{}
		blockHeight, err = GetBlockTipHeight(db, false)
		require.NoError(err)
		accessSignature, err := _getAccessSignature(
			m0AuthTxnMeta.DerivedPublicKey, expirationBlockHeight, emptyTransactionSpendingLimit, m0PrivateKey, blockHeight+1)
		require.NoError(err)
		metadata := &AuthorizeDerivedKeyMetadata{
			DerivedPublicKey: m0AuthTxnMeta.DerivedPublicKey,
			ExpirationBlock:  expirationBlockHeight,
			OperationType:    AuthorizeDerivedKeyOperationNotValid,
			AccessSignature:  accessSignature,
		}
		_doTxnWithTestMeta(
			testMeta,
			10,
			m0Pub,
			m0Priv,
			false,
			TxnTypeAuthorizeDerivedKey,
			metadata,
			map[string]interface{}{
				TransactionSpendingLimitKey: emptyTransactionSpendingLimit,
			},
			blockHeight+1,
		)
	}

	_rollBackTestMetaTxnsAndFlush(testMeta)
	_applyTestMetaTxnsToMempool(testMeta)
	_applyTestMetaTxnsToViewAndFlush(testMeta)
	_disconnectTestMetaTxnsFromViewAndFlush(testMeta)
	_, err = testMeta.miner.MineAndProcessSingleBlock(0 /*threadIndex*/, testMeta.mempool)
	require.NoError(err)

	testMeta.txnOps = [][]*UtxoOperation{}
	testMeta.txns = []*MsgDeSoTxn{}
	testMeta.expectedSenderBalances = []uint64{}
	if testStage == TestStageBeforeUnlimitedDerivedBlockHeight {
		// Mine block until we reach the unlimited spending limit block height.
		for chain.blockTip().Height+1 < unlimitedDerivedKeysBlockHeight {
			_, err = testMeta.miner.MineAndProcessSingleBlock(0 /*threadIndex*/, testMeta.mempool)
			require.NoError(err)
		}
		testStage = TestStageAtUnlimitedDerivedBlockHeight
	} else if testStage == TestStageAtUnlimitedDerivedBlockHeight {
		// Mine a block to be above the unlimited derived keys block height.
		_, err = testMeta.miner.MineAndProcessSingleBlock(0 /*threadIndex*/, testMeta.mempool)
		require.NoError(err)
		testStage = TestStageAfterUnlimitedDerivedBlockHeight
	}
	testMeta.savedHeight = chain.blockTip().Height + 1

	if testStage != TestStageAfterUnlimitedDerivedBlockHeight {
		goto REPEAT
	}
	_executeAllTestRollbackAndFlush(testMeta)
}

func TestAuthorizeDerivedKeyWithTransactionSpendingLimitsAccessGroups(t *testing.T) {
	require := require.New(t)

	m0PubBytes, _, _ := Base58CheckDecode(m0Pub)
	m0PublicKey := NewPublicKey(m0PubBytes)
	m1PubBytes, _, _ := Base58CheckDecode(m1Pub)
	m1PublicKey := NewPublicKey(m1PubBytes)
	fundPublicKeysWithNanosMap := make(map[PublicKey]uint64)
	fundPublicKeysWithNanosMap[*m0PublicKey] = 1000
	initChainCallback := func(tm *transactionTestMeta) {
		_setTestDerivedKeyWithAccessGroupParams(tm)
	}
	tConfig := &transactionTestConfig{
		t:                          t,
		testBadger:                 true,
		testPostgres:               false,
		testPostgresPort:           5433,
<<<<<<< HEAD
		disableLogging:             false,
=======
		disableLogging:             true,
>>>>>>> b2c9403e
		initialBlocksMined:         4,
		fundPublicKeysWithNanosMap: fundPublicKeysWithNanosMap,
		initChainCallback:          initChainCallback,
	}
	// Test the following spending limits:
	// - spending limit for AccessGroupLimit
	// - spending limit for AccessGroupMemberLimit
	// - spending limit for AccessGroupLimit & AccessGroupMemberLimit
	// - spending limit for new message txns
	// - unlimited spending limit
	//
	// For each spending limit, we will submit a bunch of txns to make sure the limit works properly.
	// We will also try updating a spending limit.
	groupPriv1, err := btcec.NewPrivateKey(btcec.S256())
	require.NoError(err)
	groupPk1 := groupPriv1.PubKey().SerializeCompressed()
	_ = groupPk1
	derivedPriv1, err := btcec.NewPrivateKey(btcec.S256())
	require.NoError(err)
	groupKeyName1 := NewGroupKeyName([]byte("group 1"))
	groupKeyName2 := NewGroupKeyName([]byte("group 2"))
	groupKeyName3 := NewGroupKeyName([]byte("group 3"))
	tv1SpendingLimit := TransactionSpendingLimit{
		GlobalDESOLimit: 10,
		AccessGroupMap: map[AccessGroupLimitKey]uint64{
			{
				AccessGroupOwnerPublicKey: *m0PublicKey,
				AccessGroupKeyName:        *groupKeyName1,
				OperationType:             AccessGroupOperationTypeCreate,
			}: 10,
		},
	}
	tv1 := _createDerivedKeyTestVector("TEST 1: (PASS) Try connecting an authorize derived key transaction "+
		"test vector for m0PublicKey before the block height authorizing access group transaction", m0Priv, m0PubBytes,
		derivedPriv1, tv1SpendingLimit, []byte{}, false, AuthorizeDerivedKeyOperationValid, 100,
		nil, nil)
	derivedPriv2, err := btcec.NewPrivateKey(btcec.S256())
	tv2SpendingLimit := TransactionSpendingLimit{
		GlobalDESOLimit: 10,
		AccessGroupMemberMap: map[AccessGroupMemberLimitKey]uint64{
			{
				AccessGroupOwnerPublicKey: *m0PublicKey,
				AccessGroupKeyName:        *groupKeyName1,
				OperationType:             AccessGroupMemberOperationTypeAdd,
			}: 10,
		},
	}
	tv2 := _createDerivedKeyTestVector("TEST 2: (PASS) Try connecting an authorize derived key transaction "+
		"test vector for m0PublicKey before the block height authorizing access group member transaction", m0Priv, m0PubBytes,
		derivedPriv2, tv2SpendingLimit, []byte{}, false, AuthorizeDerivedKeyOperationValid, 100,
		nil, nil)
	derivedPriv3, err := btcec.NewPrivateKey(btcec.S256())
	tv3SpendingLimit := TransactionSpendingLimit{
		GlobalDESOLimit:      10,
		AccessGroupMap:       tv1SpendingLimit.AccessGroupMap,
		AccessGroupMemberMap: tv2SpendingLimit.AccessGroupMemberMap,
	}
	tv3 := _createDerivedKeyTestVector("TEST 3: (PASS) Try connecting an authorize derived key transaction "+
		"test vector for m0PublicKey before the block height authorizing access group and access group member transactions",
		m0Priv, m0PubBytes, derivedPriv3, tv3SpendingLimit, []byte{}, false, AuthorizeDerivedKeyOperationValid, 100,
		nil, nil)
	derivedPriv4, err := btcec.NewPrivateKey(btcec.S256())
	tv4SpendingLimit := TransactionSpendingLimit{
		GlobalDESOLimit: 10,
		TransactionCountLimitMap: map[TxnType]uint64{
			TxnTypeNewMessage: 10,
		},
	}
	tv4 := _createDerivedKeyTestVector("TEST 4: (PASS) Try connecting an authorize derived key transaction "+
		"test vector for m0PublicKey before the block height authorizing new message transactions", m0Priv, m0PubBytes,
		derivedPriv4, tv4SpendingLimit, []byte{}, false, AuthorizeDerivedKeyOperationValid, 100,
		nil, nil)

	derivedPriv4p5, err := btcec.NewPrivateKey(btcec.S256())
	tv4p5SpendingLimit := TransactionSpendingLimit{
		IsUnlimited: true,
	}
	tv4p5 := _createDerivedKeyTestVector("Test 4.5: (PASS) Try connecting an authorize derived key transaction "+
		"test vector for m0PublicKey before the block height authorizing unlimited transactions", m0Priv, m0PubBytes,
		derivedPriv4p5, tv4p5SpendingLimit, []byte{}, false, AuthorizeDerivedKeyOperationValid, 100,
		nil, nil)

	tvv1 := []*transactionTestVector{tv1, tv2, tv3, tv4, tv4p5}
	tvb1 := NewTransactionTestVectorBlock(tvv1, nil, nil)

	// Mine 2 blocks atop of this block so that we trigger the access group fork.
	tvb2 := NewTransactionTestVectorBlock([]*transactionTestVector{}, nil, nil)
	tvb3 := NewTransactionTestVectorBlock([]*transactionTestVector{}, nil, nil)

	// Make sure neither of access group nor access group member spending limits worked prior to the block height.

	tv5 := _createAccessGroupTestVector("TEST 5: (FAIL) Try connecting an access group transaction made by "+
		"m0 registering (m0, groupName1) signed by a derived key derivedPriv1", m0Priv, m0PubBytes, m0PubBytes, groupPk1,
		groupKeyName1.ToBytes(), AccessGroupOperationTypeCreate, nil, RuleErrorAccessGroupTransactionSpendingLimitInvalid)
	tv5.getDerivedPrivateKey = func(tv *transactionTestVector, tm *transactionTestMeta) (*btcec.PrivateKey, int) {
		// Use DeSo-DER signature scheme to prevent writing anything to transaction extra data.
		return derivedPriv1, 1
	}
	// Now create access group (m0, groupName1) using m0 main private key.
	tv6 := _createAccessGroupTestVector("TEST 6: (PASS) Try connecting access group transaction made by "+
		"m0 registering (m0, groupName1) signed by m0", m0Priv, m0PubBytes, m0PubBytes, groupPk1, groupKeyName1.ToBytes(),
		AccessGroupOperationTypeCreate, nil, nil)
	// Try adding members to (m0, groupName1) from a derived key.
	//  update spending limits after block height and re-send access group and access group member transactions.
	tv7Members := []*AccessGroupMember{
		{AccessGroupMemberPublicKey: m1PubBytes, AccessGroupMemberKeyName: groupKeyName1.ToBytes(), EncryptedKey: []byte{}, ExtraData: nil},
	}
	tv7 := _createAccessGroupMembersTestVector("TEST 7: (FAIL) Try connecting an access group member transaction made by "+
		"m0 registering (m0, groupName1) signed by a derived key derivedPriv2", m0Priv, m0PubBytes, groupKeyName1.ToBytes(), tv7Members,
		AccessGroupMemberOperationTypeAdd, RuleErrorAccessGroupMemberSpendingLimitInvalid)
	tv7.getDerivedPrivateKey = func(tv *transactionTestVector, tm *transactionTestMeta) (*btcec.PrivateKey, int) {
		// Use DeSo-DER signature scheme to prevent writing anything to transaction extra data.
		return derivedPriv2, 1
	}

	// Try creating an access group or adding members from derivedPriv3.
	tv8 := _createAccessGroupTestVector("TEST 8: (FAIL) Try connecting an access group transaction made by "+
		"m0 registering (m0, groupName2) signed by a derived key derivedPriv3", m0Priv, m0PubBytes, m0PubBytes, groupPk1,
		groupKeyName2.ToBytes(), AccessGroupOperationTypeCreate, nil, RuleErrorAccessGroupTransactionSpendingLimitInvalid)
	tv8.getDerivedPrivateKey = func(tv *transactionTestVector, tm *transactionTestMeta) (*btcec.PrivateKey, int) {
		// Use DeSo-DER signature scheme to prevent writing anything to transaction extra data.
		return derivedPriv3, 1
	}
	// Try adding members to (m0, groupName1) from a derived key.
	tv9Members := []*AccessGroupMember{
		{AccessGroupMemberPublicKey: m1PubBytes, AccessGroupMemberKeyName: groupKeyName1.ToBytes(), EncryptedKey: []byte{}, ExtraData: nil},
	}
	tv9 := _createAccessGroupMembersTestVector("TEST 9: (FAIL) Try connecting an access group member transaction made by "+
		"m0 registering (m0, groupName1) signed by a derived key derivedPriv3", m0Priv, m0PubBytes, groupKeyName1.ToBytes(), tv9Members,
		AccessGroupMemberOperationTypeAdd, RuleErrorAccessGroupMemberSpendingLimitInvalid)
	tv9.getDerivedPrivateKey = func(tv *transactionTestVector, tm *transactionTestMeta) (*btcec.PrivateKey, int) {
		// Use DeSo-DER signature scheme to prevent writing anything to transaction extra data.
		return derivedPriv3, 1
	}

	// Authorizing new message transaction before the fork height should work because we don't restrict it.
	tv10Message := _createMessageEntry(*m0PublicKey, *groupKeyName1, *m0PublicKey, *m1PublicKey, *BaseGroupKeyName(), *m1PublicKey, []byte{1}, 1, nil)
	tv10 := _createNewMessageTestVector("TEST 10: (PASS) Try connecting a new message transaction made by m0, sending "+
		"a DM message to m1 signed by a derived key derivedPriv4", m0Priv, m0PubBytes, tv10Message, NewMessageTypeDm, NewMessageOperationCreate,
		nil)
	tv10.getDerivedPrivateKey = func(tv *transactionTestVector, tm *transactionTestMeta) (*btcec.PrivateKey, int) {
		// Use DeSo-DER signature scheme to prevent writing anything to transaction extra data.
		return derivedPriv4, 1
	}

	// Creating an access group or adding members to an access group should work for unlimited derived key 4p5
	// Try creating an access group or adding members from derivedPriv4p5.
	tv11 := _createAccessGroupTestVector("TEST 11: (PASS) Try connecting an access group transaction made by "+
		"m0 registering (m0, groupName2) signed by a derived key derivedPriv4p5", m0Priv, m0PubBytes, m0PubBytes, groupPk1,
		groupKeyName2.ToBytes(), AccessGroupOperationTypeCreate, nil, nil)
	tv11.getDerivedPrivateKey = func(tv *transactionTestVector, tm *transactionTestMeta) (*btcec.PrivateKey, int) {
		// Use DeSo-DER signature scheme to prevent writing anything to transaction extra data.
		return derivedPriv4p5, 1
	}
	// Try adding members to (m0, groupName1) from a derivedPriv4p5
	tv12Members := []*AccessGroupMember{
		{AccessGroupMemberPublicKey: m1PubBytes, AccessGroupMemberKeyName: BaseGroupKeyName().ToBytes(), EncryptedKey: []byte{1}, ExtraData: nil},
	}
	tv12 := _createAccessGroupMembersTestVector("TEST 12: (PASS) Try connecting an access group member transaction made by "+
		"m0 adding member (m1, BaseKey) to group (m0, groupName1) signed by a derived key derivedPriv4p5", m0Priv, m0PubBytes,
		groupKeyName1.ToBytes(), tv12Members, AccessGroupMemberOperationTypeAdd, nil)
	tv12.getDerivedPrivateKey = func(tv *transactionTestVector, tm *transactionTestMeta) (*btcec.PrivateKey, int) {
		// Use DeSo-DER signature scheme to prevent writing anything to transaction extra data.
		return derivedPriv4p5, 1
	}

	// Try updating the spending limit for derivedPriv3 to unlimited and make sure it can add and update members.
	tv13SpendingLimit := TransactionSpendingLimit{
		IsUnlimited: true,
	}
	tv13 := _createDerivedKeyTestVector("TEST 13: (PASS) Try connecting a derived key transaction made by "+
		"m0 updating the spending limit for derivedPriv3 to unlimited", m0Priv, m0PubBytes, derivedPriv3,
		tv13SpendingLimit, []byte{}, false, AuthorizeDerivedKeyOperationValid, 100,
		nil, nil)

	// Now try creating an access group or adding members to an access group from derivedPriv3.
	// Create access group (m0, groupName3) from derivedPriv3.
	tv14 := _createAccessGroupTestVector("TEST 14: (PASS) Try connecting an access group transaction made by "+
		"m0 registering (m0, groupName2) signed by a derived key derivedPriv3", m0Priv, m0PubBytes, m0PubBytes, groupPk1,
		groupKeyName3.ToBytes(), AccessGroupOperationTypeCreate, nil, nil)
	tv14.getDerivedPrivateKey = func(tv *transactionTestVector, tm *transactionTestMeta) (*btcec.PrivateKey, int) {
		// Use DeSo-DER signature scheme to prevent writing anything to transaction extra data.
		return derivedPriv3, 1
	}
	// Try adding members to (m0, groupName1) from a derived key.
	tv15Members := []*AccessGroupMember{
		{AccessGroupMemberPublicKey: m0PubBytes, AccessGroupMemberKeyName: groupKeyName1.ToBytes(), EncryptedKey: []byte{}, ExtraData: nil},
	}
	tv15 := _createAccessGroupMembersTestVector("TEST 15: (PASS) Try connecting an access group member transaction made by "+
		"m0 adding member (m0, groupName1) to group (m0, groupName3) signed by a derived key derivedPriv3", m0Priv, m0PubBytes,
		groupKeyName3.ToBytes(), tv15Members, AccessGroupMemberOperationTypeAdd, nil)
	tv15.getDerivedPrivateKey = tv14.getDerivedPrivateKey

	tvv4 := []*transactionTestVector{tv5, tv6, tv7, tv8, tv9, tv10, tv11, tv12, tv13, tv14, tv15}
	tvb4 := NewTransactionTestVectorBlock(tvv4, nil, nil)

	tvbb := []*transactionTestVectorBlock{tvb1, tvb2, tvb3, tvb4}
	tes := NewTransactionTestSuite(t, tvbb, tConfig)
	tes.Run()
}

func _getDerivedKeyMetadata(t *testing.T, ownerPrivateKeyString string, derivedPublicKey []byte, expirationBlock uint64,
	limit TransactionSpendingLimit, blockHeight uint64) *AuthorizeDerivedKeyMetadata {
	require := require.New(t)

	ownerPriv, _, err := Base58CheckDecode(ownerPrivateKeyString)
	require.NoError(err)
	ownerPrivKey, _ := btcec.PrivKeyFromBytes(btcec.S256(), ownerPriv)
	spendingLimit := limit
	accessSignature, err := _getAccessSignature(
		derivedPublicKey, expirationBlock, &spendingLimit, ownerPrivKey, blockHeight)
	require.NoError(err)
	metadata := &AuthorizeDerivedKeyMetadata{
		DerivedPublicKey: derivedPublicKey,
		ExpirationBlock:  expirationBlock,
		OperationType:    AuthorizeDerivedKeyOperationNotValid,
		AccessSignature:  accessSignature,
	}
	return metadata
}

func _setTestDerivedKeyWithAccessGroupParams(tm *transactionTestMeta) {
	tm.params.ForkHeights.NFTTransferOrBurnAndDerivedKeysBlockHeight = uint32(0)
	tm.params.ForkHeights.DerivedKeySetSpendingLimitsBlockHeight = uint32(0)
	tm.params.ForkHeights.DerivedKeyTrackSpendingLimitsBlockHeight = uint32(0)
	tm.params.ForkHeights.DAOCoinBlockHeight = uint32(0)
	tm.params.ForkHeights.DAOCoinLimitOrderBlockHeight = uint32(0)
	tm.params.ForkHeights.OrderBookDBFetchOptimizationBlockHeight = uint32(0)
	tm.params.ForkHeights.BuyNowAndNFTSplitsBlockHeight = uint32(0)
	tm.params.ForkHeights.DerivedKeyEthSignatureCompatibilityBlockHeight = uint32(0)
	tm.params.ForkHeights.DeSoUnlimitedDerivedKeysBlockHeight = 0
	// TODO: Note that there a laziness comment in the spending limit transaction creation code.
<<<<<<< HEAD
	tm.params.ForkHeights.DeSoAccessGroupsBlockHeight = 7
=======
	tm.params.ForkHeights.AssociationsAndAccessGroupsBlockHeight = 7
>>>>>>> b2c9403e
	tm.params.EncoderMigrationHeights = GetEncoderMigrationHeights(&tm.params.ForkHeights)
	tm.params.EncoderMigrationHeightsList = GetEncoderMigrationHeightsList(&tm.params.ForkHeights)
	tm.params.ExtraRegtestParamUpdaterKeys[MakePkMapKey(paramUpdaterPkBytes)] = true
	GlobalDeSoParams = *tm.params
}

func _createDerivedKeyTestVector(id string, userPrivateKey string, userPublicKey []byte, derivedPrivateKey *btcec.PrivateKey,
	limit TransactionSpendingLimit, memo []byte, derivedKeySignature bool, operationType AuthorizeDerivedKeyOperationType,
	expirationBlock uint64, extraData map[string][]byte, expectedConnectError error) (_tv *transactionTestVector) {

	testData := &AuthorizeDerivedKeyTestData{
		userPrivateKey:           userPrivateKey,
		userPublicKey:            userPublicKey,
		expectedConnectError:     expectedConnectError,
		extraData:                extraData,
		transactionSpendingLimit: limit,
		memo:                     memo,
		operationType:            operationType,
		expirationBlock:          expirationBlock,
		derivedKeySignature:      derivedKeySignature,
		derivedPrivateKey:        derivedPrivateKey,
	}
	return &transactionTestVector{
		id:         transactionTestIdentifier(id),
		inputSpace: testData,
		getTransaction: func(tv *transactionTestVector, tm *transactionTestMeta) (*MsgDeSoTxn, error) {
			dataSpace := tv.inputSpace.(*AuthorizeDerivedKeyTestData)
			txn, err := _createSignedAuthorizeDerivedKeyTransaction(tm.t, tm.chain, tm.mempool, dataSpace)
			require.NoError(tm.t, err)
			return txn, dataSpace.expectedConnectError
		},
		verifyConnectUtxoViewEntry:    nil,
		verifyDisconnectUtxoViewEntry: nil,
		verifyDbEntry:                 nil,
	}
}

func _createSignedAuthorizeDerivedKeyTransaction(t *testing.T, chain *Blockchain, mempool *DeSoMempool,
	dataSpace *AuthorizeDerivedKeyTestData) (_txn *MsgDeSoTxn, _err error) {

	require := require.New(t)
	// Create the transaction.
	// TODO: This is a little lazy and will result in a disconnect error if the transaction is submitted in the
	// 	blockheight that's 1 lesser than the fork height.
	blockHeight := uint64(chain.blockTip().Height + 1)
	spendingLimitBytes, err := dataSpace.transactionSpendingLimit.ToBytes(blockHeight)
	require.NoError(err)
	spendingLimitsHex := hex.EncodeToString(spendingLimitBytes)
	derivedPk := dataSpace.derivedPrivateKey.PubKey().SerializeCompressed()
	derivedKeyMetadata := _getDerivedKeyMetadata(t, m0Priv, derivedPk, dataSpace.expirationBlock,
		dataSpace.transactionSpendingLimit, blockHeight)
	deleteKey := dataSpace.operationType == AuthorizeDerivedKeyOperationNotValid
	txn, totalInputMake, changeAmountMake, feesMake, err := chain.CreateAuthorizeDerivedKeyTxn(
		dataSpace.userPublicKey, derivedPk, dataSpace.expirationBlock, derivedKeyMetadata.AccessSignature,
		deleteKey, dataSpace.derivedKeySignature, dataSpace.extraData, dataSpace.memo, spendingLimitsHex,
		10, mempool, []*DeSoOutput{})
	require.NoError(err)
	require.Equal(totalInputMake, changeAmountMake+feesMake)

	if dataSpace.derivedKeySignature {
		derivedPriv := Base58CheckEncode(dataSpace.derivedPrivateKey.Serialize(), true, chain.params)
		_signTxnWithDerivedKey(t, txn, derivedPriv)
	} else {
		_signTxn(t, txn, dataSpace.userPrivateKey)
	}
	return txn, nil
}<|MERGE_RESOLUTION|>--- conflicted
+++ resolved
@@ -1722,11 +1722,7 @@
 	params.ForkHeights.DeSoUnlimitedDerivedKeysBlockHeight = 0
 	// Setting DeSoAccessGroupsBlockHeight to 100 because flushToDb in this test uses hard-coded blockheight of 0, which
 	// breaks the encoding.
-<<<<<<< HEAD
-	params.ForkHeights.DeSoAccessGroupsBlockHeight = 100
-=======
 	params.ForkHeights.AssociationsAndAccessGroupsBlockHeight = 100
->>>>>>> b2c9403e
 	params.EncoderMigrationHeights = GetEncoderMigrationHeights(&params.ForkHeights)
 	params.EncoderMigrationHeightsList = GetEncoderMigrationHeightsList(&params.ForkHeights)
 	GlobalDeSoParams = *params
@@ -2645,11 +2641,7 @@
 	params.ForkHeights.BuyNowAndNFTSplitsBlockHeight = uint32(0)
 	params.ForkHeights.DerivedKeyEthSignatureCompatibilityBlockHeight = uint32(0)
 	params.ForkHeights.DeSoUnlimitedDerivedKeysBlockHeight = unlimitedDerivedKeysBlockHeight
-<<<<<<< HEAD
-	params.ForkHeights.DeSoAccessGroupsBlockHeight = 100
-=======
 	params.ForkHeights.AssociationsAndAccessGroupsBlockHeight = 100
->>>>>>> b2c9403e
 	params.EncoderMigrationHeights = GetEncoderMigrationHeights(&params.ForkHeights)
 	params.EncoderMigrationHeightsList = GetEncoderMigrationHeightsList(&params.ForkHeights)
 	GlobalDeSoParams = *params
@@ -3958,11 +3950,7 @@
 		testBadger:                 true,
 		testPostgres:               false,
 		testPostgresPort:           5433,
-<<<<<<< HEAD
-		disableLogging:             false,
-=======
 		disableLogging:             true,
->>>>>>> b2c9403e
 		initialBlocksMined:         4,
 		fundPublicKeysWithNanosMap: fundPublicKeysWithNanosMap,
 		initChainCallback:          initChainCallback,
@@ -4195,11 +4183,7 @@
 	tm.params.ForkHeights.DerivedKeyEthSignatureCompatibilityBlockHeight = uint32(0)
 	tm.params.ForkHeights.DeSoUnlimitedDerivedKeysBlockHeight = 0
 	// TODO: Note that there a laziness comment in the spending limit transaction creation code.
-<<<<<<< HEAD
-	tm.params.ForkHeights.DeSoAccessGroupsBlockHeight = 7
-=======
 	tm.params.ForkHeights.AssociationsAndAccessGroupsBlockHeight = 7
->>>>>>> b2c9403e
 	tm.params.EncoderMigrationHeights = GetEncoderMigrationHeights(&tm.params.ForkHeights)
 	tm.params.EncoderMigrationHeightsList = GetEncoderMigrationHeightsList(&tm.params.ForkHeights)
 	tm.params.ExtraRegtestParamUpdaterKeys[MakePkMapKey(paramUpdaterPkBytes)] = true
