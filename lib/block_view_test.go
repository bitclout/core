package lib

import (
	"fmt"
	"github.com/dgraph-io/badger/v3"
	"github.com/stretchr/testify/assert"
	"github.com/stretchr/testify/require"
	_ "net/http/pprof"
	"testing"
)

func _strToPk(t *testing.T, pkStr string) []byte {
	require := require.New(t)

	pkBytes, _, err := Base58CheckDecode(pkStr)
	require.NoError(err)

	return pkBytes
}

func getTxnSize(txn MsgDeSoTxn) int64 {
	bytes, _ := txn.ToBytes(false)
	return int64(len(bytes))
}

var (
	// Set up some addresses
	m0Pub           = "tBCKY2X1Gbqn95tN1PfsCFLKX6x6h48g5LdHt9T95Wj9Rm6EVKLVpi"
	m0Priv          = "tbc2uXFwv3CJvr5HdLLKpAtLNCtBafvfxLBMbJFCNdLA61cLB7aLq"
	m0PkBytes, _, _ = Base58CheckDecode(m0Pub)

	m1Pub           = "tBCKYGWj36qERG57RKdrnCf6JQad1smGTzeLkj1bfN7UqKwY8SM57a"
	m1Priv          = "tbc2DtxgxPVB6T6sbFqhgNrPqwb7QUYG5ZS7aEXQ3ZxAyG88YAPVy"
	m1PkBytes, _, _ = Base58CheckDecode(m1Pub)

	m2Pub           = "tBCKVNYw7WgG59SGP8EdpR9nyywoMBYa3ChLG4UjCBhvFgd4e7oXNg"
	m2Priv          = "tbc37VGdu4RJ7uJcoGHrDJkr4FZPsVYbyo3dRxdhyQHPNp6jUjbK1"
	m2PkBytes, _, _ = Base58CheckDecode(m2Pub)

	m3Pub           = "tBCKWqMGE7xdz78juDSEsDFYt67CuL9VrTiv627Wj2sLwG6B2fcy7o"
	m3Priv          = "tbc2MkEWaCoVNh5rV4fyAdSmAkLQ9bZLqEMGSLYtoAAxgA1844Y67"
	m3PkBytes, _, _ = Base58CheckDecode(m3Pub)

	m4Pub           = "tBCKWu6nNQa3cUV8QLwRhX9r6NXcNpDuK7xtscwm27zXJ7MxdnmZ3g"
	m4Priv          = "tbc2GmpAmkm8CmMjS9NXiAFZHEDGqxSCCpkvkwnY8oqfZXAXnmtFV"
	m4PkBytes, _, _ = Base58CheckDecode(m4Pub)

	m5Pub           = "tBCKWWAqRR89yCLGEbw2QXK32XZkgEacnrZbdc1KrXk5NzeDvfTr4h"
	m5Priv          = "tbc2w7CpjUTcmtLdAPxb8BwYQ8W66Qn8hDcgLxyHGJWfbuT4RFtjz"
	m5PkBytes, _, _ = Base58CheckDecode(m5Pub)

	m6Pub           = "tBCKX5xzB91EPszJq6Ep4AHf7nKi9BXBFeb7o668N3bryz5deqvCBo"
	m6Priv          = "tbc2hN9pnZVnA8TCtV76tZKt5wfLsHyQ5jo9s7NxRswa1h5Y4Hbgg"
	m6PkBytes, _, _ = Base58CheckDecode(m6Pub)

	paramUpdaterPub           = "tBCKWVdVW6St5R8KkbQYd9uhvwmna4EVAeEKBXRsZLVrCM1JHkEU1G"
	paramUpdaterPriv          = "tbc1jF5hXKspbYUVqkSwyyrs9oSho8yA6vZURvBNLySVESFsRmaGf"
	paramUpdaterPkBytes, _, _ = Base58CheckDecode(paramUpdaterPub)
)

func _doBasicTransferWithViewFlush(t *testing.T, chain *Blockchain, db *badger.DB,
	params *DeSoParams, pkSenderStr string, pkReceiverStr string, privStr string,
	amountNanos uint64, feeRateNanosPerKB uint64) (
	_utxoOps []*UtxoOperation, _txn *MsgDeSoTxn, _height uint32) {

	assert := assert.New(t)
	require := require.New(t)
	_, _ = assert, require

	txn := _assembleBasicTransferTxnFullySigned(
		t, chain, amountNanos, feeRateNanosPerKB, pkSenderStr, pkReceiverStr, privStr, nil)

<<<<<<< HEAD
	utxoView, err := NewUtxoView(db, params, nil, chain.snapshot)
=======
	utxoView, err := NewUtxoView(db, params, chain.postgres)
>>>>>>> ca30aa9d
	require.NoError(err)

	// Always use height+1 for validation since it's assumed the transaction will
	// get mined into the next block.
	txHash := txn.Hash()
	blockHeight := chain.blockTip().Height + 1
	utxoOps, totalInput, totalOutput, fees, err :=
		utxoView.ConnectTransaction(txn, txHash, getTxnSize(*txn), blockHeight, true /*verifySignature*/, false /*ignoreUtxos*/)
	require.NoError(err)
	require.GreaterOrEqual(totalOutput, amountNanos)
	require.Equal(totalInput, totalOutput+fees)

	require.Equal(len(txn.TxInputs)+len(txn.TxOutputs), len(utxoOps))
	for ii := 0; ii < len(txn.TxInputs); ii++ {
		require.Equal(OperationTypeSpendUtxo, utxoOps[ii].Type)
	}
	for ii := len(txn.TxInputs); ii < len(txn.TxInputs)+len(txn.TxOutputs); ii++ {
		require.Equal(OperationTypeAddUtxo, utxoOps[ii].Type)
	}

	require.NoError(utxoView.FlushToDb(0))

	return utxoOps, txn, blockHeight
}

func _registerOrTransferWithTestMeta(testMeta *TestMeta, username string,
	senderPk string, recipientPk string, senderPriv string, amountToSend uint64) {

	testMeta.expectedSenderBalances = append(
		testMeta.expectedSenderBalances, _getBalance(testMeta.t, testMeta.chain, nil, senderPk))

	currentOps, currentTxn, _ := _doBasicTransferWithViewFlush(
		testMeta.t, testMeta.chain, testMeta.db, testMeta.params, senderPk, recipientPk,
		senderPriv, amountToSend, 11 /*feerate*/)

	testMeta.txnOps = append(testMeta.txnOps, currentOps)
	testMeta.txns = append(testMeta.txns, currentTxn)
}

func _updateGlobalParamsEntry(t *testing.T, chain *Blockchain, db *badger.DB,
	params *DeSoParams, feeRateNanosPerKB uint64, updaterPkBase58Check string,
	updaterPrivBase58Check string, usdCentsPerBitcoin int64, minimumNetworkFeesNanosPerKB int64,
	createProfileFeeNanos int64, createNFTFeeNanos int64, maxCopiesPerNFT int64, flushToDb bool) (
	_utxoOps []*UtxoOperation, _txn *MsgDeSoTxn, _height uint32, _err error) {

	assert := assert.New(t)
	require := require.New(t)
	_ = assert
	_ = require

	updaterPkBytes, _, err := Base58CheckDecode(updaterPkBase58Check)
	require.NoError(err)

	txn, totalInputMake, changeAmountMake, feesMake, err := chain.CreateUpdateGlobalParamsTxn(
		updaterPkBytes,
		usdCentsPerBitcoin,
		createProfileFeeNanos,
		createNFTFeeNanos,
		maxCopiesPerNFT,
		minimumNetworkFeesNanosPerKB,
		nil,
		feeRateNanosPerKB,
		nil,
		[]*DeSoOutput{})
	if err != nil {
		return nil, nil, 0, err
	}

	require.Equal(totalInputMake, changeAmountMake+feesMake)

	// Sign the transaction now that its inputs are set up.
	_signTxn(t, txn, updaterPrivBase58Check)

<<<<<<< HEAD
	utxoView, err := NewUtxoView(db, params, nil, chain.snapshot)

=======
	utxoView, err := NewUtxoView(db, params, chain.postgres)
>>>>>>> ca30aa9d
	require.NoError(err)

	txHash := txn.Hash()
	// Always use height+1 for validation since it's assumed the transaction will
	// get mined into the next block.
	blockHeight := chain.blockTip().Height + 1
	utxoOps, totalInput, totalOutput, fees, err :=
		utxoView.ConnectTransaction(txn, txHash, getTxnSize(*txn), blockHeight, true /*verifySignature*/, false /*ignoreUtxos*/)
	// ConnectTransaction should treat the amount locked as contributing to the
	// output.
	if err != nil {
		return nil, nil, 0, err
	}
	require.Equal(totalInput, totalOutput+fees)
	require.Equal(totalInput, totalInputMake)

	// We should have one SPEND UtxoOperation for each input, one ADD operation
	// for each output, and one OperationTypePrivateMessage operation at the end.
	require.Equal(len(txn.TxInputs)+len(txn.TxOutputs)+1, len(utxoOps))
	for ii := 0; ii < len(txn.TxInputs); ii++ {
		require.Equal(OperationTypeSpendUtxo, utxoOps[ii].Type)
	}
	require.Equal(
		OperationTypeUpdateGlobalParams, utxoOps[len(utxoOps)-1].Type)
	if flushToDb {
		require.NoError(utxoView.FlushToDb(0))
	}
	return utxoOps, txn, blockHeight, nil
}

func _updateGlobalParamsEntryWithTestMeta(
	testMeta *TestMeta,
	feeRateNanosPerKB uint64,
	updaterPkBase58Check string,
	updaterPrivBase58Check string,
	USDCentsPerBitcoinExchangeRate int64,
	minimumNetworkFeeNanosPerKb int64,
	createProfileFeeNanos int64,
	createNFTFeeNanos int64,
	maxCopiesPerNFT int64,
) {

	testMeta.expectedSenderBalances = append(
		testMeta.expectedSenderBalances,
		_getBalance(testMeta.t, testMeta.chain, nil, updaterPkBase58Check))

	currentOps, currentTxn, _, err := _updateGlobalParamsEntry(
		testMeta.t, testMeta.chain, testMeta.db, testMeta.params,
		feeRateNanosPerKB,
		updaterPkBase58Check,
		updaterPrivBase58Check,
		int64(InitialUSDCentsPerBitcoinExchangeRate),
		minimumNetworkFeeNanosPerKb,
		createProfileFeeNanos,
		createNFTFeeNanos,
		maxCopiesPerNFT,
		true) /*flushToDB*/
	require.NoError(testMeta.t, err)
	testMeta.txnOps = append(testMeta.txnOps, currentOps)
	testMeta.txns = append(testMeta.txns, currentTxn)
}

type TestMeta struct {
	t                      *testing.T
	chain                  *Blockchain
	db                     *badger.DB
	params                 *DeSoParams
	mempool                *DeSoMempool
	miner                  *DeSoMiner
	txnOps                 [][]*UtxoOperation
	txns                   []*MsgDeSoTxn
	expectedSenderBalances []uint64
	savedHeight            uint32
}

func _executeAllTestRollbackAndFlush(testMeta *TestMeta) {
	_rollBackTestMetaTxnsAndFlush(testMeta)
	_applyTestMetaTxnsToMempool(testMeta)
	_applyTestMetaTxnsToViewAndFlush(testMeta)
	_disconnectTestMetaTxnsFromViewAndFlush(testMeta)
	_connectBlockThenDisconnectBlockAndFlush(testMeta)
}

func _rollBackTestMetaTxnsAndFlush(testMeta *TestMeta) {
	// Roll back all of the above using the utxoOps from each.
	for ii := 0; ii < len(testMeta.txnOps); ii++ {
		backwardIter := len(testMeta.txnOps) - 1 - ii
		currentOps := testMeta.txnOps[backwardIter]
		currentTxn := testMeta.txns[backwardIter]
		fmt.Printf(
			"Disconnecting transaction with type %v index %d (going backwards)\n",
			currentTxn.TxnMeta.GetTxnType(), backwardIter)

<<<<<<< HEAD
		utxoView, err := NewUtxoView(testMeta.db, testMeta.params, nil, testMeta.chain.snapshot)
=======
		utxoView, err := NewUtxoView(testMeta.db, testMeta.params, testMeta.chain.postgres)
>>>>>>> ca30aa9d
		require.NoError(testMeta.t, err)

		currentHash := currentTxn.Hash()
		err = utxoView.DisconnectTransaction(currentTxn, currentHash, currentOps, testMeta.savedHeight)
		require.NoError(testMeta.t, err)

		require.NoError(testMeta.t, utxoView.FlushToDb(0))

		// After disconnecting, the balances should be restored to what they
		// were before this transaction was applied.
		require.Equal(
			testMeta.t,
			testMeta.expectedSenderBalances[backwardIter],
			_getBalance(testMeta.t, testMeta.chain, nil, PkToStringTestnet(currentTxn.PublicKey)),
		)
	}
}

func _applyTestMetaTxnsToMempool(testMeta *TestMeta) {
	// Apply all the transactions to a mempool object and make sure we don't get any
	// errors. Verify the balances align as we go.
	for ii, tx := range testMeta.txns {
		require.Equal(
			testMeta.t,
			testMeta.expectedSenderBalances[ii],
			_getBalance(testMeta.t, testMeta.chain, testMeta.mempool, PkToStringTestnet(tx.PublicKey)))

		fmt.Printf("Adding txn %d of type %v to mempool\n", ii, tx.TxnMeta.GetTxnType())

		_, err := testMeta.mempool.ProcessTransaction(tx, false, false, 0, true)
		require.NoError(testMeta.t, err, "Problem adding transaction %d to mempool: %v", ii, tx)
	}
}

func _applyTestMetaTxnsToViewAndFlush(testMeta *TestMeta) {
	// Apply all the transactions to a view and flush the view to the db.
<<<<<<< HEAD
	utxoView, err := NewUtxoView(testMeta.db, testMeta.params, nil, testMeta.chain.snapshot)
=======
	utxoView, err := NewUtxoView(testMeta.db, testMeta.params, testMeta.chain.postgres)
>>>>>>> ca30aa9d
	require.NoError(testMeta.t, err)
	for ii, txn := range testMeta.txns {
		fmt.Printf("Adding txn %v of type %v to UtxoView\n", ii, txn.TxnMeta.GetTxnType())

		// Always use height+1 for validation since it's assumed the transaction will
		// get mined into the next block.
		txHash := txn.Hash()
		blockHeight := testMeta.chain.blockTip().Height + 1
		_, _, _, _, err =
			utxoView.ConnectTransaction(txn, txHash, getTxnSize(*txn), blockHeight, true /*verifySignature*/, false /*ignoreUtxos*/)
		require.NoError(testMeta.t, err)
	}
	// Flush the utxoView after having added all the transactions.
	require.NoError(testMeta.t, utxoView.FlushToDb(0))
}

func _disconnectTestMetaTxnsFromViewAndFlush(testMeta *TestMeta) {
	// Disonnect the transactions from a single view in the same way as above
	// i.e. without flushing each time.
<<<<<<< HEAD
	utxoView, err := NewUtxoView(testMeta.db, testMeta.params, nil, testMeta.chain.snapshot)
=======
	utxoView, err := NewUtxoView(testMeta.db, testMeta.params, testMeta.chain.postgres)
>>>>>>> ca30aa9d
	require.NoError(testMeta.t, err)
	for ii := 0; ii < len(testMeta.txnOps); ii++ {
		backwardIter := len(testMeta.txnOps) - 1 - ii
		fmt.Printf("Disconnecting transaction with index %d (going backwards)\n", backwardIter)
		currentOps := testMeta.txnOps[backwardIter]
		currentTxn := testMeta.txns[backwardIter]

		currentHash := currentTxn.Hash()
		err = utxoView.DisconnectTransaction(currentTxn, currentHash, currentOps, testMeta.savedHeight)
		require.NoError(testMeta.t, err)
	}
	require.NoError(testMeta.t, utxoView.FlushToDb(0))
	require.Equal(
		testMeta.t,
		testMeta.expectedSenderBalances[0],
		_getBalance(testMeta.t, testMeta.chain, nil, senderPkString))
}

func _connectBlockThenDisconnectBlockAndFlush(testMeta *TestMeta) {
	// all those transactions in it.
	block, err := testMeta.miner.MineAndProcessSingleBlock(0 /*threadIndex*/, testMeta.mempool)
	require.NoError(testMeta.t, err)
	// Add one for the block reward. Now we have a meaty block.
	require.Equal(testMeta.t, len(testMeta.txnOps)+1, len(block.Txns))

	// Roll back the block and make sure we don't hit any errors.
	{
<<<<<<< HEAD
		utxoView, err := NewUtxoView(testMeta.db, testMeta.params, nil, testMeta.chain.snapshot)
=======
		utxoView, err := NewUtxoView(testMeta.db, testMeta.params, testMeta.chain.postgres)
>>>>>>> ca30aa9d
		require.NoError(testMeta.t, err)

		// Fetch the utxo operations for the block we're detaching. We need these
		// in order to be able to detach the block.
		hash, err := block.Header.Hash()
		require.NoError(testMeta.t, err)
		utxoOps, err := GetUtxoOperationsForBlock(testMeta.db, testMeta.chain.snapshot, hash)
		require.NoError(testMeta.t, err)

		// Compute the hashes for all the transactions.
		txHashes, err := ComputeTransactionHashes(block.Txns)
		require.NoError(testMeta.t, err)
		require.NoError(testMeta.t, utxoView.DisconnectBlock(block, txHashes, utxoOps, 0))

		// Flushing the view after applying and rolling back should work.
		require.NoError(testMeta.t, utxoView.FlushToDb(0))
	}
}

func TestUpdateGlobalParams(t *testing.T) {
	// Set up a blockchain
	assert := assert.New(t)
	require := require.New(t)
	_, _ = assert, require

	chain, params, db := NewLowDifficultyBlockchain()
	mempool, miner := NewTestMiner(t, chain, params, true /*isSender*/)
	_, _ = mempool, miner

	// Set the founder equal to the moneyPk
	params.ParamUpdaterPublicKeys = make(map[PkMapKey]bool)
	params.ParamUpdaterPublicKeys[MakePkMapKey(MustBase58CheckDecode(moneyPkString))] = true

	// Send money to m0 from moneyPk
	_, _, _ = _doBasicTransferWithViewFlush(
		t, chain, db, params, moneyPkString, m0Pub,
		moneyPrivString, 10*NanosPerUnit /*amount to send*/, 11 /*feerate*/)

	// Should fail when founder key is not equal to moneyPk
	{
		newUSDCentsPerBitcoin := int64(27000 * 100)
		newMinimumNetworkFeeNanosPerKB := int64(100)
		newCreateProfileFeeNanos := int64(200)
		newCreateNFTFeeNanos := int64(300)
		_, _, _, err := _updateGlobalParamsEntry(
			t, chain, db, params, 100, /*feeRateNanosPerKB*/
			m0Pub,
			m0Priv,
			newUSDCentsPerBitcoin,
			newMinimumNetworkFeeNanosPerKB,
			newCreateProfileFeeNanos,
			newCreateNFTFeeNanos,
			-1, /*maxCopiesPerNFT*/
			false)
		require.Error(err)
		require.Contains(err.Error(), RuleErrorUserNotAuthorizedToUpdateGlobalParams)
	}

	// Should pass when founder key is equal to moneyPk
	var updateGlobalParamsTxn *MsgDeSoTxn
	var err error
	{
		newUSDCentsPerBitcoin := int64(270430 * 100)
		newMinimumNetworkFeeNanosPerKB := int64(191)
		newCreateProfileFeeNanos := int64(10015)
		newCreateNFTFeeNanos := int64(14983)
		newMaxCopiesPerNFT := int64(123)
		_, updateGlobalParamsTxn, _, err = _updateGlobalParamsEntry(
			t, chain, db, params, 200, /*feeRateNanosPerKB*/
			moneyPkString,
			moneyPrivString,
			newUSDCentsPerBitcoin,
			newMinimumNetworkFeeNanosPerKB,
			newCreateProfileFeeNanos,
			newCreateNFTFeeNanos,
			newMaxCopiesPerNFT,
			false)
		require.NoError(err)

		utxoView, err := NewUtxoView(db, params, nil, chain.snapshot)
		require.NoError(err)
		txnSize := getTxnSize(*updateGlobalParamsTxn)
		blockHeight := chain.blockTip().Height + 1
		utxoOps, totalInput, totalOutput, fees, err :=
			utxoView.ConnectTransaction(updateGlobalParamsTxn,
				updateGlobalParamsTxn.Hash(), txnSize, blockHeight, true, /*verifySignature*/
				false /*ignoreUtxos*/)
		require.NoError(err)
		_, _, _, _ = utxoOps, totalInput, totalOutput, fees
		require.NoError(utxoView.FlushToDb(0))

		// Verify that utxoView and db reflect the new global parmas entry.
		expectedGlobalParams := GlobalParamsEntry{
			USDCentsPerBitcoin:          uint64(newUSDCentsPerBitcoin),
			MinimumNetworkFeeNanosPerKB: uint64(newMinimumNetworkFeeNanosPerKB),
			CreateProfileFeeNanos:       uint64(newCreateProfileFeeNanos),
			CreateNFTFeeNanos:           uint64(newCreateNFTFeeNanos),
			MaxCopiesPerNFT:             123,
		}
		require.Equal(DbGetGlobalParamsEntry(utxoView.Handle, chain.snapshot), &expectedGlobalParams)

		require.Equal(utxoView.GlobalParamsEntry, &expectedGlobalParams)

		// Check the balance of the updater after this txn
		require.NotEqual(0, _getBalance(t, chain, nil, moneyPkString))
	}

	{

		// Save the prev global params entry so we can check it after disconnect.
		prevGlobalParams := DbGetGlobalParamsEntry(db, chain.snapshot)

		newUSDCentsPerBitcoin := int64(270434 * 100)
		newMinimumNetworkFeeNanosPerKB := int64(131)
		newCreateProfileFeeNanos := int64(102315)
		newCreateNFTFeeNanos := int64(3244099)
		newMaxCopiesPerNFT := int64(555)
		var utxoOps []*UtxoOperation
		utxoOps, updateGlobalParamsTxn, _, err = _updateGlobalParamsEntry(
			t, chain, db, params, 200, /*feeRateNanosPerKB*/
			moneyPkString,
			moneyPrivString,
			newUSDCentsPerBitcoin,
			newMinimumNetworkFeeNanosPerKB,
			newCreateProfileFeeNanos,
			newCreateNFTFeeNanos,
			newMaxCopiesPerNFT, /*maxCopiesPerNFT*/
			true)
		require.NoError(err)

		// Verify that the db reflects the new global params entry.
		expectedGlobalParams := &GlobalParamsEntry{
			USDCentsPerBitcoin:          uint64(newUSDCentsPerBitcoin),
			MinimumNetworkFeeNanosPerKB: uint64(newMinimumNetworkFeeNanosPerKB),
			CreateProfileFeeNanos:       uint64(newCreateProfileFeeNanos),
			CreateNFTFeeNanos:           uint64(newCreateNFTFeeNanos),
			MaxCopiesPerNFT:             uint64(newMaxCopiesPerNFT),
		}

		require.Equal(DbGetGlobalParamsEntry(db, chain.snapshot), expectedGlobalParams)

		// Now let's do a disconnect and make sure the values reflect the previous entry.
		utxoView, err := NewUtxoView(db, params, nil, chain.snapshot)
		require.NoError(err)
		blockHeight := chain.blockTip().Height + 1
		utxoView.DisconnectTransaction(
			updateGlobalParamsTxn, updateGlobalParamsTxn.Hash(), utxoOps, blockHeight)

		require.NoError(utxoView.FlushToDb(0))

		require.Equal(DbGetGlobalParamsEntry(utxoView.Handle, chain.snapshot), prevGlobalParams)
		require.Equal(utxoView.GlobalParamsEntry, prevGlobalParams)

		// Check the balance of the updater after this txn
		require.NotEqual(0, _getBalance(t, chain, nil, moneyPkString))
	}
}

func TestBasicTransfer(t *testing.T) {
	assert := assert.New(t)
	require := require.New(t)
	_ = assert
	_ = require

	chain, params, db := NewLowDifficultyBlockchain()
	mempool, miner := NewTestMiner(t, chain, params, true /*isSender*/)
	// Mine two blocks to give the sender some DeSo.
	_, err := miner.MineAndProcessSingleBlock(0 /*threadIndex*/, mempool)
	require.NoError(err)
	_, err = miner.MineAndProcessSingleBlock(0 /*threadIndex*/, mempool)
	require.NoError(err)

	senderPkBytes, _, err := Base58CheckDecode(senderPkString)
	require.NoError(err)
	recipientPkBytes, _, err := Base58CheckDecode(recipientPkString)
	require.NoError(err)

	// A basic transfer whose input public keys differ from the
	// transaction-level public key should fail.
	{
		txn := &MsgDeSoTxn{
			// The inputs will be set below.
			TxInputs: []*DeSoInput{},
			TxOutputs: []*DeSoOutput{
				{
					PublicKey:   recipientPkBytes,
					AmountNanos: 1,
				},
			},
			PublicKey: senderPkBytes,
			TxnMeta:   &BasicTransferMetadata{},
		}

		totalInput, spendAmount, changeAmount, fees, err :=
			chain.AddInputsAndChangeToTransaction(txn, 10, nil)
		require.NoError(err)
		require.Equal(totalInput, spendAmount+changeAmount+fees)
		require.Greater(totalInput, uint64(0))

		// At this point the txn has inputs for senderPkString. Change
		// the public key to recipientPkString and sign it with the
		// recipientPrivString.
		txn.PublicKey = recipientPkBytes

		_signTxn(t, txn, recipientPrivString)
		utxoView, _ := NewUtxoView(db, params, nil, chain.snapshot)
		txHash := txn.Hash()
		blockHeight := chain.blockTip().Height + 1
		_, _, _, _, err =
			utxoView.ConnectTransaction(txn, txHash, getTxnSize(*txn), blockHeight,
				true /*verifySignatures*/, false /*ignoreUtxos*/)
		require.Error(err)
		require.Contains(err.Error(), RuleErrorInputWithPublicKeyDifferentFromTxnPublicKey)
	}

	// Just a basic transfer with a bad signature.
	{
		txn := &MsgDeSoTxn{
			// The inputs will be set below.
			TxInputs: []*DeSoInput{},
			TxOutputs: []*DeSoOutput{
				{
					PublicKey:   recipientPkBytes,
					AmountNanos: 1,
				},
			},
			PublicKey: senderPkBytes,
			TxnMeta:   &BasicTransferMetadata{},
		}

		totalInput, spendAmount, changeAmount, fees, err :=
			chain.AddInputsAndChangeToTransaction(txn, 10, nil)
		require.NoError(err)
		require.Equal(totalInput, spendAmount+changeAmount+fees)
		require.Greater(totalInput, uint64(0))

		// Sign the transaction with the recipient's key rather than the
		// sender's key.
		_signTxn(t, txn, recipientPrivString)
		utxoView, _ := NewUtxoView(db, params, nil, chain.snapshot)
		txHash := txn.Hash()
		blockHeight := chain.blockTip().Height + 1
		_, _, _, _, err =
			utxoView.ConnectTransaction(txn, txHash, getTxnSize(*txn), blockHeight,
				true /*verifySignature*/, false /*ignoreUtxos*/)
		require.Error(err)
		require.Contains(err.Error(), RuleErrorInvalidTransactionSignature)
	}

	// A block reward with a bad signature should fail.
	{
		txn := &MsgDeSoTxn{
			// The inputs will be set below.
			TxInputs: []*DeSoInput{},
			TxOutputs: []*DeSoOutput{
				{
					PublicKey:   recipientPkBytes,
					AmountNanos: 1,
				},
			},
			PublicKey: senderPkBytes,
			TxnMeta: &BlockRewardMetadataa{
				ExtraData: []byte{0x00, 0x01},
			},
		}
		_signTxn(t, txn, senderPrivString)
		utxoView, _ := NewUtxoView(db, params, nil, chain.snapshot)
		txHash := txn.Hash()
		blockHeight := chain.blockTip().Height + 1
		_, _, _, _, err =
			utxoView.ConnectTransaction(txn, txHash, getTxnSize(*txn), blockHeight,
				true /*verifySignature*/, false /*ignoreUtxos*/)
		require.Error(err)
		require.Contains(err.Error(), RuleErrorBlockRewardTxnNotAllowedToHaveSignature)
	}

	// A block reward with an input, even if it's signed legitimately,
	// should fail.
	{
		txn := &MsgDeSoTxn{
			// The inputs will be set below.
			TxInputs: []*DeSoInput{},
			TxOutputs: []*DeSoOutput{
				{
					PublicKey:   recipientPkBytes,
					AmountNanos: 1,
				},
			},
			PublicKey: senderPkBytes,
			TxnMeta: &BlockRewardMetadataa{
				ExtraData: []byte{0x00, 0x01},
			},
		}

		totalInput, spendAmount, changeAmount, fees, err :=
			chain.AddInputsAndChangeToTransaction(txn, 10, nil)
		require.NoError(err)
		require.Equal(totalInput, spendAmount+changeAmount+fees)
		require.Greater(totalInput, uint64(0))

		_signTxn(t, txn, senderPrivString)
		utxoView, _ := NewUtxoView(db, params, nil, chain.snapshot)
		txHash := txn.Hash()
		blockHeight := chain.blockTip().Height + 1
		_, _, _, _, err =
			utxoView.ConnectTransaction(txn, txHash, getTxnSize(*txn), blockHeight,
				true /*verifySignature*/, false /*ignoreUtxos*/)
		require.Error(err)
		require.Contains(err.Error(), RuleErrorBlockRewardTxnNotAllowedToHaveInputs)
	}

	// A block with too much block reward should fail.
	allowedBlockReward := CalcBlockRewardNanos(chain.blockTip().Height)
	assert.Equal(int64(allowedBlockReward), int64(1*NanosPerUnit))
	blockToMine, _, _, err := miner._getBlockToMine(0 /*threadIndex*/)
	require.NoError(err)
	{
		blockToMine.Txns[0].TxOutputs[0].AmountNanos = allowedBlockReward + 1
		// One iteration should be sufficient to find us a good block.
		_, bestNonce, err := FindLowestHash(blockToMine.Header, 10000, 0)
		require.NoError(err)
		blockToMine.Header.Nonce = bestNonce

		txHashes, err := ComputeTransactionHashes(blockToMine.Txns)
		require.NoError(err)
		utxoView, _ := NewUtxoView(db, params, nil, chain.snapshot)
		_, err = utxoView.ConnectBlock(blockToMine, txHashes, true /*verifySignatures*/, nil, 0)
		require.Error(err)
		require.Contains(err.Error(), RuleErrorBlockRewardExceedsMaxAllowed)
	}

	// A block with less than the max block reward should be OK.
	{
		blockToMine.Txns[0].TxOutputs[0].AmountNanos = allowedBlockReward - 1
		// One iteration should be sufficient to find us a good block.
		_, bestNonce, err := FindLowestHash(blockToMine.Header, 10000, 0)
		require.NoError(err)
		blockToMine.Header.Nonce = bestNonce

		txHashes, err := ComputeTransactionHashes(blockToMine.Txns)
		require.NoError(err)
		utxoView, _ := NewUtxoView(db, params, nil, chain.snapshot)
		_, err = utxoView.ConnectBlock(blockToMine, txHashes, true /*verifySignatures*/, nil, 0)
		require.NoError(err)
	}
}<|MERGE_RESOLUTION|>--- conflicted
+++ resolved
@@ -70,11 +70,7 @@
 	txn := _assembleBasicTransferTxnFullySigned(
 		t, chain, amountNanos, feeRateNanosPerKB, pkSenderStr, pkReceiverStr, privStr, nil)
 
-<<<<<<< HEAD
-	utxoView, err := NewUtxoView(db, params, nil, chain.snapshot)
-=======
-	utxoView, err := NewUtxoView(db, params, chain.postgres)
->>>>>>> ca30aa9d
+	utxoView, err := NewUtxoView(db, params, chain.postgres, chain.snapshot)
 	require.NoError(err)
 
 	// Always use height+1 for validation since it's assumed the transaction will
@@ -148,12 +144,8 @@
 	// Sign the transaction now that its inputs are set up.
 	_signTxn(t, txn, updaterPrivBase58Check)
 
-<<<<<<< HEAD
-	utxoView, err := NewUtxoView(db, params, nil, chain.snapshot)
-
-=======
-	utxoView, err := NewUtxoView(db, params, chain.postgres)
->>>>>>> ca30aa9d
+	utxoView, err := NewUtxoView(db, params, chain.postgres, chain.snapshot)
+
 	require.NoError(err)
 
 	txHash := txn.Hash()
@@ -247,11 +239,7 @@
 			"Disconnecting transaction with type %v index %d (going backwards)\n",
 			currentTxn.TxnMeta.GetTxnType(), backwardIter)
 
-<<<<<<< HEAD
-		utxoView, err := NewUtxoView(testMeta.db, testMeta.params, nil, testMeta.chain.snapshot)
-=======
-		utxoView, err := NewUtxoView(testMeta.db, testMeta.params, testMeta.chain.postgres)
->>>>>>> ca30aa9d
+		utxoView, err := NewUtxoView(testMeta.db, testMeta.params, testMeta.chain.postgres, testMeta.chain.snapshot)
 		require.NoError(testMeta.t, err)
 
 		currentHash := currentTxn.Hash()
@@ -288,11 +276,7 @@
 
 func _applyTestMetaTxnsToViewAndFlush(testMeta *TestMeta) {
 	// Apply all the transactions to a view and flush the view to the db.
-<<<<<<< HEAD
-	utxoView, err := NewUtxoView(testMeta.db, testMeta.params, nil, testMeta.chain.snapshot)
-=======
-	utxoView, err := NewUtxoView(testMeta.db, testMeta.params, testMeta.chain.postgres)
->>>>>>> ca30aa9d
+	utxoView, err := NewUtxoView(testMeta.db, testMeta.params, testMeta.chain.postgres, testMeta.chain.snapshot)
 	require.NoError(testMeta.t, err)
 	for ii, txn := range testMeta.txns {
 		fmt.Printf("Adding txn %v of type %v to UtxoView\n", ii, txn.TxnMeta.GetTxnType())
@@ -312,11 +296,7 @@
 func _disconnectTestMetaTxnsFromViewAndFlush(testMeta *TestMeta) {
 	// Disonnect the transactions from a single view in the same way as above
 	// i.e. without flushing each time.
-<<<<<<< HEAD
-	utxoView, err := NewUtxoView(testMeta.db, testMeta.params, nil, testMeta.chain.snapshot)
-=======
-	utxoView, err := NewUtxoView(testMeta.db, testMeta.params, testMeta.chain.postgres)
->>>>>>> ca30aa9d
+	utxoView, err := NewUtxoView(testMeta.db, testMeta.params, testMeta.chain.postgres, testMeta.chain.snapshot)
 	require.NoError(testMeta.t, err)
 	for ii := 0; ii < len(testMeta.txnOps); ii++ {
 		backwardIter := len(testMeta.txnOps) - 1 - ii
@@ -344,11 +324,7 @@
 
 	// Roll back the block and make sure we don't hit any errors.
 	{
-<<<<<<< HEAD
-		utxoView, err := NewUtxoView(testMeta.db, testMeta.params, nil, testMeta.chain.snapshot)
-=======
-		utxoView, err := NewUtxoView(testMeta.db, testMeta.params, testMeta.chain.postgres)
->>>>>>> ca30aa9d
+		utxoView, err := NewUtxoView(testMeta.db, testMeta.params, testMeta.chain.postgres, testMeta.chain.snapshot)
 		require.NoError(testMeta.t, err)
 
 		// Fetch the utxo operations for the block we're detaching. We need these
