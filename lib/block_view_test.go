package lib

import (
	"bytes"
	"encoding/hex"
	"fmt"
	"github.com/btcsuite/btcd/btcec"
	"github.com/decred/dcrd/lru"
	"github.com/dgraph-io/badger/v3"
	embeddedpostgres "github.com/fergusstrange/embedded-postgres"
	"github.com/golang/glog"
	"github.com/stretchr/testify/assert"
	"github.com/stretchr/testify/require"
	_ "net/http/pprof"
	"reflect"
	"sort"
	"testing"
)

func _strToPk(t *testing.T, pkStr string) []byte {
	require := require.New(t)

	pkBytes, _, err := Base58CheckDecode(pkStr)
	require.NoError(err)

	return pkBytes
}

func getTxnSize(txn MsgDeSoTxn) int64 {
	bytes, _ := txn.ToBytes(false)
	return int64(len(bytes))
}

var (
	// Set up some addresses
	m0Pub           = "tBCKY2X1Gbqn95tN1PfsCFLKX6x6h48g5LdHt9T95Wj9Rm6EVKLVpi"
	m0Priv          = "tbc2uXFwv3CJvr5HdLLKpAtLNCtBafvfxLBMbJFCNdLA61cLB7aLq"
	m0PkBytes, _, _ = Base58CheckDecode(m0Pub)

	m1Pub           = "tBCKYGWj36qERG57RKdrnCf6JQad1smGTzeLkj1bfN7UqKwY8SM57a"
	m1Priv          = "tbc2DtxgxPVB6T6sbFqhgNrPqwb7QUYG5ZS7aEXQ3ZxAyG88YAPVy"
	m1PkBytes, _, _ = Base58CheckDecode(m1Pub)

	m2Pub           = "tBCKVNYw7WgG59SGP8EdpR9nyywoMBYa3ChLG4UjCBhvFgd4e7oXNg"
	m2Priv          = "tbc37VGdu4RJ7uJcoGHrDJkr4FZPsVYbyo3dRxdhyQHPNp6jUjbK1"
	m2PkBytes, _, _ = Base58CheckDecode(m2Pub)

	m3Pub           = "tBCKWqMGE7xdz78juDSEsDFYt67CuL9VrTiv627Wj2sLwG6B2fcy7o"
	m3Priv          = "tbc2MkEWaCoVNh5rV4fyAdSmAkLQ9bZLqEMGSLYtoAAxgA1844Y67"
	m3PkBytes, _, _ = Base58CheckDecode(m3Pub)

	m4Pub           = "tBCKWu6nNQa3cUV8QLwRhX9r6NXcNpDuK7xtscwm27zXJ7MxdnmZ3g"
	m4Priv          = "tbc2GmpAmkm8CmMjS9NXiAFZHEDGqxSCCpkvkwnY8oqfZXAXnmtFV"
	m4PkBytes, _, _ = Base58CheckDecode(m4Pub)

	m5Pub           = "tBCKWWAqRR89yCLGEbw2QXK32XZkgEacnrZbdc1KrXk5NzeDvfTr4h"
	m5Priv          = "tbc2w7CpjUTcmtLdAPxb8BwYQ8W66Qn8hDcgLxyHGJWfbuT4RFtjz"
	m5PkBytes, _, _ = Base58CheckDecode(m5Pub)

	m6Pub           = "tBCKX5xzB91EPszJq6Ep4AHf7nKi9BXBFeb7o668N3bryz5deqvCBo"
	m6Priv          = "tbc2hN9pnZVnA8TCtV76tZKt5wfLsHyQ5jo9s7NxRswa1h5Y4Hbgg"
	m6PkBytes, _, _ = Base58CheckDecode(m6Pub)

	paramUpdaterPub           = "tBCKWVdVW6St5R8KkbQYd9uhvwmna4EVAeEKBXRsZLVrCM1JHkEU1G"
	paramUpdaterPriv          = "tbc1jF5hXKspbYUVqkSwyyrs9oSho8yA6vZURvBNLySVESFsRmaGf"
	paramUpdaterPkBytes, _, _ = Base58CheckDecode(paramUpdaterPub)
)

// ================================== TRANSACTION TEST FRAMEWORK ==============================================
// transactionTest is a new testing framework intended to streamline testing of blockchain transactions.
// The idea behind this framework is to create a unified unit testing structure that can be used to test different
// edge-cases of how transactions are connected/disconnected without having to write a lot of boilerplate code. Most
// of our current unit tests are written in a way that's hard to read and non-intuitive to maintain. While this worked
// well when our transaction set was small, as we expand DeSo adding more and more complex abstractions, we also need
// to keep simplifying the development process, minimizing the range of potential errors, and lowering the amount of
// brain RAM required to cover all edge-cases. Right now, adding a new transaction involves accommodating multiple
// components of the codebase such as utxoOps, DeSoEncoders, badger, postgres, snapshot, txindex, etc. The transactionTest
// framework is supposed to make it easy to test all of these components for a newly-added transaction, and somewhat
// "guide" you in testing them. The framework is designed with simplicity and modularity in mind. It also allows for
// easy debugging and test isolation. The framework is meant to be used in conjunction with the existing unit tests,
// and not replace them. Ideally, we could write additional parallel tests for the current unit tests that will stress-test
// the existing transactions even more.
//
// The general premise for the transactionTest framework is that real-life transactions follow a rather simple life-cycle.
// Transactions are assembled into a block via a mempool and once all of them are connected, the block is mined and
// everything is flushed at once to the db (be it badger or postgres). There is no other way that transactions can be
// connected. In particular, it will never be the case that transaction will be flushed without a whole block being mined;
// however, this is what we do in our unit tests, which is counter-intuitive, and (on a side-note) has created a lot of
// overhead when developing complex features such as postgres or hypersync. When a transaction is connected, it will create
// UtxoView and UtxoOps mappings; which will be persisted to the db when the block is mined and the mempool is flushed. Next,
// transaction can be disconnected when the block is disconnected. There is no other way for a transaction to be
// disconnected, and the order in which transactions are disconnected is always the reverse of the order in which they were
// connected. When a transaction is disconnected, it will either set a "isDeleted" entry in UtxoView, which will indicate
// that a db record should be deleted, or it will set a "previous" entry in UtxoView according to the UtxoOps, which will
// be flushed to the db. The transactionTest framework is essentially trying to verify that all of these steps are properly
// followed, and all the utxoView entries are properly set and then flushed to the db.
//
// When using the transactionTest framework the developer will be defining a list of transactions that he wants to test
// in-order. These transactions will be described by creating transactionTestVector structs that will contain all the
// information needed to create a transaction and verify the utxoView mappings and db records after the transaction is
// connected and flushed. Once a collection of testVectors is defined, the developer will need to create a transactionTestSuite
// object containing previously defined testVectors. Finally, the developer will need to call the Run() method on the
// transactionTestSuite object. This will run the test suite and verify that all the testVectors are properly connected
// and disconnected.
// ============================================================================================================

// TransactionTestInputType specifies the type of input that a transactionTestVector will use.
type transactionTestInputType byte

const (
	transactionTestInputTypeAccessGroup transactionTestInputType = iota
	transactionTestInputTypeAccessGroupMembers
	transactionTestInputTypeNewMessage
	transactionTestInputTypeDerivedKey
)

type transactionTestInputSpace interface {
	// IsDependency should return true if the other input space will have overlapping utxoView/utxoOps mappings or db records
	// with the current input space. This is used by the transactionTest framework to determine which transactionTestVector
	// will describe entries that will be flushed to the db after both test vectors are applied.
	// We assume that IsDependant is a symmetric relation, i.e. IsDependency(TV1, TV2) == IsDependency(TV2, TV1); however,
	// it is not necessarily a transitive relation, i.e. IsDependency(TV1, TV2) && IsDependency(TV2, TV3) does
	// not have to imply IsDependency(TV1, TV3).
	IsDependency(other transactionTestInputSpace) bool
	// Get input type should just return a unique transactionTestInputType associated with the particular input space.
	GetInputType() transactionTestInputType
}

// transactionTestMeta defines some environment variables about the blockchain.
type transactionTestMeta struct {
	t       *testing.T
	chain   *Blockchain
	db      *badger.DB
	pg      *Postgres
	embpg   *embeddedpostgres.EmbeddedPostgres
	params  *DeSoParams
	mempool *DeSoMempool
	miner   *DeSoMiner
}

func (tm *transactionTestMeta) Quit() {
	require := require.New(tm.t)

	if tm.miner != nil {
		tm.miner.Stop()
	}

	if tm.mempool != nil {
		if tm.mempool.mempoolDir != "" {
			tm.mempool.DumpTxnsToDB()
		}
		tm.mempool.Stop()
	}

	if tm.chain.snapshot != nil {
		tm.chain.snapshot.Stop()
	}

	if tm.chain.db != nil {
		require.NoError(tm.chain.db.Close())
	}
}

type transactionTestConfig struct {
	t                          *testing.T
	testBadger                 bool
	testPostgres               bool
	testPostgresPort           uint32
	disableLogging             bool
	initialBlocksMined         int
	fundPublicKeysWithNanosMap map[PublicKey]uint64
	initChainCallback          func(tm *transactionTestMeta)
}

// transactionTestIdentifier is a unique identifier for a transactionTestVector.
type transactionTestIdentifier string

// transactionTestVector is the main struct that comprises the unit tests for the transaction testing framework.
// It contains the transactionTestMetadata, the test's id, the inputSpace for the test -- the data that will be used to
// construct the transaction when the test vector is processed by the test suite's run. In addition, the test vector
// contains a methods such as getTransaction, which will be called to get the transaction out of this test vector.
// It's worth noting that getTransaction should return both the _transaction and the _expectedConnectUtxoViewError in case
// we want to check a failing transaction and make sure it returns the anticipated error.
// The test vector also contains validation functions verifyConnectUtxoViewEntry and verifyDbEntry which will be used to verify
// that a correct entry exists in the mempool and the db after the transaction has been connected/disconnected (in the
// latter case, the expectDeleted bool will be passed as true).
// The testVector also allows specifying two callback functions connectCallback, which will be called once the transaction
// acquired from getTransaction has been connected, and disconnectCallback, which will be called when the transaction
// gets disconnected.
type transactionTestVector struct {
	id             transactionTestIdentifier
	inputSpace     transactionTestInputSpace
	getTransaction func(tv *transactionTestVector, tm *transactionTestMeta) (
		_transaction *MsgDeSoTxn, _expectedConnectUtxoViewError error)
	verifyConnectUtxoViewEntry    func(tv *transactionTestVector, tm *transactionTestMeta, utxoView *UtxoView)
	verifyDisconnectUtxoViewEntry func(tv *transactionTestVector, tm *transactionTestMeta, utxoView *UtxoView, utxoOps []*UtxoOperation)
	verifyDbEntry                 func(tv *transactionTestVector, tm *transactionTestMeta, dbAdapter *DbAdapter)
	connectCallback               func(tv *transactionTestVector, tm *transactionTestMeta, utxoView *UtxoView)
	disconnectCallback            func(tv *transactionTestVector, tm *transactionTestMeta, utxoView *UtxoView)
	getDerivedPrivateKey          func(tv *transactionTestVector, tm *transactionTestMeta) (_derivedPriv *btcec.PrivateKey, _signatureType int)
}

type transactionTestVectorBlock struct {
	testVectors        []*transactionTestVector
	connectCallback    func(tvb *transactionTestVectorBlock, tm *transactionTestMeta)
	disconnectCallback func(tvb *transactionTestVectorBlock, tm *transactionTestMeta)
}

func NewTransactionTestVectorBlock(
	testVectors []*transactionTestVector,
	connectCallback func(tvb *transactionTestVectorBlock, tm *transactionTestMeta),
	disconnectCallback func(tvb *transactionTestVectorBlock, tm *transactionTestMeta)) *transactionTestVectorBlock {
	return &transactionTestVectorBlock{
		testVectors:        testVectors,
		connectCallback:    connectCallback,
		disconnectCallback: disconnectCallback,
	}
}

// transactionTestSuite is the main component of the transaction testing framework. It contains the test metadata
// transactionTestMeta, and the test vectors ordered sequentially block by block in the order in which they should be
// connected to the blockchain.
// The remaining fields are for internal use only: _testVectorsInDb keeps track of test vectors that have already been
// flushed to the db, while _testVectorsInMempool keeps track of all the test vectors that have currently been connected
// to the mempool. Lastly, _testVectorDependency keeps track of all the test vectors which should be skipped from checking
// verifyConnectUtxoViewEntry and verifyDbEntry because there has been a later test vector (test vector identified by map key id) that
// had a pairwise IsDependency evaluate to true. This is used to avoid checking the same utxoView or db records repeatedly:
// once for the latest testVector, and twice, thrice, etc. for the earlier, dependent testVectors.
type transactionTestSuite struct {
	t                *testing.T
	testVectorBlocks []*transactionTestVectorBlock
	config           *transactionTestConfig

	_testVectorsInDb      []*transactionTestVector
	_testVectorsInMempool []*transactionTestVector
	_testVectorDependency map[transactionTestIdentifier][]transactionTestIdentifier
}

func NewTransactionTestSuite(t *testing.T, testVectorBlocks []*transactionTestVectorBlock,
	config *transactionTestConfig) *transactionTestSuite {

	return &transactionTestSuite{
		t:                     t,
		testVectorBlocks:      testVectorBlocks,
		config:                config,
		_testVectorDependency: make(map[transactionTestIdentifier][]transactionTestIdentifier),
	}
}

// Run is the main method of the transactionTestSuite. It will run the test suite and verify that all the testVectors are
// pass a variety of tests.
func (tes *transactionTestSuite) Run() {
	// Make sure all test vectors have unique Ids.
	tes.ValidateTestVectors()

	if tes.config.testBadger {
		tes.RunBadgerTest()
	}
	if tes.config.testPostgres {
		tes.RunPostgresTest()
	}
}

// Iterate over all testVectors and ensure all of them have unique Ids.
func (tes *transactionTestSuite) ValidateTestVectors() {
	testVectorsIds := make(map[transactionTestIdentifier]struct{})
	for _, testVectorBlocks := range tes.testVectorBlocks {
		for _, testVectors := range testVectorBlocks.testVectors {
			if _, exists := testVectorsIds[testVectors.id]; exists {
				tes.t.Fatalf("Duplicate test vector id: %v", testVectors.id)
			}
			testVectorsIds[testVectors.id] = struct{}{}
		}
	}
}

func (tes *transactionTestSuite) RunBadgerTest() {
	glog.Infof(CLog(Yellow, "RunBadgerTest: TESTING BADGER"))

	tm := tes.InitializeChainAndGetTestMeta(true, false)
	tes._testVectorsInDb = []*transactionTestVector{}
	tes._testVectorsInMempool = []*transactionTestVector{}
	tes._testVectorDependency = make(map[transactionTestIdentifier][]transactionTestIdentifier)

	for _, testVectorBlock := range tes.testVectorBlocks {
		// Run all the test vectors for this block.
		beforeConnectBlockHeight := tm.chain.blockTip().Height
		dbEntriesBefore := tes.GetAllStateDbEntries(tm, beforeConnectBlockHeight)
		tes.testConnectBlock(tm, testVectorBlock)
		afterConnectBlockHeight := tm.chain.blockTip().Height
		tes.testDisconnectBlock(tm, testVectorBlock)
		dbEntriesAfter := tes.GetAllStateDbEntries(tm, beforeConnectBlockHeight)
		tes.compareBeforeAfterDbEntries(dbEntriesBefore, dbEntriesAfter, afterConnectBlockHeight)
		glog.Infof(CLog(Yellow, "RunBadgerTest: successfully connected/disconnected block and verified db state"))
		tes.testConnectBlock(tm, testVectorBlock)
		glog.Infof(CLog(Yellow, "RunBadgerTest: successfully connected block"))
	}
	tm.Quit()
}

func (tes *transactionTestSuite) RunPostgresTest() {
	glog.Infof(CLog(Yellow, "RunPostgresTest: TESTING POSTGRES"))

	require := require.New(tes.t)
	tm := tes.InitializeChainAndGetTestMeta(false, true)
	tes._testVectorsInDb = []*transactionTestVector{}
	tes._testVectorsInMempool = []*transactionTestVector{}
	tes._testVectorDependency = make(map[transactionTestIdentifier][]transactionTestIdentifier)

	defer func() {
		// Note that deferred function will be called even if the rest of the function panics.
		glog.Infof("RunPostgresTest: Got into deferred cleanup function")
		require.NoError(StopTestEmbeddedPostgresDB(tm.embpg))
		glog.Infof(CLog(Yellow, "RunPostgresTest: successfully stopped embedded postgres db"))
	}()

	for _, testVectorBlock := range tes.testVectorBlocks {
		// Run all the test vectors for this block.
		tes.testConnectBlock(tm, testVectorBlock)
		tes.testDisconnectBlock(tm, testVectorBlock)
		glog.Infof(CLog(Yellow, "RunPostgresTest: successfully connected/disconnected block"))
		tes.testConnectBlock(tm, testVectorBlock)
		glog.Infof(CLog(Yellow, "RunPostgresTest: successfully connected block"))
	}
	tm.Quit()
}

func (tes *transactionTestSuite) InitializeChainAndGetTestMeta(useBadger bool, usePostgres bool) *transactionTestMeta {

	var chain *Blockchain
	var db *badger.DB
	var pg *Postgres
	var embpg *embeddedpostgres.EmbeddedPostgres
	var params *DeSoParams
	var mempool *DeSoMempool
	var miner *DeSoMiner

	config := tes.config
	require := require.New(config.t)
	require.Equal(true, useBadger || usePostgres)

	// Initialize the blockchain, database, mempool, and miner.
	if useBadger {
		chain, params, db = NewLowDifficultyBlockchain()
		mempool, miner = NewTestMiner(config.t, chain, params, true /*isSender*/)
	} else if usePostgres {
		pgPort := uint32(5433)
		if config.testPostgresPort != 0 {
			pgPort = config.testPostgresPort
		}
		chain, params, embpg = NewLowDifficultyBlockchainWithParamsAndDb(&DeSoTestnetParams,
			true, pgPort)
		mempool, miner = NewTestMiner(config.t, chain, params, true /*isSender*/)
		pg = chain.postgres
		db = chain.db
	}

	// Construct the transaction test meta object.
	tm := &transactionTestMeta{
		t:       config.t,
		chain:   chain,
		db:      db,
		pg:      pg,
		embpg:   embpg,
		params:  params,
		mempool: mempool,
		miner:   miner,
	}

	// Call the initChainCallback if it is provided in the config.
	if config.initChainCallback != nil {
		config.initChainCallback(tm)
	}

	// Mine a few blocks according to the configuration.
	for ii := 0; ii < config.initialBlocksMined; ii++ {
		_, err := miner.MineAndProcessSingleBlock(0 /*threadIndex*/, mempool)
		require.NoError(err)
	}

	// Fund public keys in fundPublicKeysWithNanosMap.
	for publicKey, amountNanos := range config.fundPublicKeysWithNanosMap {
		tes.fundPublicKey(tm, publicKey, amountNanos)
	}

	return tm
}

// Fund provided public key with the desired amount of DeSo in nanos.
func (tes *transactionTestSuite) fundPublicKey(tm *transactionTestMeta, publicKey PublicKey, amountNanos uint64) {
	// Note we don't need to pass Postgres here, because _doBasicTransferWithVieFlush takes it from Blockchain.
	publicKeyBytes := publicKey.ToBytes()
	publicKeyBase58Check := Base58CheckEncode(publicKeyBytes, false, tm.params)
	_, _, _ = _doBasicTransferWithViewFlush(
		tes.t, tm.chain, tm.db, tm.params, senderPkString, publicKeyBase58Check,
		senderPrivString, amountNanos, 11)
}

func (tes *transactionTestSuite) GetAllStateDbEntries(tm *transactionTestMeta, blockHeight uint32) (_dbEntries []*DBEntry) {
	var dbEntries []*DBEntry
	require := require.New(tes.t)

	// Get all state prefixes and sort them.
	var prefixes [][]byte
<<<<<<< HEAD
	for prefix, prefixType := range PrefixesMetadata.PrefixToTypeMap {
		if !prefixType.IsType(DBPrefixTypeState) {
=======
	for prefix, isState := range StatePrefixes.StatePrefixesMap {
		if !isState {
>>>>>>> b2c9403e
			continue
		}
		prefixes = append(prefixes, []byte{prefix})
	}
	sort.Slice(prefixes, func(ii, jj int) bool {
		return prefixes[ii][0] < prefixes[jj][0]
	})

	// Fetch all db entries.
	require.NoError(tm.db.View(func(txn *badger.Txn) error {
		opts := badger.DefaultIteratorOptions
		for _, prefix := range prefixes {
			it := txn.NewIterator(opts)
			for it.Seek(prefix); it.ValidForPrefix(prefix); it.Next() {
				item := it.Item()
				key := item.Key()
				err := item.Value(func(value []byte) error {
					dbEntryCopy := DBEntry{
						Key:   append([]byte{}, key...),
						Value: append([]byte{}, value...),
					}
					dbEntries = append(dbEntries, &dbEntryCopy)
					return nil
				})
				if err != nil {
					return err
				}
			}
			it.Close()
		}
		return nil
	}))

	return dbEntries
}

func (tes *transactionTestSuite) compareBeforeAfterDbEntries(beforeDbEntries []*DBEntry, afterDbEntries []*DBEntry,
	afterConnectBlockHeight uint32) {
	beforeDbEntriesMap := make(map[string]DBEntry)
	afterDbEntriesMap := make(map[string]DBEntry)
	for _, dbEntry := range beforeDbEntries {
		beforeDbEntryCopy := *dbEntry
		beforeDbEntriesMap[string(beforeDbEntryCopy.Key)] = beforeDbEntryCopy
	}
	for _, dbEntry := range afterDbEntries {
		afterDbEntryCopy := *dbEntry
		afterDbEntriesMap[string(afterDbEntryCopy.Key)] = afterDbEntryCopy
	}

	// Check for db entries present in the beforeDbEntries state. Look for missing entries.
	for keyIter, beforeDbEntryIter := range beforeDbEntriesMap {
		key := keyIter
		beforeDbEntry := beforeDbEntryIter
		afterDbEntryIter, ok := afterDbEntriesMap[key]
		afterDbEntry := afterDbEntryIter
		if !ok {
			tes.t.Errorf("compareBeforeAfterDbEntries: Key %v is missing in the db after connect and a disconnect", []byte(key))
			continue
		}

		// Make sure either both entries are nil or both are non-nil.
		if (beforeDbEntry.Value != nil) != (afterDbEntry.Value != nil) {
			tes.t.Errorf("compareBeforeAfterDbEntries: Key %v has an uneven non-nil XOR for before and after value: "+
				"before (%v) (blockheight: %v), after (%v) (blockheight: %v)", []byte(key), beforeDbEntry.Value, afterDbEntry.Value,
				afterConnectBlockHeight-1, afterConnectBlockHeight)
		}
		// Make sure to compare db entries using the same migration if entries are non-nil.
		var beforeChecksumEncodedEntry, afterChecksumEncodedEntry []byte
		if beforeDbEntry.Value != nil && afterDbEntry.Value != nil {
			beforeChecksumEncodedEntry = EncodeKeyAndValueForChecksum(beforeDbEntry.Key, beforeDbEntry.Value, uint64(afterConnectBlockHeight))
			afterChecksumEncodedEntry = EncodeKeyAndValueForChecksum(afterDbEntry.Key, afterDbEntry.Value, uint64(afterConnectBlockHeight))
		}

		if !bytes.Equal(beforeChecksumEncodedEntry, afterChecksumEncodedEntry) {
			tes.t.Errorf("compareBeforeAfterDbEntries: Key %v has different values before and after connect and a disconnect: "+
				"before (%v) (blockheight: %v), after (%v) (blockheight: %v)", []byte(key), beforeDbEntry.Value, afterConnectBlockHeight-1,
				afterDbEntry.Value, afterConnectBlockHeight)
		}
	}

	// Check for db entries present in the afterDbEntries state. Look for extra entries.
	for key := range afterDbEntriesMap {
		_, ok := beforeDbEntriesMap[key]
		if !ok {
			tes.t.Fatalf("compareBeforeAfterDbEntries: Key %v didn't exist in the db before connect and disconnect", []byte(key))
		}
	}
}

func (tes *transactionTestSuite) testConnectBlock(tm *transactionTestMeta, testVectorBlock *transactionTestVectorBlock) (
	_validTransactions []bool, _addedBlock *MsgDeSoBlock) {
	require := require.New(tes.t)

	testVectors := testVectorBlock.testVectors
	validTransactions := make([]bool, len(testVectors))
	for ii, tv := range testVectors {
		if !tes.config.disableLogging {
			glog.Infof("Running test vector: %v", tv.id)
		}
		txn, _expectedErr := tv.getTransaction(tv, tm)
		if tv.getDerivedPrivateKey != nil {
			derivedPriv, signatureType := tv.getDerivedPrivateKey(tv, tm)
			derivedPrivString := Base58CheckEncode(derivedPriv.Serialize(), true, tm.params)
			_signTxnWithDerivedKeyAndType(tm.t, txn, derivedPrivString, signatureType)
		}
		_, err := tm.mempool.ProcessTransaction(txn, false, false, 0, true)
		utxoView, _err := tm.mempool.GetAugmentedUniversalView()
		require.NoError(_err)
		if _expectedErr != nil {
			if err == nil {
				require.Fail(fmt.Sprintf("Expected error (%v) but got nil", _expectedErr))
			}
			require.Contains(err.Error(), _expectedErr.Error())
			validTransactions[ii] = false
		} else {
			require.NoError(err)
			if !tes.config.disableLogging {
				glog.Infof("Verifying UtxoView entry for test vector: %v", tv.id)
			}
			if tv.verifyConnectUtxoViewEntry != nil {
				tv.verifyConnectUtxoViewEntry(tv, tm, utxoView)
			}
			validTransactions[ii] = true
		}
		if tv.connectCallback != nil {
			tv.connectCallback(tv, tm, utxoView)
		}
		tes.addTestVectorToMempool(tv)
	}
	addedBlock, err := tm.miner.MineAndProcessSingleBlock(0, tm.mempool)
	require.NoError(err)
	dbAdapter := tm.chain.NewDbAdapter()

	// Get the map of all testVector Ids that will be overwritten by other testVectors in this block.
	idsToSkip := make(map[transactionTestIdentifier]struct{})
	for ii := 0; ii < len(testVectors); ii++ {
		if dependencyList, exists := tes._testVectorDependency[testVectors[ii].id]; exists {
			for _, dependency := range dependencyList {
				idsToSkip[dependency] = struct{}{}
			}
		}
	}
	for ii, tv := range testVectors {
		if !validTransactions[ii] {
			continue
		}
		// Verify db entries for testVectors that have no later dependencies.
		if _, exists := idsToSkip[tv.id]; !exists {
			if !tes.config.disableLogging {
				glog.Infof("Verifying db entries for test vector: %v", tv.id)
			}
			if tv.verifyDbEntry != nil {
				tv.verifyDbEntry(tv, tm, dbAdapter)
			}
		} else {
			if !tes.config.disableLogging {
				glog.Infof("Skipping verifying db entries for test vector %v because it has later dependencies", tv.id)
			}
		}
	}
	if testVectorBlock.connectCallback != nil {
		testVectorBlock.connectCallback(testVectorBlock, tm)
	}
	tes.moveTestVectorsFromMempoolToDb()

	return validTransactions, addedBlock
}

// Note: snapshot might be broken after calling this function.
func (tes *transactionTestSuite) testDisconnectBlock(tm *transactionTestMeta, testVectorBlock *transactionTestVectorBlock) {
	require := require.New(tes.t)

	// Gather all valid expectedTxns and expectedTvs from the test vector block.
	expectedTvs := []*transactionTestVector{}
	expectedTxns := []*MsgDeSoTxn{}
	for _, tv := range testVectorBlock.testVectors {
		txn, err := tv.getTransaction(tv, tm)
		if tv.getDerivedPrivateKey != nil {
			derivedPriv, signatureType := tv.getDerivedPrivateKey(tv, tm)
			derivedPrivString := Base58CheckEncode(derivedPriv.Serialize(), true, tm.params)
			_signTxnWithDerivedKeyAndType(tm.t, txn, derivedPrivString, signatureType)
		}
		if err != nil {
			if tv.disconnectCallback != nil {
				glog.Fatalf("testDisconnectBlock: disconnectCallback should be nil for test vectors that fail on connecting")
			}
			continue
		}
		expectedTxns = append(expectedTxns, txn)
		expectedTvs = append(expectedTvs, tv)
	}

	// Get the latest block from the db.
	// Note: we will not pass snapshot to the below functions because we don't really need to, and it might cause some issues.
	lastBlockNode := tm.chain.BlockTip()
	lastBlockHash := lastBlockNode.Hash
	lastBlock, err := GetBlock(lastBlockHash, tm.db, nil)
	utxoOps, err := GetUtxoOperationsForBlock(tm.db, nil, lastBlockHash)
	blockHeight := lastBlock.Header.Height
	require.NoError(err)
	// sanity-check that the last block hash is the same as the last header hash.
	require.Equal(true, bytes.Equal(
		tm.chain.bestChain[len(tm.chain.bestChain)-1].Hash.ToBytes(),
		tm.chain.bestHeaderChain[len(tm.chain.bestHeaderChain)-1].Hash.ToBytes()))
	// Last block shouldn't be nil, and the number of expectedTxns should be the same as in the testVectorBlock + 1,
	// because of the additional block reward.
	require.NotNil(lastBlock)
	require.Equal(len(expectedTxns)+1, len(lastBlock.Txns))

	// Verify that we're trying to disconnect the latest block.
	for ii := 0; ii < len(expectedTxns); ii++ {
		// Make sure that the block transaction metadata matches the expected transaction.
		expectedTxnMetaBytes, err := expectedTxns[ii].TxnMeta.ToBytes(true)
		require.NoError(err)
		blockTxnMetaBytes, err := lastBlock.Txns[ii+1].TxnMeta.ToBytes(true)
		require.NoError(err)
		require.Equal(true, bytes.Equal(expectedTxnMetaBytes, blockTxnMetaBytes))

		// Now make sure the block transaction public key matches the expected transaction.
		require.Equal(true, bytes.Equal(expectedTxns[ii].PublicKey, lastBlock.Txns[ii+1].PublicKey))
	}

	// Disconnect the block on a dummy UtxoView using DisconnectBlock to run all sanity-checks on the block.
	{
		utxoView, err := NewUtxoView(tm.db, tm.params, tm.pg, nil)
		require.NoError(err)
		txHashes, err := ComputeTransactionHashes(lastBlock.Txns)
		require.NoError(err)
		err = utxoView.DisconnectBlock(lastBlock, txHashes, utxoOps, blockHeight)
		require.NoError(err)
	}

	// Disconnect the block transaction by transaction using DisconnectTransaction.
	utxoView, err := NewUtxoView(tm.db, tm.params, tm.pg, tm.chain.snapshot)
	require.NoError(err)
	for ii := len(lastBlock.Txns) - 1; ii >= 0; ii-- {
		currentTxn := lastBlock.Txns[ii]
		txnHash := currentTxn.Hash()
		utxoOpsForTxn := utxoOps[ii]
		err := utxoView.DisconnectTransaction(currentTxn, txnHash, utxoOpsForTxn, uint32(blockHeight))
		require.NoError(err)

		// Verify that the UtxoView is correct after disconnecting each transaction. Skip block reward txn.
		if ii > 0 {
			expectedTv := expectedTvs[ii-1]
			if expectedTv.verifyDisconnectUtxoViewEntry != nil {
				expectedTv.verifyDisconnectUtxoViewEntry(expectedTv, tm, utxoView, utxoOpsForTxn)
			}
			if expectedTv.disconnectCallback != nil {
				expectedTv.disconnectCallback(expectedTv, tm, utxoView)
			}
		}
	}

	// Move all disconnected transactions to our transactionTestSuite mempool map.
	// TODO: should we be doing this while we disconnect transaction by transaction?
	require.Equal(0, len(tes._testVectorsInMempool))
	tes.moveTestVectorsFromDbToMempoolForDisconnect(testVectorBlock)

	// Update the tip to point to the parent of this block since we've managed
	// to successfully disconnect it.
	prevHash := lastBlock.Header.PrevBlockHash
	utxoView.TipHash = prevHash

	// Now flush to db.
	require.NoError(utxoView.FlushToDb(blockHeight))

	// Set the best node hash to the new tip.
	if tm.pg != nil {
		require.NoError(tm.pg.UpsertChain(MAIN_CHAIN, prevHash))
	} else {
		require.NoError(PutBestHash(tm.db, nil, prevHash, ChainTypeDeSoBlock))
	}

	// Delete the utxo operations for the blocks we're detaching since we don't need them anymore.
	require.NoError(tm.db.Update(func(txn *badger.Txn) error {
		require.NoError(DeleteUtxoOperationsForBlockWithTxn(txn, nil, lastBlockHash))
		require.NoError(DeleteBlockRewardWithTxn(txn, nil, lastBlock))
		return nil
	}))

	// Revert the detached block's status to StatusHeaderValidated and save the blockNode to the db.
	lastBlockNode.Status = StatusHeaderValidated
	if tm.pg != nil {
		require.NoError(tm.pg.DeleteTransactionsForBlock(lastBlock, lastBlockNode))
		require.NoError(tm.pg.UpsertBlock(lastBlockNode))
	} else {
		require.NoError(PutHeightHashToNodeInfo(tm.db, nil, lastBlockNode, false))
	}

	// TODO: if ever needed we can call tm.chain.eventManager.blockDisconnected() here.

	// Update the block and header metadata chains.
	tm.chain.bestChain = tm.chain.bestChain[:len(tm.chain.bestChain)-1]
	tm.chain.bestHeaderChain = tm.chain.bestHeaderChain[:len(tm.chain.bestHeaderChain)-1]
	delete(tm.chain.bestChainMap, *lastBlockHash)
	delete(tm.chain.bestHeaderChainMap, *lastBlockHash)

	// We don't pass the chain's snapshot above to prevent certain concurrency issues. As a
	// result, we need to reset the snapshot's db cache to get rid of stale data.
	if tm.chain.snapshot != nil {
		tm.chain.snapshot.DatabaseCache = lru.NewKVCache(DatabaseCacheSize)
	}

	// Note that unlike connecting test vectors, when disconnecting, we don't need to verify db entries.
	// This is because, we know that the db state after a disconnect should be the same as before.
	// Because of that, we can run a generic db sweep to verify that the db is in a consistent state
	// after a disconnect. So because of that, developer doesn't need to write a db verifier for disconnects.

	// Call disconnect callback
	if testVectorBlock.disconnectCallback != nil {
		testVectorBlock.disconnectCallback(testVectorBlock, tm)
	}
	tes.removeTestVectorsInMempool()
}

func (tes *transactionTestSuite) addTestVectorToMempool(tv *transactionTestVector) {
	require := require.New(tes.t)
	require.NotNil(tes._testVectorDependency)
	require.Nil(tes._testVectorDependency[tv.id])

	for _, tvInDb := range tes._testVectorsInDb {
		if tvInDb.inputSpace.GetInputType() != tv.inputSpace.GetInputType() {
			continue
		}
		if tvInDb.inputSpace.IsDependency(tv.inputSpace) {
			tes._testVectorDependency[tv.id] = append(tes._testVectorDependency[tv.id], tvInDb.id)
		}
	}
	for _, tvInMempool := range tes._testVectorsInMempool {
		if tvInMempool.inputSpace.GetInputType() != tv.inputSpace.GetInputType() {
			continue
		}
		if tvInMempool.inputSpace.IsDependency(tv.inputSpace) {
			tes._testVectorDependency[tv.id] = append(tes._testVectorDependency[tv.id], tvInMempool.id)
		}
	}
	tes._testVectorsInMempool = append(tes._testVectorsInMempool, tv)
}

func (tes *transactionTestSuite) moveTestVectorsFromMempoolToDb() {

	for ii := 0; ii < len(tes._testVectorsInMempool); ii++ {
		tes._testVectorsInDb = append(tes._testVectorsInDb, tes._testVectorsInMempool[ii])
	}
	tes._testVectorsInMempool = []*transactionTestVector{}
}

func (tes *transactionTestSuite) moveTestVectorsFromDbToMempoolForDisconnect(tvb *transactionTestVectorBlock) {

	blocksTestVectors := make(map[transactionTestIdentifier]struct{})
	for _, tv := range tvb.testVectors {
		blocksTestVectors[tv.id] = struct{}{}
	}
	smallestIndex := -1
	for ii := 0; ii < len(tes._testVectorsInDb); ii++ {
		if _, exists := blocksTestVectors[tes._testVectorsInDb[ii].id]; exists {
			tes._testVectorsInMempool = append(tes._testVectorsInMempool, tes._testVectorsInDb[ii])
			if smallestIndex == -1 {
				smallestIndex = ii
			}
		}
	}
	if smallestIndex != -1 {
		tes._testVectorsInDb = tes._testVectorsInDb[:smallestIndex]
	}
}

func (tes *transactionTestSuite) removeTestVectorsInMempool() {
	for _, tv := range tes._testVectorsInMempool {
		delete(tes._testVectorDependency, tv.id)
	}
	tes._testVectorsInMempool = []*transactionTestVector{}
}

func _doBasicTransferWithViewFlush(t *testing.T, chain *Blockchain, db *badger.DB,
	params *DeSoParams, pkSenderStr string, pkReceiverStr string, privStr string,
	amountNanos uint64, feeRateNanosPerKB uint64) (
	_utxoOps []*UtxoOperation, _txn *MsgDeSoTxn, _height uint32) {

	assert := assert.New(t)
	require := require.New(t)
	_, _ = assert, require

	txn := _assembleBasicTransferTxnFullySigned(
		t, chain, amountNanos, feeRateNanosPerKB, pkSenderStr, pkReceiverStr, privStr, nil)

	utxoView, err := NewUtxoView(db, params, chain.postgres, chain.snapshot)
	require.NoError(err)

	// Always use height+1 for validation since it's assumed the transaction will
	// get mined into the next block.
	txHash := txn.Hash()
	blockHeight := chain.blockTip().Height + 1
	utxoOps, totalInput, totalOutput, fees, err :=
		utxoView.ConnectTransaction(txn, txHash, getTxnSize(*txn), blockHeight, true /*verifySignature*/, false /*ignoreUtxos*/)
	require.NoError(err)
	require.GreaterOrEqual(totalOutput, amountNanos)
	require.Equal(totalInput, totalOutput+fees)

	require.Equal(len(txn.TxInputs)+len(txn.TxOutputs), len(utxoOps))
	for ii := 0; ii < len(txn.TxInputs); ii++ {
		require.Equal(OperationTypeSpendUtxo, utxoOps[ii].Type)
	}
	for ii := len(txn.TxInputs); ii < len(txn.TxInputs)+len(txn.TxOutputs); ii++ {
		require.Equal(OperationTypeAddUtxo, utxoOps[ii].Type)
	}

	require.NoError(utxoView.FlushToDb(0))

	return utxoOps, txn, blockHeight
}

func _registerOrTransferWithTestMeta(testMeta *TestMeta, username string,
	senderPk string, recipientPk string, senderPriv string, amountToSend uint64) {

	testMeta.expectedSenderBalances = append(
		testMeta.expectedSenderBalances, _getBalance(testMeta.t, testMeta.chain, nil, senderPk))

	currentOps, currentTxn, _ := _doBasicTransferWithViewFlush(
		testMeta.t, testMeta.chain, testMeta.db, testMeta.params, senderPk, recipientPk,
		senderPriv, amountToSend, 11 /*feerate*/)

	testMeta.txnOps = append(testMeta.txnOps, currentOps)
	testMeta.txns = append(testMeta.txns, currentTxn)
}

func _updateGlobalParamsEntry(t *testing.T, chain *Blockchain, db *badger.DB,
	params *DeSoParams, feeRateNanosPerKB uint64, updaterPkBase58Check string,
	updaterPrivBase58Check string, usdCentsPerBitcoin int64, minimumNetworkFeesNanosPerKB int64,
	createProfileFeeNanos int64, createNFTFeeNanos int64, maxCopiesPerNFT int64, flushToDb bool) (
	_utxoOps []*UtxoOperation, _txn *MsgDeSoTxn, _height uint32, _err error) {

	assert := assert.New(t)
	require := require.New(t)
	_ = assert
	_ = require

	updaterPkBytes, _, err := Base58CheckDecode(updaterPkBase58Check)
	require.NoError(err)

	txn, totalInputMake, changeAmountMake, feesMake, err := chain.CreateUpdateGlobalParamsTxn(
		updaterPkBytes,
		usdCentsPerBitcoin,
		createProfileFeeNanos,
		createNFTFeeNanos,
		maxCopiesPerNFT,
		minimumNetworkFeesNanosPerKB,
		nil,
		feeRateNanosPerKB,
		nil,
		[]*DeSoOutput{})
	if err != nil {
		return nil, nil, 0, err
	}

	require.Equal(totalInputMake, changeAmountMake+feesMake)

	// Sign the transaction now that its inputs are set up.
	_signTxn(t, txn, updaterPrivBase58Check)

	utxoView, err := NewUtxoView(db, params, chain.postgres, chain.snapshot)

	require.NoError(err)

	txHash := txn.Hash()
	// Always use height+1 for validation since it's assumed the transaction will
	// get mined into the next block.
	blockHeight := chain.blockTip().Height + 1
	utxoOps, totalInput, totalOutput, fees, err :=
		utxoView.ConnectTransaction(txn, txHash, getTxnSize(*txn), blockHeight, true /*verifySignature*/, false /*ignoreUtxos*/)
	// ConnectTransaction should treat the amount locked as contributing to the
	// output.
	if err != nil {
		return nil, nil, 0, err
	}
	require.Equal(totalInput, totalOutput+fees)
	require.Equal(totalInput, totalInputMake)

	// We should have one SPEND UtxoOperation for each input, one ADD operation
	// for each output, and one OperationTypePrivateMessage operation at the end.
	require.Equal(len(txn.TxInputs)+len(txn.TxOutputs)+1, len(utxoOps))
	for ii := 0; ii < len(txn.TxInputs); ii++ {
		require.Equal(OperationTypeSpendUtxo, utxoOps[ii].Type)
	}
	require.Equal(
		OperationTypeUpdateGlobalParams, utxoOps[len(utxoOps)-1].Type)
	if flushToDb {
		require.NoError(utxoView.FlushToDb(0))
	}
	return utxoOps, txn, blockHeight, nil
}

func _updateGlobalParamsEntryWithTestMeta(
	testMeta *TestMeta,
	feeRateNanosPerKB uint64,
	updaterPkBase58Check string,
	updaterPrivBase58Check string,
	USDCentsPerBitcoinExchangeRate int64,
	minimumNetworkFeeNanosPerKb int64,
	createProfileFeeNanos int64,
	createNFTFeeNanos int64,
	maxCopiesPerNFT int64,
) {

	testMeta.expectedSenderBalances = append(
		testMeta.expectedSenderBalances,
		_getBalance(testMeta.t, testMeta.chain, nil, updaterPkBase58Check))

	currentOps, currentTxn, _, err := _updateGlobalParamsEntry(
		testMeta.t, testMeta.chain, testMeta.db, testMeta.params,
		feeRateNanosPerKB,
		updaterPkBase58Check,
		updaterPrivBase58Check,
		int64(InitialUSDCentsPerBitcoinExchangeRate),
		minimumNetworkFeeNanosPerKb,
		createProfileFeeNanos,
		createNFTFeeNanos,
		maxCopiesPerNFT,
		true) /*flushToDB*/
	require.NoError(testMeta.t, err)
	testMeta.txnOps = append(testMeta.txnOps, currentOps)
	testMeta.txns = append(testMeta.txns, currentTxn)
}

type TestMeta struct {
	t                      *testing.T
	chain                  *Blockchain
	db                     *badger.DB
	params                 *DeSoParams
	mempool                *DeSoMempool
	miner                  *DeSoMiner
	txnOps                 [][]*UtxoOperation
	txns                   []*MsgDeSoTxn
	expectedSenderBalances []uint64
	savedHeight            uint32
	feeRateNanosPerKb      uint64
}

func _executeAllTestRollbackAndFlush(testMeta *TestMeta) {
	_rollBackTestMetaTxnsAndFlush(testMeta)
	_applyTestMetaTxnsToMempool(testMeta)
	_applyTestMetaTxnsToViewAndFlush(testMeta)
	_disconnectTestMetaTxnsFromViewAndFlush(testMeta)
	_connectBlockThenDisconnectBlockAndFlush(testMeta)
}

func _rollBackTestMetaTxnsAndFlush(testMeta *TestMeta) {
	// Roll back all of the above using the utxoOps from each.
	for ii := 0; ii < len(testMeta.txnOps); ii++ {
		backwardIter := len(testMeta.txnOps) - 1 - ii
		currentOps := testMeta.txnOps[backwardIter]
		currentTxn := testMeta.txns[backwardIter]
		fmt.Printf(
			"Disconnecting transaction with type %v index %d (going backwards)\n",
			currentTxn.TxnMeta.GetTxnType(), backwardIter)

		utxoView, err := NewUtxoView(testMeta.db, testMeta.params, testMeta.chain.postgres, testMeta.chain.snapshot)
		require.NoError(testMeta.t, err)

		currentHash := currentTxn.Hash()
		err = utxoView.DisconnectTransaction(currentTxn, currentHash, currentOps, testMeta.savedHeight)
		require.NoError(testMeta.t, err)

		blockHeight := uint64(testMeta.chain.BlockTip().Height)
		require.NoError(testMeta.t, utxoView.FlushToDb(blockHeight+1))

		// After disconnecting, the balances should be restored to what they
		// were before this transaction was applied.
		require.Equal(
			testMeta.t,
			testMeta.expectedSenderBalances[backwardIter],
			_getBalance(testMeta.t, testMeta.chain, nil, PkToStringTestnet(currentTxn.PublicKey)),
		)
	}
}

func _applyTestMetaTxnsToMempool(testMeta *TestMeta) {
	// Apply all the transactions to a mempool object and make sure we don't get any
	// errors. Verify the balances align as we go.
	for ii, tx := range testMeta.txns {
		require.Equal(
			testMeta.t,
			testMeta.expectedSenderBalances[ii],
			_getBalance(testMeta.t, testMeta.chain, testMeta.mempool, PkToStringTestnet(tx.PublicKey)))

		fmt.Printf("Adding txn %d of type %v to mempool\n", ii, tx.TxnMeta.GetTxnType())

		_, err := testMeta.mempool.ProcessTransaction(tx, false, false, 0, true)
		require.NoError(testMeta.t, err, "Problem adding transaction %d to mempool: %v", ii, tx)
	}
}

func _applyTestMetaTxnsToViewAndFlush(testMeta *TestMeta) {
	// Apply all the transactions to a view and flush the view to the db.
	utxoView, err := NewUtxoView(testMeta.db, testMeta.params, testMeta.chain.postgres, testMeta.chain.snapshot)
	require.NoError(testMeta.t, err)
	for ii, txn := range testMeta.txns {
		fmt.Printf("Adding txn %v of type %v to UtxoView\n", ii, txn.TxnMeta.GetTxnType())

		// Always use height+1 for validation since it's assumed the transaction will
		// get mined into the next block.
		txHash := txn.Hash()
		blockHeight := testMeta.chain.blockTip().Height + 1
		_, _, _, _, err =
			utxoView.ConnectTransaction(txn, txHash, getTxnSize(*txn), blockHeight, true /*verifySignature*/, false /*ignoreUtxos*/)
		require.NoError(testMeta.t, err)
	}
	// Flush the utxoView after having added all the transactions.
	blockHeight := uint64(testMeta.chain.BlockTip().Height)
	require.NoError(testMeta.t, utxoView.FlushToDb(blockHeight+1))
}

func _disconnectTestMetaTxnsFromViewAndFlush(testMeta *TestMeta) {
	// Disonnect the transactions from a single view in the same way as above
	// i.e. without flushing each time.
	utxoView, err := NewUtxoView(testMeta.db, testMeta.params, testMeta.chain.postgres, testMeta.chain.snapshot)
	require.NoError(testMeta.t, err)
	for ii := 0; ii < len(testMeta.txnOps); ii++ {
		backwardIter := len(testMeta.txnOps) - 1 - ii
		fmt.Printf("Disconnecting transaction with index %d (going backwards)\n", backwardIter)
		currentOps := testMeta.txnOps[backwardIter]
		currentTxn := testMeta.txns[backwardIter]

		currentHash := currentTxn.Hash()
		err = utxoView.DisconnectTransaction(currentTxn, currentHash, currentOps, testMeta.savedHeight)
		require.NoError(testMeta.t, err)
	}
	blockHeight := uint64(testMeta.chain.BlockTip().Height)
	require.NoError(testMeta.t, utxoView.FlushToDb(blockHeight))
}

func _connectBlockThenDisconnectBlockAndFlush(testMeta *TestMeta) {
	// all those transactions in it.
	block, err := testMeta.miner.MineAndProcessSingleBlock(0 /*threadIndex*/, testMeta.mempool)
	require.NoError(testMeta.t, err)
	// Add one for the block reward. Now we have a meaty block.
	require.Equal(testMeta.t, len(testMeta.txnOps)+1, len(block.Txns))

	// Roll back the block and make sure we don't hit any errors.
	{
		utxoView, err := NewUtxoView(testMeta.db, testMeta.params, testMeta.chain.postgres, testMeta.chain.snapshot)
		require.NoError(testMeta.t, err)

		// Fetch the utxo operations for the block we're detaching. We need these
		// in order to be able to detach the block.
		hash, err := block.Header.Hash()
		require.NoError(testMeta.t, err)
		utxoOps, err := GetUtxoOperationsForBlock(testMeta.db, testMeta.chain.snapshot, hash)
		require.NoError(testMeta.t, err)

		// Compute the hashes for all the transactions.
		txHashes, err := ComputeTransactionHashes(block.Txns)
		require.NoError(testMeta.t, err)
		blockHeight := uint64(testMeta.chain.BlockTip().Height)
		require.NoError(testMeta.t, utxoView.DisconnectBlock(block, txHashes, utxoOps, blockHeight))

		// Flushing the view after applying and rolling back should work.
		require.NoError(testMeta.t, utxoView.FlushToDb(blockHeight))
	}
}

func TestUpdateGlobalParams(t *testing.T) {
	// Set up a blockchain
	assert := assert.New(t)
	require := require.New(t)
	_, _ = assert, require

	chain, params, db := NewLowDifficultyBlockchain()
	postgres := chain.postgres
	mempool, miner := NewTestMiner(t, chain, params, true /*isSender*/)
	_, _ = mempool, miner

	// Set the founder equal to the moneyPk
	params.ExtraRegtestParamUpdaterKeys = make(map[PkMapKey]bool)
	params.ExtraRegtestParamUpdaterKeys[MakePkMapKey(MustBase58CheckDecode(moneyPkString))] = true

	// Send money to m0 from moneyPk
	_, _, _ = _doBasicTransferWithViewFlush(
		t, chain, db, params, moneyPkString, m0Pub,
		moneyPrivString, 10*NanosPerUnit /*amount to send*/, 11 /*feerate*/)

	// Should fail when founder key is not equal to moneyPk
	{
		newUSDCentsPerBitcoin := int64(27000 * 100)
		newMinimumNetworkFeeNanosPerKB := int64(100)
		newCreateProfileFeeNanos := int64(200)
		newCreateNFTFeeNanos := int64(300)
		_, _, _, err := _updateGlobalParamsEntry(
			t, chain, db, params, 100, /*feeRateNanosPerKB*/
			m0Pub,
			m0Priv,
			newUSDCentsPerBitcoin,
			newMinimumNetworkFeeNanosPerKB,
			newCreateProfileFeeNanos,
			newCreateNFTFeeNanos,
			-1, /*maxCopiesPerNFT*/
			false)
		require.Error(err)
		require.Contains(err.Error(), RuleErrorUserNotAuthorizedToUpdateGlobalParams)
	}

	// Should pass when founder key is equal to moneyPk
	var updateGlobalParamsTxn *MsgDeSoTxn
	var err error

	{
		newUSDCentsPerBitcoin := int64(270430 * 100)
		newMinimumNetworkFeeNanosPerKB := int64(191)
		newCreateProfileFeeNanos := int64(10015)
		newCreateNFTFeeNanos := int64(14983)
		newMaxCopiesPerNFT := int64(123)
		_, updateGlobalParamsTxn, _, err = _updateGlobalParamsEntry(
			t, chain, db, params, 200, /*feeRateNanosPerKB*/
			moneyPkString,
			moneyPrivString,
			newUSDCentsPerBitcoin,
			newMinimumNetworkFeeNanosPerKB,
			newCreateProfileFeeNanos,
			newCreateNFTFeeNanos,
			newMaxCopiesPerNFT,
			false)
		require.NoError(err)

		utxoView, err := NewUtxoView(db, params, postgres, chain.snapshot)
		require.NoError(err)
		txnSize := getTxnSize(*updateGlobalParamsTxn)
		blockHeight := chain.blockTip().Height + 1
		utxoOps, totalInput, totalOutput, fees, err :=
			utxoView.ConnectTransaction(updateGlobalParamsTxn,
				updateGlobalParamsTxn.Hash(), txnSize, blockHeight, true, /*verifySignature*/
				false /*ignoreUtxos*/)
		require.NoError(err)
		_, _, _, _ = utxoOps, totalInput, totalOutput, fees
		require.NoError(utxoView.FlushToDb(0))

		// Verify that utxoView and db reflect the new global parmas entry.
		expectedGlobalParams := GlobalParamsEntry{
			USDCentsPerBitcoin:          uint64(newUSDCentsPerBitcoin),
			MinimumNetworkFeeNanosPerKB: uint64(newMinimumNetworkFeeNanosPerKB),
			CreateProfileFeeNanos:       uint64(newCreateProfileFeeNanos),
			CreateNFTFeeNanos:           uint64(newCreateNFTFeeNanos),
			MaxCopiesPerNFT:             123,
		}
		require.Equal(DbGetGlobalParamsEntry(utxoView.Handle, chain.snapshot), &expectedGlobalParams)

		require.Equal(utxoView.GlobalParamsEntry, &expectedGlobalParams)

		// Check the balance of the updater after this txn
		require.NotEqual(0, _getBalance(t, chain, nil, moneyPkString))
	}

	{

		// Save the prev global params entry so we can check it after disconnect.
		prevGlobalParams := DbGetGlobalParamsEntry(db, chain.snapshot)

		newUSDCentsPerBitcoin := int64(270434 * 100)
		newMinimumNetworkFeeNanosPerKB := int64(131)
		newCreateProfileFeeNanos := int64(102315)
		newCreateNFTFeeNanos := int64(3244099)
		newMaxCopiesPerNFT := int64(555)
		var utxoOps []*UtxoOperation
		utxoOps, updateGlobalParamsTxn, _, err = _updateGlobalParamsEntry(
			t, chain, db, params, 200, /*feeRateNanosPerKB*/
			moneyPkString,
			moneyPrivString,
			newUSDCentsPerBitcoin,
			newMinimumNetworkFeeNanosPerKB,
			newCreateProfileFeeNanos,
			newCreateNFTFeeNanos,
			newMaxCopiesPerNFT, /*maxCopiesPerNFT*/
			true)
		require.NoError(err)

		// Verify that the db reflects the new global params entry.
		expectedGlobalParams := &GlobalParamsEntry{
			USDCentsPerBitcoin:          uint64(newUSDCentsPerBitcoin),
			MinimumNetworkFeeNanosPerKB: uint64(newMinimumNetworkFeeNanosPerKB),
			CreateProfileFeeNanos:       uint64(newCreateProfileFeeNanos),
			CreateNFTFeeNanos:           uint64(newCreateNFTFeeNanos),
			MaxCopiesPerNFT:             uint64(newMaxCopiesPerNFT),
		}

		require.Equal(DbGetGlobalParamsEntry(db, chain.snapshot), expectedGlobalParams)

		// Now let's do a disconnect and make sure the values reflect the previous entry.
		utxoView, err := NewUtxoView(db, params, postgres, chain.snapshot)
		require.NoError(err)
		blockHeight := chain.blockTip().Height + 1
		utxoView.DisconnectTransaction(
			updateGlobalParamsTxn, updateGlobalParamsTxn.Hash(), utxoOps, blockHeight)

		require.NoError(utxoView.FlushToDb(0))

		require.Equal(DbGetGlobalParamsEntry(utxoView.Handle, chain.snapshot), prevGlobalParams)
		require.Equal(utxoView.GlobalParamsEntry, prevGlobalParams)

		// Check the balance of the updater after this txn
		require.NotEqual(0, _getBalance(t, chain, nil, moneyPkString))
	}
}

func TestBasicTransfer(t *testing.T) {
	assert := assert.New(t)
	require := require.New(t)
	_ = assert
	_ = require

	chain, params, db := NewLowDifficultyBlockchain()
	postgres := chain.postgres
	mempool, miner := NewTestMiner(t, chain, params, true /*isSender*/)
	// Mine two blocks to give the sender some DeSo.
	_, err := miner.MineAndProcessSingleBlock(0 /*threadIndex*/, mempool)
	require.NoError(err)
	_, err = miner.MineAndProcessSingleBlock(0 /*threadIndex*/, mempool)
	require.NoError(err)

	senderPkBytes, _, err := Base58CheckDecode(senderPkString)
	require.NoError(err)
	recipientPkBytes, _, err := Base58CheckDecode(recipientPkString)
	require.NoError(err)

	// A basic transfer whose input public keys differ from the
	// transaction-level public key should fail.
	{
		txn := &MsgDeSoTxn{
			// The inputs will be set below.
			TxInputs: []*DeSoInput{},
			TxOutputs: []*DeSoOutput{
				{
					PublicKey:   recipientPkBytes,
					AmountNanos: 1,
				},
			},
			PublicKey: senderPkBytes,
			TxnMeta:   &BasicTransferMetadata{},
		}

		totalInput, spendAmount, changeAmount, fees, err :=
			chain.AddInputsAndChangeToTransaction(txn, 10, nil)
		require.NoError(err)
		require.Equal(totalInput, spendAmount+changeAmount+fees)
		require.Greater(totalInput, uint64(0))

		// At this point the txn has inputs for senderPkString. Change
		// the public key to recipientPkString and sign it with the
		// recipientPrivString.
		txn.PublicKey = recipientPkBytes

		_signTxn(t, txn, recipientPrivString)
		utxoView, _ := NewUtxoView(db, params, postgres, chain.snapshot)
		txHash := txn.Hash()
		blockHeight := chain.blockTip().Height + 1
		_, _, _, _, err =
			utxoView.ConnectTransaction(txn, txHash, getTxnSize(*txn), blockHeight,
				true /*verifySignatures*/, false /*ignoreUtxos*/)
		require.Error(err)
		require.Contains(err.Error(), RuleErrorInputWithPublicKeyDifferentFromTxnPublicKey)
	}

	// Just a basic transfer with a bad signature.
	{
		txn := &MsgDeSoTxn{
			// The inputs will be set below.
			TxInputs: []*DeSoInput{},
			TxOutputs: []*DeSoOutput{
				{
					PublicKey:   recipientPkBytes,
					AmountNanos: 1,
				},
			},
			PublicKey: senderPkBytes,
			TxnMeta:   &BasicTransferMetadata{},
		}

		totalInput, spendAmount, changeAmount, fees, err :=
			chain.AddInputsAndChangeToTransaction(txn, 10, nil)
		require.NoError(err)
		require.Equal(totalInput, spendAmount+changeAmount+fees)
		require.Greater(totalInput, uint64(0))

		// Sign the transaction with the recipient's key rather than the
		// sender's key.
		_signTxn(t, txn, recipientPrivString)
		utxoView, _ := NewUtxoView(db, params, postgres, chain.snapshot)
		txHash := txn.Hash()
		blockHeight := chain.blockTip().Height + 1
		_, _, _, _, err =
			utxoView.ConnectTransaction(txn, txHash, getTxnSize(*txn), blockHeight,
				true /*verifySignature*/, false /*ignoreUtxos*/)
		require.Error(err)
		require.Contains(err.Error(), RuleErrorInvalidTransactionSignature)
	}

	// A block reward with a bad signature should fail.
	{
		txn := &MsgDeSoTxn{
			// The inputs will be set below.
			TxInputs: []*DeSoInput{},
			TxOutputs: []*DeSoOutput{
				{
					PublicKey:   recipientPkBytes,
					AmountNanos: 1,
				},
			},
			PublicKey: senderPkBytes,
			TxnMeta: &BlockRewardMetadataa{
				ExtraData: []byte{0x00, 0x01},
			},
		}
		_signTxn(t, txn, senderPrivString)
		utxoView, _ := NewUtxoView(db, params, postgres, chain.snapshot)
		txHash := txn.Hash()
		blockHeight := chain.blockTip().Height + 1
		_, _, _, _, err =
			utxoView.ConnectTransaction(txn, txHash, getTxnSize(*txn), blockHeight,
				true /*verifySignature*/, false /*ignoreUtxos*/)
		require.Error(err)
		require.Contains(err.Error(), RuleErrorBlockRewardTxnNotAllowedToHaveSignature)
	}

	// A block reward with an input, even if it's signed legitimately,
	// should fail.
	{
		txn := &MsgDeSoTxn{
			// The inputs will be set below.
			TxInputs: []*DeSoInput{},
			TxOutputs: []*DeSoOutput{
				{
					PublicKey:   recipientPkBytes,
					AmountNanos: 1,
				},
			},
			PublicKey: senderPkBytes,
			TxnMeta: &BlockRewardMetadataa{
				ExtraData: []byte{0x00, 0x01},
			},
		}

		totalInput, spendAmount, changeAmount, fees, err :=
			chain.AddInputsAndChangeToTransaction(txn, 10, nil)
		require.NoError(err)
		require.Equal(totalInput, spendAmount+changeAmount+fees)
		require.Greater(totalInput, uint64(0))

		_signTxn(t, txn, senderPrivString)
		utxoView, _ := NewUtxoView(db, params, postgres, chain.snapshot)
		txHash := txn.Hash()
		blockHeight := chain.blockTip().Height + 1
		_, _, _, _, err =
			utxoView.ConnectTransaction(txn, txHash, getTxnSize(*txn), blockHeight,
				true /*verifySignature*/, false /*ignoreUtxos*/)
		require.Error(err)
		require.Contains(err.Error(), RuleErrorBlockRewardTxnNotAllowedToHaveInputs)
	}

	// A block with too much block reward should fail.
	allowedBlockReward := CalcBlockRewardNanos(chain.blockTip().Height)
	assert.Equal(int64(allowedBlockReward), int64(1*NanosPerUnit))
	blockToMine, _, _, err := miner._getBlockToMine(0 /*threadIndex*/)
	require.NoError(err)
	{
		blockToMine.Txns[0].TxOutputs[0].AmountNanos = allowedBlockReward + 1
		// One iteration should be sufficient to find us a good block.
		_, bestNonce, err := FindLowestHash(blockToMine.Header, 10000)
		require.NoError(err)
		blockToMine.Header.Nonce = bestNonce

		txHashes, err := ComputeTransactionHashes(blockToMine.Txns)
		require.NoError(err)
		utxoView, _ := NewUtxoView(db, params, postgres, chain.snapshot)
		_, err = utxoView.ConnectBlock(blockToMine, txHashes, true /*verifySignatures*/, nil, 0)
		require.Error(err)
		require.Contains(err.Error(), RuleErrorBlockRewardExceedsMaxAllowed)
	}

	// A block with less than the max block reward should be OK.
	{
		blockToMine.Txns[0].TxOutputs[0].AmountNanos = allowedBlockReward - 1
		// One iteration should be sufficient to find us a good block.
		_, bestNonce, err := FindLowestHash(blockToMine.Header, 10000)
		require.NoError(err)
		blockToMine.Header.Nonce = bestNonce

		txHashes, err := ComputeTransactionHashes(blockToMine.Txns)
		require.NoError(err)
		utxoView, _ := NewUtxoView(db, params, postgres, chain.snapshot)
		_, err = utxoView.ConnectBlock(blockToMine, txHashes, true /*verifySignatures*/, nil, 0)
		require.NoError(err)
	}
}

// TestBasicTransferSignatures thoroughly tests all possible ways to sign a DeSo transaction.
// There are three available signature schemas that are accepted by the DeSo blockchain:
//	(1) Transaction signed by user's main public key
//	(2) Transaction signed by user's derived key with "DerivedPublicKey" passed in ExtraData
// 	(3) Transaction signed by user's derived key using DESO-DER signature standard.
//
// We will try all these schemas while running three main tests scenarios:
// 	- try signing and processing a basicTransfer
// 	- try signing and processing a authorizeDerivedKey
// 	- try signing and processing a authorizeDerivedKey followed by a basicTransfer
// We use basicTransfer as a placeholder for a normal DeSo transaction (alternatively, we could have used a post,
// follow, nft, etc transaction). For each scenario we try signing the transaction with either user's main public
// key, a derived key, or a random key. Basically, we try every possible context in which a transaction can be signed.
func TestBasicTransferSignatures(t *testing.T) {
	require := require.New(t)
	_ = require

	chain, params, db := NewLowDifficultyBlockchain()
	postgres := chain.postgres
	params.ForkHeights.NFTTransferOrBurnAndDerivedKeysBlockHeight = uint32(0)
	params.ForkHeights.DerivedKeySetSpendingLimitsBlockHeight = uint32(0)
	params.ForkHeights.DerivedKeyTrackSpendingLimitsBlockHeight = uint32(0)
	// Make sure encoder migrations are not triggered yet.
	GlobalDeSoParams = *params
	GlobalDeSoParams.ForkHeights.DeSoUnlimitedDerivedKeysBlockHeight = uint32(100)
	for ii := range GlobalDeSoParams.EncoderMigrationHeightsList {
		if GlobalDeSoParams.EncoderMigrationHeightsList[ii].Version == 0 {
			continue
		}
		GlobalDeSoParams.EncoderMigrationHeightsList[ii].Height = 100
	}

	_ = db
	mempool, miner := NewTestMiner(t, chain, params, true /*isSender*/)
	// Mine two blocks to give the sender some DeSo.
	_, err := miner.MineAndProcessSingleBlock(0 /*threadIndex*/, mempool)
	require.NoError(err)
	_, err = miner.MineAndProcessSingleBlock(0 /*threadIndex*/, mempool)
	require.NoError(err)

	senderPkBytes, _, err := Base58CheckDecode(senderPkString)
	require.NoError(err)
	senderPrivBytes, _, err := Base58CheckDecode(senderPrivString)
	require.NoError(err)
	senderPrivKey, _ := btcec.PrivKeyFromBytes(btcec.S256(), senderPrivBytes)
	recipientPkBytes, _, err := Base58CheckDecode(recipientPkString)
	require.NoError(err)

	// Construct an unsigned basic transfer transaction.
	createTransaction := func() *MsgDeSoTxn {
		txn := &MsgDeSoTxn{
			// The inputs will be set below.
			TxInputs: []*DeSoInput{},
			TxOutputs: []*DeSoOutput{
				{
					PublicKey:   recipientPkBytes,
					AmountNanos: 1,
				},
			},
			PublicKey: senderPkBytes,
			TxnMeta:   &BasicTransferMetadata{},
		}

		totalInput, spendAmount, changeAmount, fees, err :=
			chain.AddInputsAndChangeToTransaction(txn, 10, mempool)
		require.NoError(err)
		require.Equal(totalInput, spendAmount+changeAmount+fees)
		require.Greater(totalInput, uint64(0))
		return txn
	}

	// Add a transaction to the mempool.
	mempoolProcess := func(txn *MsgDeSoTxn) (_mempoolTxs []*MempoolTx, _err error) {
		mempoolTxs, err := mempool.processTransaction(txn, true, true, 0, true)
		if err != nil {
			return nil, err
		}
		require.Equal(1, len(mempoolTxs))
		return mempoolTxs, err
	}

	// Mine block with the latest mempool. Validate that the persisted transaction signatures match original transactions.
	mineBlockAndVerifySignatures := func(allTxns []*MsgDeSoTxn) {
		block, err := miner.MineAndProcessSingleBlock(0, mempool)
		blockHash, err := block.Hash()
		require.NoError(err)
		require.NoError(err)
		require.Equal(1+len(allTxns), len(block.Txns))
		for ii := 1; ii < len(block.Txns); ii++ {
			txn := allTxns[ii-1]
			transactionHash := allTxns[ii-1].Hash()
			require.Equal(true, reflect.DeepEqual(transactionHash.ToBytes(), block.Txns[ii].Hash().ToBytes()))

			// Now fetch all transactions from the db and verify their signatures have been properly persisted.
			if postgres != nil {
				pgTxn := postgres.GetTransactionByHash(transactionHash)
				require.Equal(true, reflect.DeepEqual(txn.Signature.Sign.R.Bytes(), HashToBigint(pgTxn.R).Bytes()))
				require.Equal(true, reflect.DeepEqual(txn.Signature.Sign.S.Bytes(), HashToBigint(pgTxn.S).Bytes()))
				require.Equal(txn.Signature.RecoveryId, byte(pgTxn.RecoveryId))
				require.Equal(txn.Signature.IsRecoverable, pgTxn.IsRecoverable)
			} else {
				dbBlock, err := GetBlock(blockHash, db, chain.Snapshot())
				require.NoError(err)
				for _, blockTxn := range dbBlock.Txns {
					if reflect.DeepEqual(transactionHash.ToBytes(), blockTxn.Hash().ToBytes()) {
						require.Equal(true, reflect.DeepEqual(txn.Signature.Sign.R.Bytes(), blockTxn.Signature.Sign.R.Bytes()))
						require.Equal(true, reflect.DeepEqual(txn.Signature.Sign.S.Bytes(), blockTxn.Signature.Sign.S.Bytes()))
						require.Equal(txn.Signature.RecoveryId, blockTxn.Signature.RecoveryId)
						require.Equal(txn.Signature.IsRecoverable, blockTxn.Signature.IsRecoverable)
					}
				}
			}
		}
	}

	// Create a derived key transaction based on the provided spending limit.
	doDerivedKeyTransaction := func(transactionSpendingLimit *TransactionSpendingLimit) (derivedKeyTxn *MsgDeSoTxn,
		derivedPrivateKey *btcec.PrivateKey) {

		extraData := make(map[string]interface{})
		extraData[TransactionSpendingLimitKey] = transactionSpendingLimit
		blockHeight, err := GetBlockTipHeight(db, false)
		require.NoError(err)
		authTxnMeta, derivedPriv := _getAuthorizeDerivedKeyMetadataWithTransactionSpendingLimit(
			t, senderPrivKey, 10, transactionSpendingLimit, false, blockHeight+1)
		transactionSpendingLimitBytes, err := transactionSpendingLimit.ToBytes(blockHeight + 1)
		require.NoError(err)
		derivedKeyTxn, totalInput, changeAmount, fees, err := chain.CreateAuthorizeDerivedKeyTxn(
			senderPkBytes,
			authTxnMeta.DerivedPublicKey,
			authTxnMeta.ExpirationBlock,
			authTxnMeta.AccessSignature,
			false,
			false,
			nil,
			[]byte{},
			hex.EncodeToString(transactionSpendingLimitBytes),
			10,
			mempool,
			nil,
		)
		require.NoError(err)
		require.Equal(totalInput, changeAmount+fees)
		require.Greater(totalInput, uint64(0))
		require.NoError(err)
		return derivedKeyTxn, derivedPriv
	}

	// This function will try all possible signature schemes (1), (2), (3) given signer's private key and transaction
	// generator function createTransaction (BasicTransafer) or derivedKeyTransaction (AuthorizeDerivedKey). TestVector
	// expresses our expectation as to the errors we are supposed to get when trying to process a transaction signed
	// with each respective signature scheme.
	mempoolProcessAllSignatureCombinations := func(
		createTransaction func() *MsgDeSoTxn,
		derivedKeyTransaction func(*TransactionSpendingLimit) (*MsgDeSoTxn, *btcec.PrivateKey),
		signaturePrivateKeyBase58 string,
		transactionSpendingLimit *TransactionSpendingLimit,
		testVector [3]RuleError) []*MsgDeSoTxn {

		var allTxns []*MsgDeSoTxn
		processTxn := func(ii int, txn *MsgDeSoTxn) {
			if testVector[ii].Error() == "" {
				allTxns = append(allTxns, txn)
				_, err = mempoolProcess(txn)
				require.NoError(err)
			} else {
				_, err = mempoolProcess(txn)
				require.Error(err)
				require.Contains(err.Error(), testVector[ii].Error())
			}
		}

		if createTransaction != nil {

			txn := createTransaction()
			// Sign the transaction with the recipient's key rather than the sender's key.
			_signTxn(t, txn, signaturePrivateKeyBase58)
			processTxn(0, txn)

			txn = createTransaction()
			_signTxnWithDerivedKeyAndType(t, txn, signaturePrivateKeyBase58, 0)
			processTxn(1, txn)

			txn = createTransaction()
			_signTxnWithDerivedKeyAndType(t, txn, signaturePrivateKeyBase58, 1)
			processTxn(2, txn)
		} else if derivedKeyTransaction != nil {
			var signerPrivBase58 string
			if signaturePrivateKeyBase58 != "" {
				signerPrivBase58 = signaturePrivateKeyBase58
			}

			derivedKeyTxn, derivedPriv := doDerivedKeyTransaction(transactionSpendingLimit)
			if signaturePrivateKeyBase58 == "" {
				signerPrivBase58 = Base58CheckEncode(derivedPriv.Serialize(), true, params)
			}
			_signTxn(t, derivedKeyTxn, signerPrivBase58)
			processTxn(0, derivedKeyTxn)

			derivedKeyTxn, derivedPriv = doDerivedKeyTransaction(transactionSpendingLimit)
			if signaturePrivateKeyBase58 == "" {
				signerPrivBase58 = Base58CheckEncode(derivedPriv.Serialize(), true, params)
			}
			_signTxnWithDerivedKeyAndType(t, derivedKeyTxn, signerPrivBase58, 0)
			processTxn(1, derivedKeyTxn)

			derivedKeyTxn, derivedPriv = doDerivedKeyTransaction(transactionSpendingLimit)
			if signaturePrivateKeyBase58 == "" {
				signerPrivBase58 = Base58CheckEncode(derivedPriv.Serialize(), true, params)
			}
			_signTxnWithDerivedKeyAndType(t, derivedKeyTxn, signerPrivBase58, 1)
			processTxn(2, derivedKeyTxn)
		}
		return allTxns
	}

	// First scenario, just signing a basic transfer.
	{
		var allTxns []*MsgDeSoTxn
		// Try signing the basic transfer with the owner's private key.
		testSenderVector := [3]RuleError{
			"", RuleErrorDerivedKeyNotAuthorized, RuleErrorDerivedKeyNotAuthorized,
		}
		allTxns = append(allTxns, mempoolProcessAllSignatureCombinations(
			createTransaction,
			nil,
			senderPrivString,
			nil,
			testSenderVector,
		)...)

		// Try signing the basic transfer with a random private key.
		testRandomVector := [3]RuleError{
			RuleErrorInvalidTransactionSignature, RuleErrorDerivedKeyNotAuthorized, RuleErrorDerivedKeyNotAuthorized,
		}
		randomPrivKey, err := btcec.NewPrivateKey(btcec.S256())
		require.NoError(err)
		randomPrivKeyBase58Check := Base58CheckEncode(randomPrivKey.Serialize(), true, params)

		allTxns = append(allTxns, mempoolProcessAllSignatureCombinations(
			createTransaction,
			nil,
			randomPrivKeyBase58Check,
			nil,
			testRandomVector,
		)...)

		mineBlockAndVerifySignatures(allTxns)
	}

	// Second scenario, authorize derived key transaction.
	{
		var allTxns []*MsgDeSoTxn
		transactionSpendingLimit := &TransactionSpendingLimit{
			GlobalDESOLimit:              100,
			TransactionCountLimitMap:     make(map[TxnType]uint64),
			CreatorCoinOperationLimitMap: make(map[CreatorCoinOperationLimitKey]uint64),
			DAOCoinOperationLimitMap:     make(map[DAOCoinOperationLimitKey]uint64),
			NFTOperationLimitMap:         make(map[NFTOperationLimitKey]uint64),
		}
		transactionSpendingLimit.TransactionCountLimitMap[TxnTypeAuthorizeDerivedKey] = 1

		// First try signing the authorize derived key transaction with the derived key itself.
		testDerivedKeyVector := [3]RuleError{
			RuleErrorInvalidTransactionSignature, "", "",
		}
		allTxns = append(allTxns, mempoolProcessAllSignatureCombinations(
			nil,
			doDerivedKeyTransaction,
			"",
			transactionSpendingLimit,
			testDerivedKeyVector,
		)...)

		// Now try signing the authorize derived key transaction with the sender's private key.
		testSignerKeyVector := [3]RuleError{
			"", RuleErrorDerivedKeyNotAuthorized, RuleErrorDerivedKeyNotAuthorized,
		}
		allTxns = append(allTxns, mempoolProcessAllSignatureCombinations(
			nil,
			doDerivedKeyTransaction,
			senderPrivString,
			transactionSpendingLimit,
			testSignerKeyVector,
		)...)

		// Finally try a random private key.
		testRandomKeyVector := [3]RuleError{
			RuleErrorInvalidTransactionSignature, RuleErrorDerivedKeyNotAuthorized, RuleErrorDerivedKeyNotAuthorized,
		}
		randomPrivKey, err := btcec.NewPrivateKey(btcec.S256())
		require.NoError(err)
		randomPrivKeyBase58Check := Base58CheckEncode(randomPrivKey.Serialize(), true, params)
		allTxns = append(allTxns, mempoolProcessAllSignatureCombinations(
			nil,
			doDerivedKeyTransaction,
			randomPrivKeyBase58Check,
			transactionSpendingLimit,
			testRandomKeyVector,
		)...)

		mineBlockAndVerifySignatures(allTxns)
	}

	// Third scenario, there exists an authorize derived key entry and we're signing a basic transfer.
	{
		var allTxns []*MsgDeSoTxn
		transactionSpendingLimit := &TransactionSpendingLimit{
			GlobalDESOLimit:              100,
			TransactionCountLimitMap:     make(map[TxnType]uint64),
			CreatorCoinOperationLimitMap: make(map[CreatorCoinOperationLimitKey]uint64),
			DAOCoinOperationLimitMap:     make(map[DAOCoinOperationLimitKey]uint64),
			NFTOperationLimitMap:         make(map[NFTOperationLimitKey]uint64),
		}
		transactionSpendingLimit.TransactionCountLimitMap[TxnTypeBasicTransfer] = 2
		transactionSpendingLimit.TransactionCountLimitMap[TxnTypeAuthorizeDerivedKey] = 1

		// First authorize the derived key.
		derivedKeyTxn, derivedPriv := doDerivedKeyTransaction(transactionSpendingLimit)
		derivedPrivBase58Check := Base58CheckEncode(derivedPriv.Serialize(), true, params)
		_signTxn(t, derivedKeyTxn, senderPrivString)
		allTxns = append(allTxns, derivedKeyTxn)
		_, err = mempoolProcess(derivedKeyTxn)
		require.NoError(err)

		// Sign the basic transfer with the sender's private key.
		testMoneyOwnerVector := [3]RuleError{
			"", RuleErrorDerivedKeyNotAuthorized, RuleErrorDerivedKeyNotAuthorized,
		}
		allTxns = append(allTxns, mempoolProcessAllSignatureCombinations(
			createTransaction,
			nil,
			senderPrivString,
			nil,
			testMoneyOwnerVector,
		)...)

		// Sign the basic transfer with the derived key.
		testMoneyDerivedVector := [3]RuleError{
			RuleErrorInvalidTransactionSignature, "", "",
		}
		allTxns = append(allTxns, mempoolProcessAllSignatureCombinations(
			createTransaction,
			nil,
			derivedPrivBase58Check,
			nil,
			testMoneyDerivedVector,
		)...)

		// Sign the basic transfer with a random private key.
		testMoneyRandomVector := [3]RuleError{
			RuleErrorInvalidTransactionSignature, RuleErrorDerivedKeyNotAuthorized, RuleErrorDerivedKeyNotAuthorized,
		}
		randomPrivKey, err := btcec.NewPrivateKey(btcec.S256())
		require.NoError(err)
		randomPrivKeyBase58Check := Base58CheckEncode(randomPrivKey.Serialize(), true, params)

		allTxns = append(allTxns, mempoolProcessAllSignatureCombinations(
			createTransaction,
			nil,
			randomPrivKeyBase58Check,
			nil,
			testMoneyRandomVector,
		)...)

		mineBlockAndVerifySignatures(allTxns)
	}
}<|MERGE_RESOLUTION|>--- conflicted
+++ resolved
@@ -402,13 +402,8 @@
 
 	// Get all state prefixes and sort them.
 	var prefixes [][]byte
-<<<<<<< HEAD
-	for prefix, prefixType := range PrefixesMetadata.PrefixToTypeMap {
-		if !prefixType.IsType(DBPrefixTypeState) {
-=======
 	for prefix, isState := range StatePrefixes.StatePrefixesMap {
 		if !isState {
->>>>>>> b2c9403e
 			continue
 		}
 		prefixes = append(prefixes, []byte{prefix})
