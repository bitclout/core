--- conflicted
+++ resolved
@@ -4848,11 +4848,7 @@
 		}
 
 		// Initialize to 0.
-<<<<<<< HEAD
-		txArg.TxnFeeNanos = 0 // additionalFees
-=======
 		txArg.TxnFeeNanos = 0
->>>>>>> 59a475cf
 
 		feeAmountNanos := uint64(0)
 		if txArg.TxnMeta.GetTxnType() != TxnTypeBlockReward && minFeeRateNanosPerKB != 0 {
