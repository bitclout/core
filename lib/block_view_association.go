package lib

import (
	"bytes"
	"fmt"
	"github.com/golang/glog"
	"github.com/pkg/errors"
)

func (bav *UtxoView) _connectCreateUserAssociation(
	txn *MsgDeSoTxn,
	txHash *BlockHash,
	blockHeight uint32,
	verifySignatures bool,
) (
	_totalInput uint64,
	_totalOutput uint64,
	_utxoOps []*UtxoOperation,
	_err error,
) {
	// Validate the starting block height.
<<<<<<< HEAD
	if blockHeight < bav.Params.ForkHeights.AccessGroupsAndAssociationsBlockHeight {
=======
	if blockHeight < bav.Params.ForkHeights.AssociationsAndAccessGroupsBlockHeight {
>>>>>>> 74899861
		return 0, 0, nil, RuleErrorAssociationBeforeBlockHeight
	}

	// Validate the txn TxnType.
	if txn.TxnMeta.GetTxnType() != TxnTypeCreateUserAssociation {
		return 0, 0, nil, fmt.Errorf(
			"_connectCreateUserAssociation: called with bad TxnType %s", txn.TxnMeta.GetTxnType().String(),
		)
	}

	// Connect a basic transfer to get the total input and the
	// total output without considering the txn metadata.
	totalInput, totalOutput, utxoOpsForTxn, err := bav._connectBasicTransfer(
		txn, txHash, blockHeight, verifySignatures,
	)
	if err != nil {
		return 0, 0, nil, errors.Wrapf(err, "_connectCreateUserAssociation: ")
	}
	if verifySignatures {
		// _connectBasicTransfer has already checked that the txn is signed
		// by the top-level public key, which we take to be the sender's
		// public key so there is no need to verify anything further.
	}

	// Grab the txn metadata.
	txMeta := txn.TxnMeta.(*CreateUserAssociationMetadata)

	// Validate the txn metadata.
	//
	// Additionally, note that, because we index associations by the transactorPKID,
	// it is impossible for someone to create an association on someone else's behalf.
	if err := bav.IsValidCreateUserAssociationMetadata(txn.PublicKey, txMeta); err != nil {
		return 0, 0, nil, err
	}

	// At this point, we can assume the metadata is valid: all
	// PKIDs exist, strings are of an appropriate length, etc.

	// Check if there is an existing matching association entry that will be overwritten.
	// This existing association entry will be restored if we disconnect this txn.
	prevAssociationEntry, err := bav.GetUserAssociationByAttributes(txn.PublicKey, txMeta)
	if err != nil {
		return 0, 0, nil, errors.Wrapf(err, "_connectCreateUserAssociation: ")
	}
	// Delete the existing association entry, if exists.
	// Note that we don't need to check isDeleted because the Get returns nil if isDeleted=true
	if prevAssociationEntry != nil {
		bav._deleteUserAssociationEntryMappings(prevAssociationEntry)
	}

	// Retrieve existing ExtraData to merge with any new ExtraData.
	var prevExtraData map[string][]byte
	// Note that we don't need to check isDeleted because the Get returns nil if isDeleted=true
	if prevAssociationEntry != nil {
		prevExtraData = prevAssociationEntry.ExtraData
	}

	// Construct new association entry from metadata.
	currentAssociationEntry := &UserAssociationEntry{
		AssociationID:    txHash,
		TransactorPKID:   bav.GetPKIDForPublicKey(txn.PublicKey).PKID,
		TargetUserPKID:   bav.GetPKIDForPublicKey(txMeta.TargetUserPublicKey.ToBytes()).PKID,
		AppPKID:          bav._associationAppPublicKeyToPKID(txMeta.AppPublicKey),
		AssociationType:  txMeta.AssociationType,
		AssociationValue: txMeta.AssociationValue,
		ExtraData:        mergeExtraData(prevExtraData, txn.ExtraData),
		BlockHeight:      blockHeight,
	}
	// Create the association.
	bav._setUserAssociationEntryMappings(currentAssociationEntry)

	// Add a UTXO operation.
	utxoOpsForTxn = append(utxoOpsForTxn, &UtxoOperation{
		Type:                     OperationTypeCreateUserAssociation,
		PrevUserAssociationEntry: prevAssociationEntry,
	})
	return totalInput, totalOutput, utxoOpsForTxn, nil
}

func (bav *UtxoView) _connectDeleteUserAssociation(
	txn *MsgDeSoTxn,
	txHash *BlockHash,
	blockHeight uint32,
	verifySignatures bool,
) (
	_totalInput uint64,
	_totalOutput uint64,
	_utxoOps []*UtxoOperation,
	_err error,
) {
	// Validate the starting block height.
<<<<<<< HEAD
	if blockHeight < bav.Params.ForkHeights.AccessGroupsAndAssociationsBlockHeight {
=======
	if blockHeight < bav.Params.ForkHeights.AssociationsAndAccessGroupsBlockHeight {
>>>>>>> 74899861
		return 0, 0, nil, RuleErrorAssociationBeforeBlockHeight
	}

	// Validate the txn TxnType.
	if txn.TxnMeta.GetTxnType() != TxnTypeDeleteUserAssociation {
		return 0, 0, nil, fmt.Errorf(
			"_connectDeleteUserAssociation: called with bad TxnType %s", txn.TxnMeta.GetTxnType().String(),
		)
	}

	// Connect a basic transfer to get the total input and the
	// total output without considering the txn metadata.
	totalInput, totalOutput, utxoOpsForTxn, err := bav._connectBasicTransfer(
		txn, txHash, blockHeight, verifySignatures,
	)
	if err != nil {
		return 0, 0, nil, errors.Wrapf(err, "_connectDeleteUserAssociation: ")
	}
	if verifySignatures {
		// _connectBasicTransfer has already checked that the txn is signed
		// by the top-level public key, which we take to be the sender's
		// public key so there is no need to verify anything further.
	}

	// Grab the txn metadata.
	txMeta := txn.TxnMeta.(*DeleteUserAssociationMetadata)

	// Validate the txn metadata.
	if err := bav.IsValidDeleteUserAssociationMetadata(txn.PublicKey, txMeta); err != nil {
		return 0, 0, nil, err
	}

	// At this point, we can assume the metadata is valid: the
	// association ID is non-null and the association entry exists.

	// Delete the association.
	// Note that we don't need to check isDeleted because the Get returns nil if isDeleted=true
	prevAssociationEntry, err := bav.GetUserAssociationByID(txMeta.AssociationID)
	if err != nil {
		return 0, 0, nil, fmt.Errorf(
			"_connectDeleteUserAssociation: error fetching association %s", txMeta.AssociationID.String(),
		)
	}
	// Note that we don't need to check isDeleted because the Get returns nil if isDeleted=true
	if prevAssociationEntry == nil {
		// This should never happen as we validate the association
		// exists when we validate the txn metadata.
		return 0, 0, nil, errors.New("_connectDeleteUserAssociation: no existing association entry found")
	}
	bav._deleteUserAssociationEntryMappings(prevAssociationEntry)

	// Add a UTXO operation.
	utxoOpsForTxn = append(utxoOpsForTxn, &UtxoOperation{
		Type:                     OperationTypeDeleteUserAssociation,
		PrevUserAssociationEntry: prevAssociationEntry,
	})
	return totalInput, totalOutput, utxoOpsForTxn, nil
}

func (bav *UtxoView) _connectCreatePostAssociation(
	txn *MsgDeSoTxn,
	txHash *BlockHash,
	blockHeight uint32,
	verifySignatures bool,
) (
	_totalInput uint64,
	_totalOutput uint64,
	_utxoOps []*UtxoOperation,
	_err error,
) {
	// Validate the starting block height.
<<<<<<< HEAD
	if blockHeight < bav.Params.ForkHeights.AccessGroupsAndAssociationsBlockHeight {
=======
	if blockHeight < bav.Params.ForkHeights.AssociationsAndAccessGroupsBlockHeight {
>>>>>>> 74899861
		return 0, 0, nil, RuleErrorAssociationBeforeBlockHeight
	}

	// Validate the txn TxnType.
	if txn.TxnMeta.GetTxnType() != TxnTypeCreatePostAssociation {
		return 0, 0, nil, fmt.Errorf(
			"_connectCreatePostAssociation: called with bad TxnType %s", txn.TxnMeta.GetTxnType().String(),
		)
	}

	// Connect a basic transfer to get the total input and the
	// total output without considering the txn metadata.
	totalInput, totalOutput, utxoOpsForTxn, err := bav._connectBasicTransfer(
		txn, txHash, blockHeight, verifySignatures,
	)
	if err != nil {
		return 0, 0, nil, errors.Wrapf(err, "_connectCreatePostAssociation: ")
	}
	if verifySignatures {
		// _connectBasicTransfer has already checked that the txn is signed
		// by the top-level public key, which we take to be the sender's
		// public key so there is no need to verify anything further.
	}

	// Grab the txn metadata.
	txMeta := txn.TxnMeta.(*CreatePostAssociationMetadata)

	// Validate the txn metadata.
	//
	// Additionally, note that, because we index associations by the transactorPKID,
	// it is impossible for someone to create an association on someone else's behalf.
	if err := bav.IsValidCreatePostAssociationMetadata(txn.PublicKey, txMeta); err != nil {
		return 0, 0, nil, err
	}

	// At this point, we can assume the metadata is valid: all PKIDs
	// and posts exist, strings are of an appropriate length, etc.

	// Check if there is an existing matching association entry that will be overwritten.
	// This existing association entry will be restored if we disconnect this txn.
	prevAssociationEntry, err := bav.GetPostAssociationByAttributes(txn.PublicKey, txMeta)
	if err != nil {
		return 0, 0, nil, errors.Wrapf(err, "_connectCreatePostAssociation: ")
	}
	// Delete the existing association entry, if exists.
	// Note that we don't need to check isDeleted because the Get returns nil if isDeleted=true
	if prevAssociationEntry != nil {
		bav._deletePostAssociationEntryMappings(prevAssociationEntry)
	}

	// Retrieve existing ExtraData to merge with any new ExtraData.
	// Note that we don't need to check isDeleted because the Get returns nil if isDeleted=true
	var prevExtraData map[string][]byte
	if prevAssociationEntry != nil {
		prevExtraData = prevAssociationEntry.ExtraData
	}

	// Construct new association entry from metadata.
	currentAssociationEntry := &PostAssociationEntry{
		AssociationID:    txHash,
		TransactorPKID:   bav.GetPKIDForPublicKey(txn.PublicKey).PKID,
		PostHash:         txMeta.PostHash,
		AppPKID:          bav._associationAppPublicKeyToPKID(txMeta.AppPublicKey),
		AssociationType:  txMeta.AssociationType,
		AssociationValue: txMeta.AssociationValue,
		ExtraData:        mergeExtraData(prevExtraData, txn.ExtraData),
		BlockHeight:      blockHeight,
	}
	// Create the association.
	bav._setPostAssociationEntryMappings(currentAssociationEntry)

	// Add a UTXO operation.
	utxoOpsForTxn = append(utxoOpsForTxn, &UtxoOperation{
		Type:                     OperationTypeCreatePostAssociation,
		PrevPostAssociationEntry: prevAssociationEntry,
	})
	return totalInput, totalOutput, utxoOpsForTxn, nil
}

func (bav *UtxoView) _connectDeletePostAssociation(
	txn *MsgDeSoTxn,
	txHash *BlockHash,
	blockHeight uint32,
	verifySignatures bool,
) (
	_totalInput uint64,
	_totalOutput uint64,
	_utxoOps []*UtxoOperation,
	_err error,
) {
	// Validate the starting block height.
<<<<<<< HEAD
	if blockHeight < bav.Params.ForkHeights.AccessGroupsAndAssociationsBlockHeight {
=======
	if blockHeight < bav.Params.ForkHeights.AssociationsAndAccessGroupsBlockHeight {
>>>>>>> 74899861
		return 0, 0, nil, RuleErrorAssociationBeforeBlockHeight
	}

	// Validate the txn TxnType.
	if txn.TxnMeta.GetTxnType() != TxnTypeDeletePostAssociation {
		return 0, 0, nil, fmt.Errorf(
			"_connectDeletePostAssociation: called with bad TxnType %s", txn.TxnMeta.GetTxnType().String(),
		)
	}

	// Connect a basic transfer to get the total input and the
	// total output without considering the txn metadata.
	totalInput, totalOutput, utxoOpsForTxn, err := bav._connectBasicTransfer(
		txn, txHash, blockHeight, verifySignatures,
	)
	if err != nil {
		return 0, 0, nil, errors.Wrapf(err, "_connectDeleteUserAssociation: ")
	}
	if verifySignatures {
		// _connectBasicTransfer has already checked that the txn is signed
		// by the top-level public key, which we take to be the sender's
		// public key so there is no need to verify anything further.
	}

	// Grab the txn metadata.
	txMeta := txn.TxnMeta.(*DeletePostAssociationMetadata)

	// Validate the txn metadata.
	if err := bav.IsValidDeletePostAssociationMetadata(txn.PublicKey, txMeta); err != nil {
		return 0, 0, nil, err
	}

	// At this point, we can assume the metadata is valid: the
	// association ID is non-null and the association entry exists.

	// Delete the association.
	prevAssociationEntry, err := bav.GetPostAssociationByID(txMeta.AssociationID)
	if err != nil {
		return 0, 0, nil, fmt.Errorf(
			"_connectDeletePostAssociation: error fetching association %s", txMeta.AssociationID.String(),
		)
	}
	// Note that we don't need to check isDeleted because the Get returns nil if isDeleted=true
	if prevAssociationEntry == nil {
		// This should never happen as we validate the association
		// exists when we validate the txn metadata.
		return 0, 0, nil, errors.New("_connectDeletePostAssociation: no existing association entry found")
	}
	bav._deletePostAssociationEntryMappings(prevAssociationEntry)

	// Add a UTXO operation.
	utxoOpsForTxn = append(utxoOpsForTxn, &UtxoOperation{
		Type:                     OperationTypeDeletePostAssociation,
		PrevPostAssociationEntry: prevAssociationEntry,
	})
	return totalInput, totalOutput, utxoOpsForTxn, nil
}

func (bav *UtxoView) _disconnectCreateUserAssociation(
	operationType OperationType,
	currentTxn *MsgDeSoTxn,
	txnHash *BlockHash,
	utxoOpsForTxn []*UtxoOperation,
	blockHeight uint32,
) error {
	// Validate the last operation is a CreateUserAssociation operation.
	if len(utxoOpsForTxn) == 0 {
		return fmt.Errorf("_disconnectCreateUserAssociation: utxoOperations are missing")
	}
	operationIndex := len(utxoOpsForTxn) - 1
	if utxoOpsForTxn[operationIndex].Type != OperationTypeCreateUserAssociation {
		return fmt.Errorf(
			"_disconnectCreateUserAssociation: trying to revert OperationTypeCreateUserAssociation but found type %v",
			utxoOpsForTxn[operationIndex].Type,
		)
	}
	txMeta := currentTxn.TxnMeta.(*CreateUserAssociationMetadata)
	operationData := utxoOpsForTxn[operationIndex]

	// Delete the current association entry.
	currentAssociationEntry, err := bav.GetUserAssociationByAttributes(currentTxn.PublicKey, txMeta)
	if err != nil {
		return errors.Wrapf(err, "_disconnectCreateUserAssociation: ")
	}
	if currentAssociationEntry == nil {
		return errors.New("_disconnectCreateUserAssociation: no created association entry found")
	}
	bav._deleteUserAssociationEntryMappings(currentAssociationEntry)

	// Set the prev association entry, if exists.
	// Note that we don't need to check isDeleted because the Get returns nil if isDeleted=true
	if operationData.PrevUserAssociationEntry != nil {
		bav._setUserAssociationEntryMappings(operationData.PrevUserAssociationEntry)
	}

	// Disconnect the basic transfer.
	return bav._disconnectBasicTransfer(
		currentTxn, txnHash, utxoOpsForTxn[:operationIndex], blockHeight,
	)
}

func (bav *UtxoView) _disconnectDeleteUserAssociation(
	operationType OperationType,
	currentTxn *MsgDeSoTxn,
	txnHash *BlockHash,
	utxoOpsForTxn []*UtxoOperation,
	blockHeight uint32,
) error {
	// Validate the last operation is a DeleteUserAssociation operation.
	if len(utxoOpsForTxn) == 0 {
		return fmt.Errorf("_disconnectDeleteUserAssociation: utxoOperations are missing")
	}
	operationIndex := len(utxoOpsForTxn) - 1
	if utxoOpsForTxn[operationIndex].Type != OperationTypeDeleteUserAssociation {
		return fmt.Errorf(
			"_disconnectDeleteUserAssociation: trying to revert OperationTypeDeleteUserAssociation but found type %v",
			utxoOpsForTxn[operationIndex].Type,
		)
	}
	operationData := utxoOpsForTxn[operationIndex]

	// Set the prev association entry. Error if doesn't exist.
	// Note that we don't need to check isDeleted because the Get returns nil if isDeleted=true
	if operationData.PrevUserAssociationEntry == nil {
		return fmt.Errorf("_disconnectDeleteUserAssociation: no deleted association entry found")
	}
	bav._setUserAssociationEntryMappings(operationData.PrevUserAssociationEntry)

	// Disconnect the basic transfer.
	return bav._disconnectBasicTransfer(
		currentTxn, txnHash, utxoOpsForTxn[:operationIndex], blockHeight,
	)
}

func (bav *UtxoView) _disconnectCreatePostAssociation(
	operationType OperationType,
	currentTxn *MsgDeSoTxn,
	txnHash *BlockHash,
	utxoOpsForTxn []*UtxoOperation,
	blockHeight uint32,
) error {
	// Validate the last operation is a CreatePostAssociation operation.
	if len(utxoOpsForTxn) == 0 {
		return fmt.Errorf("_disconnectCreatePostAssociation: utxoOperations are missing")
	}
	operationIndex := len(utxoOpsForTxn) - 1
	if utxoOpsForTxn[operationIndex].Type != OperationTypeCreatePostAssociation {
		return fmt.Errorf(
			"_disconnectCreatePostAssociation: trying to revert OperationTypeCreatePostAssociation but found type %v",
			utxoOpsForTxn[operationIndex].Type,
		)
	}
	txMeta := currentTxn.TxnMeta.(*CreatePostAssociationMetadata)
	operationData := utxoOpsForTxn[operationIndex]

	// Delete the current association entry.
	currentAssociationEntry, err := bav.GetPostAssociationByAttributes(currentTxn.PublicKey, txMeta)
	if err != nil {
		return errors.Wrapf(err, "_disconnectCreatePostAssociation: ")
	}
	if currentAssociationEntry == nil {
		return errors.New("_disconnectCreatePostAssociation: no created association entry found")
	}
	bav._deletePostAssociationEntryMappings(currentAssociationEntry)

	// Set the prev association entry, if exists.
	// Note that we don't need to check isDeleted because the Get returns nil if isDeleted=true
	if operationData.PrevPostAssociationEntry != nil {
		bav._setPostAssociationEntryMappings(operationData.PrevPostAssociationEntry)
	}

	// Disconnect the basic transfer.
	return bav._disconnectBasicTransfer(
		currentTxn, txnHash, utxoOpsForTxn[:operationIndex], blockHeight,
	)
}

func (bav *UtxoView) _disconnectDeletePostAssociation(
	operationType OperationType,
	currentTxn *MsgDeSoTxn,
	txnHash *BlockHash,
	utxoOpsForTxn []*UtxoOperation,
	blockHeight uint32,
) error {
	// Validate the last operation is a DeletePostAssociation operation.
	if len(utxoOpsForTxn) == 0 {
		return fmt.Errorf("_disconnectDeletePostAssociation: utxoOperations are missing")
	}
	operationIndex := len(utxoOpsForTxn) - 1
	if utxoOpsForTxn[operationIndex].Type != OperationTypeDeletePostAssociation {
		return fmt.Errorf(
			"_disconnectDeletePostAssociation: trying to revert OperationTypeDeletePostAssociation but found type %v",
			utxoOpsForTxn[operationIndex].Type,
		)
	}
	operationData := utxoOpsForTxn[operationIndex]

	// Set the prev association entry. Error if doesn't exist.
	// Note that we don't need to check isDeleted because the Get returns nil if isDeleted=true
	if operationData.PrevPostAssociationEntry == nil {
		return fmt.Errorf("_disconnectDeletePostAssociation: no deleted association entry found")
	}
	bav._setPostAssociationEntryMappings(operationData.PrevPostAssociationEntry)

	// Disconnect the basic transfer.
	return bav._disconnectBasicTransfer(
		currentTxn, txnHash, utxoOpsForTxn[:operationIndex], blockHeight,
	)
}

// ###########################
// ## VALIDATIONS
// ###########################

func isValidAssociationType(associationType []byte) error {
	if len(associationType) == 0 ||
		len(associationType) > MaxAssociationTypeByteLength ||
		bytes.HasPrefix(associationType, []byte(AssociationTypeReservedPrefix)) ||
		bytes.IndexByte(associationType, AssociationNullTerminator) != -1 {
		return RuleErrorAssociationInvalidType
	}
	return nil
}

func isValidAssociationValue(associationValue []byte) error {
	if len(associationValue) == 0 ||
		len(associationValue) > MaxAssociationValueByteLength ||
		bytes.IndexByte(associationValue, AssociationNullTerminator) != -1 {
		return RuleErrorAssociationInvalidValue
	}
	return nil
}

func (bav *UtxoView) isValidAppPublicKey(appPublicKey *PublicKey) error {
	// Validate AppPKID.
	if appPublicKey == nil {
		return RuleErrorAssociationInvalidApp
	}
	if !appPublicKey.IsZeroPublicKey() {
		return bav.existsAssociationPublicKeyBytes(appPublicKey.ToBytes())
	}
	return nil
}

func (bav *UtxoView) existsAssociationPublicKeyBytes(publicKey []byte) error {
	if publicKey == nil {
		return errors.New("public key provided is nil")
	}
	pkidEntry := bav.GetPKIDForPublicKey(publicKey)
	if pkidEntry == nil || pkidEntry.isDeleted {
		return errors.New("pkid entry not found")
	}
	return nil
}

func (bav *UtxoView) IsValidCreateUserAssociationMetadata(transactorPK []byte, metadata *CreateUserAssociationMetadata) error {
	// Returns an error if the input metadata is invalid. Otherwise, returns nil.

	// Validate TransactorPKID.
	if err := bav.existsAssociationPublicKeyBytes(transactorPK); err != nil {
		return RuleErrorAssociationInvalidTransactor
	}

	// Validate TargetUserPKID.
	if metadata.TargetUserPublicKey == nil {
		return RuleErrorUserAssociationInvalidTargetUser
	}
	if err := bav.existsAssociationPublicKeyBytes(metadata.TargetUserPublicKey.ToBytes()); err != nil {
		return RuleErrorUserAssociationInvalidTargetUser
	}

	// Validate AppPKID.
	if err := bav.isValidAppPublicKey(metadata.AppPublicKey); err != nil {
		return RuleErrorAssociationInvalidApp
	}

	// Validate AssociationType.
	if err := isValidAssociationType(metadata.AssociationType); err != nil {
		return RuleErrorAssociationInvalidType
	}

	// Validate AssociationValue.
	if err := isValidAssociationValue(metadata.AssociationValue); err != nil {
		return RuleErrorAssociationInvalidValue
	}
	return nil
}

func (bav *UtxoView) IsValidDeleteUserAssociationMetadata(transactorPK []byte, metadata *DeleteUserAssociationMetadata) error {
	// Returns an error if the input metadata is invalid. Otherwise, returns nil.

	// Validate transactor public key is non-null.
	if transactorPK == nil {
		return RuleErrorAssociationInvalidTransactor
	}

	// Validate association ID is non-null.
	if metadata.AssociationID == nil {
		return RuleErrorAssociationInvalidID
	}

	// Validate association entry exists.
	associationEntry, err := bav.GetUserAssociationByID(metadata.AssociationID)
	if err != nil {
		return err
	}
	if associationEntry == nil {
		return RuleErrorAssociationNotFound
	}

	// Validate association entry was created by the same transactor.
	transactorPKIDEntry := bav.GetPKIDForPublicKey(transactorPK)
	if transactorPKIDEntry == nil ||
		transactorPKIDEntry.isDeleted ||
		!transactorPKIDEntry.PKID.Eq(associationEntry.TransactorPKID) {
		return RuleErrorAssociationInvalidTransactor
	}
	return nil
}

func (bav *UtxoView) IsValidCreatePostAssociationMetadata(transactorPK []byte, metadata *CreatePostAssociationMetadata) error {
	// Returns an error if the input metadata is invalid. Otherwise, returns nil.

	// Validate TransactorPKID.
	if err := bav.existsAssociationPublicKeyBytes(transactorPK); err != nil {
		return RuleErrorAssociationInvalidTransactor
	}

	// Validate PostHash.
	if metadata.PostHash == nil {
		return RuleErrorPostAssociationInvalidPost
	}
	postEntry := bav.GetPostEntryForPostHash(metadata.PostHash)
	if postEntry == nil || postEntry.isDeleted {
		return RuleErrorPostAssociationInvalidPost
	}

	// Validate AppPKID.
	if err := bav.isValidAppPublicKey(metadata.AppPublicKey); err != nil {
		return RuleErrorAssociationInvalidApp
	}

	// Validate AssociationType.
	if err := isValidAssociationType(metadata.AssociationType); err != nil {
		return RuleErrorAssociationInvalidType
	}

	// Validate AssociationValue.
	if err := isValidAssociationValue(metadata.AssociationValue); err != nil {
		return RuleErrorAssociationInvalidValue
	}
	return nil
}

func (bav *UtxoView) IsValidDeletePostAssociationMetadata(transactorPK []byte, metadata *DeletePostAssociationMetadata) error {
	// Returns an error if the input metadata is invalid. Otherwise, returns nil.

	// Validate transactor public key is non-null.
	if transactorPK == nil {
		return RuleErrorAssociationInvalidTransactor
	}

	// Validate association ID is non-null.
	if metadata.AssociationID == nil {
		return RuleErrorAssociationInvalidID
	}

	// Validate association entry exists.
	associationEntry, err := bav.GetPostAssociationByID(metadata.AssociationID)
	if err != nil {
		return err
	}
	if associationEntry == nil {
		return RuleErrorAssociationNotFound
	}

	// Validate association entry was created by the same transactor.
	transactorPKIDEntry := bav.GetPKIDForPublicKey(transactorPK)
	if transactorPKIDEntry == nil ||
		transactorPKIDEntry.isDeleted ||
		!transactorPKIDEntry.PKID.Eq(associationEntry.TransactorPKID) {
		return RuleErrorAssociationInvalidTransactor
	}
	return nil
}

func (bav *UtxoView) _isValidUserAssociationQuery(associationQuery *UserAssociationQuery) error {
	if associationQuery.TransactorPKID == nil &&
		associationQuery.TargetUserPKID == nil &&
		associationQuery.AppPKID == nil &&
		len(associationQuery.AssociationType) == 0 &&
		len(associationQuery.AssociationTypePrefix) == 0 &&
		len(associationQuery.AssociationValue) == 0 &&
		len(associationQuery.AssociationValuePrefix) == 0 {
		return errors.New("invalid query params: none provided")
	}
	if len(associationQuery.AssociationType) > 0 && len(associationQuery.AssociationTypePrefix) > 0 {
		return errors.New("invalid query params: both AssociationType and AssociationTypePrefix provided")
	}
	if len(associationQuery.AssociationValue) > 0 && len(associationQuery.AssociationValuePrefix) > 0 {
		return errors.New("invalid query params: both AssociationValue and AssociationValuePrefix provided")
	}
	if associationQuery.Limit < 0 {
		return errors.New("invalid query params: negative Limit provided")
	}
	if associationQuery.LastSeenAssociationID != nil {
		lastSeenAssociationEntry, err := bav.GetUserAssociationByID(associationQuery.LastSeenAssociationID)
		if err != nil {
			return err
		}
		if lastSeenAssociationEntry == nil {
			return errors.New("invalid query params: LastSeenAssociationEntry not found")
		}
	}
	return nil
}

func (bav *UtxoView) _isValidCountUserAssociationQuery(associationQuery *UserAssociationQuery) error {
	if err := bav._isValidUserAssociationQuery(associationQuery); err != nil {
		return err
	}
	if associationQuery.Limit > 0 {
		return errors.New("invalid query params: cannot provide Limit")
	}
	if associationQuery.LastSeenAssociationID != nil {
		return errors.New("invalid query params: cannot provide LastSeenAssociationID")
	}
	if associationQuery.SortDescending {
		return errors.New("invalid query params: cannot provide SortDescending")
	}
	return nil
}

func (bav *UtxoView) _isValidPostAssociationQuery(associationQuery *PostAssociationQuery) error {
	if associationQuery.TransactorPKID == nil &&
		associationQuery.PostHash == nil &&
		associationQuery.AppPKID == nil &&
		len(associationQuery.AssociationType) == 0 &&
		len(associationQuery.AssociationTypePrefix) == 0 &&
		len(associationQuery.AssociationValue) == 0 &&
		len(associationQuery.AssociationValuePrefix) == 0 {
		return errors.New("invalid query params: none provided")
	}
	if len(associationQuery.AssociationType) > 0 && len(associationQuery.AssociationTypePrefix) > 0 {
		return errors.New("invalid query params: both AssociationType and AssociationTypePrefix provided")
	}
	if len(associationQuery.AssociationValue) > 0 && len(associationQuery.AssociationValuePrefix) > 0 {
		return errors.New("invalid query params: both AssociationValue and AssociationValuePrefix provided")
	}
	if associationQuery.Limit < 0 {
		return errors.New("invalid query params: negative Limit provided")
	}
	if associationQuery.LastSeenAssociationID != nil {
		lastSeenAssociationEntry, err := bav.GetPostAssociationByID(associationQuery.LastSeenAssociationID)
		if err != nil {
			return err
		}
		if lastSeenAssociationEntry == nil {
			return errors.New("invalid query params: LastSeenAssociationEntry not found")
		}
	}
	return nil
}

func (bav *UtxoView) _isValidCountPostAssociationQuery(associationQuery *PostAssociationQuery) error {
	if err := bav._isValidPostAssociationQuery(associationQuery); err != nil {
		return err
	}
	if associationQuery.Limit > 0 {
		return errors.New("invalid query params: cannot provide Limit")
	}
	if associationQuery.LastSeenAssociationID != nil {
		return errors.New("invalid query params: cannot provide LastSeenAssociationID")
	}
	if associationQuery.SortDescending {
		return errors.New("invalid query params: cannot provide SortDescending")
	}
	return nil
}

// ###########################
// ## GETTERS
// ###########################

func (bav *UtxoView) GetUserAssociationByID(associationID *BlockHash) (*UserAssociationEntry, error) {
	// First, check the UTXO view for most recent association entries which
	// take priority over any with the same AssociationID from the database.
	associationEntry, exists := bav.AssociationMapKeyToUserAssociationEntry[AssociationMapKey{AssociationID: *associationID}]
	if exists && associationEntry != nil {
		if associationEntry.isDeleted {
			// If association entry is deleted, return nil.
			return nil, nil
		}
		return associationEntry, nil
	}
	// If not found in the UTXO view, next check the database.
	return bav.GetDbAdapter().GetUserAssociationByID(associationID)
}

func (bav *UtxoView) GetPostAssociationByID(associationID *BlockHash) (*PostAssociationEntry, error) {
	// First, check the UTXO view for most recent association entries which
	// take priority over any with the same AssociationID from the database.
	associationEntry, exists := bav.AssociationMapKeyToPostAssociationEntry[AssociationMapKey{AssociationID: *associationID}]
	if exists && associationEntry != nil {
		if associationEntry.isDeleted {
			// If association entry is deleted, return nil.
			return nil, nil
		}
		return associationEntry, nil
	}
	// If not found in the UTXO view, next check the database.
	return bav.GetDbAdapter().GetPostAssociationByID(associationID)
}

func (bav *UtxoView) GetUserAssociationByAttributes(transactorPK []byte, metadata *CreateUserAssociationMetadata) (*UserAssociationEntry, error) {
	// Convert metadata to association entry. At this point, we know the metadata
	// is already validated: PKIDs exist and string are of an acceptable length.
	associationEntry := &UserAssociationEntry{
		TransactorPKID:   bav.GetPKIDForPublicKey(transactorPK).PKID,
		TargetUserPKID:   bav.GetPKIDForPublicKey(metadata.TargetUserPublicKey.ToBytes()).PKID,
		AppPKID:          bav._associationAppPublicKeyToPKID(metadata.AppPublicKey),
		AssociationType:  metadata.AssociationType,
		AssociationValue: metadata.AssociationValue,
	}
	// First, check the UTXO view for most recent association entries which
	// take priority over any with the same AssociationID from the database.
	isDeleted := false
	for _, utxoViewAssociationEntry := range bav.AssociationMapKeyToUserAssociationEntry {
		if !associationEntry.Eq(utxoViewAssociationEntry) {
			continue
		}
		if utxoViewAssociationEntry.isDeleted {
			// If there is a deleted matching association entry in the UTXO view, we need
			// to keep searching the UTXO view since there could be other non-deleted
			// matches. There can be an arbitrary number of deleted matching association
			// entries, but there will only ever be zero or one non-deleted matching
			// association entry, since "updating" a matching association entry deletes
			// the old one and creates a new one with a new association ID. If we don't
			// find any matches in the UTXO view, we return nil below, before checking
			// the db which would return a deleted association entry.
			isDeleted = true
			continue
		}
		return utxoViewAssociationEntry, nil
	}
	if isDeleted {
		return nil, nil
	}
	// If not found in the UTXO view, next check the database.
	return bav.GetDbAdapter().GetUserAssociationByAttributes(associationEntry)
}

func (bav *UtxoView) GetPostAssociationByAttributes(transactorPK []byte, metadata *CreatePostAssociationMetadata) (*PostAssociationEntry, error) {
	// Convert metadata to association entry. At this point, we know the metadata is
	// already validated: PKIDs and posts exist and string are of an acceptable length.
	associationEntry := &PostAssociationEntry{
		TransactorPKID:   bav.GetPKIDForPublicKey(transactorPK).PKID,
		PostHash:         metadata.PostHash,
		AppPKID:          bav._associationAppPublicKeyToPKID(metadata.AppPublicKey),
		AssociationType:  metadata.AssociationType,
		AssociationValue: metadata.AssociationValue,
	}
	// First, check the UTXO view for most recent association entries which
	// take priority over any with the same AssociationID from the database.
	isDeleted := false
	for _, utxoViewAssociationEntry := range bav.AssociationMapKeyToPostAssociationEntry {
		if !associationEntry.Eq(utxoViewAssociationEntry) {
			continue
		}
		if utxoViewAssociationEntry.isDeleted {
			// If there is a deleted matching association entry in the UTXO view, we need
			// to keep searching the UTXO view since there could be other non-deleted
			// matches. There can be an arbitrary number of deleted matching association
			// entries, but there will only ever be zero or one non-deleted matching
			// association entry, since "updating" a matching association entry deletes
			// the old one and creates a new one with a new association ID. If we don't
			// find any matches in the UTXO view, we return nil below, before checking
			// the db which would return a deleted association entry.
			isDeleted = true
			continue
		}
		return utxoViewAssociationEntry, nil
	}
	if isDeleted {
		return nil, nil
	}
	// If not found in the UTXO view, next check the database.
	return bav.GetDbAdapter().GetPostAssociationByAttributes(associationEntry)
}

func (bav *UtxoView) GetUserAssociationsByAttributes(associationQuery *UserAssociationQuery) ([]*UserAssociationEntry, error) {
	// Validate query params.
	if err := bav._isValidUserAssociationQuery(associationQuery); err != nil {
		return nil, errors.Wrap(err, "GetUserAssociationsByAttributes: ")
	}
	// First, pull matching association entries from the UTXO view so that
	// we can track all association IDs from the view and can properly limit the
	// number of entries retrieved from the database.
	newAssociationEntries, allUtxoViewAssociationIds := bav._getUtxoViewUserAssociationEntriesByAttributes(associationQuery)
	// Check the database for matching association entries, excluding all association ids from the view
	dbAssociationEntries, prefixType, err := bav.GetDbAdapter().GetUserAssociationsByAttributes(associationQuery, allUtxoViewAssociationIds)
	if err != nil {
		return nil, errors.Wrapf(err, "GetUserAssociationsByAttributes: ")
	}
	// Sort the UTXO view association and DB entries according to the query's specified sort order.
	sortedAssociationEntries, err := bav.GetDbAdapter().SortUserAssociationEntriesByPrefix(
		append(newAssociationEntries, dbAssociationEntries...), prefixType, associationQuery.SortDescending,
	)
	if err != nil {
		return nil, errors.Wrapf(err, "GetUserAssociationsByAttributes: ")
	}
	startIndex := 0
	if associationQuery.LastSeenAssociationID != nil {
		for ii, associationEntry := range sortedAssociationEntries {
			if associationEntry.AssociationID.IsEqual(associationQuery.LastSeenAssociationID) {
				startIndex = ii + 1
				break
			}
		}
	}

	maxIndex := startIndex + associationQuery.Limit
	if maxIndex == 0 || maxIndex > len(sortedAssociationEntries) {
		maxIndex = len(sortedAssociationEntries)
	}
	return sortedAssociationEntries[startIndex:maxIndex], nil
}

func (bav *UtxoView) CountUserAssociationsByAttributes(associationQuery *UserAssociationQuery) (uint64, error) {
	// Validate query params.
	if err := bav._isValidCountUserAssociationQuery(associationQuery); err != nil {
		return 0, errors.Wrap(err, "CountUserAssociationsByAttributes: ")
	}
	// First pull matching association entries from the UTXO view so that
	// we can track all association IDs from the view and can properly limit
	// the number of entries retrieved from the database.
	newUtxoViewAssociationEntries, allUtxoViewAssociationIds := bav._getUtxoViewUserAssociationEntriesByAttributes(associationQuery)
	// Pull matching association IDs from the db.
	dbAssociationIds, _, err := bav.GetDbAdapter().GetUserAssociationIdsByAttributes(associationQuery, allUtxoViewAssociationIds)
	if err != nil {
		return 0, errors.Wrapf(err, "CountUserAssociationsByAttributes: ")
	}
	return uint64(len(newUtxoViewAssociationEntries) + dbAssociationIds.Size()), nil
}

func (bav *UtxoView) _getUtxoViewUserAssociationEntriesByAttributes(
	associationQuery *UserAssociationQuery,
) ([]*UserAssociationEntry, *Set[BlockHash]) {
	// Returns a slice of new association entries in the UTXO view as well as a map of deleted entry IDs.
	var newAssociationEntries []*UserAssociationEntry
	allAssociationIds := NewSet([]BlockHash{})
	for _, associationEntry := range bav.AssociationMapKeyToUserAssociationEntry {
		if !_isMatchingUtxoUserAssociationEntry(associationQuery, associationEntry) {
			continue
		}
		allAssociationIds.Add(*associationEntry.AssociationID)
		if !associationEntry.isDeleted {
			newAssociationEntries = append(newAssociationEntries, associationEntry)
		}
	}
	return newAssociationEntries, allAssociationIds
}

func _isMatchingUtxoUserAssociationEntry(associationQuery *UserAssociationQuery, associationEntry *UserAssociationEntry) bool {
	// If TransactorPKID is set, they have to match.
	if associationQuery.TransactorPKID != nil &&
		!associationQuery.TransactorPKID.Eq(associationEntry.TransactorPKID) {
		return false
	}
	// If TargetUserPKID is set, they have to match.
	if associationQuery.TargetUserPKID != nil &&
		!associationQuery.TargetUserPKID.Eq(associationEntry.TargetUserPKID) {
		return false
	}
	// If AppPKID is set, they have to match.
	if associationQuery.AppPKID != nil &&
		!associationQuery.AppPKID.Eq(associationEntry.AppPKID) {
		return false
	}
	// If AssociationType is set, they have to match.
	if len(associationQuery.AssociationType) > 0 {
		if !_isMatchingAssociationType(associationQuery.AssociationType, associationEntry.AssociationType) {
			return false
		}
	} else if len(associationQuery.AssociationTypePrefix) > 0 {
		// If AssociationTypePrefix is set, they have to prefix match.
		if !_isMatchingAssociationTypePrefix(associationEntry.AssociationType, associationQuery.AssociationTypePrefix) {
			return false
		}
	}
	// If AssociationValue is set, they have to match.
	if len(associationQuery.AssociationValue) > 0 {
		if !bytes.Equal(associationQuery.AssociationValue, associationEntry.AssociationValue) {
			return false
		}
	} else if len(associationQuery.AssociationValuePrefix) > 0 {
		// If AssociationValuePrefix is set, they have to prefix match.
		if !bytes.HasPrefix(associationEntry.AssociationValue, associationQuery.AssociationValuePrefix) {
			return false
		}
	}
	return true
}

func (bav *UtxoView) GetPostAssociationsByAttributes(associationQuery *PostAssociationQuery) ([]*PostAssociationEntry, error) {
	// Validate query params.
	if err := bav._isValidPostAssociationQuery(associationQuery); err != nil {
		return nil, errors.Wrap(err, "GetPostAssociationsByAttributes: ")
	}
	// First, pull matching association entries from the UTXO view so that
	// we can track all association IDs from the view and can properly limit the
	// number of entries retrieved from the database.
	newUtxoViewAssociationEntries, utxoViewAssociationIds := bav._getUtxoViewPostAssociationEntriesByAttributes(associationQuery)
	// Check the database for matching association entries.
	dbAssociationEntries, prefixType, err := bav.GetDbAdapter().GetPostAssociationsByAttributes(associationQuery, utxoViewAssociationIds)
	if err != nil {
		return nil, errors.Wrapf(err, "GetPostAssociationsByAttributes: ")
	}
	// Sort the UTXO view association entries and DB entries according to the query's specified sort order.
	sortedAssociationEntries, err := bav.GetDbAdapter().SortPostAssociationEntriesByPrefix(
		append(newUtxoViewAssociationEntries, dbAssociationEntries...), prefixType, associationQuery.SortDescending,
	)
	if err != nil {
		return nil, errors.Wrapf(err, "GetPostAssociationsByAttributes: ")
	}
	startIndex := 0
	if associationQuery.LastSeenAssociationID != nil {
		for ii, associationEntry := range sortedAssociationEntries {
			if associationEntry.AssociationID.IsEqual(associationQuery.LastSeenAssociationID) {
				startIndex = ii + 1
				break
			}
		}
	}

	maxIndex := startIndex + associationQuery.Limit
	if maxIndex == 0 || maxIndex > len(sortedAssociationEntries) {
		maxIndex = len(sortedAssociationEntries)
	}
	return sortedAssociationEntries[startIndex:maxIndex], nil
}

func (bav *UtxoView) CountPostAssociationsByAttributes(associationQuery *PostAssociationQuery) (uint64, error) {
	// Validate query params.
	if err := bav._isValidCountPostAssociationQuery(associationQuery); err != nil {
		return 0, errors.Wrapf(err, "CountPostAssociationsByAttributes: ")
	}
	// First pull matching association entries from the UTXO view so that
	// we can track all association IDs from the view and can properly limit
	// the number of entries retrieved from the database.
	newUtxoViewAssociationEntries, allUtxoViewAssociationIds := bav._getUtxoViewPostAssociationEntriesByAttributes(associationQuery)
	// Pull matching association IDs from the db.
	dbAssociationIds, _, err := bav.GetDbAdapter().GetPostAssociationIdsByAttributes(associationQuery, allUtxoViewAssociationIds)
	if err != nil {
		return 0, errors.Wrapf(err, "CountPostAssociationsByAttributes: ")
	}
	return uint64(len(newUtxoViewAssociationEntries) + dbAssociationIds.Size()), nil
}

func (bav *UtxoView) _getUtxoViewPostAssociationEntriesByAttributes(
	associationQuery *PostAssociationQuery,
) ([]*PostAssociationEntry, *Set[BlockHash]) {
	// Returns a slice of new association entries in the UTXO view as well as a map of deleted entry IDs.
	var newAssociationEntries []*PostAssociationEntry
	allAssociationIds := NewSet([]BlockHash{})
	for _, associationEntry := range bav.AssociationMapKeyToPostAssociationEntry {
		if !_isMatchingUtxoPostAssociationEntry(associationQuery, associationEntry) {
			continue
		}
		allAssociationIds.Add(*associationEntry.AssociationID)
		if !associationEntry.isDeleted {
			newAssociationEntries = append(newAssociationEntries, associationEntry)
		}
	}
	return newAssociationEntries, allAssociationIds
}

func _isMatchingUtxoPostAssociationEntry(associationQuery *PostAssociationQuery, associationEntry *PostAssociationEntry) bool {
	// If TransactorPKID is set, they have to match.
	if associationQuery.TransactorPKID != nil &&
		!associationQuery.TransactorPKID.Eq(associationEntry.TransactorPKID) {
		return false
	}
	// If PostHash is set, they have to match.
	if associationQuery.PostHash != nil &&
		!associationQuery.PostHash.IsEqual(associationEntry.PostHash) {
		return false
	}
	// If AppPKID is set, they have to match.
	if associationQuery.AppPKID != nil &&
		!associationQuery.AppPKID.Eq(associationEntry.AppPKID) {
		return false
	}
	// If AssociationType is set, they have to match.
	if len(associationQuery.AssociationType) > 0 {
		if !_isMatchingAssociationType(associationQuery.AssociationType, associationEntry.AssociationType) {
			return false
		}
	} else if len(associationQuery.AssociationTypePrefix) > 0 {
		// If AssociationTypePrefix is set, they have to prefix match.
		if !_isMatchingAssociationTypePrefix(associationEntry.AssociationType, associationQuery.AssociationTypePrefix) {
			return false
		}
	}
	// If AssociationValue is set, they have to match.
	if len(associationQuery.AssociationValue) > 0 {
		if !bytes.Equal(associationQuery.AssociationValue, associationEntry.AssociationValue) {
			return false
		}
	} else if len(associationQuery.AssociationValuePrefix) > 0 {
		// If AssociationValuePrefix is set, they have to prefix match.
		if !bytes.HasPrefix(associationEntry.AssociationValue, associationQuery.AssociationValuePrefix) {
			return false
		}
	}
	return true
}

func _isMatchingAssociationType(associationType1 []byte, associationType2 []byte) bool {
	return bytes.Equal(bytes.ToLower(associationType1), bytes.ToLower(associationType2))
}

func _isMatchingAssociationTypePrefix(associationType []byte, associationTypePrefix []byte) bool {
	return bytes.HasPrefix(bytes.ToLower(associationType), bytes.ToLower(associationTypePrefix))
}

// ###########################
// ## SETTERS
// ###########################

func (bav *UtxoView) _setUserAssociationEntryMappings(entry *UserAssociationEntry) {
	// This function shouldn't be called with nil.
	if entry == nil {
		glog.Errorf("_setUserAssociationEntryMappings: called with nil entry; this should never happen")
		return
	}

	bav.AssociationMapKeyToUserAssociationEntry[entry.ToMapKey()] = entry
}

func (bav *UtxoView) _deleteUserAssociationEntryMappings(entry *UserAssociationEntry) {
	// This function shouldn't be called with nil.
	if entry == nil {
		glog.Errorf("_deleteUserAssociationEntryMappings: called with nil entry; this should never happen")
		return
	}

	// Create a tombstone entry.
	tombstoneEntry := *entry
	tombstoneEntry.isDeleted = true

	// Set the mappings to point to the tombstone entry.
	bav._setUserAssociationEntryMappings(&tombstoneEntry)
}

func (bav *UtxoView) _setPostAssociationEntryMappings(entry *PostAssociationEntry) {
	// This function shouldn't be called with nil.
	if entry == nil {
		glog.Errorf("_setPostAssociationEntryMappings: called with nil entry; this should never happen")
		return
	}

	bav.AssociationMapKeyToPostAssociationEntry[entry.ToMapKey()] = entry
}

func (bav *UtxoView) _deletePostAssociationEntryMappings(entry *PostAssociationEntry) {
	// This function shouldn't be called with nil.
	if entry == nil {
		glog.Errorf("_deletePostAssociationEntryMappings: called with nil entry; this should never happen")
		return
	}

	// Create a tombstone entry.
	tombstoneEntry := *entry
	tombstoneEntry.isDeleted = true

	// Set the mappings to point to the tombstone entry.
	bav._setPostAssociationEntryMappings(&tombstoneEntry)
}

// ###########################
// ## HELPERS
// ###########################

func (bav *UtxoView) _associationAppPublicKeyToPKID(publicKey *PublicKey) *PKID {
	if publicKey.IsZeroPublicKey() {
		return &ZeroPKID
	}
	return bav.GetPKIDForPublicKey(publicKey.ToBytes()).PKID
}<|MERGE_RESOLUTION|>--- conflicted
+++ resolved
@@ -19,11 +19,7 @@
 	_err error,
 ) {
 	// Validate the starting block height.
-<<<<<<< HEAD
-	if blockHeight < bav.Params.ForkHeights.AccessGroupsAndAssociationsBlockHeight {
-=======
 	if blockHeight < bav.Params.ForkHeights.AssociationsAndAccessGroupsBlockHeight {
->>>>>>> 74899861
 		return 0, 0, nil, RuleErrorAssociationBeforeBlockHeight
 	}
 
@@ -115,11 +111,7 @@
 	_err error,
 ) {
 	// Validate the starting block height.
-<<<<<<< HEAD
-	if blockHeight < bav.Params.ForkHeights.AccessGroupsAndAssociationsBlockHeight {
-=======
 	if blockHeight < bav.Params.ForkHeights.AssociationsAndAccessGroupsBlockHeight {
->>>>>>> 74899861
 		return 0, 0, nil, RuleErrorAssociationBeforeBlockHeight
 	}
 
@@ -191,11 +183,7 @@
 	_err error,
 ) {
 	// Validate the starting block height.
-<<<<<<< HEAD
-	if blockHeight < bav.Params.ForkHeights.AccessGroupsAndAssociationsBlockHeight {
-=======
 	if blockHeight < bav.Params.ForkHeights.AssociationsAndAccessGroupsBlockHeight {
->>>>>>> 74899861
 		return 0, 0, nil, RuleErrorAssociationBeforeBlockHeight
 	}
 
@@ -287,11 +275,7 @@
 	_err error,
 ) {
 	// Validate the starting block height.
-<<<<<<< HEAD
-	if blockHeight < bav.Params.ForkHeights.AccessGroupsAndAssociationsBlockHeight {
-=======
 	if blockHeight < bav.Params.ForkHeights.AssociationsAndAccessGroupsBlockHeight {
->>>>>>> 74899861
 		return 0, 0, nil, RuleErrorAssociationBeforeBlockHeight
 	}
 
