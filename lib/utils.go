--- conflicted
+++ resolved
@@ -204,20 +204,6 @@
 	}
 }
 
-<<<<<<< HEAD
-func EncodeBlockhashToHexString(blockHash *BlockHash) string {
-	if blockHash == nil {
-		return ""
-	}
-	return EncodeHexToStringIfNotNull(blockHash[:])
-}
-
-func EncodeHexToStringIfNotNull(hexBytes []byte) string {
-	if hexBytes == nil {
-		return ""
-	}
-	return hex.EncodeToString(hexBytes)
-=======
 func MapKeysToNonDeterministicPointerSlice[K comparable, V any](inputMap map[K]V) []*K {
 	outputSlice := []*K{}
 	for k := range inputMap {
@@ -225,5 +211,18 @@
 		outputSlice = append(outputSlice, &kCopy)
 	}
 	return outputSlice
->>>>>>> 1bd4a754
+}
+
+func EncodeBlockhashToHexString(blockHash *BlockHash) string {
+	if blockHash == nil {
+		return ""
+	}
+	return EncodeHexToStringIfNotNull(blockHash[:])
+}
+
+func EncodeHexToStringIfNotNull(hexBytes []byte) string {
+	if hexBytes == nil {
+		return ""
+	}
+	return hex.EncodeToString(hexBytes)
 }