package lib

import (
	"bytes"
	"fmt"
	"sort"

	"github.com/dgraph-io/badger/v3"
	"github.com/golang/glog"
	"github.com/holiman/uint256"
	"github.com/pkg/errors"
)

// Stake: Any user can assign stake to a registered validator who allows delegated stake.
// When a user stakes with a validator, they lock up $DESO from their account balance
// into a StakeEntry. As reward for staking, a user is eligible to receive a percentage
// of the block rewards attributed to the validator. Any staked $DESO is unspendable
// until the user unstakes and unlocks their stake. See below.
//
// Unstake: If a user wants to retrieve their funds from being staked with a validator,
// they must submit an Unstake transaction. This deletes or updates their existing
// StakeEntry and creates or updates a LockedStakeEntry. Unstaked stake is not immediately
// withdrawalable and usable. It is locked for a period of time as determined by a consensus
// parameter. This is to prevent byzantine users from trying to game block rewards or
// leader schedules.
//
// UnlockStake: Once sufficient time has elapsed since unstaking their funds, a user can
// submit an UnlockStake transaction to retrieve their funds. Any eligible funds are
// unlocked and returned to the user's account balance.

//
// TYPES: StakeEntry
//

type StakeEntry struct {
	StakerPKID       *PKID
	ValidatorPKID    *PKID
	StakeAmountNanos *uint256.Int
	ExtraData        map[string][]byte
	isDeleted        bool
}

type StakeMapKey struct {
	ValidatorPKID PKID
	StakerPKID    PKID
}

func (stakeEntry *StakeEntry) Copy() *StakeEntry {
	return &StakeEntry{
		StakerPKID:       stakeEntry.StakerPKID.NewPKID(),
		ValidatorPKID:    stakeEntry.ValidatorPKID.NewPKID(),
		StakeAmountNanos: stakeEntry.StakeAmountNanos.Clone(),
		ExtraData:        copyExtraData(stakeEntry.ExtraData),
		isDeleted:        stakeEntry.isDeleted,
	}
}

func (stakeEntry *StakeEntry) Eq(other *StakeEntry) bool {
	return stakeEntry.ToMapKey() == other.ToMapKey()
}

func (stakeEntry *StakeEntry) ToMapKey() StakeMapKey {
	return StakeMapKey{
		StakerPKID:    *stakeEntry.StakerPKID,
		ValidatorPKID: *stakeEntry.ValidatorPKID,
	}
}

func (stakeEntry *StakeEntry) RawEncodeWithoutMetadata(blockHeight uint64, skipMetadata ...bool) []byte {
	var data []byte
	data = append(data, EncodeToBytes(blockHeight, stakeEntry.StakerPKID, skipMetadata...)...)
	data = append(data, EncodeToBytes(blockHeight, stakeEntry.ValidatorPKID, skipMetadata...)...)
	data = append(data, VariableEncodeUint256(stakeEntry.StakeAmountNanos)...)
	data = append(data, EncodeExtraData(stakeEntry.ExtraData)...)
	return data
}

func (stakeEntry *StakeEntry) RawDecodeWithoutMetadata(blockHeight uint64, rr *bytes.Reader) error {
	var err error

	// StakerPKID
	stakeEntry.StakerPKID, err = DecodeDeSoEncoder(&PKID{}, rr)
	if err != nil {
		return errors.Wrapf(err, "StakeEntry.Decode: Problem reading StakerPKID: ")
	}

	// ValidatorPKID
	stakeEntry.ValidatorPKID, err = DecodeDeSoEncoder(&PKID{}, rr)
	if err != nil {
		return errors.Wrapf(err, "StakeEntry.Decode: Problem reading ValidatorPKID: ")
	}

	// StakeAmountNanos
	stakeEntry.StakeAmountNanos, err = VariableDecodeUint256(rr)
	if err != nil {
		return errors.Wrapf(err, "StakeEntry.Decode: Problem reading StakeAmountNanos: ")
	}

	// ExtraData
	stakeEntry.ExtraData, err = DecodeExtraData(rr)
	if err != nil {
		return errors.Wrapf(err, "StakeEntry.Decode: Problem reading ExtraData: ")
	}

	return err
}

func (stakeEntry *StakeEntry) GetVersionByte(blockHeight uint64) byte {
	return 0
}

func (stakeEntry *StakeEntry) GetEncoderType() EncoderType {
	return EncoderTypeStakeEntry
}

//
// TYPES: LockedStakeEntry
//

type LockedStakeEntry struct {
	StakerPKID          *PKID
	ValidatorPKID       *PKID
	LockedAmountNanos   *uint256.Int
	LockedAtEpochNumber uint64
	ExtraData           map[string][]byte
	isDeleted           bool
}

type LockedStakeMapKey struct {
	ValidatorPKID       PKID
	StakerPKID          PKID
	LockedAtEpochNumber uint64
}

func (lockedStakeEntry *LockedStakeEntry) Copy() *LockedStakeEntry {
	return &LockedStakeEntry{
		StakerPKID:          lockedStakeEntry.StakerPKID.NewPKID(),
		ValidatorPKID:       lockedStakeEntry.ValidatorPKID.NewPKID(),
		LockedAmountNanos:   lockedStakeEntry.LockedAmountNanos.Clone(),
		LockedAtEpochNumber: lockedStakeEntry.LockedAtEpochNumber,
		ExtraData:           copyExtraData(lockedStakeEntry.ExtraData),
		isDeleted:           lockedStakeEntry.isDeleted,
	}
}

func (lockedStakeEntry *LockedStakeEntry) Eq(other *LockedStakeEntry) bool {
	return lockedStakeEntry.ToMapKey() == other.ToMapKey()
}

func (lockedStakeEntry *LockedStakeEntry) ToMapKey() LockedStakeMapKey {
	return LockedStakeMapKey{
		StakerPKID:          *lockedStakeEntry.StakerPKID,
		ValidatorPKID:       *lockedStakeEntry.ValidatorPKID,
		LockedAtEpochNumber: lockedStakeEntry.LockedAtEpochNumber,
	}
}

func (lockedStakeEntry *LockedStakeEntry) RawEncodeWithoutMetadata(blockHeight uint64, skipMetadata ...bool) []byte {
	var data []byte
	data = append(data, EncodeToBytes(blockHeight, lockedStakeEntry.StakerPKID, skipMetadata...)...)
	data = append(data, EncodeToBytes(blockHeight, lockedStakeEntry.ValidatorPKID, skipMetadata...)...)
	data = append(data, VariableEncodeUint256(lockedStakeEntry.LockedAmountNanos)...)
	data = append(data, UintToBuf(lockedStakeEntry.LockedAtEpochNumber)...)
	data = append(data, EncodeExtraData(lockedStakeEntry.ExtraData)...)
	return data
}

func (lockedStakeEntry *LockedStakeEntry) RawDecodeWithoutMetadata(blockHeight uint64, rr *bytes.Reader) error {
	var err error

	// StakerPKID
	lockedStakeEntry.StakerPKID, err = DecodeDeSoEncoder(&PKID{}, rr)
	if err != nil {
		return errors.Wrapf(err, "LockedStakeEntry.Decode: Problem reading StakerPKID: ")
	}

	// ValidatorPKID
	lockedStakeEntry.ValidatorPKID, err = DecodeDeSoEncoder(&PKID{}, rr)
	if err != nil {
		return errors.Wrapf(err, "LockedStakeEntry.Decode: Problem reading ValidatorPKID: ")
	}

	// LockedAmountNanos
	lockedStakeEntry.LockedAmountNanos, err = VariableDecodeUint256(rr)
	if err != nil {
		return errors.Wrapf(err, "LockedStakeEntry.Decode: Problem reading LockedAmountNanos: ")
	}

	// LockedAtEpochNumber
	lockedStakeEntry.LockedAtEpochNumber, err = ReadUvarint(rr)
	if err != nil {
		return errors.Wrapf(err, "LockedStakeEntry.Decode: Problem reading LockedAtEpochNumber: ")
	}

	// ExtraData
	lockedStakeEntry.ExtraData, err = DecodeExtraData(rr)
	if err != nil {
		return errors.Wrapf(err, "LockedStakeEntry.Decode: Problem reading ExtraData: ")
	}

	return err
}

func (lockedStakeEntry *LockedStakeEntry) GetVersionByte(blockHeight uint64) byte {
	return 0
}

func (lockedStakeEntry *LockedStakeEntry) GetEncoderType() EncoderType {
	return EncoderTypeLockedStakeEntry
}

//
// TYPES: StakeMetadata
//

type StakeMetadata struct {
	ValidatorPublicKey *PublicKey
	StakeAmountNanos   *uint256.Int
}

func (txnData *StakeMetadata) GetTxnType() TxnType {
	return TxnTypeStake
}

func (txnData *StakeMetadata) ToBytes(preSignature bool) ([]byte, error) {
	var data []byte
	data = append(data, EncodeByteArray(txnData.ValidatorPublicKey.ToBytes())...)
	data = append(data, VariableEncodeUint256(txnData.StakeAmountNanos)...)
	return data, nil
}

func (txnData *StakeMetadata) FromBytes(data []byte) error {
	rr := bytes.NewReader(data)

	// ValidatorPublicKey
	validatorPublicKeyBytes, err := DecodeByteArray(rr)
	if err != nil {
		return errors.Wrapf(err, "StakeMetadata.FromBytes: Problem reading ValidatorPublicKey: ")
	}
	txnData.ValidatorPublicKey = NewPublicKey(validatorPublicKeyBytes)

	// StakeAmountNanos
	txnData.StakeAmountNanos, err = VariableDecodeUint256(rr)
	if err != nil {
		return errors.Wrapf(err, "StakeMetadata.FromBytes: Problem reading StakeAmountNanos: ")
	}

	return nil
}

func (txnData *StakeMetadata) New() DeSoTxnMetadata {
	return &StakeMetadata{}
}

//
// TYPES: UnstakeMetadata
//

type UnstakeMetadata struct {
	ValidatorPublicKey *PublicKey
	UnstakeAmountNanos *uint256.Int
}

func (txnData *UnstakeMetadata) GetTxnType() TxnType {
	return TxnTypeUnstake
}

func (txnData *UnstakeMetadata) ToBytes(preSignature bool) ([]byte, error) {
	var data []byte
	data = append(data, EncodeByteArray(txnData.ValidatorPublicKey.ToBytes())...)
	data = append(data, VariableEncodeUint256(txnData.UnstakeAmountNanos)...)
	return data, nil
}

func (txnData *UnstakeMetadata) FromBytes(data []byte) error {
	rr := bytes.NewReader(data)

	// ValidatorPublicKey
	validatorPublicKeyBytes, err := DecodeByteArray(rr)
	if err != nil {
		return errors.Wrapf(err, "UnstakeMetadata.FromBytes: Problem reading ValidatorPublicKey: ")
	}
	txnData.ValidatorPublicKey = NewPublicKey(validatorPublicKeyBytes)

	// UnstakeAmountNanos
	txnData.UnstakeAmountNanos, err = VariableDecodeUint256(rr)
	if err != nil {
		return errors.Wrapf(err, "UnstakeMetadata.FromBytes: Problem reading UnstakeAmountNanos: ")
	}

	return nil
}

func (txnData *UnstakeMetadata) New() DeSoTxnMetadata {
	return &UnstakeMetadata{}
}

//
// TYPES: UnlockStakeMetadata
//

type UnlockStakeMetadata struct {
	ValidatorPublicKey *PublicKey
	StartEpochNumber   uint64
	EndEpochNumber     uint64
}

func (txnData *UnlockStakeMetadata) GetTxnType() TxnType {
	return TxnTypeUnlockStake
}

func (txnData *UnlockStakeMetadata) ToBytes(preSignature bool) ([]byte, error) {
	var data []byte
	data = append(data, EncodeByteArray(txnData.ValidatorPublicKey.ToBytes())...)
	data = append(data, UintToBuf(txnData.StartEpochNumber)...)
	data = append(data, UintToBuf(txnData.EndEpochNumber)...)
	return data, nil
}

func (txnData *UnlockStakeMetadata) FromBytes(data []byte) error {
	rr := bytes.NewReader(data)

	// ValidatorPublicKey
	validatorPublicKeyBytes, err := DecodeByteArray(rr)
	if err != nil {
		return errors.Wrapf(err, "UnlockStakeMetadata.FromBytes: Problem reading ValidatorPublicKey: ")
	}
	txnData.ValidatorPublicKey = NewPublicKey(validatorPublicKeyBytes)

	// StartEpochNumber
	txnData.StartEpochNumber, err = ReadUvarint(rr)
	if err != nil {
		return errors.Wrapf(err, "UnlockStakeMetadata.FromBytes: Problem reading StartEpochNumber: ")
	}

	// EndEpochNumber
	txnData.EndEpochNumber, err = ReadUvarint(rr)
	if err != nil {
		return errors.Wrapf(err, "UnlockStakeMetadata.FromBytes: Problem reading EndEpochNumber: ")
	}

	return nil
}

func (txnData *UnlockStakeMetadata) New() DeSoTxnMetadata {
	return &UnlockStakeMetadata{}
}

//
// TYPES: StakeTxindexMetadata
//

type StakeTxindexMetadata struct {
	StakerPublicKeyBase58Check    string
	ValidatorPublicKeyBase58Check string
	StakeAmountNanos              *uint256.Int
}

func (txindexMetadata *StakeTxindexMetadata) RawEncodeWithoutMetadata(blockHeight uint64, skipMetadata ...bool) []byte {
	var data []byte
	data = append(data, EncodeByteArray([]byte(txindexMetadata.StakerPublicKeyBase58Check))...)
	data = append(data, EncodeByteArray([]byte(txindexMetadata.ValidatorPublicKeyBase58Check))...)
	data = append(data, VariableEncodeUint256(txindexMetadata.StakeAmountNanos)...)
	return data
}

func (txindexMetadata *StakeTxindexMetadata) RawDecodeWithoutMetadata(blockHeight uint64, rr *bytes.Reader) error {
	var err error

	// StakerPublicKeyBase58Check
	stakerPublicKeyBase58CheckBytes, err := DecodeByteArray(rr)
	if err != nil {
		return errors.Wrapf(err, "StakeTxindexMetadata.Decode: Problem reading StakerPublicKeyBase58Check: ")
	}
	txindexMetadata.StakerPublicKeyBase58Check = string(stakerPublicKeyBase58CheckBytes)

	// ValidatorPublicKeyBase58Check
	validatorPublicKeyBase58CheckBytes, err := DecodeByteArray(rr)
	if err != nil {
		return errors.Wrapf(err, "StakeTxindexMetadata.Decode: Problem reading ValidatorPublicKeyBase58Check: ")
	}
	txindexMetadata.ValidatorPublicKeyBase58Check = string(validatorPublicKeyBase58CheckBytes)

	// StakeAmountNanos
	txindexMetadata.StakeAmountNanos, err = VariableDecodeUint256(rr)
	if err != nil {
		return errors.Wrapf(err, "StakeTxindexMetadata.Decode: Problem reading StakeAmountNanos: ")
	}

	return nil
}

func (txindexMetadata *StakeTxindexMetadata) GetVersionByte(blockHeight uint64) byte {
	return 0
}

func (txindexMetadata *StakeTxindexMetadata) GetEncoderType() EncoderType {
	return EncoderTypeStakeTxindexMetadata
}

//
// TYPES: UnstakeTxindexMetadata
//

type UnstakeTxindexMetadata struct {
	StakerPublicKeyBase58Check    string
	ValidatorPublicKeyBase58Check string
	UnstakeAmountNanos            *uint256.Int
}

func (txindexMetadata *UnstakeTxindexMetadata) RawEncodeWithoutMetadata(blockHeight uint64, skipMetadata ...bool) []byte {
	var data []byte
	data = append(data, EncodeByteArray([]byte(txindexMetadata.StakerPublicKeyBase58Check))...)
	data = append(data, EncodeByteArray([]byte(txindexMetadata.ValidatorPublicKeyBase58Check))...)
	data = append(data, VariableEncodeUint256(txindexMetadata.UnstakeAmountNanos)...)
	return data
}

func (txindexMetadata *UnstakeTxindexMetadata) RawDecodeWithoutMetadata(blockHeight uint64, rr *bytes.Reader) error {
	var err error

	// StakerPublicKeyBase58Check
	stakerPublicKeyBase58CheckBytes, err := DecodeByteArray(rr)
	if err != nil {
		return errors.Wrapf(err, "UnstakeTxindexMetadata.Decode: Problem reading StakerPublicKeyBase58Check: ")
	}
	txindexMetadata.StakerPublicKeyBase58Check = string(stakerPublicKeyBase58CheckBytes)

	// ValidatorPublicKeyBase58Check
	validatorPublicKeyBase58CheckBytes, err := DecodeByteArray(rr)
	if err != nil {
		return errors.Wrapf(err, "UnstakeTxindexMetadata.Decode: Problem reading ValidatorPublicKeyBase58Check: ")
	}
	txindexMetadata.ValidatorPublicKeyBase58Check = string(validatorPublicKeyBase58CheckBytes)

	// UnstakeAmountNanos
	txindexMetadata.UnstakeAmountNanos, err = VariableDecodeUint256(rr)
	if err != nil {
		return errors.Wrapf(err, "UnstakeTxindexMetadata.Decode: Problem reading UnstakeAmountNanos: ")
	}

	return nil
}

func (txindexMetadata *UnstakeTxindexMetadata) GetVersionByte(blockHeight uint64) byte {
	return 0
}

func (txindexMetadata *UnstakeTxindexMetadata) GetEncoderType() EncoderType {
	return EncoderTypeUnstakeTxindexMetadata
}

//
// TYPES: UnlockStakeTxindexMetadata
//

type UnlockStakeTxindexMetadata struct {
	StakerPublicKeyBase58Check    string
	ValidatorPublicKeyBase58Check string
	StartEpochNumber              uint64
	EndEpochNumber                uint64
	TotalUnlockedAmountNanos      *uint256.Int
}

func (txindexMetadata *UnlockStakeTxindexMetadata) RawEncodeWithoutMetadata(blockHeight uint64, skipMetadata ...bool) []byte {
	var data []byte
	data = append(data, EncodeByteArray([]byte(txindexMetadata.StakerPublicKeyBase58Check))...)
	data = append(data, EncodeByteArray([]byte(txindexMetadata.ValidatorPublicKeyBase58Check))...)
	data = append(data, UintToBuf(txindexMetadata.StartEpochNumber)...)
	data = append(data, UintToBuf(txindexMetadata.EndEpochNumber)...)
	data = append(data, VariableEncodeUint256(txindexMetadata.TotalUnlockedAmountNanos)...)
	return data
}

func (txindexMetadata *UnlockStakeTxindexMetadata) RawDecodeWithoutMetadata(blockHeight uint64, rr *bytes.Reader) error {
	var err error

	// StakerPublicKeyBase58Check
	stakerPublicKeyBase58CheckBytes, err := DecodeByteArray(rr)
	if err != nil {
		return errors.Wrapf(err, "UnlockStakeTxindexMetadata.Decode: Problem reading StakerPublicKeyBase58Check: ")
	}
	txindexMetadata.StakerPublicKeyBase58Check = string(stakerPublicKeyBase58CheckBytes)

	// ValidatorPublicKeyBase58Check
	validatorPublicKeyBase58CheckBytes, err := DecodeByteArray(rr)
	if err != nil {
		return errors.Wrapf(err, "UnlockStakeTxindexMetadata.Decode: Problem reading ValidatorPublicKeyBase58Check: ")
	}
	txindexMetadata.ValidatorPublicKeyBase58Check = string(validatorPublicKeyBase58CheckBytes)

	// StartEpochNumber
	txindexMetadata.StartEpochNumber, err = ReadUvarint(rr)
	if err != nil {
		return errors.Wrapf(err, "UnlockStakeTxindexMetadata.Decode: Problem reading StartEpochNumber: ")
	}

	// EndEpochNumber
	txindexMetadata.EndEpochNumber, err = ReadUvarint(rr)
	if err != nil {
		return errors.Wrapf(err, "UnlockStakeTxindexMetadata.Decode: Problem reading EndEpochNumber: ")
	}

	// TotalUnlockedAmountNanos
	txindexMetadata.TotalUnlockedAmountNanos, err = VariableDecodeUint256(rr)
	if err != nil {
		return errors.Wrapf(err, "UnlockStakeTxindexMetadata.Decode: Problem reading TotalUnlockedAmountNanos: ")
	}

	return nil
}

func (txindexMetadata *UnlockStakeTxindexMetadata) GetVersionByte(blockHeight uint64) byte {
	return 0
}

func (txindexMetadata *UnlockStakeTxindexMetadata) GetEncoderType() EncoderType {
	return EncoderTypeUnlockStakeTxindexMetadata
}

//
// DB UTILS
//

func DBKeyForStakeByValidatorAndStaker(stakeEntry *StakeEntry) []byte {
	data := DBKeyForStakeByValidator(stakeEntry)
	data = append(data, stakeEntry.StakerPKID.ToBytes()...)
	return data
}

func DBKeyForStakeByValidator(stakeEntry *StakeEntry) []byte {
	data := append([]byte{}, Prefixes.PrefixStakeByValidatorAndStaker...)
	data = append(data, stakeEntry.ValidatorPKID.ToBytes()...)
	return data
}

func DBKeyForLockedStakeByValidatorAndStakerAndLockedAt(lockedStakeEntry *LockedStakeEntry) []byte {
	data := DBPrefixKeyForLockedStakeByValidatorAndStaker(lockedStakeEntry)
	data = append(data, UintToBuf(lockedStakeEntry.LockedAtEpochNumber)...)
	return data
}

func DBPrefixKeyForLockedStakeByValidatorAndStaker(lockedStakeEntry *LockedStakeEntry) []byte {
	data := append([]byte{}, Prefixes.PrefixLockedStakeByValidatorAndStakerAndLockedAt...)
	data = append(data, lockedStakeEntry.ValidatorPKID.ToBytes()...)
	data = append(data, lockedStakeEntry.StakerPKID.ToBytes()...)
	return data
}

func DBGetStakeEntry(
	handle *badger.DB,
	snap *Snapshot,
	validatorPKID *PKID,
	stakerPKID *PKID,
) (*StakeEntry, error) {
	var ret *StakeEntry
	err := handle.View(func(txn *badger.Txn) error {
		var innerErr error
		ret, innerErr = DBGetStakeEntryWithTxn(txn, snap, validatorPKID, stakerPKID)
		return innerErr
	})
	return ret, err
}

func DBGetStakeEntryWithTxn(
	txn *badger.Txn,
	snap *Snapshot,
	validatorPKID *PKID,
	stakerPKID *PKID,
) (*StakeEntry, error) {
	// Retrieve StakeEntry from db.
	key := DBKeyForStakeByValidatorAndStaker(&StakeEntry{ValidatorPKID: validatorPKID, StakerPKID: stakerPKID})
	stakeEntryBytes, err := DBGetWithTxn(txn, snap, key)
	if err != nil {
		// We don't want to error if the key isn't found. Instead, return nil.
		if err == badger.ErrKeyNotFound {
			return nil, nil
		}
		return nil, errors.Wrapf(err, "DBGetStakeEntry: problem retrieving StakeEntry: ")
	}

	// Decode StakeEntry from bytes.
	rr := bytes.NewReader(stakeEntryBytes)
	stakeEntry, err := DecodeDeSoEncoder(&StakeEntry{}, rr)
	if err != nil {
		return nil, errors.Wrapf(err, "DBGetStakeEntry: problem decoding StakeEntry: ")
	}
	return stakeEntry, nil
}

func DBGetStakeEntriesForValidatorPKID(handle *badger.DB, snap *Snapshot, validatorPKID *PKID) ([]*StakeEntry, error) {
	// Retrieve StakeEntries from db.
	prefix := DBKeyForStakeByValidator(&StakeEntry{ValidatorPKID: validatorPKID})
	_, valsFound, err := EnumerateKeysForPrefixWithLimitOffsetOrder(
		handle, prefix, 0, nil, false, NewSet([]string{}),
	)
	if err != nil {
		return nil, errors.Wrapf(err, "DBGetStakeEntriesForValidatorPKID: problem retrieving StakeEntries: ")
	}

	// Decode StakeEntries from bytes.
	var stakeEntries []*StakeEntry
	for _, stakeEntryBytes := range valsFound {
		rr := bytes.NewReader(stakeEntryBytes)
		stakeEntry, err := DecodeDeSoEncoder(&StakeEntry{}, rr)
		if err != nil {
			return nil, errors.Wrapf(err, "DBGetStakeEntriesForValidatorPKID: problem decoding StakeEntry: ")
		}
		stakeEntries = append(stakeEntries, stakeEntry)
	}
	return stakeEntries, nil
}

func DBValidatorHasDelegatedStake(
	handle *badger.DB,
	snap *Snapshot,
	validatorPKID *PKID,
	utxoDeletedStakeEntries []*StakeEntry,
) (bool, error) {
	// Skip any stake the validator has assigned to himself (if exists).
	skipKeys := NewSet([]string{
		string(DBKeyForStakeByValidatorAndStaker(&StakeEntry{ValidatorPKID: validatorPKID, StakerPKID: validatorPKID})),
	})

	// Skip any StakeEntries deleted in the UtxoView.
	for _, utxoDeletedStakeEntry := range utxoDeletedStakeEntries {
		skipKeys.Add(string(DBKeyForStakeByValidatorAndStaker(utxoDeletedStakeEntry)))
	}

	// Scan for any delegated StakeEntries (limiting to at most one row).
	prefix := DBKeyForStakeByValidator(&StakeEntry{ValidatorPKID: validatorPKID})
	keysFound, _, err := EnumerateKeysForPrefixWithLimitOffsetOrder(
		handle, prefix, 1, nil, false, skipKeys,
	)
	if err != nil {
		return false, errors.Wrapf(err, "DBValidatorHasDelegatedStake: problem retrieving StakeEntries: ")
	}

	// Return true if any delegated StakeEntries were found.
	return len(keysFound) > 0, nil
}

func DBGetLockedStakeEntry(
	handle *badger.DB,
	snap *Snapshot,
	validatorPKID *PKID,
	stakerPKID *PKID,
	lockedAtEpochNumber uint64,
) (*LockedStakeEntry, error) {
	var ret *LockedStakeEntry
	err := handle.View(func(txn *badger.Txn) error {
		var innerErr error
		ret, innerErr = DBGetLockedStakeEntryWithTxn(
			txn, snap, validatorPKID, stakerPKID, lockedAtEpochNumber,
		)
		return innerErr
	})
	return ret, err
}

func DBGetLockedStakeEntryWithTxn(
	txn *badger.Txn,
	snap *Snapshot,
	validatorPKID *PKID,
	stakerPKID *PKID,
	lockedAtEpochNumber uint64,
) (*LockedStakeEntry, error) {
	// Retrieve LockedStakeEntry from db.
	key := DBKeyForLockedStakeByValidatorAndStakerAndLockedAt(&LockedStakeEntry{
		ValidatorPKID:       validatorPKID,
		StakerPKID:          stakerPKID,
		LockedAtEpochNumber: lockedAtEpochNumber,
	})
	lockedStakeEntryBytes, err := DBGetWithTxn(txn, snap, key)
	if err != nil {
		// We don't want to error if the key isn't found. Instead, return nil.
		if err == badger.ErrKeyNotFound {
			return nil, nil
		}
		return nil, errors.Wrapf(
			err, "DBGetLockedStakeEntry: problem retrieving LockedStakeEntry: ",
		)
	}

	// Decode LockedStakeEntry from bytes.
	rr := bytes.NewReader(lockedStakeEntryBytes)
	lockedStakeEntry, err := DecodeDeSoEncoder(&LockedStakeEntry{}, rr)
	if err != nil {
		return nil, errors.Wrapf(
			err, "DBGetLockedStakeEntry: problem decoding LockedStakeEntry: ",
		)
	}
	return lockedStakeEntry, nil
}

func DBGetLockedStakeEntriesInRange(
	handle *badger.DB,
	snap *Snapshot,
	validatorPKID *PKID,
	stakerPKID *PKID,
	startEpochNumber uint64,
	endEpochNumber uint64,
) ([]*LockedStakeEntry, error) {
	var ret []*LockedStakeEntry
	var err error
	handle.View(func(txn *badger.Txn) error {
		ret, err = DBGetLockedStakeEntriesInRangeWithTxn(
			txn, snap, validatorPKID, stakerPKID, startEpochNumber, endEpochNumber,
		)
		return nil
	})
	return ret, err
}

func DBGetLockedStakeEntriesInRangeWithTxn(
	txn *badger.Txn,
	snap *Snapshot,
	validatorPKID *PKID,
	stakerPKID *PKID,
	startEpochNumber uint64,
	endEpochNumber uint64,
) ([]*LockedStakeEntry, error) {
	// Retrieve LockedStakeEntries from db matching ValidatorPKID, StakerPKID, and
	// StartEpochNumber <= LockedAtEpochNumber <= EndEpochNumber.

	// Start at the StartEpochNumber.
	startKey := DBKeyForLockedStakeByValidatorAndStakerAndLockedAt(&LockedStakeEntry{
		ValidatorPKID:       validatorPKID,
		StakerPKID:          stakerPKID,
		LockedAtEpochNumber: startEpochNumber,
	})

	// Consider only LockedStakeEntries for this ValidatorPKID, StakerPKID.
	prefixKey := DBPrefixKeyForLockedStakeByValidatorAndStaker(&LockedStakeEntry{
		ValidatorPKID: validatorPKID,
		StakerPKID:    stakerPKID,
	})

	// Create an iterator.
	iterator := txn.NewIterator(badger.DefaultIteratorOptions)
	defer iterator.Close()

	// Store matching LockedStakeEntries to return.
	var lockedStakeEntries []*LockedStakeEntry

	// Loop.
	for iterator.Seek(startKey); iterator.ValidForPrefix(prefixKey); iterator.Next() {
		// Retrieve the LockedStakeEntryBytes.
		lockedStakeEntryBytes, err := iterator.Item().ValueCopy(nil)
		if err != nil {
			return nil, errors.Wrapf(err, "DBGetLockedStakeEntriesInRange: error retrieving LockedStakeEntry: ")
		}

		// Convert LockedStakeEntryBytes to LockedStakeEntry.
		rr := bytes.NewReader(lockedStakeEntryBytes)
		lockedStakeEntry, err := DecodeDeSoEncoder(&LockedStakeEntry{}, rr)
		if err != nil {
			return nil, errors.Wrapf(err, "DBGetLockedStakeEntriesInRange: error decoding LockedStakeEntry: ")
		}

		// Break if LockedStakeEntry.LockedAtEpochNumber > EndEpochNumber.
		if lockedStakeEntry.LockedAtEpochNumber > endEpochNumber {
			break
		}

		// Add LockedStakeEntry to return slice.
		lockedStakeEntries = append(lockedStakeEntries, lockedStakeEntry)
	}

	return lockedStakeEntries, nil
}

func DBPutStakeEntryWithTxn(
	txn *badger.Txn,
	snap *Snapshot,
	stakeEntry *StakeEntry,
	blockHeight uint64,
) error {
	if stakeEntry == nil {
		return nil
	}

	// Set StakeEntry in PrefixStakeByValidatorByStaker.
	key := DBKeyForStakeByValidatorAndStaker(stakeEntry)
	if err := DBSetWithTxn(txn, snap, key, EncodeToBytes(blockHeight, stakeEntry)); err != nil {
		return errors.Wrapf(
			err, "DBPutStakeEntryWithTxn: problem storing StakeEntry in index PrefixStakeByValidatorByStaker: ",
		)
	}

	return nil
}

func DBPutLockedStakeEntryWithTxn(
	txn *badger.Txn,
	snap *Snapshot,
	lockedStakeEntry *LockedStakeEntry,
	blockHeight uint64,
) error {
	if lockedStakeEntry == nil {
		return nil
	}

	// Set LockedStakeEntry in PrefixLockedStakeByValidatorByStakerByLockedAt.
	key := DBKeyForLockedStakeByValidatorAndStakerAndLockedAt(lockedStakeEntry)
	if err := DBSetWithTxn(txn, snap, key, EncodeToBytes(blockHeight, lockedStakeEntry)); err != nil {
		return errors.Wrapf(
			err, "DBPutLockedStakeEntryWithTxn: problem storing LockedStakeEntry in index PrefixLockedStakeByValidatorByStakerByLockedAt: ",
		)
	}

	return nil
}

func DBDeleteStakeEntryWithTxn(
	txn *badger.Txn,
	snap *Snapshot,
	stakeEntry *StakeEntry,
	blockHeight uint64,
) error {
	if stakeEntry == nil {
		return nil
	}

	// Delete StakeEntry from PrefixStakeByValidatorByStaker.
	key := DBKeyForStakeByValidatorAndStaker(stakeEntry)
	if err := DBDeleteWithTxn(txn, snap, key); err != nil {
		return errors.Wrapf(
			err, "DBDeleteStakeEntryWithTxn: problem deleting StakeEntry from index PrefixStakeByValidatorByStaker: ",
		)
	}

	return nil
}

func DBDeleteLockedStakeEntryWithTxn(
	txn *badger.Txn,
	snap *Snapshot,
	lockedStakeEntry *LockedStakeEntry,
	blockHeight uint64,
) error {
	if lockedStakeEntry == nil {
		return nil
	}

	// Delete LockedStakeEntry from PrefixLockedStakeByValidatorByStakerByLockedAt.
	key := DBKeyForLockedStakeByValidatorAndStakerAndLockedAt(lockedStakeEntry)
	if err := DBDeleteWithTxn(txn, snap, key); err != nil {
		return errors.Wrapf(
			err, "DBDeleteLockedStakeEntryWithTxn: problem deleting StakeEntry from index PrefixLockedStakeByValidatorByStakerByLockedAt: ",
		)
	}

	return nil
}

//
// BLOCKCHAIN UTILS
//

func (bc *Blockchain) CreateStakeTxn(
	transactorPublicKey []byte,
	metadata *StakeMetadata,
	extraData map[string][]byte,
	minFeeRateNanosPerKB uint64,
	mempool *DeSoMempool,
	additionalOutputs []*DeSoOutput,
) (
	_txn *MsgDeSoTxn,
	_totalInput uint64,
	_changeAmount uint64,
	_fees uint64,
	_err error,
) {
	// Create a txn containing the metadata fields.
	txn := &MsgDeSoTxn{
		PublicKey: transactorPublicKey,
		TxnMeta:   metadata,
		TxOutputs: additionalOutputs,
		ExtraData: extraData,
		// We wait to compute the signature until
		// we've added all the inputs and change.
	}

	// Create a new UtxoView. If we have access to a mempool object, use
	// it to get an augmented view that factors in pending transactions.
	utxoView, err := NewUtxoView(bc.db, bc.params, bc.postgres, bc.snapshot)
	if err != nil {
		return nil, 0, 0, 0, errors.Wrap(
			err, "Blockchain.CreateStakeTxn: problem creating new utxo view: ",
		)
	}
	if mempool != nil {
		utxoView, err = mempool.GetAugmentedUniversalView()
		if err != nil {
			return nil, 0, 0, 0, errors.Wrapf(
				err, "Blockchain.CreateStakeTxn: problem getting augmented utxo view from mempool: ",
			)
		}
	}

	// Validate txn metadata.
	blockHeight := bc.blockTip().Height + 1
	if err = utxoView.IsValidStakeMetadata(transactorPublicKey, metadata, blockHeight); err != nil {
		return nil, 0, 0, 0, errors.Wrapf(
			err, "Blockchain.CreateStakeTxn: invalid txn metadata: ",
		)
	}

	// We don't need to make any tweaks to the amount because
	// it's basically a standard "pay per kilobyte" transaction.
	totalInput, spendAmount, changeAmount, fees, err := bc.AddInputsAndChangeToTransaction(
		txn, minFeeRateNanosPerKB, mempool,
	)
	if err != nil {
		return nil, 0, 0, 0, errors.Wrapf(
			err, "Blockchain.CreateStakeTxn: problem adding inputs: ",
		)
	}

	// Validate that the transaction has at least one input, even if it all goes
	// to change. This ensures that the transaction will not be "replayable."
	if len(txn.TxInputs) == 0 && bc.blockTip().Height+1 < bc.params.ForkHeights.BalanceModelBlockHeight {
		return nil, 0, 0, 0, errors.New(
			"Blockchain.CreateStakeTxn: txn has zero inputs, try increasing the fee rate",
		)
	}

	// Sanity-check that the spendAmount is zero.
	if spendAmount != 0 {
		return nil, 0, 0, 0, fmt.Errorf(
			"Blockchain.CreateStakeTxn: spend amount is non-zero: %d", spendAmount,
		)
	}
	return txn, totalInput, changeAmount, fees, nil
}

func (bc *Blockchain) CreateUnstakeTxn(
	transactorPublicKey []byte,
	metadata *UnstakeMetadata,
	extraData map[string][]byte,
	minFeeRateNanosPerKB uint64,
	mempool *DeSoMempool,
	additionalOutputs []*DeSoOutput,
) (
	_txn *MsgDeSoTxn,
	_totalInput uint64,
	_changeAmount uint64,
	_fees uint64,
	_err error,
) {
	// Create a txn containing the metadata fields.
	txn := &MsgDeSoTxn{
		PublicKey: transactorPublicKey,
		TxnMeta:   metadata,
		TxOutputs: additionalOutputs,
		ExtraData: extraData,
		// We wait to compute the signature until
		// we've added all the inputs and change.
	}

	// Create a new UtxoView. If we have access to a mempool object, use
	// it to get an augmented view that factors in pending transactions.
	utxoView, err := NewUtxoView(bc.db, bc.params, bc.postgres, bc.snapshot)
	if err != nil {
		return nil, 0, 0, 0, errors.Wrap(
			err, "Blockchain.CreateUnstakeTxn: problem creating new utxo view: ",
		)
	}
	if mempool != nil {
		utxoView, err = mempool.GetAugmentedUniversalView()
		if err != nil {
			return nil, 0, 0, 0, errors.Wrapf(
				err, "Blockchain.CreateUnstakeTxn: problem getting augmented utxo view from mempool: ",
			)
		}
	}

	// Validate txn metadata.
	if err = utxoView.IsValidUnstakeMetadata(transactorPublicKey, metadata); err != nil {
		return nil, 0, 0, 0, errors.Wrapf(
			err, "Blockchain.CreateUnstakeTxn: invalid txn metadata: ",
		)
	}

	// We don't need to make any tweaks to the amount because
	// it's basically a standard "pay per kilobyte" transaction.
	totalInput, spendAmount, changeAmount, fees, err := bc.AddInputsAndChangeToTransaction(
		txn, minFeeRateNanosPerKB, mempool,
	)
	if err != nil {
		return nil, 0, 0, 0, errors.Wrapf(
			err, "Blockchain.CreateUnstakeTxn: problem adding inputs: ",
		)
	}

	// Validate that the transaction has at least one input, even if it all goes
	// to change. This ensures that the transaction will not be "replayable."
	if len(txn.TxInputs) == 0 && bc.blockTip().Height+1 < bc.params.ForkHeights.BalanceModelBlockHeight {
		return nil, 0, 0, 0, errors.New(
			"Blockchain.CreateUnstakeTxn: txn has zero inputs, try increasing the fee rate",
		)
	}

	// Sanity-check that the spendAmount is zero.
	if spendAmount != 0 {
		return nil, 0, 0, 0, fmt.Errorf(
			"Blockchain.CreateUnstakeTxn: spend amount is non-zero: %d", spendAmount,
		)
	}
	return txn, totalInput, changeAmount, fees, nil
}

func (bc *Blockchain) CreateUnlockStakeTxn(
	transactorPublicKey []byte,
	metadata *UnlockStakeMetadata,
	extraData map[string][]byte,
	minFeeRateNanosPerKB uint64,
	mempool *DeSoMempool,
	additionalOutputs []*DeSoOutput,
) (
	_txn *MsgDeSoTxn,
	_totalInput uint64,
	_changeAmount uint64,
	_fees uint64,
	_err error,
) {
	// Create a txn containing the metadata fields.
	txn := &MsgDeSoTxn{
		PublicKey: transactorPublicKey,
		TxnMeta:   metadata,
		TxOutputs: additionalOutputs,
		ExtraData: extraData,
		// We wait to compute the signature until
		// we've added all the inputs and change.
	}

	// Create a new UtxoView. If we have access to a mempool object, use
	// it to get an augmented view that factors in pending transactions.
	utxoView, err := NewUtxoView(bc.db, bc.params, bc.postgres, bc.snapshot)
	if err != nil {
		return nil, 0, 0, 0, errors.Wrap(
			err, "Blockchain.CreateUnlockStakeTxn: problem creating new utxo view: ",
		)
	}
	if mempool != nil {
		utxoView, err = mempool.GetAugmentedUniversalView()
		if err != nil {
			return nil, 0, 0, 0, errors.Wrapf(
				err, "Blockchain.CreateUnlockStakeTxn: problem getting augmented utxo view from mempool: ",
			)
		}
	}

	// Validate txn metadata.
	if err = utxoView.IsValidUnlockStakeMetadata(transactorPublicKey, metadata); err != nil {
		return nil, 0, 0, 0, errors.Wrapf(
			err, "Blockchain.CreateUnlockStakeTxn: invalid txn metadata: ",
		)
	}

	// We don't need to make any tweaks to the amount because
	// it's basically a standard "pay per kilobyte" transaction.
	totalInput, spendAmount, changeAmount, fees, err := bc.AddInputsAndChangeToTransaction(
		txn, minFeeRateNanosPerKB, mempool,
	)
	if err != nil {
		return nil, 0, 0, 0, errors.Wrapf(
			err, "Blockchain.CreateUnlockStakeTxn: problem adding inputs: ",
		)
	}

	// Validate that the transaction has at least one input, even if it all goes
	// to change. This ensures that the transaction will not be "replayable."
	if len(txn.TxInputs) == 0 && bc.blockTip().Height+1 < bc.params.ForkHeights.BalanceModelBlockHeight {
		return nil, 0, 0, 0, errors.New(
			"Blockchain.CreateUnlockStakeTxn: txn has zero inputs, try increasing the fee rate",
		)
	}

	// Sanity-check that the spendAmount is zero.
	if spendAmount != 0 {
		return nil, 0, 0, 0, fmt.Errorf(
			"Blockchain.CreateUnlockStakeTxn: spend amount is non-zero: %d", spendAmount,
		)
	}
	return txn, totalInput, changeAmount, fees, nil
}

//
// UTXO VIEW UTILS
//

func (bav *UtxoView) _connectStake(
	txn *MsgDeSoTxn,
	txHash *BlockHash,
	blockHeight uint32,
	verifySignatures bool,
) (
	_totalInput uint64,
	_totalOutput uint64,
	_utxoOps []*UtxoOperation,
	_err error,
) {
	// Validate the starting block height.
	if blockHeight < bav.Params.ForkHeights.ProofOfStakeNewTxnTypesBlockHeight ||
		blockHeight < bav.Params.ForkHeights.BalanceModelBlockHeight {
		return 0, 0, nil, errors.Wrapf(RuleErrorProofofStakeTxnBeforeBlockHeight, "_connectStake: ")
	}

	// Validate the txn TxnType.
	if txn.TxnMeta.GetTxnType() != TxnTypeStake {
		return 0, 0, nil, fmt.Errorf(
			"_connectStake: called with bad TxnType %s", txn.TxnMeta.GetTxnType().String(),
		)
	}

	// Grab the txn metadata.
	txMeta := txn.TxnMeta.(*StakeMetadata)

	// Validate the txn metadata.
	if err := bav.IsValidStakeMetadata(txn.PublicKey, txMeta, blockHeight); err != nil {
		return 0, 0, nil, errors.Wrapf(err, "_connectStake: ")
	}

	// Convert TransactorPublicKey to TransactorPKID.
	transactorPKIDEntry := bav.GetPKIDForPublicKey(txn.PublicKey)
	if transactorPKIDEntry == nil || transactorPKIDEntry.isDeleted {
		return 0, 0, nil, errors.Wrapf(RuleErrorInvalidStakerPKID, "_connectStake: ")
	}

	// Retrieve the existing ValidatorEntry. It must exist. The PrevValidatorEntry
	// will be restored if we disconnect this transaction.
	prevValidatorEntry, err := bav.GetValidatorByPublicKey(txMeta.ValidatorPublicKey)
	if err != nil {
		return 0, 0, nil, errors.Wrapf(err, "_connectStake: ")
	}
	if prevValidatorEntry == nil || prevValidatorEntry.isDeleted {
		return 0, 0, nil, errors.Wrapf(RuleErrorInvalidValidatorPKID, "_connectStake: ")
	}

	// Convert StakeAmountNanos *uint256.Int to StakeAmountNanosUint64 uint64.
	if txMeta.StakeAmountNanos == nil || !txMeta.StakeAmountNanos.IsUint64() {
		return 0, 0, nil, errors.Wrapf(RuleErrorInvalidStakeAmountNanos, "_connectStake: ")
	}
	stakeAmountNanosUint64 := txMeta.StakeAmountNanos.Uint64()

	// Retrieve the transactor's current balance to validate later.
	prevBalanceNanos, err := bav.GetDeSoBalanceNanosForPublicKey(txn.PublicKey)
	if err != nil {
		return 0, 0, nil, errors.Wrapf(err, "_connectStake: error retrieving PrevBalanceNanos: ")
	}

	// Connect a BasicTransfer to get the total input and the
	// total output without considering the txn metadata. This
	// BasicTransfer also includes the extra spend associated
	// with the amount the transactor is staking.
	totalInput, totalOutput, utxoOpsForTxn, err := bav._connectBasicTransferWithExtraSpend(
		txn, txHash, blockHeight, stakeAmountNanosUint64, verifySignatures,
	)
	if err != nil {
		return 0, 0, nil, errors.Wrapf(err, "_connectStake: ")
	}
	if verifySignatures {
		// _connectBasicTransfer has already checked that the txn is signed
		// by the top-level public key, which we take to be the sender's
		// public key so there is no need to verify anything further.
	}

	// Check if there is an existing StakeEntry that will be updated.
	// The existing StakeEntry will be restored if we disconnect this transaction.
	var prevStakeEntries []*StakeEntry
	prevStakeEntry, err := bav.GetStakeEntry(prevValidatorEntry.ValidatorPKID, transactorPKIDEntry.PKID)
	if err != nil {
		return 0, 0, nil, errors.Wrapf(err, "_connectStake: ")
	}
	// Delete the existing StakeEntry, if exists.
	//
	// Note that we don't really need to do this, as setting a new StakeEntry will naturally cause
	// the old entry to be deleted in the database. However, we do this here for clarity.
	if prevStakeEntry != nil {
		prevStakeEntries = append(prevStakeEntries, prevStakeEntry)
		bav._deleteStakeEntryMappings(prevStakeEntry)
	}

	// Calculate StakeAmountNanos.
	stakeAmountNanos := txMeta.StakeAmountNanos.Clone()
	if prevStakeEntry != nil {
		stakeAmountNanos, err = SafeUint256().Add(stakeAmountNanos, prevStakeEntry.StakeAmountNanos)
		if err != nil {
			return 0, 0, nil, errors.Wrapf(err, "_connectStake: error adding StakeAmountNanos to existing StakeAmountNanos: ")
		}
	}

	// Retrieve existing ExtraData to merge with any new ExtraData.
	var prevExtraData map[string][]byte
	if prevStakeEntry != nil {
		prevExtraData = prevStakeEntry.ExtraData
	}

	// Construct new StakeEntry from metadata.
	currentStakeEntry := &StakeEntry{
		StakerPKID:       transactorPKIDEntry.PKID,
		ValidatorPKID:    prevValidatorEntry.ValidatorPKID,
		StakeAmountNanos: stakeAmountNanos,
		ExtraData:        mergeExtraData(prevExtraData, txn.ExtraData),
	}
	// Set the new StakeEntry.
	bav._setStakeEntryMappings(currentStakeEntry)

	// Update the ValidatorEntry.TotalStakeAmountNanos.
	// 1. Copy the existing ValidatorEntry.
	currentValidatorEntry := prevValidatorEntry.Copy()
	// 2. Delete the existing ValidatorEntry.
	//
	// Note that we don't really need to do this, as setting a new ValidatorEntry will naturally cause
	// the old entry to be deleted in the database. However, we do this here for clarity.
	bav._deleteValidatorEntryMappings(prevValidatorEntry)
	// 3. Update the new ValidatorEntry's TotalStakeAmountNanos.
	currentValidatorEntry.TotalStakeAmountNanos, err = SafeUint256().Add(
		currentValidatorEntry.TotalStakeAmountNanos, txMeta.StakeAmountNanos,
	)
	if err != nil {
		return 0, 0, nil, errors.Wrapf(err, "_connectStake: error adding StakeAmountNanos to TotalStakeAmountNanos: ")
	}
	// 4. Set the new ValidatorEntry.
	bav._setValidatorEntryMappings(currentValidatorEntry)

	// Increase the GlobalActiveStakeAmountNanos if the validator is active.
	var prevGlobalActiveStakeAmountNanos *uint256.Int
	if currentValidatorEntry.Status() == ValidatorStatusActive {
		// Retrieve the existing GlobalActiveStakeAmountNanos.
		// The PrevGlobalActiveStakeAmountNanos will be restored if we disconnect this transaction.
		prevGlobalActiveStakeAmountNanos, err = bav.GetGlobalActiveStakeAmountNanos()
		if err != nil {
			return 0, 0, nil, errors.Wrapf(err, "_connectStake: error retrieving GlobalActiveStakeAmountNanos: ")
		}
		globalActiveStakeAmountNanos, err := SafeUint256().Add(prevGlobalActiveStakeAmountNanos, txMeta.StakeAmountNanos)
		if err != nil {
			return 0, 0, nil, errors.Wrapf(err, "_connectStake: error adding StakeAmountNanos to GlobalActiveStakeAmountNanos: ")
		}
		// Set the new GlobalActiveStakeAmountNanos.
		bav._setGlobalActiveStakeAmountNanos(globalActiveStakeAmountNanos)
	}

	// Add the StakeAmountNanos to TotalOutput. The coins being staked are already
	// part of the TotalInput. But they are not burned, so they are an implicit
	// output even though they do not go to a specific public key's balance.
	totalOutput, err = SafeUint64().Add(totalOutput, stakeAmountNanosUint64)
	if err != nil {
		return 0, 0, nil, errors.Wrapf(err, "_connectStake: error adding StakeAmountNanos to TotalOutput: ")
	}

	// Create a UTXO operation
	utxoOpForTxn := &UtxoOperation{
<<<<<<< HEAD
		Type:                       OperationTypeStake,
		PrevValidatorEntry:         prevValidatorEntry,
		PrevGlobalStakeAmountNanos: prevGlobalStakeAmountNanos,
		PrevStakeEntries:           prevStakeEntries,
=======
		Type:                             OperationTypeStake,
		PrevValidatorEntry:               prevValidatorEntry,
		PrevGlobalActiveStakeAmountNanos: prevGlobalActiveStakeAmountNanos,
		PrevStakeEntries:                 prevStakeEntries,
>>>>>>> ae9032c7
	}
	if err = bav.SanityCheckStakeTxn(
		transactorPKIDEntry.PKID, utxoOpForTxn, txMeta.StakeAmountNanos, txn.TxnFeeNanos, prevBalanceNanos,
	); err != nil {
		return 0, 0, nil, errors.Wrapf(err, "_connectStake: ")
	}
	utxoOpsForTxn = append(utxoOpsForTxn, utxoOpForTxn)
	return totalInput, totalOutput, utxoOpsForTxn, nil
}

func (bav *UtxoView) _disconnectStake(
	operationType OperationType,
	currentTxn *MsgDeSoTxn,
	txHash *BlockHash,
	utxoOpsForTxn []*UtxoOperation,
	blockHeight uint32,
) error {
	// Validate the starting block height.
	if blockHeight < bav.Params.ForkHeights.ProofOfStakeNewTxnTypesBlockHeight ||
		blockHeight < bav.Params.ForkHeights.BalanceModelBlockHeight {
		return errors.Wrapf(RuleErrorProofofStakeTxnBeforeBlockHeight, "_disconnectStake: ")
	}

	// Validate the last operation is a Stake operation.
	if len(utxoOpsForTxn) == 0 {
		return fmt.Errorf("_disconnectStake: utxoOperations are missing")
	}
	operationIndex := len(utxoOpsForTxn) - 1
	operationData := utxoOpsForTxn[operationIndex]
	if operationData.Type != OperationTypeStake {
		return fmt.Errorf(
			"_disconnectStake: trying to revert %v but found %v",
			OperationTypeStake,
			operationData.Type,
		)
	}
	txMeta := currentTxn.TxnMeta.(*StakeMetadata)

	// Convert TransactorPublicKey to TransactorPKID.
	transactorPKIDEntry := bav.GetPKIDForPublicKey(currentTxn.PublicKey)
	if transactorPKIDEntry == nil || transactorPKIDEntry.isDeleted {
		return errors.Wrapf(RuleErrorInvalidStakerPKID, "_disconnectStake: ")
	}

	// Restore the PrevValidatorEntry.
	prevValidatorEntry := operationData.PrevValidatorEntry
	if prevValidatorEntry == nil {
		return fmt.Errorf(
			"_disconnectStake: no prev ValidatorEntry found for %v", txMeta.ValidatorPublicKey,
		)
	}
	// 1. Delete the CurrentValidatorEntry.
	currentValidatorEntry, err := bav.GetValidatorByPKID(prevValidatorEntry.ValidatorPKID)
	if err != nil {
		return errors.Wrapf(err, "_disconnectStake: ")
	}
	if currentValidatorEntry == nil {
		return fmt.Errorf(
			"_disconnectStake: no current ValidatorEntry found for %v", txMeta.ValidatorPublicKey,
		)
	}
	bav._deleteValidatorEntryMappings(currentValidatorEntry)
	// 2. Set the PrevValidatorEntry.
	bav._setValidatorEntryMappings(prevValidatorEntry)

	// Restore the PrevStakeEntry.
	// 1. Delete the CurrentStakeEntry.
	currentStakeEntry, err := bav.GetStakeEntry(prevValidatorEntry.ValidatorPKID, transactorPKIDEntry.PKID)
	if err != nil {
		return errors.Wrapf(err, "_disconnectStake: ")
	}
	if currentStakeEntry == nil {
		return fmt.Errorf("_disconnectStake: no current StakeEntry found for %v", currentTxn.PublicKey)
	}
	bav._deleteStakeEntryMappings(currentStakeEntry)
	// 2. Set the PrevStakeEntry, if exists. The PrevStakeEntry will exist if the transactor
	//    was adding stake to an existing StakeEntry. It will not exist if this is the first
	//    stake the transactor has staked with this validator.
	if len(operationData.PrevStakeEntries) > 1 {
		return fmt.Errorf("_disconnectStake: more than one prev StakeEntry found for %v", currentTxn.PublicKey)
	} else if len(operationData.PrevStakeEntries) == 1 {
		bav._setStakeEntryMappings(operationData.PrevStakeEntries[0])
	}

	// Restore the PrevGlobalActiveStakeAmountNanos, if exists.
	if operationData.PrevGlobalActiveStakeAmountNanos != nil {
		bav._setGlobalActiveStakeAmountNanos(operationData.PrevGlobalActiveStakeAmountNanos)
	}

	// Disconnect the BasicTransfer. Disconnecting the BasicTransfer also returns
	// the extra spend associated with the amount the transactor staked.
	return bav._disconnectBasicTransfer(
		currentTxn, txHash, utxoOpsForTxn[:operationIndex], blockHeight,
	)
}

func (bav *UtxoView) _connectUnstake(
	txn *MsgDeSoTxn,
	txHash *BlockHash,
	blockHeight uint32,
	verifySignatures bool,
) (
	_totalInput uint64,
	_totalOutput uint64,
	_utxoOps []*UtxoOperation,
	_err error,
) {
	// Validate the starting block height.
	if blockHeight < bav.Params.ForkHeights.ProofOfStakeNewTxnTypesBlockHeight ||
		blockHeight < bav.Params.ForkHeights.BalanceModelBlockHeight {
		return 0, 0, nil, errors.Wrapf(RuleErrorProofofStakeTxnBeforeBlockHeight, "_connectUnstake: ")
	}

	// Validate the txn TxnType.
	if txn.TxnMeta.GetTxnType() != TxnTypeUnstake {
		return 0, 0, nil, fmt.Errorf(
			"_connectUnstake: called with bad TxnType %s", txn.TxnMeta.GetTxnType().String(),
		)
	}

	// Connect a basic transfer to get the total input and the
	// total output without considering the txn metadata.
	totalInput, totalOutput, utxoOpsForTxn, err := bav._connectBasicTransfer(
		txn, txHash, blockHeight, verifySignatures,
	)
	if err != nil {
		return 0, 0, nil, errors.Wrapf(err, "_connectUnstake: ")
	}
	if verifySignatures {
		// _connectBasicTransfer has already checked that the txn is signed
		// by the top-level public key, which we take to be the sender's
		// public key so there is no need to verify anything further.
	}

	// Grab the txn metadata.
	txMeta := txn.TxnMeta.(*UnstakeMetadata)

	// Validate the txn metadata.
	if err = bav.IsValidUnstakeMetadata(txn.PublicKey, txMeta); err != nil {
		return 0, 0, nil, errors.Wrapf(err, "_connectUnstake: ")
	}

	// Convert TransactorPublicKey to TransactorPKID.
	transactorPKIDEntry := bav.GetPKIDForPublicKey(txn.PublicKey)
	if transactorPKIDEntry == nil || transactorPKIDEntry.isDeleted {
		return 0, 0, nil, errors.Wrapf(RuleErrorInvalidStakerPKID, "_connectUnstake: ")
	}

	// Retrieve PrevValidatorEntry. This will be restored if we disconnect the txn.
	prevValidatorEntry, err := bav.GetValidatorByPublicKey(txMeta.ValidatorPublicKey)
	if err != nil {
		return 0, 0, nil, errors.Wrapf(err, "_connectUnstake: ")
	}
	if prevValidatorEntry == nil || prevValidatorEntry.isDeleted {
		return 0, 0, nil, errors.Wrapf(RuleErrorInvalidValidatorPKID, "_connectUnstake: ")
	}

	// Retrieve prevStakeEntry. This will be restored if we disconnect the txn.
	prevStakeEntry, err := bav.GetStakeEntry(prevValidatorEntry.ValidatorPKID, transactorPKIDEntry.PKID)
	if err != nil {
		return 0, 0, nil, errors.Wrapf(err, "_connectUnstake: ")
	}
	if prevStakeEntry == nil || prevStakeEntry.isDeleted {
		return 0, 0, nil, errors.Wrapf(RuleErrorInvalidUnstakeNoStakeFound, "_connectUnstake: ")
	}
	if prevStakeEntry.StakeAmountNanos.Cmp(txMeta.UnstakeAmountNanos) < 0 {
		return 0, 0, nil, errors.Wrapf(RuleErrorInvalidUnstakeInsufficientStakeFound, "_connectUnstake: ")
	}
	prevStakeEntries := []*StakeEntry{prevStakeEntry}

	// Update the StakeEntry, decreasing the StakeAmountNanos.
	// 1. Calculate the updated StakeAmountNanos.
	stakeAmountNanos, err := SafeUint256().Sub(prevStakeEntry.StakeAmountNanos, txMeta.UnstakeAmountNanos)
	if err != nil {
		return 0, 0, nil, errors.Wrapf(err, "_connectUnstake: error subtracting UnstakeAmountNanos from StakeAmountNanos: ")
	}
	// 2. Create a currentStakeEntry, if updated StakeAmountNanos > 0.
	var currentStakeEntry *StakeEntry
	if stakeAmountNanos.Cmp(uint256.NewInt()) > 0 {
		currentStakeEntry = prevStakeEntry.Copy()
		currentStakeEntry.StakeAmountNanos = stakeAmountNanos.Clone()
	}
	// 3. Delete the prevStakeEntry.
	bav._deleteStakeEntryMappings(prevStakeEntry)
	// 4. Set the currentStakeEntry, if exists. The currentStakeEntry will not exist
	//    if the transactor has unstaked all stake assigned to this validator.
	if currentStakeEntry != nil {
		bav._setStakeEntryMappings(currentStakeEntry)
	}

	// Update the ValidatorEntry.TotalStakeAmountNanos.
	// 1. Copy the existing ValidatorEntry.
	currentValidatorEntry := prevValidatorEntry.Copy()
	// 2. Delete the existing ValidatorEntry.
	//
	// Note that we don't technically need to delete the ValidatorEntry here since
	// the old ValidatorEntry will automatically be deleted in favor of the new one,
	// but we do this here for clarity.
	bav._deleteValidatorEntryMappings(prevValidatorEntry)
	// 3. Update the new ValidatorEntry's TotalStakeAmountNanos.
	currentValidatorEntry.TotalStakeAmountNanos, err = SafeUint256().Sub(
		currentValidatorEntry.TotalStakeAmountNanos, txMeta.UnstakeAmountNanos,
	)
	if err != nil {
		return 0, 0, nil, errors.Wrapf(err, "_connectUnstake: error subtracting UnstakeAmountNanos from TotalStakeAmountNanos: ")
	}
	// 4. Set the new ValidatorEntry.
	bav._setValidatorEntryMappings(currentValidatorEntry)

	// Decrease the GlobalActiveStakeAmountNanos if the validator is active.
	var prevGlobalActiveStakeAmountNanos *uint256.Int
	if currentValidatorEntry.Status() == ValidatorStatusActive {
		// 1. Retrieve the existing GlobalActiveStakeAmountNanos. This will be restored if we disconnect this txn.
		prevGlobalActiveStakeAmountNanos, err = bav.GetGlobalActiveStakeAmountNanos()
		if err != nil {
			return 0, 0, nil, errors.Wrapf(err, "_connectUnstake: error retrieving GlobalActiveStakeAmountNanos: ")
		}
		globalActiveStakeAmountNanos, err := SafeUint256().Sub(prevGlobalActiveStakeAmountNanos, txMeta.UnstakeAmountNanos)
		if err != nil {
			return 0, 0, nil, errors.Wrapf(err, "_connectUnstake: error subtracting UnstakeAmountNanos from GlobalActiveStakeAmountNanos: ")
		}
		// 2. Set the new GlobalActiveStakeAmountNanos.
		bav._setGlobalActiveStakeAmountNanos(globalActiveStakeAmountNanos)
	}

	// Retrieve the CurrentEpochNumber.
	currentEpochNumber, err := bav.GetCurrentEpochNumber()
	if err != nil {
		return 0, 0, nil, errors.Wrapf(err, "_connectUnstake: error retrieving CurrentEpochNumber: ")
	}

	// Update the LockedStakeEntry, if exists. Create if not.
	// 1. Retrieve the PrevLockedStakeEntry. This will be restored if we disconnect this txn.
	prevLockedStakeEntry, err := bav.GetLockedStakeEntry(
		prevValidatorEntry.ValidatorPKID, transactorPKIDEntry.PKID, currentEpochNumber,
	)
	if err != nil {
		return 0, 0, nil, errors.Wrapf(err, "_connectUnstake: ")
	}
	// 2. Create a CurrrentLockedStakeEntry.
	var prevLockedStakeEntries []*LockedStakeEntry
	var currentLockedStakeEntry *LockedStakeEntry
	if prevLockedStakeEntry != nil {
		// Update the existing LockedStakeEntry.
		currentLockedStakeEntry = prevLockedStakeEntry.Copy()
		currentLockedStakeEntry.LockedAmountNanos, err = SafeUint256().Add(
			prevLockedStakeEntry.LockedAmountNanos, txMeta.UnstakeAmountNanos,
		)
		if err != nil {
			return 0, 0, nil, errors.Wrapf(err, "_connectUnstake: error adding UnstakeAmountNanos to LockedAmountNanos")
		}
		currentLockedStakeEntry.ExtraData = mergeExtraData(prevLockedStakeEntry.ExtraData, txn.ExtraData)
	} else {
		// Create a new LockedStakeEntry.
		currentLockedStakeEntry = &LockedStakeEntry{
			StakerPKID:          transactorPKIDEntry.PKID,
			ValidatorPKID:       prevValidatorEntry.ValidatorPKID,
			LockedAmountNanos:   txMeta.UnstakeAmountNanos,
			LockedAtEpochNumber: currentEpochNumber,
			ExtraData:           txn.ExtraData,
		}
	}
	// 3. Delete the PrevLockedStakeEntry, if exists.
	//
	// Note that we don't technically need to do this since the flush will naturally delete
	// the old value from the db before setting the new one, but we do it here for clarity.
	if prevLockedStakeEntry != nil {
		prevLockedStakeEntries = append(prevLockedStakeEntries, prevLockedStakeEntry)
		bav._deleteLockedStakeEntryMappings(prevLockedStakeEntry)
	}
	// 4. Set the CurrentLockedStakeEntry.
	bav._setLockedStakeEntryMappings(currentLockedStakeEntry)

	// Create a UTXO operation.
	utxoOpForTxn := &UtxoOperation{
<<<<<<< HEAD
		Type:                       OperationTypeUnstake,
		PrevValidatorEntry:         prevValidatorEntry,
		PrevGlobalStakeAmountNanos: prevGlobalStakeAmountNanos,
		PrevStakeEntries:           prevStakeEntries,
		PrevLockedStakeEntries:     prevLockedStakeEntries,
=======
		Type:                             OperationTypeUnstake,
		PrevValidatorEntry:               prevValidatorEntry,
		PrevGlobalActiveStakeAmountNanos: prevGlobalActiveStakeAmountNanos,
		PrevStakeEntries:                 prevStakeEntries,
		PrevLockedStakeEntries:           prevLockedStakeEntries,
>>>>>>> ae9032c7
	}
	if err = bav.SanityCheckUnstakeTxn(transactorPKIDEntry.PKID, utxoOpForTxn, txMeta.UnstakeAmountNanos); err != nil {
		return 0, 0, nil, errors.Wrapf(err, "_connectUnstake: ")
	}
	utxoOpsForTxn = append(utxoOpsForTxn, utxoOpForTxn)
	return totalInput, totalOutput, utxoOpsForTxn, nil
}

func (bav *UtxoView) _disconnectUnstake(
	operationType OperationType,
	currentTxn *MsgDeSoTxn,
	txHash *BlockHash,
	utxoOpsForTxn []*UtxoOperation,
	blockHeight uint32,
) error {
	// Validate the starting block height.
	if blockHeight < bav.Params.ForkHeights.ProofOfStakeNewTxnTypesBlockHeight ||
		blockHeight < bav.Params.ForkHeights.BalanceModelBlockHeight {
		return errors.Wrapf(RuleErrorProofofStakeTxnBeforeBlockHeight, "_disconnectUnstake: ")
	}

	// Validate the last operation is an Unstake operation.
	if len(utxoOpsForTxn) == 0 {
		return fmt.Errorf("_disconnectUnstake: utxoOperations are missing")
	}
	operationIndex := len(utxoOpsForTxn) - 1
	operationData := utxoOpsForTxn[operationIndex]
	if operationData.Type != OperationTypeUnstake {
		return fmt.Errorf(
			"_disconnectUnstake: trying to revert %v but found %v",
			OperationTypeUnstake,
			operationData.Type,
		)
	}
	txMeta := currentTxn.TxnMeta.(*UnstakeMetadata)

	// Convert TransactorPublicKey to TransactorPKID.
	transactorPKIDEntry := bav.GetPKIDForPublicKey(currentTxn.PublicKey)
	if transactorPKIDEntry == nil || transactorPKIDEntry.isDeleted {
		return errors.Wrapf(RuleErrorInvalidStakerPKID, "_disconnectUnstake: ")
	}

	// Restore the PrevValidatorEntry.
	prevValidatorEntry := operationData.PrevValidatorEntry
	if prevValidatorEntry == nil {
		return fmt.Errorf(
			"_disconnectUnstake: no prev ValidatorEntry found for %v", txMeta.ValidatorPublicKey,
		)
	}
	// 1. Delete the CurrentValidatorEntry.
	currentValidatorEntry, err := bav.GetValidatorByPKID(prevValidatorEntry.ValidatorPKID)
	if err != nil {
		return errors.Wrapf(err, "_disconnectUnstake: ")
	}
	if currentValidatorEntry == nil {
		return fmt.Errorf(
			"_disconnectUnstake: no current ValidatorEntry found for %v", txMeta.ValidatorPublicKey,
		)
	}
	bav._deleteValidatorEntryMappings(currentValidatorEntry)
	// 2. Set the PrevValidatorEntry.
	bav._setValidatorEntryMappings(prevValidatorEntry)

	// Restore the PrevStakeEntry.
	// 1. Delete the CurrentStakeEntry, if exists. The CurrentStakeEntry will exist if the transactor
	//    still has stake assigned to this validator. The CurrentStakeEntry will not exist if the
	//    transactor unstaked all stake.
	currentStakeEntry, err := bav.GetStakeEntry(prevValidatorEntry.ValidatorPKID, transactorPKIDEntry.PKID)
	if err != nil {
		return errors.Wrapf(err, "_disconnectUnstake: ")
	}
	if currentStakeEntry != nil {
		bav._deleteStakeEntryMappings(currentStakeEntry)
	}
	// 2. Set the PrevStakeEntry.
	if len(operationData.PrevStakeEntries) < 1 {
		return fmt.Errorf("_disconnectUnstake: no prev StakeEntry found for %v", currentTxn.PublicKey)
	}
	if len(operationData.PrevStakeEntries) > 1 {
		return fmt.Errorf("_disconnectUnstake: more than one prev StakeEntry found for %v", currentTxn.PublicKey)
	}
	bav._setStakeEntryMappings(operationData.PrevStakeEntries[0])

	// Restore the PrevGlobalActiveStakeAmountNanos, if exists.
	if operationData.PrevGlobalActiveStakeAmountNanos != nil {
		bav._setGlobalActiveStakeAmountNanos(operationData.PrevGlobalActiveStakeAmountNanos)
	}

	// Retrieve the CurrentEpochNumber.
	currentEpochNumber, err := bav.GetCurrentEpochNumber()
	if err != nil {
		return errors.Wrapf(err, "_disconnectUnstake: error retrieving CurrentEpochNumber: ")
	}

	// Restore the PrevLockedStakeEntry, if exists. The PrevLockedStakeEntry will exist if the
	// transactor has previously unstaked stake assigned to this validator within the same epoch.
	// The PrevLockedStakeEntry will not exist otherwise.
	// 1. Retrieve the CurrentLockedStakeEntry.
	currentLockedStakeEntry, err := bav.GetLockedStakeEntry(
		prevValidatorEntry.ValidatorPKID, transactorPKIDEntry.PKID, currentEpochNumber,
	)
	if err != nil {
		return errors.Wrapf(err, "_disconnectUnstake: ")
	}
	// 2. Delete the CurrentLockedStakeEntry.
	bav._deleteLockedStakeEntryMappings(currentLockedStakeEntry)
	// 3. Set the PrevLockedStakeEntry, if exists.
	if len(operationData.PrevLockedStakeEntries) > 1 {
		return fmt.Errorf("_disconnectUnstake: more than one prev LockedStakeEntry found for %v", currentTxn.PublicKey)
	}
	if len(operationData.PrevLockedStakeEntries) == 1 {
		bav._setLockedStakeEntryMappings(operationData.PrevLockedStakeEntries[0])
	}

	// Disconnect the basic transfer.
	return bav._disconnectBasicTransfer(
		currentTxn, txHash, utxoOpsForTxn[:operationIndex], blockHeight,
	)
}

func (bav *UtxoView) _connectUnlockStake(
	txn *MsgDeSoTxn,
	txHash *BlockHash,
	blockHeight uint32,
	verifySignatures bool,
) (
	_totalInput uint64,
	_totalOutput uint64,
	_utxoOps []*UtxoOperation,
	_err error,
) {
	// Validate the starting block height.
	if blockHeight < bav.Params.ForkHeights.ProofOfStakeNewTxnTypesBlockHeight ||
		blockHeight < bav.Params.ForkHeights.BalanceModelBlockHeight {
		return 0, 0, nil, errors.Wrapf(RuleErrorProofofStakeTxnBeforeBlockHeight, "_connectUnlockStake: ")
	}

	// Validate the txn TxnType.
	if txn.TxnMeta.GetTxnType() != TxnTypeUnlockStake {
		return 0, 0, nil, fmt.Errorf(
			"_connectUnlockStake: called with bad TxnType %s", txn.TxnMeta.GetTxnType().String(),
		)
	}

	// Grab the txn metadata.
	txMeta := txn.TxnMeta.(*UnlockStakeMetadata)

	// Validate the txn metadata.
	if err := bav.IsValidUnlockStakeMetadata(txn.PublicKey, txMeta); err != nil {
		return 0, 0, nil, errors.Wrapf(err, "_connectUnlockStake: ")
	}

	// Convert TransactorPublicKey to TransactorPKID.
	transactorPKIDEntry := bav.GetPKIDForPublicKey(txn.PublicKey)
	if transactorPKIDEntry == nil || transactorPKIDEntry.isDeleted {
		return 0, 0, nil, errors.Wrapf(RuleErrorInvalidStakerPKID, "_connectUnlockStake: ")
	}

	// Convert ValidatorPublicKey to ValidatorPKID.
	validatorPKIDEntry := bav.GetPKIDForPublicKey(txMeta.ValidatorPublicKey.ToBytes())
	if validatorPKIDEntry == nil || validatorPKIDEntry.isDeleted {
		return 0, 0, nil, errors.Wrapf(RuleErrorInvalidValidatorPKID, "_connectUnlockStake: ")
	}

	// Retrieve the PrevLockedStakeEntries. These will be restored if we disconnect this txn.
	prevLockedStakeEntries, err := bav.GetLockedStakeEntriesInRange(
		validatorPKIDEntry.PKID, transactorPKIDEntry.PKID, txMeta.StartEpochNumber, txMeta.EndEpochNumber,
	)
	if err != nil {
		return 0, 0, nil, errors.Wrapf(err, "_connectUnlockStake: ")
	}
	if len(prevLockedStakeEntries) == 0 {
		return 0, 0, nil, errors.Wrapf(RuleErrorInvalidUnlockStakeNoUnlockableStakeFound, "_connectUnlockStake: ")
	}

	// Retrieve the transactor's current balance to validate later.
	prevBalanceNanos, err := bav.GetDeSoBalanceNanosForPublicKey(txn.PublicKey)
	if err != nil {
		return 0, 0, nil, errors.Wrapf(err, "_connectUnlockStake: error retrieving PrevBalanceNanos: ")
	}

	// Connect a basic transfer to get the total input and the
	// total output without considering the txn metadata.
	totalInput, totalOutput, utxoOpsForTxn, err := bav._connectBasicTransfer(
		txn, txHash, blockHeight, verifySignatures,
	)
	if err != nil {
		return 0, 0, nil, errors.Wrapf(err, "_connectUnlockStake: ")
	}
	if verifySignatures {
		// _connectBasicTransfer has already checked that the txn is signed
		// by the top-level public key, which we take to be the sender's
		// public key so there is no need to verify anything further.
	}

	// Calculate the TotalUnlockedAmountNanos and delete the PrevLockedStakeEntries.
	totalUnlockedAmountNanos := uint256.NewInt()
	for _, prevLockedStakeEntry := range prevLockedStakeEntries {
		totalUnlockedAmountNanos, err = SafeUint256().Add(
			totalUnlockedAmountNanos, prevLockedStakeEntry.LockedAmountNanos,
		)
		if err != nil {
			return 0, 0, nil, errors.Wrapf(err, "_connectUnlockStake: ")
		}
		bav._deleteLockedStakeEntryMappings(prevLockedStakeEntry)
	}
	if !totalUnlockedAmountNanos.IsUint64() {
		return 0, 0, nil, errors.Wrapf(RuleErrorInvalidUnlockStakeUnlockableStakeOverflowsUint64, "_connectUnlockStake: ")
	}
	totalUnlockedAmountNanosUint64 := totalUnlockedAmountNanos.Uint64()

	// Add TotalUnlockedAmountNanos to TotalInput. The unlocked coins are an
	// implicit input even though they do not come from a specific public key.
	totalInput, err = SafeUint64().Add(totalInput, totalUnlockedAmountNanosUint64)
	if err != nil {
		return 0, 0, nil, errors.Wrapf(err, "_connectUnlockStake: error adding TotalUnlockedAmountNanos to TotalInput: ")
	}

	// Add TotalUnlockedAmountNanos to TotalOutput. The unlocked
	// coins being sent to the transactor are an implicit output.
	totalOutput, err = SafeUint64().Add(totalOutput, totalUnlockedAmountNanosUint64)
	if err != nil {
		return 0, 0, nil, errors.Wrapf(err, "_connectUnlockStake: error adding TotalUnlockedAmountNanos to TotalOutput: ")
	}

	// Return TotalUnlockedAmountNanos back to the transactor. We can use
	// _addBalance here since we validate that connectUnlockStake can only
	// occur after the BalanceModelBlockHeight.
	utxoOp, err := bav._addBalance(totalUnlockedAmountNanosUint64, txn.PublicKey)
	if err != nil {
		return 0, 0, nil, errors.Wrapf(
			err, "_connectUnlockStake: error adding TotalUnlockedAmountNanos to the transactor balance: ",
		)
	}
	utxoOpsForTxn = append(utxoOpsForTxn, utxoOp)

	// Create a UTXO operation.
	utxoOpForTxn := &UtxoOperation{
		Type:                   OperationTypeUnlockStake,
		PrevLockedStakeEntries: prevLockedStakeEntries,
	}
	if err = bav.SanityCheckUnlockStakeTxn(
		transactorPKIDEntry.PKID, utxoOpForTxn, totalUnlockedAmountNanos, txn.TxnFeeNanos, prevBalanceNanos,
	); err != nil {
		return 0, 0, nil, errors.Wrapf(err, "_connectUnlockStake: ")
	}
	utxoOpsForTxn = append(utxoOpsForTxn, utxoOpForTxn)
	return totalInput, totalOutput, utxoOpsForTxn, nil
}

func (bav *UtxoView) _disconnectUnlockStake(
	operationType OperationType,
	currentTxn *MsgDeSoTxn,
	txHash *BlockHash,
	utxoOpsForTxn []*UtxoOperation,
	blockHeight uint32,
) error {
	// Validate the starting block height.
	if blockHeight < bav.Params.ForkHeights.ProofOfStakeNewTxnTypesBlockHeight ||
		blockHeight < bav.Params.ForkHeights.BalanceModelBlockHeight {
		return errors.Wrapf(RuleErrorProofofStakeTxnBeforeBlockHeight, "_disconnectUnlockStake: ")
	}

	// Validate the last operation is an UnlockStake operation.
	if len(utxoOpsForTxn) == 0 {
		return fmt.Errorf("_disconnectUnlockStake: utxoOperations are missing")
	}
	operationIndex := len(utxoOpsForTxn) - 1
	operationData := utxoOpsForTxn[operationIndex]
	if operationData.Type != OperationTypeUnlockStake {
		return fmt.Errorf(
			"_disconnectUnlockStake: trying to revert %v but found %v",
			OperationTypeUnlockStake,
			operationData.Type,
		)
	}

	// Convert TransactorPublicKey to TransactorPKID.
	transactorPKIDEntry := bav.GetPKIDForPublicKey(currentTxn.PublicKey)
	if transactorPKIDEntry == nil || transactorPKIDEntry.isDeleted {
		return errors.Wrapf(RuleErrorInvalidStakerPKID, "_disconnectUnlockStake: ")
	}

	// Calculate the TotalUnlockedAmountNanos.
	totalUnlockedAmountNanos := uint256.NewInt()
	var err error
	for _, prevLockedStakeEntry := range operationData.PrevLockedStakeEntries {
		totalUnlockedAmountNanos, err = SafeUint256().Add(
			totalUnlockedAmountNanos, prevLockedStakeEntry.LockedAmountNanos,
		)
		if err != nil {
			return errors.Wrapf(err, "_disconnectUnlockStake: ")
		}
	}
	if !totalUnlockedAmountNanos.IsUint64() {
		return errors.Wrapf(RuleErrorInvalidUnlockStakeUnlockableStakeOverflowsUint64, "_disconnectUnlockStake: ")
	}

	// Unadd TotalUnlockedAmountNanos from the transactor.
	err = bav._unAddBalance(totalUnlockedAmountNanos.Uint64(), currentTxn.PublicKey)
	if err != nil {
		return errors.Wrapf(err, "_disconnectUnlockStake: error unadding TotalUnlockedAmountNanos from the transactor balance: ")
	}

	// Restore the PrevLockedStakeEntries.
	for _, prevLockedStakeEntry := range operationData.PrevLockedStakeEntries {
		bav._setLockedStakeEntryMappings(prevLockedStakeEntry)
	}

	// Disconnect the basic transfer.
	return bav._disconnectBasicTransfer(
		currentTxn, txHash, utxoOpsForTxn[:operationIndex], blockHeight,
	)
}

func (bav *UtxoView) IsValidStakeMetadata(transactorPkBytes []byte, metadata *StakeMetadata, blockHeight uint32) error {
	// Validate TransactorPublicKey.
	transactorPKIDEntry := bav.GetPKIDForPublicKey(transactorPkBytes)
	if transactorPKIDEntry == nil || transactorPKIDEntry.isDeleted {
		return errors.Wrapf(RuleErrorInvalidStakerPKID, "UtxoView.IsValidStakeMetadata: ")
	}

	// Validate ValidatorPublicKey.
	validatorEntry, err := bav.GetValidatorByPublicKey(metadata.ValidatorPublicKey)
	if err != nil {
		return errors.Wrapf(err, "UtxoView.IsValidStakeMetadata: ")
	}
	if validatorEntry == nil || validatorEntry.isDeleted {
		return errors.Wrapf(RuleErrorInvalidValidatorPKID, "UtxoView.IsValidStakeMetadata: ")
	}
	if !transactorPKIDEntry.PKID.Eq(validatorEntry.ValidatorPKID) && validatorEntry.DisableDelegatedStake {
		return errors.Wrapf(RuleErrorInvalidStakeValidatorDisabledDelegatedStake, "UtxoView.IsValidStakeMetadata: ")
	}

	// Validate 0 < StakeAmountNanos <= transactor's DESO Balance. We ignore
	// the txn fees in this check. The StakeAmountNanos will be validated to
	// be less than the transactor's DESO balance net of txn fees in the call
	// to connectBasicTransferWithExtraSpend.
	if metadata.StakeAmountNanos == nil ||
		metadata.StakeAmountNanos.IsZero() ||
		!metadata.StakeAmountNanos.IsUint64() {
		return errors.Wrapf(RuleErrorInvalidStakeAmountNanos, "UtxoView.IsValidStakeMetadata: ")
	}
	transactorDeSoBalanceNanos, err := bav.GetSpendableDeSoBalanceNanosForPublicKey(transactorPkBytes, blockHeight-1)
	if err != nil {
		return errors.Wrapf(err, "UtxoView.IsValidStakeMetadata: ")
	}
	if uint256.NewInt().SetUint64(transactorDeSoBalanceNanos).Cmp(metadata.StakeAmountNanos) < 0 {
		return errors.Wrapf(RuleErrorInvalidStakeInsufficientBalance, "UtxoView.IsValidStakeMetadata: ")
	}

	return nil
}

func (bav *UtxoView) IsValidUnstakeMetadata(transactorPkBytes []byte, metadata *UnstakeMetadata) error {
	// Validate TransactorPublicKey.
	transactorPKIDEntry := bav.GetPKIDForPublicKey(transactorPkBytes)
	if transactorPKIDEntry == nil || transactorPKIDEntry.isDeleted {
		return errors.Wrapf(RuleErrorInvalidStakerPKID, "UtxoView.IsValidUnstakeMetadata: ")
	}

	// Validate ValidatorPublicKey.
	validatorEntry, err := bav.GetValidatorByPublicKey(metadata.ValidatorPublicKey)
	if err != nil {
		return errors.Wrapf(err, "IsValidUnstakeMetadata: ")
	}
	if validatorEntry == nil || validatorEntry.isDeleted {
		return errors.Wrapf(RuleErrorInvalidValidatorPKID, "UtxoView.IsValidUnstakeMetadata: ")
	}

	// Validate StakeEntry exists.
	stakeEntry, err := bav.GetStakeEntry(validatorEntry.ValidatorPKID, transactorPKIDEntry.PKID)
	if err != nil {
		return errors.Wrapf(err, "UtxoView.IsValidUnstakeMetadata: ")
	}
	if stakeEntry == nil || stakeEntry.isDeleted {
		return errors.Wrapf(RuleErrorInvalidUnstakeNoStakeFound, "UtxoView.IsValidUnstakeMetadata: ")
	}

	// Validate 0 < UnstakeAmountNanos <= StakeEntry.StakeAmountNanos.
	if metadata.UnstakeAmountNanos == nil || metadata.UnstakeAmountNanos.IsZero() {
		return errors.Wrapf(RuleErrorInvalidUnstakeAmountNanos, "UtxoView.IsValidUnstakeMetadata: ")
	}
	if stakeEntry.StakeAmountNanos.Cmp(metadata.UnstakeAmountNanos) < 0 {
		return errors.Wrapf(RuleErrorInvalidUnstakeInsufficientStakeFound, "UtxoView.IsValidUnstakeMetadata: ")
	}

	return nil
}

func (bav *UtxoView) IsValidUnlockStakeMetadata(transactorPkBytes []byte, metadata *UnlockStakeMetadata) error {
	// Validate TransactorPublicKey.
	transactorPKIDEntry := bav.GetPKIDForPublicKey(transactorPkBytes)
	if transactorPKIDEntry == nil || transactorPKIDEntry.isDeleted {
		return errors.Wrapf(RuleErrorInvalidStakerPKID, "UtxoView.IsValidUnlockStakeMetadata: ")
	}

	// Validate ValidatorPublicKey.
	validatorEntry, err := bav.GetValidatorByPublicKey(metadata.ValidatorPublicKey)
	if err != nil {
		return errors.Wrapf(err, "UtxoView.IsValidUnlockStakeMetadata: ")
	}
	if validatorEntry == nil || validatorEntry.isDeleted {
		return errors.Wrapf(RuleErrorInvalidValidatorPKID, "UtxoView.IsValidUnlockStakeMetadata: ")
	}

	// Validate StartEpochNumber and EndEpochNumber.
	if metadata.StartEpochNumber > metadata.EndEpochNumber {
		return errors.Wrapf(RuleErrorInvalidUnlockStakeEpochRange, "UtxoView.IsValidUnlockStakeMetadata: ")
	}

	// Retrieve CurrentEpochNumber.
	currentEpochNumber, err := bav.GetCurrentEpochNumber()
	if err != nil {
		return errors.Wrapf(err, "UtxoView.IsValidUnlockStakeMetadata: error retrieving CurrentEpochNumber: ")
	}

	// Validate EndEpochNumber + StakeLockupEpochDuration <= CurrentEpochNumber.
	if metadata.EndEpochNumber+bav.Params.StakeLockupEpochDuration > currentEpochNumber {
		return errors.Wrapf(RuleErrorInvalidUnlockStakeMustWaitLockupDuration, "UtxoView.IsValidUnlockStakeMetadata: ")
	}

	// Validate LockedStakeEntries exist.
	lockedStakeEntries, err := bav.GetLockedStakeEntriesInRange(
		validatorEntry.ValidatorPKID, transactorPKIDEntry.PKID, metadata.StartEpochNumber, metadata.EndEpochNumber,
	)
	existsLockedStakeEntries := false
	for _, lockedStakeEntry := range lockedStakeEntries {
		if lockedStakeEntry != nil && !lockedStakeEntry.isDeleted {
			existsLockedStakeEntries = true
			break
		}
	}
	if !existsLockedStakeEntries {
		return errors.Wrapf(RuleErrorInvalidUnlockStakeNoUnlockableStakeFound, "UtxoView.IsValidUnlockStakeMetadata: ")
	}

	return nil
}

func (bav *UtxoView) SanityCheckStakeTxn(
	transactorPKID *PKID,
	utxoOp *UtxoOperation,
	amountNanos *uint256.Int,
	feeNanos uint64,
	prevBalanceNanos uint64,
) error {
	if utxoOp.Type != OperationTypeStake {
		return fmt.Errorf("SanityCheckStakeTxn: called with %v", utxoOp.Type)
	}

	// Sanity check ValidatorEntry.TotalStakeAmountNanos increase.
	if utxoOp.PrevValidatorEntry == nil {
		return errors.New("SanityCheckStakeTxn: nil PrevValidatorEntry provided")
	}
	currentValidatorEntry, err := bav.GetValidatorByPKID(utxoOp.PrevValidatorEntry.ValidatorPKID)
	if err != nil {
		return errors.Wrapf(err, "SanityCheckStakeTxn: error retrieving ValidatorEntry: ")
	}
	if currentValidatorEntry == nil {
		return errors.New("SanityCheckStakeTxn: no CurrentValidatorEntry found")
	}
	validatorEntryTotalStakeAmountNanosIncrease, err := SafeUint256().Sub(
		currentValidatorEntry.TotalStakeAmountNanos, utxoOp.PrevValidatorEntry.TotalStakeAmountNanos,
	)
	if err != nil {
		return errors.Wrapf(err, "SanityCheckStakeTxn: error calculating TotalStakeAmountNanos increase: ")
	}
	if !validatorEntryTotalStakeAmountNanosIncrease.Eq(amountNanos) {
		return errors.New("SanityCheckStakeTxn: TotalStakeAmountNanos increase does not match")
	}

	// Validate StakeEntry.StakeAmountNanos increase.
	prevStakeEntry := &StakeEntry{StakeAmountNanos: uint256.NewInt()}
	if len(utxoOp.PrevStakeEntries) == 1 {
		prevStakeEntry = utxoOp.PrevStakeEntries[0]
	}
	currentStakeEntry, err := bav.GetStakeEntry(currentValidatorEntry.ValidatorPKID, transactorPKID)
	if err != nil {
		return errors.Wrapf(err, "SanityCheckStakeTxn: error retrieving StakeEntry: ")
	}
	if currentStakeEntry == nil {
		return errors.New("SanityCheckStakeTxn: no CurrentStakeEntry found")
	}
	stakeEntryStakeAmountNanosIncrease, err := SafeUint256().Sub(
		currentStakeEntry.StakeAmountNanos, prevStakeEntry.StakeAmountNanos,
	)
	if err != nil {
		return errors.Wrapf(err, "SanityCheckStakeTxn: error calculating StakeAmountNanos increase: ")
	}
	if !stakeEntryStakeAmountNanosIncrease.Eq(amountNanos) {
		return errors.New("SanityCheckStakeTxn: StakeAmountNanos increase does not match")
	}

<<<<<<< HEAD
	// Validate GlobalStakeAmountNanos increase.
	if utxoOp.PrevGlobalStakeAmountNanos == nil {
		return errors.New("SanityCheckStakeTxn: nil PrevGlobalStakeAmountNanos provided")
	}
	currentGlobalStakeAmountNanos, err := bav.GetGlobalStakeAmountNanos()
	if err != nil {
		return errors.Wrapf(err, "SanityCheckStakeTxn: error retrieving CurrentGlobalStakeAmountNanos: ")
	}
	globalStakeAmountNanosIncrease, err := SafeUint256().Sub(
		currentGlobalStakeAmountNanos, utxoOp.PrevGlobalStakeAmountNanos,
	)
	if err != nil {
		return errors.Wrapf(err, "SanityCheckStakeTxn: error calculating GlobalStakeAmountNanos increase: ")
	}
	if !globalStakeAmountNanosIncrease.Eq(amountNanos) {
		return errors.New("SanityCheckStakeTxn: GlobalStakeAmountNanos increase does not match")
=======
	// Validate GlobalActiveStakeAmountNanos increase if validator is active.
	if currentValidatorEntry.Status() == ValidatorStatusActive {
		if utxoOp.PrevGlobalActiveStakeAmountNanos == nil {
			return errors.New("SanityCheckStakeTxn: nil PrevGlobalActiveStakeAmountNanos provided")
		}
		currentGlobalActiveStakeAmountNanos, err := bav.GetGlobalActiveStakeAmountNanos()
		if err != nil {
			return errors.Wrapf(err, "SanityCheckStakeTxn: error retrieving CurrentGlobalActiveStakeAmountNanos: ")
		}
		globalActiveStakeAmountNanosIncrease, err := SafeUint256().Sub(
			currentGlobalActiveStakeAmountNanos, utxoOp.PrevGlobalActiveStakeAmountNanos,
		)
		if err != nil {
			return errors.Wrapf(err, "SanityCheckStakeTxn: error calculating GlobalActiveStakeAmountNanos increase: ")
		}
		if !globalActiveStakeAmountNanosIncrease.Eq(amountNanos) {
			return errors.New("SanityCheckStakeTxn: GlobalActiveStakeAmountNanos increase does not match")
		}
	} else if utxoOp.PrevGlobalActiveStakeAmountNanos != nil {
		return errors.New("SanityCheckStakeTxn: non-nil PrevGlobalActiveStakeAmountNanos provided for inactive validator, this should never happen")
>>>>>>> ae9032c7
	}

	// Validate TransactorBalance decrease.
	// PrevTransactorBalanceNanos = CurrentTransactorBalanceNanos + AmountNanos + FeeNanos
	// PrevTransactorBalanceNanos - CurrentTransactorBalanceNanos - FeeNanos = AmountNanos
	currentBalanceNanos, err := bav.GetDeSoBalanceNanosForPublicKey(bav.GetPublicKeyForPKID(transactorPKID))
	if err != nil {
		return errors.Wrapf(err, "SanityCheckStakeTxn: error retrieving TransactorBalance: ")
	}
	transactorBalanceNanosDecrease, err := SafeUint64().Sub(prevBalanceNanos, currentBalanceNanos)
	if err != nil {
		return errors.Wrapf(err, "SanityCheckStakeTxn: error calculating TransactorBalance decrease: ")
	}
	transactorBalanceNanosDecrease, err = SafeUint64().Sub(transactorBalanceNanosDecrease, feeNanos)
	if err != nil {
		return errors.Wrapf(err, "SanityCheckStakeTxn: error including fees in TransactorBalance decrease: ")
	}
	if !uint256.NewInt().SetUint64(transactorBalanceNanosDecrease).Eq(amountNanos) {
		return errors.New("SanityCheckStakeTxn: TransactorBalance decrease does not match")
	}

	return nil
}

func (bav *UtxoView) SanityCheckUnstakeTxn(transactorPKID *PKID, utxoOp *UtxoOperation, amountNanos *uint256.Int) error {
	if utxoOp.Type != OperationTypeUnstake {
		return fmt.Errorf("SanityCheckUnstakeTxn: called with %v", utxoOp.Type)
	}

	// Validate ValidatorEntry.TotalStakeAmountNanos decrease.
	if utxoOp.PrevValidatorEntry == nil {
		return errors.New("SanityCheckUnstakeTxn: nil PrevValidatorEntry provided")
	}
	currentValidatorEntry, err := bav.GetValidatorByPKID(utxoOp.PrevValidatorEntry.ValidatorPKID)
	if err != nil {
		return errors.Wrapf(err, "SanityCheckUnstakeTxn: error retrieving ValidatorEntry: ")
	}
	if currentValidatorEntry == nil {
		return errors.New("SanityCheckUnstakeTxn: no CurrentValidatorEntry found")
	}
	validatorEntryTotalStakeAmountNanosDecrease, err := SafeUint256().Sub(
		utxoOp.PrevValidatorEntry.TotalStakeAmountNanos, currentValidatorEntry.TotalStakeAmountNanos,
	)
	if err != nil {
		return errors.Wrapf(err, "SanityCheckUnstakeTxn: error calculating TotalStakeAmountNanos decrease: ")
	}
	if !validatorEntryTotalStakeAmountNanosDecrease.Eq(amountNanos) {
		return errors.New("SanityCheckUnstakeTxn: TotalStakeAmountNanos decrease does not match")
	}

	// Validate PrevStakeEntry.StakeAmountNanos decrease.
	if len(utxoOp.PrevStakeEntries) != 1 {
		return errors.New("SanityCheckUnstakeTxn: PrevStakeEntries should have exactly one entry")
	}
	prevStakeEntry := utxoOp.PrevStakeEntries[0]
	currentStakeEntry, err := bav.GetStakeEntry(prevStakeEntry.ValidatorPKID, transactorPKID)
	if err != nil {
		return errors.Wrapf(err, "SanityCheckUnstakeTxn: error retrieving StakeEntry: ")
	}
	if currentStakeEntry == nil {
		currentStakeEntry = &StakeEntry{StakeAmountNanos: uint256.NewInt()}
	}
	stakeEntryStakeAmountNanosDecrease, err := SafeUint256().Sub(
		prevStakeEntry.StakeAmountNanos, currentStakeEntry.StakeAmountNanos,
	)
	if err != nil {
		return errors.Wrapf(err, "SanityCheckUnstakeTxn: error calculating StakeAmountNanos decrease: ")
	}
	if !stakeEntryStakeAmountNanosDecrease.Eq(amountNanos) {
		return errors.New("SanityCheckUnstakeTxn: StakeAmountNanos decrease does not match")
	}

	// Validate LockedStakeEntry.LockedAmountNanos increase.
	prevLockedStakeEntry := &LockedStakeEntry{LockedAmountNanos: uint256.NewInt()}
	if len(utxoOp.PrevLockedStakeEntries) == 1 {
		prevLockedStakeEntry = utxoOp.PrevLockedStakeEntries[0]
	}
	currentEpochNumber, err := bav.GetCurrentEpochNumber()
	if err != nil {
		return errors.Wrapf(err, "SanityCheckUnstakeTxn: error retrieving CurrentEpochNumber: ")
	}
	currentLockedStakeEntry, err := bav.GetLockedStakeEntry(
		currentValidatorEntry.ValidatorPKID, transactorPKID, currentEpochNumber,
	)
	if err != nil {
		return errors.Wrapf(err, "SanityCheckUnstakeTxn: error retrieving LockedStakeEntry: ")
	}
	lockedStakeEntryLockedAmountNanosIncrease, err := SafeUint256().Sub(
		currentLockedStakeEntry.LockedAmountNanos, prevLockedStakeEntry.LockedAmountNanos,
	)
	if err != nil {
		return errors.Wrapf(err, "SanityCheckUnstakeTxn: error calculating LockedAmountNanos increase: ")
	}
	if !lockedStakeEntryLockedAmountNanosIncrease.Eq(amountNanos) {
		return errors.New("SanityCheckUnstakeTxn: LockedAmountNanos increase does not match")
	}

<<<<<<< HEAD
	// Validate GlobalStakeAmountNanos decrease.
	if utxoOp.PrevGlobalStakeAmountNanos == nil {
		return errors.New("SanityCheckUnstakeTxn: nil PrevGlobalStakeAmountNanos provided")
	}
	currentGlobalStakeAmountNanos, err := bav.GetGlobalStakeAmountNanos()
	if err != nil {
		return errors.Wrapf(err, "SanityCheckUnstakeTxn: error retrieving CurrentGlobalStakeAmountNanos: ")
	}
	if currentGlobalStakeAmountNanos == nil {
		return errors.New("SanityCheckUnstakeTxn: no CurrentGlobalStakeAmountNanos found")
	}
	globalStakeAmountNanosDecrease, err := SafeUint256().Sub(utxoOp.PrevGlobalStakeAmountNanos, currentGlobalStakeAmountNanos)
	if err != nil {
		return errors.Wrapf(err, "SanityCheckUnstakeTxn: error calculating GlobalStakeAmountNanos decrease: ")
	}
	if !globalStakeAmountNanosDecrease.Eq(amountNanos) {
		return errors.New("SanityCheckUnstakeTxn: GlobalStakeAmountNanos decrease does not match")
=======
	// Validate GlobalActiveStakeAmountNanos decrease if validator is active.
	if currentValidatorEntry.Status() == ValidatorStatusActive {
		if utxoOp.PrevGlobalActiveStakeAmountNanos == nil {
			return errors.New("SanityCheckUnstakeTxn: nil PrevGlobalActiveStakeAmountNanos provided")
		}
		currentGlobalActiveStakeAmountNanos, err := bav.GetGlobalActiveStakeAmountNanos()
		if err != nil {
			return errors.Wrapf(err, "SanityCheckUnstakeTxn: error retrieving CurrentGlobalActiveStakeAmountNanos: ")
		}
		if currentGlobalActiveStakeAmountNanos == nil {
			return errors.New("SanityCheckUnstakeTxn: no CurrentGlobalActiveStakeAmountNanos found")
		}
		globalActiveStakeAmountNanosDecrease, err := SafeUint256().Sub(utxoOp.PrevGlobalActiveStakeAmountNanos, currentGlobalActiveStakeAmountNanos)
		if err != nil {
			return errors.Wrapf(err, "SanityCheckUnstakeTxn: error calculating GlobalActiveStakeAmountNanos decrease: ")
		}
		if !globalActiveStakeAmountNanosDecrease.Eq(amountNanos) {
			return errors.New("SanityCheckUnstakeTxn: GlobalActiveStakeAmountNanos decrease does not match")
		}
	} else if utxoOp.PrevGlobalActiveStakeAmountNanos != nil {
		return errors.New("SanityCheckUnstakeTxn: non-nil PrevGlobalActiveStakeAmountNanos provided for inactive validator, this should never happen")
>>>>>>> ae9032c7
	}

	return nil
}

func (bav *UtxoView) SanityCheckUnlockStakeTxn(
	transactorPKID *PKID,
	utxoOp *UtxoOperation,
	amountNanos *uint256.Int,
	feeNanos uint64,
	prevBalanceNanos uint64,
) error {
	if utxoOp.Type != OperationTypeUnlockStake {
		return fmt.Errorf("SanityCheckUnlockStakeTxn: called with %v", utxoOp.Type)
	}

	// Validate PrevLockedStakeEntry.LockedAmountNanos.
	if utxoOp.PrevLockedStakeEntries == nil || len(utxoOp.PrevLockedStakeEntries) == 0 {
		return errors.New("SanityCheckUnlockStakeTxn: PrevLockedStakeEntries is empty")
	}
	totalUnlockedAmountNanos := uint256.NewInt()
	var err error
	for _, prevLockedStakeEntry := range utxoOp.PrevLockedStakeEntries {
		totalUnlockedAmountNanos, err = SafeUint256().Add(totalUnlockedAmountNanos, prevLockedStakeEntry.LockedAmountNanos)
		if err != nil {
			return errors.Wrapf(err, "SanityCheckUnlockStakeTxn: error calculating TotalUnlockedAmountNanos: ")
		}
	}
	if !totalUnlockedAmountNanos.Eq(amountNanos) {
		return errors.New("SanityCheckUnlockStakeTxn: TotalUnlockedAmountNanos does not match")
	}

	// Validate TransactorBalanceNanos increase.
	// CurrentTransactorBalanceNanos = PrevTransactorBalanceNanos + AmountNanos - FeeNanos
	// CurrentTransactorBalanceNanos - PrevTransactorBalanceNanos + FeeNanos = AmountNanos
	currentBalanceNanos, err := bav.GetDeSoBalanceNanosForPublicKey(bav.GetPublicKeyForPKID(transactorPKID))
	if err != nil {
		return errors.Wrapf(err, "SanityCheckUnlockStakeTxn: error retrieving TransactorBalance: ")
	}
	transactorBalanceNanosIncrease, err := SafeUint64().Sub(currentBalanceNanos, prevBalanceNanos)
	if err != nil {
		return errors.Wrapf(err, "SanityCheckUnlockStakeTxn: error calculating TransactorBalance increase: ")
	}
	transactorBalanceNanosIncrease, err = SafeUint64().Add(transactorBalanceNanosIncrease, feeNanos)
	if err != nil {
		return errors.Wrapf(err, "SanityCheckStakeTxn: error including fees in TransactorBalance decrease: ")
	}
	if !uint256.NewInt().SetUint64(transactorBalanceNanosIncrease).Eq(amountNanos) {
		return errors.New("SanityCheckUnlockStakeTxn: TransactorBalance increase does not match")
	}

	return nil
}

func (bav *UtxoView) GetStakeEntry(validatorPKID *PKID, stakerPKID *PKID) (*StakeEntry, error) {
	// Error if either input is nil.
	if validatorPKID == nil {
		return nil, errors.New("UtxoView.GetStakeEntry: nil ValidatorPKID provided as input")
	}
	if stakerPKID == nil {
		return nil, errors.New("UtxoView.GetStakeEntry: nil StakerPKID provided as input")
	}
	// First, check the UtxoView.
	stakeMapKey := StakeMapKey{ValidatorPKID: *validatorPKID, StakerPKID: *stakerPKID}
	if stakeEntry, exists := bav.StakeMapKeyToStakeEntry[stakeMapKey]; exists {
		// If StakeEntry.isDeleted, return nil.
		if stakeEntry.isDeleted {
			return nil, nil
		}
		return stakeEntry, nil
	}
	// Then, check the database.
	stakeEntry, err := DBGetStakeEntry(bav.Handle, bav.Snapshot, validatorPKID, stakerPKID)
	if err != nil {
		return nil, errors.Wrapf(err, "UtxoView.GetStakeEntry: ")
	}
	if stakeEntry != nil {
		// Cache the StakeEntry in the UtxoView if exists.
		bav._setStakeEntryMappings(stakeEntry)
	}
	return stakeEntry, nil
}

func (bav *UtxoView) GetStakeEntriesForValidatorPKID(validatorPKID *PKID) ([]*StakeEntry, error) {
	// Validate inputs.
	if validatorPKID == nil {
		return nil, errors.New("UtxoView.GetStakeEntriesForValidatorPKID: nil ValidatorPKID provided as input")
	}

	// First, pull matching StakeEntries from the database and cache them in the UtxoView.
	dbStakeEntries, err := DBGetStakeEntriesForValidatorPKID(bav.Handle, bav.Snapshot, validatorPKID)
	if err != nil {
		return nil, errors.Wrapf(err, "UtxoView.GetStakeEntriesForValidatorPKID: error retrieving StakeEntries from the db: ")
	}
	for _, stakeEntry := range dbStakeEntries {
		// Cache results in the UtxoView.
		if _, exists := bav.StakeMapKeyToStakeEntry[stakeEntry.ToMapKey()]; !exists {
			bav._setStakeEntryMappings(stakeEntry)
		}
	}

	// Then, pull matching StakeEntries from the UtxoView.
	var stakeEntries []*StakeEntry
	for _, stakeEntry := range bav.StakeMapKeyToStakeEntry {
		if !stakeEntry.ValidatorPKID.Eq(validatorPKID) || stakeEntry.isDeleted {
			continue
		}
		stakeEntries = append(stakeEntries, stakeEntry)
	}

	// Sort by StakerPKID so that the ordering is deterministic.
	sort.Slice(stakeEntries, func(ii, jj int) bool {
		return bytes.Compare(
			stakeEntries[ii].StakerPKID.ToBytes(),
			stakeEntries[jj].StakerPKID.ToBytes(),
		) < 0
	})
	return stakeEntries, nil
}

func (bav *UtxoView) ValidatorHasDelegatedStake(validatorPKID *PKID) (bool, error) {
	// True if the validator has any delegated stake assigned to them.

	// First check the UtxoView.
	var utxoDeletedStakeEntries []*StakeEntry
	for _, stakeEntry := range bav.StakeMapKeyToStakeEntry {
		if !stakeEntry.ValidatorPKID.Eq(validatorPKID) {
			// Skip any stake assigned to other validators.
			continue
		}
		if stakeEntry.StakerPKID.Eq(validatorPKID) {
			// Skip any stake the validator assigned to themselves.
			continue
		}
		if !stakeEntry.isDeleted {
			// A non-deleted delegated StakeEntry for this validator was found in the UtxoView.
			return true, nil
		}
		// A deleted delegated StakeEntry for this validator was found in the UtxoView.
		utxoDeletedStakeEntries = append(utxoDeletedStakeEntries, stakeEntry)
	}

	// Next, check the database skipping any deleted StakeEntries for this validator.
	return DBValidatorHasDelegatedStake(bav.Handle, bav.Snapshot, validatorPKID, utxoDeletedStakeEntries)
}

func (bav *UtxoView) GetLockedStakeEntry(
	validatorPKID *PKID,
	stakerPKID *PKID,
	lockedAtEpochNumber uint64,
) (*LockedStakeEntry, error) {
	// Error if either input is nil.
	if validatorPKID == nil {
		return nil, errors.New("UtxoView.GetLockedStakeEntry: nil ValidatorPKID provided as input")
	}
	if stakerPKID == nil {
		return nil, errors.New("UtxoView.GetLockedStakeEntry: nil StakerPKID provided as input")
	}
	// First, check the UtxoView.
	lockedStakeMapKey := LockedStakeMapKey{
		ValidatorPKID:       *validatorPKID,
		StakerPKID:          *stakerPKID,
		LockedAtEpochNumber: lockedAtEpochNumber,
	}
	if lockedStakeEntry, exists := bav.LockedStakeMapKeyToLockedStakeEntry[lockedStakeMapKey]; exists {
		// If LockedStakeEntry.isDeleted, return nil.
		if lockedStakeEntry.isDeleted {
			return nil, nil
		}
		return lockedStakeEntry, nil
	}
	// Then, check the database.
	lockedStakeEntry, err := DBGetLockedStakeEntry(bav.Handle, bav.Snapshot, validatorPKID, stakerPKID, lockedAtEpochNumber)
	if err != nil {
		return nil, errors.Wrapf(err, "UtxoView.GetLockedStakeEntry: ")
	}
	if lockedStakeEntry != nil {
		// Cache the LockedStakeEntry in the UtxoView if exists.
		bav._setLockedStakeEntryMappings(lockedStakeEntry)
	}
	return lockedStakeEntry, nil
}

func (bav *UtxoView) GetLockedStakeEntriesInRange(
	validatorPKID *PKID,
	stakerPKID *PKID,
	startEpochNumber uint64,
	endEpochNumber uint64,
) ([]*LockedStakeEntry, error) {
	// Validate inputs.
	if validatorPKID == nil {
		return nil, errors.New("UtxoView.GetLockedStakeEntriesInRange: nil ValidatorPKID provided as input")
	}
	if stakerPKID == nil {
		return nil, errors.New("UtxoView.GetLockedStakeEntriesInRange: nil StakerPKID provided as input")
	}
	if startEpochNumber > endEpochNumber {
		return nil, errors.New("UtxoView.GetLockedStakeEntriesInRange: invalid LockedAtEpochNumber range provided as input")
	}

	// First, pull matching LockedStakeEntries from the db and cache them in the UtxoView.
	dbLockedStakeEntries, err := DBGetLockedStakeEntriesInRange(
		bav.Handle, bav.Snapshot, validatorPKID, stakerPKID, startEpochNumber, endEpochNumber,
	)
	if err != nil {
		return nil, errors.Wrapf(err, "UtxoView.GetLockedStakeEntriesInRange: ")
	}
	for _, lockedStakeEntry := range dbLockedStakeEntries {
		// Cache results in the UtxoView.
		if _, exists := bav.LockedStakeMapKeyToLockedStakeEntry[lockedStakeEntry.ToMapKey()]; !exists {
			bav._setLockedStakeEntryMappings(lockedStakeEntry)
		}
	}

	// Then, pull matching LockedStakeEntries from the UtxoView.
	var lockedStakeEntries []*LockedStakeEntry
	for _, lockedStakeEntry := range bav.LockedStakeMapKeyToLockedStakeEntry {
		// Filter to matching LockedStakeEntries.
		if !lockedStakeEntry.ValidatorPKID.Eq(validatorPKID) ||
			!lockedStakeEntry.StakerPKID.Eq(stakerPKID) ||
			lockedStakeEntry.LockedAtEpochNumber < startEpochNumber ||
			lockedStakeEntry.LockedAtEpochNumber > endEpochNumber ||
			lockedStakeEntry.isDeleted {
			continue
		}
		lockedStakeEntries = append(lockedStakeEntries, lockedStakeEntry)
	}

	// Sort LockedStakeEntries by LockedAtEpochNumber ASC.
	sort.Slice(lockedStakeEntries, func(ii, jj int) bool {
		return lockedStakeEntries[ii].LockedAtEpochNumber < lockedStakeEntries[jj].LockedAtEpochNumber
	})
	return lockedStakeEntries, nil
}

func (bav *UtxoView) _setStakeEntryMappings(stakeEntry *StakeEntry) {
	// This function shouldn't be called with nil.
	if stakeEntry == nil {
		glog.Errorf("_setStakeEntryMappings: called with nil entry, this should never happen")
		return
	}
	bav.StakeMapKeyToStakeEntry[stakeEntry.ToMapKey()] = stakeEntry
}

func (bav *UtxoView) _setLockedStakeEntryMappings(lockedStakeEntry *LockedStakeEntry) {
	// This function shouldn't be called with nil.
	if lockedStakeEntry == nil {
		glog.Errorf("_setLockedStakeEntryMappings: called with nil entry, this should never happen")
		return
	}
	bav.LockedStakeMapKeyToLockedStakeEntry[lockedStakeEntry.ToMapKey()] = lockedStakeEntry
}

func (bav *UtxoView) _deleteStakeEntryMappings(stakeEntry *StakeEntry) {
	// This function shouldn't be called with nil.
	if stakeEntry == nil {
		glog.Errorf("_deleteStakeEntryMappings: called with nil entry, this should never happen")
		return
	}
	// Create a tombstone entry.
	tombstoneEntry := *stakeEntry
	tombstoneEntry.isDeleted = true
	// Set the mappings to the point to the tombstone entry.
	bav._setStakeEntryMappings(&tombstoneEntry)
}

func (bav *UtxoView) _deleteLockedStakeEntryMappings(lockedStakeEntry *LockedStakeEntry) {
	// This function shouldn't be called with nil.
	if lockedStakeEntry == nil {
		glog.Errorf("_deleteLockedStakeEntryMappings: called with nil entry, this should never happen")
		return
	}
	// Create a tombstone entry.
	tombstoneEntry := *lockedStakeEntry
	tombstoneEntry.isDeleted = true
	// Set the mappings to the point to the tombstone entry.
	bav._setLockedStakeEntryMappings(&tombstoneEntry)
}

func (bav *UtxoView) _flushStakeEntriesToDbWithTxn(txn *badger.Txn, blockHeight uint64) error {
	// Delete all entries in the UtxoView map.
	for mapKeyIter, entryIter := range bav.StakeMapKeyToStakeEntry {
		// Make a copy of the iterators since we make references to them below.
		mapKey := mapKeyIter
		entry := *entryIter

		// Sanity-check that the entry matches the map key.
		mapKeyInEntry := entry.ToMapKey()
		if mapKeyInEntry != mapKey {
			return fmt.Errorf(
				"_flushStakeEntriesToDbWithTxn: StakeEntry key %v doesn't match MapKey %v",
				&mapKeyInEntry,
				&mapKey,
			)
		}

		// Delete the existing mappings in the db for this MapKey. They will be
		// re-added if the corresponding entry in-memory has isDeleted=false.
		if err := DBDeleteStakeEntryWithTxn(txn, bav.Snapshot, &entry, blockHeight); err != nil {
			return errors.Wrapf(err, "_flushStakeEntriesToDbWithTxn: ")
		}
	}

	// Set any !isDeleted entries in the UtxoView map.
	for _, entryIter := range bav.StakeMapKeyToStakeEntry {
		entry := *entryIter
		if entry.isDeleted {
			// If isDeleted then there's nothing to do because
			// we already deleted the entry above.
		} else {
			// If !isDeleted then we put the corresponding
			// mappings for it into the db.
			if err := DBPutStakeEntryWithTxn(txn, bav.Snapshot, &entry, blockHeight); err != nil {
				return errors.Wrapf(err, "_flushStakeEntriesToDbWithTxn: ")
			}
		}
	}

	return nil
}

func (bav *UtxoView) _flushLockedStakeEntriesToDbWithTxn(txn *badger.Txn, blockHeight uint64) error {
	// Delete all entries in the UtxoView map.
	for mapKeyIter, entryIter := range bav.LockedStakeMapKeyToLockedStakeEntry {
		// Make a copy of the iterators since we make references to them below.
		mapKey := mapKeyIter
		entry := *entryIter

		// Sanity-check that the entry matches the map key.
		mapKeyInEntry := entry.ToMapKey()
		if mapKeyInEntry != mapKey {
			return fmt.Errorf(
				"_flushLockedStakeEntriesToDbWithTxn: LockedStakeEntry key %v doesn't match MapKey %v",
				&mapKeyInEntry,
				&mapKey,
			)
		}

		// Delete the existing mappings in the db for this MapKey. They will be
		// re-added if the corresponding entry in-memory has isDeleted=false.
		if err := DBDeleteLockedStakeEntryWithTxn(txn, bav.Snapshot, &entry, blockHeight); err != nil {
			return errors.Wrapf(err, "_flushLockedStakeEntriesToDbWithTxn: ")
		}
	}

	// Set any !isDeleted entries in the UtxoView map.
	for _, entryIter := range bav.LockedStakeMapKeyToLockedStakeEntry {
		entry := *entryIter
		if entry.isDeleted {
			// If isDeleted then there's nothing to do because
			// we already deleted the entry above.
		} else {
			// If !isDeleted then we put the corresponding
			// mappings for it into the db.
			if err := DBPutLockedStakeEntryWithTxn(txn, bav.Snapshot, &entry, blockHeight); err != nil {
				return errors.Wrapf(err, "_flushLockedStakeEntriesToDbWithTxn: ")
			}
		}
	}

	return nil
}

//
// MEMPOOL UTILS
//

func (bav *UtxoView) CreateStakeTxindexMetadata(utxoOp *UtxoOperation, txn *MsgDeSoTxn) (*StakeTxindexMetadata, []*AffectedPublicKey) {
	metadata := txn.TxnMeta.(*StakeMetadata)

	// Convert TransactorPublicKeyBytes to StakerPublicKeyBase58Check.
	stakerPublicKeyBase58Check := PkToString(txn.PublicKey, bav.Params)

	// Convert ValidatorPublicKey to ValidatorPublicKeyBase58Check.
	validatorPublicKeyBase58Check := PkToString(metadata.ValidatorPublicKey.ToBytes(), bav.Params)

	// Construct TxindexMetadata.
	txindexMetadata := &StakeTxindexMetadata{
		StakerPublicKeyBase58Check:    stakerPublicKeyBase58Check,
		ValidatorPublicKeyBase58Check: validatorPublicKeyBase58Check,
		StakeAmountNanos:              metadata.StakeAmountNanos,
	}

	// Construct AffectedPublicKeys.
	affectedPublicKeys := []*AffectedPublicKey{
		{
			PublicKeyBase58Check: stakerPublicKeyBase58Check,
			Metadata:             "StakerPublicKeyBase58Check",
		},
		{
			PublicKeyBase58Check: validatorPublicKeyBase58Check,
			Metadata:             "ValidatorStakedToPublicKeyBase58Check",
		},
	}

	return txindexMetadata, affectedPublicKeys
}

func (bav *UtxoView) CreateUnstakeTxindexMetadata(utxoOp *UtxoOperation, txn *MsgDeSoTxn) (*UnstakeTxindexMetadata, []*AffectedPublicKey) {
	metadata := txn.TxnMeta.(*UnstakeMetadata)

	// Convert TransactorPublicKeyBytes to StakerPublicKeyBase58Check.
	stakerPublicKeyBase58Check := PkToString(txn.PublicKey, bav.Params)

	// Convert ValidatorPublicKey to ValidatorPublicKeyBase58Check.
	validatorPublicKeyBase58Check := PkToString(metadata.ValidatorPublicKey.ToBytes(), bav.Params)

	// Construct TxindexMetadata.
	txindexMetadata := &UnstakeTxindexMetadata{
		StakerPublicKeyBase58Check:    stakerPublicKeyBase58Check,
		ValidatorPublicKeyBase58Check: validatorPublicKeyBase58Check,
		UnstakeAmountNanos:            metadata.UnstakeAmountNanos,
	}

	// Construct AffectedPublicKeys.
	affectedPublicKeys := []*AffectedPublicKey{
		{
			PublicKeyBase58Check: stakerPublicKeyBase58Check,
			Metadata:             "UnstakerPublicKeyBase58Check",
		},
		{
			PublicKeyBase58Check: validatorPublicKeyBase58Check,
			Metadata:             "ValidatorUnstakedFromPublicKeyBase58Check",
		},
	}

	return txindexMetadata, affectedPublicKeys
}

func (bav *UtxoView) CreateUnlockStakeTxindexMetadata(utxoOp *UtxoOperation, txn *MsgDeSoTxn) (*UnlockStakeTxindexMetadata, []*AffectedPublicKey) {
	metadata := txn.TxnMeta.(*UnlockStakeMetadata)

	// Convert TransactorPublicKeyBytes to StakerPublicKeyBase58Check.
	stakerPublicKeyBase58Check := PkToString(txn.PublicKey, bav.Params)

	// Convert ValidatorPublicKey to ValidatorPublicKeyBase58Check.
	validatorPublicKeyBase58Check := PkToString(metadata.ValidatorPublicKey.ToBytes(), bav.Params)

	// Calculate TotalUnlockedAmountNanos.
	totalUnlockedAmountNanos := uint256.NewInt()
	var err error
	for _, prevLockedStakeEntry := range utxoOp.PrevLockedStakeEntries {
		totalUnlockedAmountNanos, err = SafeUint256().Add(
			totalUnlockedAmountNanos, prevLockedStakeEntry.LockedAmountNanos,
		)
		if err != nil {
			glog.Errorf("CreateUnlockStakeTxindexMetadata: error calculating TotalUnlockedAmountNanos: %v", err)
			totalUnlockedAmountNanos = uint256.NewInt()
			break
		}
	}

	// Construct TxindexMetadata.
	txindexMetadata := &UnlockStakeTxindexMetadata{
		StakerPublicKeyBase58Check:    stakerPublicKeyBase58Check,
		ValidatorPublicKeyBase58Check: validatorPublicKeyBase58Check,
		StartEpochNumber:              metadata.StartEpochNumber,
		EndEpochNumber:                metadata.EndEpochNumber,
		TotalUnlockedAmountNanos:      totalUnlockedAmountNanos,
	}

	// Construct AffectedPublicKeys.
	affectedPublicKeys := []*AffectedPublicKey{
		{
			PublicKeyBase58Check: stakerPublicKeyBase58Check,
			Metadata:             "UnlockedStakerPublicKeyBase58Check",
		},
	}

	return txindexMetadata, affectedPublicKeys
}

//
// TRANSACTION SPENDING LIMITS
//

type StakeLimitKey struct {
	ValidatorPKID PKID
	StakerPKID    PKID
}

func MakeStakeLimitKey(validatorPKID *PKID, stakerPKID *PKID) StakeLimitKey {
	return StakeLimitKey{
		ValidatorPKID: *validatorPKID,
		StakerPKID:    *stakerPKID,
	}
}

func (stakeLimitKey *StakeLimitKey) Encode() []byte {
	var data []byte
	data = append(data, stakeLimitKey.ValidatorPKID.ToBytes()...)
	data = append(data, stakeLimitKey.StakerPKID.ToBytes()...)
	return data
}

func (stakeLimitKey *StakeLimitKey) Decode(rr *bytes.Reader) error {
	var err error

	// ValidatorPKID
	validatorPKID := &PKID{}
	if err = validatorPKID.FromBytes(rr); err != nil {
		return errors.Wrap(err, "StakeLimitKey.Decode: Problem reading ValidatorPKID: ")
	}
	stakeLimitKey.ValidatorPKID = *validatorPKID

	// StakerPKID
	stakerPKID := &PKID{}
	if err = stakerPKID.FromBytes(rr); err != nil {
		return errors.Wrap(err, "StakeLimitKey.Decode: Problem reading StakerPKID: ")
	}
	stakeLimitKey.StakerPKID = *stakerPKID

	return nil
}

func (bav *UtxoView) _checkStakeTxnSpendingLimitAndUpdateDerivedKey(
	derivedKeyEntry DerivedKeyEntry,
	transactorPublicKeyBytes []byte,
	txMeta *StakeMetadata,
) (DerivedKeyEntry, error) {
	// The DerivedKeyEntry.TransactionSpendingLimit for staking maps
	// ValidatorPKID || StakerPKID to the amount of stake-able DESO
	// nanos allowed for this derived key.

	// Convert TransactorPublicKeyBytes to StakerPKID.
	stakerPKIDEntry := bav.GetPKIDForPublicKey(transactorPublicKeyBytes)
	if stakerPKIDEntry == nil || stakerPKIDEntry.isDeleted {
		return derivedKeyEntry, errors.Wrapf(RuleErrorInvalidStakerPKID, "UtxoView._checkStakeTxnSpendingLimitAndUpdateDerivedKey: ")
	}

	// Convert ValidatorPublicKey to ValidatorPKID.
	validatorEntry, err := bav.GetValidatorByPublicKey(txMeta.ValidatorPublicKey)
	if err != nil {
		return derivedKeyEntry, errors.Wrapf(err, "_checkStakeTxnSpendingLimitAndUpdateDerivedKey: ")
	}
	if validatorEntry == nil || validatorEntry.isDeleted {
		return derivedKeyEntry, errors.Wrapf(RuleErrorInvalidValidatorPKID, "UtxoView._checkStakeTxnSpendingLimitAndUpdateDerivedKey: ")
	}

	// Check spending limit for this validator.
	// If not found, check spending limit for any validator.
	isSpendingLimitExceeded := false

	for _, validatorPKID := range []*PKID{validatorEntry.ValidatorPKID, &ZeroPKID} {
		// Retrieve DerivedKeyEntry.TransactionSpendingLimit.
		stakeLimitKey := MakeStakeLimitKey(validatorPKID, stakerPKIDEntry.PKID)
		spendingLimit, exists := derivedKeyEntry.TransactionSpendingLimitTracker.StakeLimitMap[stakeLimitKey]
		if !exists {
			continue
		}
		spendingLimitCmp := spendingLimit.Cmp(txMeta.StakeAmountNanos)

		// If the amount being staked exceeds the spending limit, note it, and skip this spending limit.
		// This solves for the case where the amount being staked is greater than the spending limit
		// scoped to a specific validator but may be within the limit scoped to any validator.
		if spendingLimitCmp < 0 {
			isSpendingLimitExceeded = true
			continue
		}

		// If the spending limit exceeds the amount being staked, update the spending limit.
		if spendingLimitCmp > 0 {
			updatedSpendingLimit, err := SafeUint256().Sub(spendingLimit, txMeta.StakeAmountNanos)
			if err != nil {
				return derivedKeyEntry, errors.Wrapf(err, "_checkStakeTxnSpendingLimitAndUpdateDerivedKey: ")
			}
			if !updatedSpendingLimit.IsUint64() {
				// This should never happen, but good to double-check.
				return derivedKeyEntry, errors.New(
					"_checkStakeTxnSpendingLimitAndUpdateDerivedKey: updated spending limit exceeds uint64",
				)
			}
			derivedKeyEntry.TransactionSpendingLimitTracker.StakeLimitMap[stakeLimitKey] = updatedSpendingLimit
			return derivedKeyEntry, nil
		}

		// If we get to this point, the spending limit exactly equals
		// the amount being staked. Delete the spending limit.
		delete(derivedKeyEntry.TransactionSpendingLimitTracker.StakeLimitMap, stakeLimitKey)
		return derivedKeyEntry, nil
	}
	// If we get here, it means that we did not find a valid spendingLimit with enough stake
	// to cover the transaction's required stake amount.

	// Error if the spending limit was found but the staking limit was exceeded.
	if isSpendingLimitExceeded {
		return derivedKeyEntry, errors.Wrapf(RuleErrorStakeTransactionSpendingLimitExceeded, "UtxoView._checkStakeTxnSpendingLimitAndUpdateDerivedKey: ")
	}

	// If we get to this point, we didn't find a matching spending limit.
	return derivedKeyEntry, errors.Wrapf(RuleErrorStakeTransactionSpendingLimitNotFound, "UtxoView._checkStakeTxnSpendingLimitAndUpdateDerivedKey: ")
}

// TODO: This function is highly-redundant with the previous function. Probably makes sense
// to consolidate in the future.
func (bav *UtxoView) _checkUnstakeTxnSpendingLimitAndUpdateDerivedKey(
	derivedKeyEntry DerivedKeyEntry,
	transactorPublicKeyBytes []byte,
	txMeta *UnstakeMetadata,
) (DerivedKeyEntry, error) {
	// The DerivedKeyEntry.TransactionSpendingLimit for unstaking maps
	// ValidatorPKID || StakerPKID to the amount of unstake-able DESO
	// nanos allowed for this derived key.

	// Convert TransactorPublicKeyBytes to StakerPKID.
	stakerPKIDEntry := bav.GetPKIDForPublicKey(transactorPublicKeyBytes)
	if stakerPKIDEntry == nil || stakerPKIDEntry.isDeleted {
		return derivedKeyEntry, errors.Wrapf(RuleErrorInvalidStakerPKID, "UtxoView._checkUnstakeTxnSpendingLimitAndUpdateDerivedKey: ")
	}

	// Convert ValidatorPublicKey to ValidatorPKID.
	validatorEntry, err := bav.GetValidatorByPublicKey(txMeta.ValidatorPublicKey)
	if err != nil {
		return derivedKeyEntry, errors.Wrapf(err, "_checkUnstakeTxnSpendingLimitAndUpdateDerivedKey: ")
	}
	if validatorEntry == nil || validatorEntry.isDeleted {
		return derivedKeyEntry, errors.Wrapf(RuleErrorInvalidValidatorPKID, "UtxoView._checkUnstakeTxnSpendingLimitAndUpdateDerivedKey: ")
	}

	// Check spending limit for this validator.
	// If not found, check spending limit for any validator.
	isSpendingLimitExceeded := false

	for _, validatorPKID := range []*PKID{validatorEntry.ValidatorPKID, &ZeroPKID} {
		// Retrieve DerivedKeyEntry.TransactionSpendingLimit.
		stakeLimitKey := MakeStakeLimitKey(validatorPKID, stakerPKIDEntry.PKID)
		spendingLimit, exists := derivedKeyEntry.TransactionSpendingLimitTracker.UnstakeLimitMap[stakeLimitKey]
		if !exists {
			continue
		}
		spendingLimitCmp := spendingLimit.Cmp(txMeta.UnstakeAmountNanos)

		// If the amount being unstaked exceeds the spending limit, note it, and skip this spending limit.
		// This solves for the case where the amount being unstaked is greater than the spending limit
		// scoped to a specific validator but may be within the limit scoped to any validator.
		if spendingLimitCmp < 0 {
			isSpendingLimitExceeded = true
			continue
		}

		// If the spending limit exceeds the amount being unstaked, update the spending limit.
		if spendingLimitCmp > 0 {
			updatedSpendingLimit, err := SafeUint256().Sub(spendingLimit, txMeta.UnstakeAmountNanos)
			if err != nil {
				return derivedKeyEntry, errors.Wrapf(err, "_checkUnstakeTxnSpendingLimitAndUpdateDerivedKey: ")
			}
			if !updatedSpendingLimit.IsUint64() {
				// This should never happen, but good to double-check.
				return derivedKeyEntry, errors.New(
					"_checkUnstakeTxnSpendingLimitAndUpdateDerivedKey: updated spending limit exceeds uint64",
				)
			}
			derivedKeyEntry.TransactionSpendingLimitTracker.UnstakeLimitMap[stakeLimitKey] = updatedSpendingLimit
			return derivedKeyEntry, nil
		}

		// If we get to this point, the spending limit exactly equals
		// the amount being unstaked. Delete the spending limit.
		delete(derivedKeyEntry.TransactionSpendingLimitTracker.UnstakeLimitMap, stakeLimitKey)
		return derivedKeyEntry, nil
	}

	// Error if the spending limit was found but the unstaking limit was exceeded.
	if isSpendingLimitExceeded {
		return derivedKeyEntry, errors.Wrapf(RuleErrorUnstakeTransactionSpendingLimitExceeded, "UtxoView._checkUnstakeTxnSpendingLimitAndUpdateDerivedKey: ")
	}

	// If we get to this point, we didn't find a matching spending limit.
	return derivedKeyEntry, errors.Wrapf(RuleErrorUnstakeTransactionSpendingLimitNotFound, "UtxoView._checkUnstakeTxnSpendingLimitAndUpdateDerivedKey: ")
}

func (bav *UtxoView) _checkUnlockStakeTxnSpendingLimitAndUpdateDerivedKey(
	derivedKeyEntry DerivedKeyEntry,
	transactorPublicKeyBytes []byte,
	txMeta *UnlockStakeMetadata,
) (DerivedKeyEntry, error) {
	// The DerivedKeyEntry.TransactionSpendingLimit for unlocking stake maps
	// ValidatorPKID || StakerPKID to the number of UnlockStake transactions
	// this derived key is allowed to perform.

	// Convert TransactorPublicKeyBytes to StakerPKID.
	stakerPKIDEntry := bav.GetPKIDForPublicKey(transactorPublicKeyBytes)
	if stakerPKIDEntry == nil || stakerPKIDEntry.isDeleted {
		return derivedKeyEntry, errors.Wrapf(RuleErrorInvalidStakerPKID, "UtxoView._checkUnlockStakeTxnSpendingLimitAndUpdateDerivedKey: ")
	}

	// Convert ValidatorPublicKey to ValidatorPKID.
	validatorEntry, err := bav.GetValidatorByPublicKey(txMeta.ValidatorPublicKey)
	if err != nil {
		return derivedKeyEntry, errors.Wrapf(err, "_checkUnlockStakeTxnSpendingLimitAndUpdateDerivedKey: ")
	}
	if validatorEntry == nil || validatorEntry.isDeleted {
		return derivedKeyEntry, errors.Wrapf(RuleErrorInvalidValidatorPKID, "UtxoView._checkUnlockStakeTxnSpendingLimitAndUpdateDerivedKey: ")
	}

	// Check spending limit for this validator.
	// If not found, check spending limit for any validator.
	for _, validatorPKID := range []*PKID{validatorEntry.ValidatorPKID, &ZeroPKID} {
		// Retrieve DerivedKeyEntry.TransactionSpendingLimit.
		stakeLimitKey := MakeStakeLimitKey(validatorPKID, stakerPKIDEntry.PKID)
		spendingLimit, exists := derivedKeyEntry.TransactionSpendingLimitTracker.UnlockStakeLimitMap[stakeLimitKey]
		if !exists || spendingLimit <= 0 {
			continue
		}

		// Delete the spending limit if we've exhausted the spending limit for this key.
		if spendingLimit == 1 {
			delete(derivedKeyEntry.TransactionSpendingLimitTracker.UnlockStakeLimitMap, stakeLimitKey)
		} else {
			// Otherwise decrement it by 1.
			derivedKeyEntry.TransactionSpendingLimitTracker.UnlockStakeLimitMap[stakeLimitKey]--
		}

		// If we get to this point, we found a matching spending limit which we either deleted or decremented.
		return derivedKeyEntry, nil
	}

	// If we get to this point, we didn't find a matching spending limit.
	return derivedKeyEntry, errors.Wrapf(RuleErrorUnlockStakeTransactionSpendingLimitNotFound, "UtxoView._checkUnlockStakeTxnSpendingLimitAndUpdateDerivedKey: ")
}

func (bav *UtxoView) IsValidStakeLimitKey(transactorPublicKeyBytes []byte, stakeLimitKey StakeLimitKey) error {
	// Convert TransactorPublicKeyBytes to TransactorPKID.
	transactorPKIDEntry := bav.GetPKIDForPublicKey(transactorPublicKeyBytes)
	if transactorPKIDEntry == nil || transactorPKIDEntry.isDeleted {
		return errors.Wrapf(RuleErrorTransactionSpendingLimitInvalidStaker, "UtxoView.IsValidStakeLimitKey: ")
	}

	// Verify TransactorPKID == StakerPKID.
	if !transactorPKIDEntry.PKID.Eq(&stakeLimitKey.StakerPKID) {
		return errors.Wrapf(RuleErrorTransactionSpendingLimitInvalidStaker, "UtxoView.IsValidStakeLimitKey: ")
	}

	// Verify ValidatorEntry.
	if stakeLimitKey.ValidatorPKID.IsZeroPKID() {
		// The ZeroPKID is a special case that indicates that the spending limit
		// applies to any validator. In this case, we don't need to check that the
		// validator exists, as there is no validator registered for the ZeroPKID.
		return nil
	}
	validatorEntry, err := bav.GetValidatorByPKID(&stakeLimitKey.ValidatorPKID)
	if err != nil {
		return errors.Wrapf(err, "IsValidStakeLimitKey: ")
	}
	if validatorEntry == nil || validatorEntry.isDeleted {
		return errors.Wrapf(RuleErrorTransactionSpendingLimitInvalidValidator, "UtxoView.IsValidStakeLimitKey: ")
	}
	if !transactorPKIDEntry.PKID.Eq(&stakeLimitKey.ValidatorPKID) && validatorEntry.DisableDelegatedStake {
		return errors.Wrapf(RuleErrorTransactionSpendingLimitValidatorDisabledDelegatedStake, "UtxoView.IsValidStakeLimitKey: ")
	}

	return nil
}

//
// CONSTANTS
//

const RuleErrorInvalidStakerPKID RuleError = "RuleErrorInvalidStakerPKID"
const RuleErrorInvalidStakeAmountNanos RuleError = "RuleErrorInvalidStakeAmountNanos"
const RuleErrorInvalidStakeInsufficientBalance RuleError = "RuleErrorInvalidStakeInsufficientBalance"
const RuleErrorInvalidStakeValidatorDisabledDelegatedStake RuleError = "RuleErrorInvalidStakeValidatorDisabledDelegatedStake"
const RuleErrorInvalidUnstakeNoStakeFound RuleError = "RuleErrorInvalidUnstakeNoStakeFound"
const RuleErrorInvalidUnstakeAmountNanos RuleError = "RuleErrorInvalidUnstakeAmountNanos"
const RuleErrorInvalidUnstakeInsufficientStakeFound RuleError = "RuleErrorInvalidUnstakeInsufficientStakeFound"
const RuleErrorInvalidUnlockStakeEpochRange RuleError = "RuleErrorInvalidUnlockStakeEpochRange"
const RuleErrorInvalidUnlockStakeMustWaitLockupDuration RuleError = "RuleErrorInvalidUnlockStakeMustWaitLockupDuration"
const RuleErrorInvalidUnlockStakeNoUnlockableStakeFound RuleError = "RuleErrorInvalidUnlockStakeNoUnlockableStakeFound"
const RuleErrorInvalidUnlockStakeUnlockableStakeOverflowsUint64 RuleError = "RuleErrorInvalidUnlockStakeUnlockableStakeOverflowsUint64"
const RuleErrorStakeTransactionSpendingLimitNotFound RuleError = "RuleErrorStakeTransactionSpendingLimitNotFound"
const RuleErrorStakeTransactionSpendingLimitExceeded RuleError = "RuleErrorStakeTransactionSpendingLimitExceeded"
const RuleErrorUnstakeTransactionSpendingLimitNotFound RuleError = "RuleErrorUnstakeTransactionSpendingLimitNotFound"
const RuleErrorUnstakeTransactionSpendingLimitExceeded RuleError = "RuleErrorUnstakeTransactionSpendingLimitExceeded"
const RuleErrorUnlockStakeTransactionSpendingLimitNotFound RuleError = "RuleErrorUnlockStakeTransactionSpendingLimitNotFound"
const RuleErrorTransactionSpendingLimitInvalidStaker RuleError = "RuleErrorTransactionSpendingLimitInvalidStaker"
const RuleErrorTransactionSpendingLimitInvalidValidator RuleError = "RuleErrorTransactionSpendingLimitInvalidValidator"
const RuleErrorTransactionSpendingLimitValidatorDisabledDelegatedStake RuleError = "RuleErrorTransactionSpendingLimitValidatorDisabledDelegatedStake"<|MERGE_RESOLUTION|>--- conflicted
+++ resolved
@@ -1253,17 +1253,10 @@
 
 	// Create a UTXO operation
 	utxoOpForTxn := &UtxoOperation{
-<<<<<<< HEAD
-		Type:                       OperationTypeStake,
-		PrevValidatorEntry:         prevValidatorEntry,
-		PrevGlobalStakeAmountNanos: prevGlobalStakeAmountNanos,
-		PrevStakeEntries:           prevStakeEntries,
-=======
 		Type:                             OperationTypeStake,
 		PrevValidatorEntry:               prevValidatorEntry,
 		PrevGlobalActiveStakeAmountNanos: prevGlobalActiveStakeAmountNanos,
 		PrevStakeEntries:                 prevStakeEntries,
->>>>>>> ae9032c7
 	}
 	if err = bav.SanityCheckStakeTxn(
 		transactorPKIDEntry.PKID, utxoOpForTxn, txMeta.StakeAmountNanos, txn.TxnFeeNanos, prevBalanceNanos,
@@ -1539,19 +1532,11 @@
 
 	// Create a UTXO operation.
 	utxoOpForTxn := &UtxoOperation{
-<<<<<<< HEAD
-		Type:                       OperationTypeUnstake,
-		PrevValidatorEntry:         prevValidatorEntry,
-		PrevGlobalStakeAmountNanos: prevGlobalStakeAmountNanos,
-		PrevStakeEntries:           prevStakeEntries,
-		PrevLockedStakeEntries:     prevLockedStakeEntries,
-=======
 		Type:                             OperationTypeUnstake,
 		PrevValidatorEntry:               prevValidatorEntry,
 		PrevGlobalActiveStakeAmountNanos: prevGlobalActiveStakeAmountNanos,
 		PrevStakeEntries:                 prevStakeEntries,
 		PrevLockedStakeEntries:           prevLockedStakeEntries,
->>>>>>> ae9032c7
 	}
 	if err = bav.SanityCheckUnstakeTxn(transactorPKIDEntry.PKID, utxoOpForTxn, txMeta.UnstakeAmountNanos); err != nil {
 		return 0, 0, nil, errors.Wrapf(err, "_connectUnstake: ")
@@ -2046,24 +2031,6 @@
 		return errors.New("SanityCheckStakeTxn: StakeAmountNanos increase does not match")
 	}
 
-<<<<<<< HEAD
-	// Validate GlobalStakeAmountNanos increase.
-	if utxoOp.PrevGlobalStakeAmountNanos == nil {
-		return errors.New("SanityCheckStakeTxn: nil PrevGlobalStakeAmountNanos provided")
-	}
-	currentGlobalStakeAmountNanos, err := bav.GetGlobalStakeAmountNanos()
-	if err != nil {
-		return errors.Wrapf(err, "SanityCheckStakeTxn: error retrieving CurrentGlobalStakeAmountNanos: ")
-	}
-	globalStakeAmountNanosIncrease, err := SafeUint256().Sub(
-		currentGlobalStakeAmountNanos, utxoOp.PrevGlobalStakeAmountNanos,
-	)
-	if err != nil {
-		return errors.Wrapf(err, "SanityCheckStakeTxn: error calculating GlobalStakeAmountNanos increase: ")
-	}
-	if !globalStakeAmountNanosIncrease.Eq(amountNanos) {
-		return errors.New("SanityCheckStakeTxn: GlobalStakeAmountNanos increase does not match")
-=======
 	// Validate GlobalActiveStakeAmountNanos increase if validator is active.
 	if currentValidatorEntry.Status() == ValidatorStatusActive {
 		if utxoOp.PrevGlobalActiveStakeAmountNanos == nil {
@@ -2084,7 +2051,6 @@
 		}
 	} else if utxoOp.PrevGlobalActiveStakeAmountNanos != nil {
 		return errors.New("SanityCheckStakeTxn: non-nil PrevGlobalActiveStakeAmountNanos provided for inactive validator, this should never happen")
->>>>>>> ae9032c7
 	}
 
 	// Validate TransactorBalance decrease.
@@ -2182,25 +2148,6 @@
 		return errors.New("SanityCheckUnstakeTxn: LockedAmountNanos increase does not match")
 	}
 
-<<<<<<< HEAD
-	// Validate GlobalStakeAmountNanos decrease.
-	if utxoOp.PrevGlobalStakeAmountNanos == nil {
-		return errors.New("SanityCheckUnstakeTxn: nil PrevGlobalStakeAmountNanos provided")
-	}
-	currentGlobalStakeAmountNanos, err := bav.GetGlobalStakeAmountNanos()
-	if err != nil {
-		return errors.Wrapf(err, "SanityCheckUnstakeTxn: error retrieving CurrentGlobalStakeAmountNanos: ")
-	}
-	if currentGlobalStakeAmountNanos == nil {
-		return errors.New("SanityCheckUnstakeTxn: no CurrentGlobalStakeAmountNanos found")
-	}
-	globalStakeAmountNanosDecrease, err := SafeUint256().Sub(utxoOp.PrevGlobalStakeAmountNanos, currentGlobalStakeAmountNanos)
-	if err != nil {
-		return errors.Wrapf(err, "SanityCheckUnstakeTxn: error calculating GlobalStakeAmountNanos decrease: ")
-	}
-	if !globalStakeAmountNanosDecrease.Eq(amountNanos) {
-		return errors.New("SanityCheckUnstakeTxn: GlobalStakeAmountNanos decrease does not match")
-=======
 	// Validate GlobalActiveStakeAmountNanos decrease if validator is active.
 	if currentValidatorEntry.Status() == ValidatorStatusActive {
 		if utxoOp.PrevGlobalActiveStakeAmountNanos == nil {
@@ -2222,7 +2169,6 @@
 		}
 	} else if utxoOp.PrevGlobalActiveStakeAmountNanos != nil {
 		return errors.New("SanityCheckUnstakeTxn: non-nil PrevGlobalActiveStakeAmountNanos provided for inactive validator, this should never happen")
->>>>>>> ae9032c7
 	}
 
 	return nil
