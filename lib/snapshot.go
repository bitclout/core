package lib

import (
	"bytes"
	"context"
	"encoding/hex"
	"fmt"
	"math"
	"reflect"
	"runtime"
	"sort"
	"sync"
	"time"

	"github.com/cloudflare/circl/group"
<<<<<<< HEAD
	"github.com/decred/dcrd/container/lru"
=======
>>>>>>> ea243f37
	"github.com/deso-protocol/go-deadlock"
	"github.com/dgraph-io/badger/v4"
	"github.com/fatih/color"
	"github.com/golang/glog"
	"github.com/google/uuid"
	"github.com/hashicorp/golang-lru/v2"
	"github.com/oleiade/lane"
	"github.com/pkg/errors"
	"golang.org/x/sync/semaphore"
)

// Note: The prefixes defined below are actually prefixed by the PrefixHypersyncSnapshotDBPrefix in the main db now.
var (
	// Prefix to store ancestral records. Ancestral records represent historical values of main db entries that were
	// modified during a snapshot epoch. For instance if we modified some record <key, value> -> <key, value_new> in
	// the main db, we will store <key, value> in the ancestral records under:
	//  <prefix [1]byte, blockheight [8]byte, key []byte> -> <value []byte, existence_byte [1]byte>
	// The existence_byte is either 0 or 1 depending on whether <key, value> previously existed in the main db. The
	// existence_byte allows us to quickly determine if a given record existed in a snapshot without making additional
	// lookups. It is part of the value, instead of the key, so that we can confirm that a given key has already been saved
	// to the ancestral records by performing just a single lookup. If it was part of the key, we would have needed two.
	_prefixAncestralRecord = []byte{0}

	// Last Snapshot epoch metadata prefix is used to encode information about the last snapshot epoch.
	// This includes the SnapshotBlockHeight, CurrentEpochChecksumBytes, CurrentEpochBlockHash.
	// 	<prefix [1]byte> -> <SnapshotEpochMetadata>
	_prefixLastEpochMetadata = []byte{1}

	// This prefix saves the checksum bytes after a flush.
	// 	<prefix [1]byte> -> <checksum bytes [33]byte>
	_prefixSnapshotChecksum = []byte{2}

	// This prefix saves the snapshot status that is saved periodically to ensure node can recover after sudden crash.
	// 	<prefix [1]byte> -> <snapshot status bytes [20]byte>
	_prefixSnapshotStatus = []byte{3}

	// This prefix saves the status of the operation channel so we know if the node shut down properly last time.
	_prefixOperationChannelStatus = []byte{4}

	_prefixMigrationStatus = []byte{5}
)

// getMainDbPrefix is a helper function thatused to get the main db prefix for a given snapshot db prefix.
// When the snapshot db was moved to the same badger instance as the main db, we made a single prefix to
// house all the snapshot db prefixes.
func getMainDbPrefix(prefix []byte) []byte {
	return append(Prefixes.PrefixHypersyncSnapshotDBPrefix, prefix...)
}

const (
	// Default value for limiting the number of items stored in the OperationChannel. Because the snapshot chunks are
	// 100MB each, this limits the number of operations stored at one time to 2GB
	HypersyncDefaultMaxQueueSize = 20
	// Default value for snapshot epoch period for PoS
	DefaultSnapshotEpochPeriodPoS = 600000
)

// -------------------------------------------------------------------------------------
// Snapshot
// -------------------------------------------------------------------------------------

// Snapshot
// Before explaining what a snapshot is and how to create one, it is important to understand
// some context on how snapshots came about, and therefore why all this code is even needed
// in the first place.
//
// Ordinarily, in the pre-hypersync era, one would create a UtxoView, call ConnectBlock() on
// it to connect all the transactions in the block, and then call flush() on that UtxoView
// in order to persist all the state changes to disk.
//
// Then hypersync came along. With hypersync, we want to allow one node to download the entire
// state db directly from another node. But we have a problem: If we try and download the full
// db state at the "tip" of the chain, then the state could change in the middle of our download,
// which could take half an hour or more.
//
// So, in order to allow nodes to reliably and robustly download the full db state from one
// another, we created the concept of a "snapshot." This works as follows:
//
//  1. Ever 1,000 blocks, or every "snapshot epoch", nodes will save a "snapshot" of the current
//     DB state, and keep it around. Imagine, for now, that this snapshot is just a FULL COPY of
//     the db state at each 1,000 block interval...
//
//  2. Whenever one node wants to hypersync from another node, it downloads this snapshot,
//     which should remain static throughout the snapshot epoch, for about a thousand blocks or so.
//     Then, once the node has successfully synced the snapshot, it can download the blocks from
//     the snapshot height, which remember is a multiple of 1,000, up to the tip and just apply
//     them like normal block sync.
//
// This process is *much* faster than applying all blocks from the beginning of time because
// we don't need to validate transactions when downloading a snapshot *and* because a lot of
// txns *modify* existing state rather than *add* to existing state. For example, if two people
// money back and forth a million times, that would be only two account balances you need to
// download via the hypersync approach, which is much less than a million transactions worth!
//
// Now, there is one detail we glossed over in step (1) above, which is: How is a snapshot
// generated? Clearly copying the entire state every 1,000 blocks would be prohibitively
// expensive *and* slow. So, this file implements some cleverness in order to make the
// generation of snapshots *insanely* efficient (virtually costless).
//
// At a high level, this works by saving a copy of each key-value pair we modify from the
// snapshot height up to the tip. These copies are called "ancestral records" in all of this
// code, and you can imagine them as basically storing the "diff" between the snapshot height
// and the current tip.
//
// Some terminology:
//
//  1. "Main DB" refers to the main db representing all the state up to the current tip. When
//     you flush() your UtxoView, you're flushing to the main DB.
//
//  2. "Ancestral Records DB" refers to a separate db containing one key-value pair for
//     every *modification* since the snapshot height. For example, let's suppose that
//     the key-value (K1 -> V1) exists at the snapshot height, and then we modify it in
//     the main DB to (K1 -> V2) at some block *after* the snapshot. In that case, the
//     Ancestral Records DB would contain (K1 -> V1), i.e. the old value corresponding to
//     K1. And if we were to *add* a new key-value pair (Knew -> Vnew) to the main DB,
//     Ancestral Records would indicate that this record hasn't existed before by storing
//     a special (Knew -> X) record, where X is a fixed value telling us that 'Knew' didn't
//     exist at the snapshot. Finally, when we *delete* a key-value pair (K1 -> V1) from the
//     main DB, then the Ancestral Records would represent this as basically (K1 -> V1),
//     since that's the old value -- so identically to how we handled record modifications.
//
// The key thing to understand is that if you take the MainDB and "merge" it with the
// Ancestral Records DB, modifying and deleting keys accordingly, then you can compute
// the snapshot at the historical height that the Ancestral Records started being computed
// at.
//
// OK... so with all that context, you're now ready to understand how to use this file
// concretely. Remember that, before snapshots, we could just casually flush() our UtxoView
// without any issues. Well, now there's one extra step that we have to do to effectively
// tell the Ancestral Records DB to start "recording" all modifications we're going to make
// during our flush. The flow works as follows:
//
//  1. Call PrepareAncestralRecordsFlush() to tell the Ancestral Records DB to start "recording"
//     all the modifications you're about to make.
//
//     This will increment a MainDBSemaphore variable, which I'll explain in a moment.
//
//  2. Now you can call utxoView.flush() and be confident that everything being modified in the
//     MainDB will have a corresponding record in the Ancestral Records DB. If you're curious,
//     this was achieved by adding some clever code in DBSetWithTxn that checks to see if you're
//     computing ancestral records, and does the right thing.
//
//     There's one more caveat to the above, which is that we don't actually write to disk when
//     we compute an ancestral record. That would slow down consensus, which we want to avoid.
//     Instead, we just add all the ancestral records we're computing to an in-memory cache,
//     which brings us to our next step...
//
//  3. Once your utxoView.flush() is complete, you have to call StartAncestralRecordsFlush().
//     This signals that your "MainDB" write is complete, and you can now dump ancestral records
//     to the Ancestral Records DB.
//
//     Unfortunately, there's one more caveat here, which is that you're still not actually going to
//     flush the ancestral records yet. Instead, you're going to add the "bundle" to a queue that
//     is constantly getting processed in an asynchronous worker. Again, the reason for this
//     complexity is to avoid getting in the way of the main consensus thread.
//
//     This will increment a MainDBSemaphore *again*, making its value *even*. This is important!
//     If the value of MainDBSemaphore is *even*, it means that you've properly paired your
//     PrepareAncestralRecordsFlush() call with your StartAncestralRecordsFlush() call *and* it
//     also means we're *NOT* in the middle of a main DB flush. These are the conditions needed
//     in order for it to be OK to safely flush ancestral records basically.
//
//     In addition to incrementing the MainDBSemaphore, we *also* increment a second semaphore,
//     which we call the AncestralDBSemaphore. I'll explain this in a moment.
//
//  4. Finally, in an ansynchronous thread, the bundle of in-memory ancestral records will be pulled
//     off the queue and flushed to disk via FlushAncestralRecords().
//
//     Once the flush of a particular bundle of ancestral records is complete, we then increment
//     the AncestralDBSemaphore *again*, making its value *even*. This is important! If the value
//     of the AncestralDBSemaphore is *even*, it means that we are *NOT* in the middle of an
//     ancestral records flush, which is good. *IN ADDITION*, though, we have one more important
//     condition to consider, which is whether (MainDBSempahore == AncestralDBSemaphore). When this
//     is true *and* when both of these values are *even*, it means that the ancestral records queue
//     is *empty*, meaning that the ancestral records are fully up-to-date.
//
//     How would these values ever be "messed up?" This is a very important question. Suppose that
//     the consensus thread is cranking, and we've enqueued 20 blocks worth of ancestral record
//     flushes. That means that, if MainDBSemaphore is 100, let's say, then
//     AncestralDBSemaphore is (100 - 20) = 80. Eventually, as FlushAncestralRecords() is called by
//     the other thread, the value of AncestralDBSemaphore will increase until it becomes equal to
//     the MainDBSemaphore. The reason why I mention this case is because, if a node is shut down
//     at a point where the values are unequal like this, then the node's snapshot is basically
//     *BROKEN* and needs to be recomputed from scratch. Right now, the only way to do this is to
//     roll back the blocks to the snapshot height and re-apply them, which is not a robust process.
//
// I want to personally apologize for the complexity around the MainDBSemaphore and the
// AncestralDBSemaphore. It's all in the name of making the snapshot flushing capable of operating
// fully in parallel with the "main" consensus thread, without slowing it down. In hindsight, it may
// have been worth side-stepping this complexity in favor of a slower and atomic flow, whereby we
// first flush the main DB and then immediately flush the ancestral records for that block before
// allowing forward progress. Doing it this way would also have avoided situations in which a
// snapshot can break, thus eliminating any reliance on block disconnecting in our codebase.
// But we live and learn.
//
//	---@petern: Fear not the complexity. Embrace it, and the parity semaphores will love you back.
//
// In addition to all of the above, there is one more cool thing that a snapshot does, which is that
// it keeps track of an "online" checksum of all keys and values in the snapshot. This is done using
// a cool new primitive we developed called an "Elliptic Sum." At a high level, it's very simple:
// Imagine you can "add" a key-value pair to a checksum such that if ChecksumA = ChecksumB, then the
// key-value pairs that contributed to each *MUST* be identical. This allows a node to effectively
// *validate* that the key-value pairs that it downloaded during a hypersync are not tampered-with in
// any way. And this checksum is *really important* because, without it, another node could easily trick
// you into thinking that it has a billion dollars in an extra balance that it appended to the state
// it sent you...
//
// If you understood all of the above, I think you mostly understand hypersync and the code in this file.
// Good job!
//
// = = =
//
// The comment below pre-dates the one above, but I'm leaving it here for posterity. It also has
// some useful tidbits of information and detail that are worth going through if you're going to
// go deep into this file.
//
// = = =
//
// Snapshot is the main data structure used in hyper sync. It manages the creation of the database
// snapshot (as the name suggests), which is a periodic copy of the node's state at certain block
// heights, separated by a constant period. This period is defined by SnapshotBlockHeightPeriod,
// meaning Snapshot will build copies of the db at heights: 0, period, 2 * period, 3 * period, ...
// The blocks between the snapshot heights are referred to as a snapshot epoch.
//
// Cloning the database for infinite-state blockchains like DeSo would be extremely costly,
// incurring minutes of downtime. Using merkle trees is also out of the question because
// Merkle trees incur O(log n) computational complexity for updates and O(n) space complexity,
// where n is the number of leaves in the tree.
//
// Instead, we use a structure called ancestral records, combined with a breakthrough checksum
// mechanism called EllipticSum. Ancestral records are constructed on-the-go and only store
// records modified during a snapshot epoch. This allows
// us to reconstruct the database at the last snapshot height by combining the ancestral record
// entries with the main db entries. This process has a significantly smaller computational and
// storage overhead.
//
// The ancestral records are stored in a separate database that's modified
// asynchronously to the main db. This means that the main node thread is minimally affected by
// the snapshot computation. It also means that we need to manage the concurrency between these two
// databases. We will achieve this without locking through Snapshot's OperationChannel, to which
// the main thread will enqueue asynchronous operations such as ancestral record updates, checksum
// computations, snapshot operations, etc. In addition, Snapshot is used to serve state chunks
// to nodes that are booting using hyper sync. In such cases, the Snapshot will fetch a portion
// of the snapshot database by scanning a section of the main db as well as relevant ancestral
// records, to combine them into a chunk representing the database at a past snapshot heights.
//
// 5/9/2024 Update: All of the above worked very well with the chain running Proof-of-Work (PoW).
// However, the move to Proof-of-Stake has introduced a new challenge. In PoW, the expected time
// between blocks was 5 minutes. With the move to PoS, the expected time between blocks is 1 second.
// This required a move to a synchronous snapshot approach. More details are provided below after
// the explanation of the issues with the asynchronous approach.
// When trying to request a snapshot from a peer that is on PoS, the old approach would prevent
// the peer from computing the snapshot chunk from the DB and would return a concurrency fault for
// one of two reasons.
//  1. Before iterating over the prefixes in the main and snapshot DBs, the snapshot would check if
//     there was a flush in process. If there was, it would return a concurrency fault. Hitting this
//     is quite likely with Proof-of-Stake because blocks are being committed roughly once per second
//     and the asynchronous snapshot logic would happen in the background.
//  2. After iterating over the prefixes in the main and snapshot DBs and computing the DBEntry
//     objects, the snapshot would check if the main and snapshot db semaphores were the same
//     as when the prefix iteration happened. If they were not, it would return a concurrency fault.
//     This was required since the iteration was happening in two separate badger instances. Once again
//     this was likely to happen because blocks are being committed so quickly.
//
// To circumvent these issues, we moved to a synchronous snapshot approach. The "snapshot DB" referenced
// below is the same prefixes defined earlier in this file, but are in a single prefix designated the
// snapshot DB.
// In order to do make this synchronous approach work, the following major changes were made to the
// snapshot logic:
//  1. The snapshot no longer uses a separate badger instance for the snapshot DB. Instead, it uses
//     the same badger instance as the main DB. This allows the snapshot to use the same transaction
//     to read and write to the main and snapshot DBs. This is important because it allows the snapshot
//     to read the main DB and "snapshot DB" in the same transaction, which prevents the concurrency faults,
//     and by writing to the main.
//  2. Flushing ancestral records and processing block logic is now synchronous and blocking, meaning that
//     the main db and the "snapshot db" are always in sync.
//  3. When fetching a snapshot, we iterate over both the main db prefix and "snapshot db" prefixes in a
//     single badger View transaction. This allows us to ensure that the DBEntry objects we create are
//     reflecting a consistent state of the main and snapshot DBs.
//  4. Some additional locks were added to ensure proper concurrent access and many of the asynchronous
//     operations and attributes were removed.
//
// Summarizing, Snapshot serves three main purposes:
//   - maintaining ancestral records
//   - managing the state checksum
//   - serving snapshot chunks to syncing nodes.
type Snapshot struct {
	// We keep this mutex around even though we got rid of the snapshot DB. This lock
	// was used to keep concurrent operations in line, so it is still used to keep
	// reads and writes to the snapshot DB in order.
	SnapshotDbMutex *sync.Mutex
	// AncestralMemory stores information about the ancestral records that should be flushed into the db.
	// We use a concurrency-safe deque which allows us to push objects to the end of the AncestralMemory
	// queue in one thread and consume objects from the beginning of the queue in another thread without
	// concurrency issues. The objects that we push to the queue will be instances of AncestralCache.
	AncestralMemory *lane.Deque

	// DatabaseCache is used to store most recent DB records that we've read/written.
	// This is a low-level optimization for ancestral records that
	// saves us read time when we're writing to the DB during UtxoView flush.
<<<<<<< HEAD
	DatabaseCache lru.Map[string, []byte]
=======
	DatabaseCache *lru.Cache[string, []byte]
>>>>>>> ea243f37

	// AncestralFlushCounter is used to offset ancestral records flush to occur only after x blocks.
	AncestralFlushCounter uint64

	// snapshotBlockHeightPeriod is the constant height offset between individual snapshot epochs.
	snapshotBlockHeightPeriod uint64

	// OperationChannel is used to enqueue actions to the main snapshot Run loop. It is used to
	// schedule actions such as ancestral records updates, checksum computation, snapshot operations.
	OperationChannel *SnapshotOperationChannel

	// operationQueueSemaphore is used to limit the number of operations that can be enqueued to the
	// OperationChannel. This is done to prevent the channel from growing too large and consuming too
	// much memory.
	operationQueueSemaphore chan struct{}

	// Checksum allows us to confirm integrity of the state so that when we're syncing with peers,
	// we are confident that data wasn't tampered with.
	Checksum *StateChecksum

	Migrations *EncoderMigration

	// CurrentEpochSnapshotMetadata is the information about the currently stored complete snapshot, which
	// reflects the state of the blockchain at the largest height divisible by snapshotBlockHeightPeriod.
	// The metadata includes the block height and its block hash of when the snapshot was taken, and the
	// state checksum.
	CurrentEpochSnapshotMetadata *SnapshotEpochMetadata

	// Status is used to monitor the health of the snapshot. Snapshot is updated concurrently to the main
	// block processing thread. Snapshot is efficient and doesn't stall the main thread, instead it does
	// the snapshot computation in parallel. In a way, Snapshot plays catch with the main thread. As you
	// can imagine this means a lot of concurrency control. Status contains information about the current
	// progress of the main and snapshot threads. We use it to recover the Snapshot in case node was shut
	// down incorrectly.
	Status *SnapshotStatus

	// mainDb is the main database that contains consensus state.
	mainDb *badger.DB
	params *DeSoParams

	isTxIndex       bool
	disableChecksum bool

	// ExitChannel is used to stop the snapshot when shutting down the node.
	ExitChannel chan bool
	// updateWaitGroup is used to wait for snapshot loop to finish.
	updateWaitGroup sync.WaitGroup
	stopped         bool

	timer *Timer

	eventManager *EventManager
}

// NewSnapshot creates a new snapshot instance.
func NewSnapshot(
	mainDb *badger.DB,
	snapshotBlockHeightPeriod uint64,
	isTxIndex bool,
	disableChecksum bool,
	params *DeSoParams,
	disableMigrations bool,
	hypersyncMaxQueueSize uint32,
	eventManager *EventManager,
) (
	_snap *Snapshot,
	_err error,
	_shouldRestart bool,
	_isChecksumIssue bool, // Specifies whether the issue is a checksum issue or not.
) {
	var snapshotDbMutex sync.Mutex

	// If the max queue size is unset, use the default.
	if hypersyncMaxQueueSize == 0 {
		hypersyncMaxQueueSize = HypersyncDefaultMaxQueueSize
	}

	// Retrieve and initialize the checksum.
	checksum := &StateChecksum{}
	if err := checksum.Initialize(mainDb, &snapshotDbMutex); err != nil {
		return nil, errors.Wrapf(err, "NewSnapshot: Problem reading Checksum"), true, true
	}

	// Retrieve the snapshot epoch metadata from the snapshot db.
	metadata := &SnapshotEpochMetadata{}
	if err := metadata.Initialize(mainDb, &snapshotDbMutex); err != nil {
		return nil, errors.Wrapf(err, "NewSnapshot: Problem reading SnapshotEpochMetadata"), true, false
	}

	operationChannel := &SnapshotOperationChannel{}
	// Initialize the SnapshotOperationChannel. We don't set any of the handlers yet because we don't have a
	// snapshot instance yet.
	if err := operationChannel.Initialize(mainDb, &snapshotDbMutex, nil, nil); err != nil {
		return nil, errors.Wrapf(err, "NewSnapshot: Problem reading SnapshotOperationChannel"), true, false
	}

	// Retrieve and initialize the snapshot status.
	status := &SnapshotStatus{}
	if err := status.Initialize(mainDb, &snapshotDbMutex); err != nil {
		return nil, errors.Wrapf(err, "NewSnapshot: Problem reading SnapshotStatus"), true, false
	}

	// Retrieve and initialize snapshot migrations.
	migrations := &EncoderMigration{}
	if err := migrations.Initialize(
		mainDb,
		&snapshotDbMutex,
		status.CurrentBlockHeight,
		params,
		disableMigrations,
	); err != nil {
		return nil, errors.Wrapf(err, "NewSnapshot: Problem reading EncoderMigration"), true, false
	}

	// If this condition is true, the snapshot is broken and we need to start the recovery process.
	// We will revert the blockchain to the last snapshot epoch and restart the node. After the restart,
	// the node will rebuild snapshot by resyncing blocks up to the tip, starting from last snapshot epoch.
	// See the comment at the top of snapshot.go for more information on how this is determined.
	//
	// Explaining in detail:
	// - If StateSemaphore is > 0 then it means that we had an enqueued snapshot flush
	//   operation when the node was last restarted that didn't make it to disk. This means
	//   our snapshot is compromised and we need to recompute it by disconnecting all the blocks
	//   from the tip to the current snapshot height and recomputing all ancestral records.
	//
	// - IsFlushing() can be true if either we were in the process of flushing the main db to
	//   disk *OR* if we were in the process of flushing a bundle of ancestral records to disk.
	//   Either way, it means our snapshot was compromised and we need to recompute it as described
	//   in the previous bullet.
	shouldRestart := false
	isChecksumIssue := false
	// The only operations tracked by the state semaphore are (1) checksum add, (2) checksum
	// remove, (3) ProcessChunk, (4) ChecksumPrint, (5) Exit. So the only one operation that isn't checksum related
	// is the ProcessChunk operation. However, it is okay to consider it a "checksum" issue as it only happens during
	// the initial sync. isChecksumIssue will not restart the node if force checksum is false. If you have a node that
	// didn't finish processing chunks, just start over again.
	if operationChannel.StateSemaphore > 0 {
		operationChannel.StateSemaphore = 0
		glog.Errorf(CLog(Red, fmt.Sprintf("NewSnapshot: Node didn't shut down properly last time. Entering a "+
			"recovery mode if force checksum is true. In recovery mode, the node will roll back to last snapshot "+
			"epoch block height (%v) and hash (%v), then restart.",
			metadata.SnapshotBlockHeight, metadata.CurrentEpochBlockHash)))
		shouldRestart = true
		isChecksumIssue = true
	}

	if !shouldRestart {
		if err := migrations.StartMigrations(); err != nil {
			// If we hit this error, it means that some encoder migration failed. Migrations are only needed to
			// guarantee that checksums match.
			glog.Errorf(CLog(Red, fmt.Sprintf("NewSnapshot: Migration failed: Error (%v)", err)))
			shouldRestart = true
			isChecksumIssue = true
		}
	}

	// Initialize the timer.
	timer := &Timer{}
	timer.Initialize()

	if snapshotBlockHeightPeriod == 0 {
		snapshotBlockHeightPeriod = DefaultSnapshotEpochPeriodPoS
	}

	if snapshotBlockHeightPeriod != DefaultSnapshotEpochPeriodPoS {
		glog.Warning("NewSnapshot: snapshotBlockHeightPeriod is not set to the default value. " +
			"This may lead to unexpected behavior.")
	}

	databaseCache, _ := lru.New[string, []byte](int(DatabaseCacheSize))

	// Set the snapshot.
	snap := &Snapshot{
		mainDb:                       mainDb,
		SnapshotDbMutex:              &snapshotDbMutex,
<<<<<<< HEAD
		DatabaseCache:                *lru.NewMap[string, []byte](DatabaseCacheSize),
=======
		DatabaseCache:                databaseCache,
>>>>>>> ea243f37
		AncestralFlushCounter:        uint64(0),
		snapshotBlockHeightPeriod:    snapshotBlockHeightPeriod,
		OperationChannel:             operationChannel,
		operationQueueSemaphore:      make(chan struct{}, hypersyncMaxQueueSize),
		Checksum:                     checksum,
		Migrations:                   migrations,
		CurrentEpochSnapshotMetadata: metadata,
		AncestralMemory:              lane.NewDeque(),
		Status:                       status,
		params:                       params,
		isTxIndex:                    isTxIndex,
		disableChecksum:              disableChecksum,
		timer:                        timer,
		ExitChannel:                  make(chan bool),
		eventManager:                 eventManager,
	}
	// Now we will set the handler for finishing all operations in the operation channel.
	snap.OperationChannel.SetFinishAllOperationsHandler(snap.PersistChecksumAndMigration)
	// Run the snapshot main loop.
	go snap.Run()

	return snap, nil, shouldRestart, isChecksumIssue
}

// Run is the snapshot main loop. It handles the operations from the OperationChannel.
func (snap *Snapshot) Run() {
	glog.V(1).Infof("Snapshot.Run: Starting update thread")

	snap.updateWaitGroup.Add(1)
	for {
		operation := snap.OperationChannel.DequeueOperationStateless()
		switch operation.operationType {
		case SnapshotOperationFlush:
			// When the snapshot logic was changed to be synchronous and blocking,
			// there was no longer a need for the SnapshotOperationFlush operation.
			// This is handled by the FlushAncestralRecordsWithTxn function now.
			glog.Error("Snapshot.Run: SnapshotOperationFlush is deprecated")

		case SnapshotOperationProcessBlock:
			// When the snapshot logic was changed to be synchronous and blocking,
			// there was no longer a need for the SnapshotOperationProcessBlock operation.
			// This is handled by the FinishProcessBlock function now.
			glog.Errorf("Snapshot.Run: SnapshotOperationProcessBlock is deprecated")

		case SnapshotOperationProcessChunk:
			glog.V(1).Infof("Snapshot.Run: Number of operations in the operation channel (%v)",
				snap.OperationChannel.GetStatus())
			if err := snap.SetSnapshotChunk(operation.mainDb, operation.mainDbMutex, operation.snapshotChunk,
				operation.blockHeight); err != nil {
				glog.Errorf("Snapshot.Run: Problem adding snapshot chunk to the db")
			}

		case SnapshotOperationChecksumAdd:
			if err := snap.Checksum.AddOrRemoveBytesWithMigrations(operation.checksumKey, operation.checksumValue,
				snap.Status.CurrentBlockHeight, snap.Migrations.migrationChecksums,
				snap.Migrations.migrationChecksumLock, true); err != nil {
				glog.Errorf("Snapshot.Run: Problem adding checksum bytes operation (%v)", operation)
			}

		case SnapshotOperationChecksumRemove:
			if err := snap.Checksum.AddOrRemoveBytesWithMigrations(operation.checksumKey, operation.checksumValue,
				snap.Status.CurrentBlockHeight, snap.Migrations.migrationChecksums,
				snap.Migrations.migrationChecksumLock, false); err != nil {
				glog.Errorf("Snapshot.Run: Problem removing checksum bytes operation (%v)", operation)
			}

		case SnapshotOperationChecksumPrint:
			stateChecksum, err := snap.Checksum.ToBytes()
			if err != nil {
				glog.Errorf("Snapshot.Run: Problem getting checksum bytes (%v)", err)
			}
			glog.V(0).Infof("Snapshot.Run: PrintText (%s) Current checksum (%v)", operation.printText, stateChecksum)

		case SnapshotOperationExit:
			glog.V(2).Infof("Snapshot.Run: Exiting the operation loop")
			if err := snap.Checksum.Wait(); err != nil {
				glog.Errorf("Snapshot.Run: Problem waiting for the checksum, error (%v)", err)
			}
			snap.OperationChannel.FinishOperation()
			snap.updateWaitGroup.Done()
			return
		}
		snap.OperationChannel.FinishOperation()
	}
}

func (snap *Snapshot) Stop() {
	glog.Infof("Snapshot.Stop: Stopping the run loop")
	if snap.stopped {
		return
	}
	snap.stopped = true

	snap.OperationChannel.EnqueueOperation(&SnapshotOperation{
		operationType: SnapshotOperationExit,
	})
	snap.WaitForAllOperationsToFinish()
	snap.updateWaitGroup.Wait()

	// This method doesn't close the snapshot db, make sure to call in the parent context:
	// 	snap.SnapshotDb.Close()
	// It's important!!!
}

// StartAncestralRecordsFlush updates the ancestral records after a UtxoView flush. This function should be called
// after all UtxoView flushes. shouldIncrement is usually set to true and indicates that we are supposed to update the
// db semaphores. The semaphore are used to manage concurrency between the main and ancestral dbs.
//
// See comment at the top of this file to understand how to use this function to generate
// ancestral records needed to support hypersync.
//func (snap *Snapshot) StartAncestralRecordsFlush() {
//	glog.V(2).Infof("Snapshot.StartAncestralRecordsFlush: Flushing Ancestral Records")
//	snap.FlushAncestralRecords()
//}

func (snap *Snapshot) PersistChecksumAndMigration() error {
	// If we haven't hit the first snapshot block height yet, don't bother.
	if !snap.shouldPerformSnapshotOperations() {
		return nil
	}
	if err := snap.Checksum.SaveChecksum(); err != nil {
		return errors.Wrapf(err, "PersistChecksumAndMigration: Problem saving checksum")
	}
	if err := snap.Migrations.SaveMigrations(); err != nil {
		return errors.Wrapf(err, "PersistChecksumAndMigration: Problem saving migrations")
	}
	return nil
}

func (snap *Snapshot) PrintChecksum(text string) {
	snap.OperationChannel.EnqueueOperation(&SnapshotOperation{
		operationType: SnapshotOperationChecksumPrint,
		printText:     text,
	})
}

func (snap *Snapshot) FinishProcessBlock(blockNode *BlockNode) {
	glog.V(1).Infof("Snapshot.FinishProcessBlock: Processing block with height (%v) and hash (%v)",
		blockNode.Height, blockNode.Hash)

	snap.CurrentEpochSnapshotMetadata.updateMutex.Lock()
	defer snap.CurrentEpochSnapshotMetadata.updateMutex.Unlock()

	// If the block height is divisible by the snapshot block height period, we update the snapshot metadata.
	// For PoW blocks, until the first PoS fork height, we use the default snapshot block height period of 1000.
	// For blocks after the first PoS fork height, we use the snapshot block height period defined in the params.
	snapshotBlockHeightPeriod := snap.params.GetSnapshotBlockHeightPeriod(uint64(blockNode.Height), snap.GetSnapshotBlockHeightPeriod())

	if uint64(blockNode.Height)%snapshotBlockHeightPeriod == 0 &&
		uint64(blockNode.Height) > snap.CurrentEpochSnapshotMetadata.SnapshotBlockHeight {

		snap.CurrentEpochSnapshotMetadata.SnapshotBlockHeight = uint64(blockNode.Height)
		snap.CurrentEpochSnapshotMetadata.CurrentEpochBlockHash = blockNode.Hash
	}

	snap.snapshotProcessBlockNoLock(blockNode)
}

func (snap *Snapshot) ProcessSnapshotChunk(mainDb *badger.DB, mainDbMutex *deadlock.RWMutex,
	snapshotChunk []*DBEntry, blockHeight uint64) {
	snap.OperationChannel.EnqueueOperation(&SnapshotOperation{
		operationType: SnapshotOperationProcessChunk,
		mainDb:        mainDb,
		mainDbMutex:   mainDbMutex,
		snapshotChunk: snapshotChunk,
		blockHeight:   blockHeight,
	})
}

func (snap *Snapshot) AddChecksumBytes(key []byte, value []byte) {
	snap.OperationChannel.EnqueueOperation(&SnapshotOperation{
		operationType: SnapshotOperationChecksumAdd,
		checksumKey:   key,
		checksumValue: value,
	})
}

func (snap *Snapshot) RemoveChecksumBytes(key []byte, value []byte) {
	snap.OperationChannel.EnqueueOperation(&SnapshotOperation{
		operationType: SnapshotOperationChecksumRemove,
		checksumKey:   key,
		checksumValue: value,
	})
}

// WaitForAllOperationsToFinish will busy-wait for the snapshot channel to process all
// current operations. Spinlocks are undesired but it's the easiest solution in this case,
func (snap *Snapshot) WaitForAllOperationsToFinish() {
	// Define some helper variables so that the node prints nice logs.
	initialLen := int(snap.OperationChannel.GetStatus())
	printMap := make(map[int]bool)
	for ii := 0; ii <= 9; ii++ {
		printMap[ii] = false
	}
	printProgress := func(currentLen int32) {
		var div int
		if initialLen > 0 && int(currentLen) < initialLen {
			div = 9 - (10*int(currentLen))/initialLen
		} else {
			div = 0
		}
		if !printMap[div] {
			progress := ""
			for ii := 0; ii <= 9; ii++ {
				if ii <= div {
					progress += "█"
				} else {
					progress += "▒"
				}
			}
			glog.Infof(CLog(Magenta, fmt.Sprintf("Finishing snapshot operations, left: (%v), progress: %v",
				int(currentLen), progress)))
			printMap[div] = true
		}
	}

	ticker := time.NewTicker(10 * time.Millisecond)
	for {
		<-ticker.C

		operationChannelStatus := snap.OperationChannel.GetStatus()
		if operationChannelStatus == 0 {
			break
		}
		printProgress(operationChannelStatus)
	}
}

// PrepareAncestralRecordsFlush adds a new instance of ancestral cache to the AncestralMemory deque.
// It must be called prior to calling StartAncestralRecordsFlush.
//
// See comment at the top of this file to understand how to use this function to generate
// ancestral records needed to support hypersync.
func (snap *Snapshot) PrepareAncestralRecordsFlush() {
	// If we haven't hit the first snapshot block height yet, don't bother.
	if !snap.shouldPerformSnapshotOperations() {
		return
	}
	// Add an entry to the ancestral memory.
	snap.AncestralFlushCounter += 1
	index := snap.AncestralFlushCounter
	blockHeight := snap.CurrentEpochSnapshotMetadata.SnapshotBlockHeight
	snap.AncestralMemory.Append(NewAncestralCache(index, blockHeight))
}

// PrepareAncestralRecord prepares an individual ancestral record in the last ancestral cache.
// It will add the record to AncestralRecordsMap with a bool indicating whether the key existed
// before or not.
//
// See comment at the top of this file to understand how to use this function to generate
// ancestral records needed to support hypersync.
func (snap *Snapshot) PrepareAncestralRecord(key string, value []byte, existed bool) error {
	// If we haven't hit the first snapshot block height yet, don't bother.
	if !snap.shouldPerformSnapshotOperations() {
		return nil
	}
	// If the record was not found, we add it to the NonExistingRecordsMap, otherwise to ExistingRecordsMap.
	index := snap.AncestralFlushCounter

	if snap.AncestralMemory.Empty() {
		return fmt.Errorf("Snapshot.PrepareAncestralRecord: ancestral memory is empty. " +
			"Did you forget to call Snapshot.PrepareAncestralRecordsFlush?")
	}

	// Get the last ancestral cache. This is where we'll add the new record.
	latestAncestralCache := snap.AncestralMemory.Last().(*AncestralCache)
	if latestAncestralCache.id != index {
		return fmt.Errorf("Snapshot.PrepareAncestralRecords: last ancestral cache index (%v) is "+
			"greater than current flush index (%v)", latestAncestralCache.id, index)
	}

	// If the record already exists in the ancestral cache, skip.
	if _, ok := latestAncestralCache.AncestralRecordsMap[key]; ok {
		return nil
	}

	// Add the record to the records key list and the adequate records list.
	latestAncestralCache.AncestralRecordsMap[key] = &AncestralRecordValue{
		Value:   value,
		Existed: existed,
	}
	return nil
}

// FlushAncestralRecordsWithTxn updates the ancestral records after a UtxoView flush.
// This function should be called in the same badger transaction at the end of UtxoView
// flushes.
func (snap *Snapshot) FlushAncestralRecordsWithTxn(txn *badger.Txn) error {
	// If we haven't hit the first snapshot block height yet, don't bother.
	if !snap.shouldPerformSnapshotOperations() {
		return nil
	}
	glog.V(2).Infof("Snapshot.FlushAncestralRecords: Initiated the flush")

	// Make sure we've finished all checksum computation before we proceed with the flush.
	// Since this gets called after all snapshot operations are enqueued after the main db
	// flush, the order of operations is preserved; however, there could still be some
	// snapshot worker threads running so we want to wait until they're done.
	err := snap.Checksum.Wait()
	if err != nil {
		errMsg := fmt.Sprintf("Snapshot.FlushAncestralRecords: Error while waiting for checksum: (%v)", err)
		glog.Errorf(errMsg)
		return errors.New(errMsg)
	}

	// Pull items off of the deque for writing. We say "last" as in oldest, i.e. the first element of AncestralMemory.
	oldestAncestralCache := snap.AncestralMemory.First().(*AncestralCache)

	blockHeight := oldestAncestralCache.blockHeight
	if blockHeight != snap.CurrentEpochSnapshotMetadata.SnapshotBlockHeight {
		errMsg := fmt.Sprintf("Snapshot.FlushAncestralRecords: AncestralMemory blockHeight (%v) doesn't match current "+
			"metadata blockHeight (%v), number of operations in operationChannel (%v)", blockHeight,
			snap.CurrentEpochSnapshotMetadata.SnapshotBlockHeight, len(snap.OperationChannel.OperationChannel))
		glog.Errorf(errMsg)
		return errors.New(errMsg)
	}
	// First sort the keys so that we write to BadgerDB in order.
	recordsKeyList := make([]string, 0, len(oldestAncestralCache.AncestralRecordsMap))
	for kk := range oldestAncestralCache.AncestralRecordsMap {
		recordsKeyList = append(recordsKeyList, kk)
	}
	sort.Strings(recordsKeyList)
	glog.V(2).Infof("Snapshot.FlushAncestralRecords: Finished sorting map keys")

	// We launch a new read-write transaction to set the records.
	snap.SnapshotDbMutex.Lock()
	err = snap.flushAncestralRecordsHelper(txn, recordsKeyList, oldestAncestralCache, blockHeight)
	snap.SnapshotDbMutex.Unlock()
	if err != nil {
		errMsg := fmt.Sprintf("Snapshot.FlushAncestralRecords: Problem flushing snapshot, error %v", err)
		glog.Error(errMsg)
		return errors.New(errMsg)
	}

	snap.AncestralMemory.Shift()
	return nil
}

func (snap *Snapshot) flushAncestralRecordsHelper(
	txn *badger.Txn,
	recordsKeyList []string,
	oldestAncestralCache *AncestralCache,
	blockHeight uint64) error {
	// This update is called after a change to the main db records and so the current checksum reflects the state of
	// the main db. In case we restart the node, we want to be able to retrieve the most recent checksum and resume
	// from it when adding new records. Therefore, we save the current checksum bytes in the db.
	currentChecksum, err := snap.Checksum.ToBytes()
	if err != nil {
		return errors.Wrapf(err, "Snapshot.FlushAncestralRecords: Problem getting checksum bytes")
	}
	err = txn.Set(getMainDbPrefix(_prefixSnapshotChecksum), currentChecksum)
	if err != nil {
		return errors.Wrapf(err, "Snapshot.FlushAncestralRecords: Problem flushing checksum bytes")
	}
	// Iterate through all now-sorted keys.
	glog.V(2).Infof("Snapshot.FlushAncestralRecords: Adding (%v) new records", len(recordsKeyList))
	glog.V(2).Infof("Snapshot.FlushAncestralRecords: Adding (%v) ancestral records", len(oldestAncestralCache.AncestralRecordsMap))
	for _, key := range recordsKeyList {
		var keyBytes []byte
		// We store keys as strings because they're easier to store and sort this way.
		keyBytes, err = hex.DecodeString(key)
		if err != nil {
			return errors.Wrapf(err, "Snapshot.FlushAncestralRecords: Problem "+
				"decoding copyMapKeyList key: %v", key)
		}

		// We check whether this record is already present in ancestral records,
		// if so then there's nothing to do. What we want is err == badger.ErrKeyNotFound
		_, err = snap.GetAncestralRecordsKeyWithTxn(txn, keyBytes, blockHeight)
		if err == nil {
			// In this case, there was no error, which means the key already exists.
			// No need to set it in that case.
			continue
		}
		if err != badger.ErrKeyNotFound {
			// In this case, we hit a real error with Badger, so we should return.
			return errors.Wrapf(err, "Snapshot.FlushAncestralRecords: Problem "+
				"reading exsiting record in the DB at key: %v", key)
		}

		// If we get here, it means that no record existed in ancestral records at key,
		// so we set it here.
		value, exists := oldestAncestralCache.AncestralRecordsMap[key]
		if !exists {
			return fmt.Errorf("Snapshot.FlushAncestralRecords: Error, key is not " +
				"in AncestralRecordsMap. This should never happen")
		}
		err = snap.DBSetAncestralRecordWithTxn(txn, blockHeight, keyBytes, value)
		if err != nil {
			return errors.Wrapf(err, "Snapshot.FlushAncestralRecords: Problem "+
				"flushing a record from copyAncestralMap at key %v:", key)
		}
	}
	return nil
}

// DeleteAncestralRecords is used to delete ancestral records for the provided height.
func (snap *Snapshot) DeleteAncestralRecords(height uint64) error {
	// If we haven't hit the first snapshot block height yet, don't bother.
	if !snap.shouldPerformSnapshotOperations() {
		return nil
	}
	glog.V(2).Infof("Snapshot.DeleteAncestralRecords: Deleting snapshotDb for height (%v)", height)

	snap.timer.Start("Snapshot.DeleteAncestralRecords")
	var prefix []byte
	prefix = append(prefix, getMainDbPrefix(_prefixAncestralRecord)...)
	prefix = append(prefix, EncodeUint64(height)...)

	snap.SnapshotDbMutex.Lock()
	defer snap.SnapshotDbMutex.Unlock()

	var keys [][]byte
	err := snap.mainDb.Update(func(txn *badger.Txn) error {
		opts := badger.DefaultIteratorOptions
		opts.AllVersions = false
		opts.PrefetchValues = false
		// Iterate over the prefix as long as there are valid keys in the DB.
		it := txn.NewIterator(opts)
		defer it.Close()

		for it.Seek(prefix); it.ValidForPrefix(prefix); it.Next() {
			key := it.Item().KeyCopy(nil)
			keys = append(keys, key)
		}
		for _, key := range keys {
			err := txn.Delete(key)
			if err != nil {
				return errors.Wrapf(err, "DeleteAncestralRecords: Problem deleting key (%v)", key)
			}
		}
		return nil
	})
	if err != nil {
		return errors.Wrapf(err, "DeleteAncestralRecords: Problem deleting the entries")
	}
	snap.timer.End("Snapshot.DeleteAncestralRecords")
	snap.timer.Print("Snapshot.DeleteAncestralRecords")
	return nil
}

// GetAncestralRecordsKey is used to get an ancestral record key from a main DB key.
//
//	<prefix [1]byte, block height [8]byte, key []byte> -> <value []byte, existence_byte [1]byte>
func (snap *Snapshot) GetAncestralRecordsKey(key []byte, blockHeight uint64) []byte {
	var prefix []byte

	// Append the ancestral records prefix.
	prefix = append(prefix, getMainDbPrefix(_prefixAncestralRecord)...)

	// Append block height, which is the current snapshot identifier.
	prefix = append(prefix, EncodeUint64(blockHeight)...)

	// Finally, append the main DB key.
	prefix = append(prefix, key...)
	return prefix
}

// GetAncestralRecordsKey is warpper around an ancestral record.
func (snap *Snapshot) GetAncestralRecordsKeyWithTxn(txn *badger.Txn, key []byte, blockHeight uint64) (
	_record *badger.Item, _err error) {

	recordsKey := snap.GetAncestralRecordsKey(key, blockHeight)
	return txn.Get(recordsKey)
}

func (snap *Snapshot) GetSnapshotBlockHeightPeriod() uint64 {
	return snap.snapshotBlockHeightPeriod
}

// DBSetAncestralRecordWithTxn sets a record corresponding to our ExistingRecordsMap.
// We append a []byte{1} to the end to indicate that this is an existing record, and
// we append a []byte{0} to the end to indicate that this is a NON-existent record. We
// need to create this distinction to tell the difference between a record that was
// updated to have an *empty* value vs a record that was deleted entirely.
func (snap *Snapshot) DBSetAncestralRecordWithTxn(
	txn *badger.Txn, blockHeight uint64, keyBytes []byte, value *AncestralRecordValue) error {

	if value.Existed {
		return txn.Set(snap.GetAncestralRecordsKey(keyBytes, blockHeight), append(value.Value, byte(1)))
	} else {
		return txn.Set(snap.GetAncestralRecordsKey(keyBytes, blockHeight), []byte{byte(0)})
	}
}

// AncestralRecordToDBEntry is used to translate the <ancestral_key, ancestral_value> pairs into
// the actual <key, value> pairs. Ancestral records have the format:
//
//	<mainDbPrefix [1]byte, prefix [1]byte, block height [8]byte, key []byte> -> <value []byte, existence_byte [1]byte>
//
// So we need to trim the first 9 bytes off of the ancestral_key to get the actual key.
// And we need to trim the last 1 byte off of the ancestral_value to get the actual value.
func (snap *Snapshot) AncestralRecordToDBEntry(ancestralEntry *DBEntry) *DBEntry {
	var dbKey, dbVal []byte
	// Trim the prefix and the block height from the ancestral record key.
	dbKey = ancestralEntry.Key[10:]

	// Trim the existence_byte from the ancestral record value.
	if len(ancestralEntry.Value) > 0 {
		dbVal = ancestralEntry.Value[:len(ancestralEntry.Value)-1]
	}
	return &DBEntry{
		Key:   dbKey,
		Value: dbVal,
	}
}

// CheckAncestralRecordExistenceByte checks the existence_byte in the ancestral record value.
func (snap *Snapshot) CheckAncestralRecordExistenceByte(value []byte) bool {
	if len(value) > 0 {
		return value[len(value)-1] == 1
	}
	return false
}

// snapshotProcessBlock updates the snapshot information after a block has been added. The
// snapshot's CurrentEpochSnapshotMetadata's updateMutex must be held before calling this.
func (snap *Snapshot) snapshotProcessBlockNoLock(blockNode *BlockNode) {
	height := uint64(blockNode.Height)
	if height > snap.Status.CurrentBlockHeight {
		snap.Status.CurrentBlockHeight = height
		snap.Status.SaveStatus()
		// If we haven't hit the first snapshot block height yet, don't bother.
		if !snap.shouldPerformSnapshotOperations() {
			return
		}
		// Check if we've reached a migration blockheight and so should upgrade the checksum.
		if migrationChecksum := snap.Migrations.GetMigrationChecksumAtBlockheight(height); migrationChecksum != nil {
			for ii := 0; ii < MetadataRetryCount; ii++ {
				checksumBytes, err := migrationChecksum.ToBytes()
				if err != nil {
					glog.Errorf("Snapshot.SnapshotProcessBlock: Problem getting checksum migration "+
						"bytes: Error (%v)", err)
					continue
				}
				if err = snap.Checksum.FromBytes(checksumBytes); err != nil {
					glog.Errorf("Snapshot.SnapshotProcessBlock: Problem calling FromBytes on checksum "+
						"migration: Error (%v)", err)
					continue
				}
				// Remove the migrations, we won't need it anymore.
				snap.Migrations.CleanupMigrations(height)
				break
			}
		}
	}

	if height == snap.CurrentEpochSnapshotMetadata.SnapshotBlockHeight {
		var err error
		// Delete the previous blockHeight, it is not useful anymore.
		//snap.DeleteAncestralRecords(snap.CurrentEpochSnapshotMetadata.SnapshotBlockHeight)

		glog.V(1).Infof("Snapshot.SnapshotProcessBlock: About to delete SnapshotBlockHeight (%v) and set new height (%v)",
			snap.CurrentEpochSnapshotMetadata.SnapshotBlockHeight, height)

		// Update the snapshot epoch metadata in the snapshot DB.
		for ii := 0; ii < MetadataRetryCount; ii++ {
			// We have to wait for the checksum threads to finish or else we'll set a stale checksum for
			// our snapshot height.
			glog.V(1).Infof("Snapshot.SnapshotProcessBlock: Waiting for checksum to finish updating...")
			if localErr := snap.Checksum.Wait(); localErr != nil {
				glog.Errorf("Snapshot.SetSnapshotChunk: Problem waiting for the checksum: %v", localErr)
				time.Sleep(1 * time.Second)
				continue
			}
			// For good measure, let's also wait for the operation queue to empty. This will ensure
			// that any pending checksum operations are processed before we proceed.
			glog.V(1).Infof("Snapshot.SnapshotProcessBlock: Waiting for all operations to " +
				"clear so we can update snapshot checksum...")
			snap.WaitForAllOperationsToFinish()
			snap.CurrentEpochSnapshotMetadata.CurrentEpochChecksumBytes, err = snap.Checksum.ToBytes()
			if err != nil {
				glog.Errorf("Snapshot.SnapshotProcessBlock: Problem getting checksum bytes: Error (%v)", err)
				time.Sleep(1 * time.Second)
				continue
			}
			glog.V(1).Infof("Set snapshot checksum at snapshot height %v to %v. Delete this...\n",
				height, snap.CurrentEpochSnapshotMetadata.CurrentEpochChecksumBytes)
			snap.SnapshotDbMutex.Lock()
			err = snap.mainDb.Update(func(txn *badger.Txn) error {
				return txn.Set(getMainDbPrefix(_prefixLastEpochMetadata), snap.CurrentEpochSnapshotMetadata.ToBytes())
			})
			snap.SnapshotDbMutex.Unlock()
			if err != nil {
				glog.Errorf("Snapshot.SnapshotProcessBlock: Problem setting snapshot epoch metadata in "+
					"snapshot db: Error (%v)", err)
				if ii == MetadataRetryCount-1 {
					glog.Errorf("Snapshot.SnapshotProcessBlock: Something went wrong, metadata can't be written "+
						"but it should be (%v).\nYou might need to set it manually if you want other nodes to sync from "+
						"you.", snap.CurrentEpochSnapshotMetadata.ToBytes())
				} else {
					// If we encountered an error, sleep one second and retry again.
					time.Sleep(1 * time.Second)
					continue
				}
			}
			break
		}

		glog.V(1).Infof("Snapshot.SnapshotProcessBlock: snapshot checksum is (%v)",
			snap.CurrentEpochSnapshotMetadata.CurrentEpochChecksumBytes)
	}
}

// isState determines if a key is a state-related record.
func (snap *Snapshot) isState(key []byte) bool {
	if !snap.isTxIndex {
		return isStateKey(key)
	} else {
		return isStateKey(key) || isTxIndexKey(key)
	}
}

func (snap *Snapshot) String() string {
	return fmt.Sprintf("< Snapshot | height: %v >",
		snap.CurrentEpochSnapshotMetadata.SnapshotBlockHeight)
}

// GetSnapshotChunk fetches a batch of records from the nodes DB that match the provided prefix and
// have a key at least equal to the startKey lexicographically. The function will also fetch ancestral
// records and combine them with the DB records so that the batch reflects an ancestral block.
func (snap *Snapshot) GetSnapshotChunk(prefix []byte, startKey []byte) (
	_snapshotEntriesBatch []*DBEntry, _snapshotEntriesFilled bool, _err error) {

	// This the list of fetched DB entries.
	var snapshotEntriesBatch []*DBEntry
	blockHeight := snap.CurrentEpochSnapshotMetadata.SnapshotBlockHeight

	var mainDbBatchEntries, ancestralDbBatchEntries []*DBEntry
	var mainDbFilled, ancestralDbFilled bool
	// We use a read transaction to fetch the records so that we have a consistent view of the DB.
	err := snap.mainDb.View(func(txn *badger.Txn) error {
		var innerErr error
		// Fetch the batch from main DB records with a batch size of about snap.BatchSize.
		mainDbBatchEntries, mainDbFilled, innerErr = DBIteratePrefixKeys(snap.mainDb, prefix, startKey, SnapshotBatchSize)
		if innerErr != nil {
			return errors.Wrapf(innerErr, "Snapshot.GetSnapshotChunk: Problem fetching main Db records: ")
		}
		// Fetch the batch from the ancestral DB records with a batch size of about snap.BatchSize.
		ancestralDbBatchEntries, ancestralDbFilled, innerErr = DBIteratePrefixKeys(snap.mainDb,
			snap.GetAncestralRecordsKey(prefix, blockHeight), snap.GetAncestralRecordsKey(startKey, blockHeight), SnapshotBatchSize)
		if innerErr != nil {
			return errors.Wrapf(innerErr, "Snapshot.GetSnapshotChunk: Problem fetching main Db records: ")
		}
		return nil
	})
	if err != nil {
		return nil, false, err
	}

	// To combine the main DB entries and the ancestral records DB entries, we iterate through the ancestral records and
	// for each key we add all the main DB keys that are smaller than the currently processed key. The ancestral records
	// entries have priority over the main DB entries, so whenever there are entries with the same key among the two DBs,
	// we will only add the ancestral record entry to our snapshot batch. Also, the loop below might appear like O(n^2)
	// but it's actually O(n) because the inside loop iterates at most O(n) times in total. We call this approach
	// "the caterpillar" and you should know that it sparked some controversy in the dev community. Some think it's
	// unintuitive and error-prone and prefer some suboptimal O(nlogn). Others know that the power of O(n) is immense
	// and worth the tradeoff.

	// Index to keep track of how many main DB entries we've already processed.
	indexChunk := 0
	for _, ancestralEntry := range ancestralDbBatchEntries {
		dbEntry := snap.AncestralRecordToDBEntry(ancestralEntry)

		for jj := indexChunk; jj < len(mainDbBatchEntries); {
			byteCompare := bytes.Compare(mainDbBatchEntries[jj].Key, dbEntry.Key)
			if byteCompare == -1 {
				snapshotEntriesBatch = append(snapshotEntriesBatch, mainDbBatchEntries[jj])
			} else if byteCompare == 1 {
				break
			}
			// if keys are equal we just skip
			jj++
			indexChunk = jj
		}

		// If we filled the chunk for main db records, we will return so that there is no
		// gap between the most recently added DBEntry and the next ancestral record. Otherwise,
		// we will keep going with the loop and add all the ancestral records.
		if mainDbFilled && indexChunk == len(mainDbBatchEntries) {
			break
		}
		if snap.CheckAncestralRecordExistenceByte(ancestralEntry.Value) {
			snapshotEntriesBatch = append(snapshotEntriesBatch, dbEntry)
		}
	}

	// If we got all ancestral records, but there are still some main DB entries that we can add,
	// we will do that now.
	if !ancestralDbFilled {
		for jj := indexChunk; jj < len(mainDbBatchEntries); jj++ {
			indexChunk = jj
			snapshotEntriesBatch = append(snapshotEntriesBatch, mainDbBatchEntries[jj])
		}
	}

	// If no records are present in the db for the provided prefix and startKey, return an empty db entry.
	if len(snapshotEntriesBatch) == 0 {
		if ancestralDbFilled {
			// This can happen in a rare case where all ancestral records were non-existent records and
			// no record from the main DB was added.
			lastAncestralEntry := ancestralDbBatchEntries[len(ancestralDbBatchEntries)-1]
			dbEntry := snap.AncestralRecordToDBEntry(lastAncestralEntry)
			return snap.GetSnapshotChunk(prefix, dbEntry.Key)
		} else {
			snapshotEntriesBatch = append(snapshotEntriesBatch, EmptyDBEntry())
			return snapshotEntriesBatch, false, nil
		}
	}

	// If either of the chunks is full, we should return true.
	return snapshotEntriesBatch, mainDbFilled || ancestralDbFilled, nil
}

// SetSnapshotChunk is called to put the snapshot chunk that we've got from a peer in the database.
func (snap *Snapshot) SetSnapshotChunk(mainDb *badger.DB, mainDbMutex *deadlock.RWMutex,
	chunk []*DBEntry, blockHeight uint64) error {

	var err error
	var syncGroup sync.WaitGroup
	dbFlushId := uuid.New()

	snap.timer.Start("SetSnapshotChunk.Total")
	// If there's a problem retrieving the snapshot checksum, we'll reschedule this snapshot chunk set.
	initialChecksumBytes, err := snap.Checksum.ToBytes()
	if err != nil {
		glog.Errorf("Snapshot.SetSnapshotChunk: Problem retrieving checksum bytes, error: (%v)", err)
		snap.ProcessSnapshotChunk(mainDb, mainDbMutex, chunk, blockHeight)
		return err
	}

	mainDbMutex.Lock()
	// We use badgerDb write batches as it's the fastest way to write multiple records to the db.
	wb := mainDb.NewWriteBatch()
	defer wb.Cancel()

	// Setup two go routines to do the db write and the checksum computation in parallel.
	syncGroup.Add(2)
	go func() {
		defer syncGroup.Done()
		//snap.timer.Start("SetSnapshotChunk.Set")
		// TODO: Should we split the chunk into batches of 8MB so that we don't write too much data at once?
		for _, dbEntry := range chunk {
			localErr := wb.Set(dbEntry.Key, dbEntry.Value) // Will create txns as needed.
			if snap.eventManager != nil {
				snap.eventManager.stateSyncerOperation(&StateSyncerOperationEvent{
					StateChangeEntry: &StateChangeEntry{
						OperationType: DbOperationTypeInsert,
						KeyBytes:      dbEntry.Key,
						EncoderBytes:  dbEntry.Value,
						IsReverted:    false,
					},
					FlushId: dbFlushId,
				})
			}
			if localErr != nil {
				glog.Errorf("Snapshot.SetSnapshotChunk: Problem setting db entry in write batch")
				err = localErr
				return
			}
		}
		if localErr := wb.Flush(); localErr != nil {
			if snap.eventManager != nil {
				snap.eventManager.stateSyncerFlushed(&StateSyncerFlushedEvent{
					FlushId:   dbFlushId,
					Succeeded: false,
				})
			}
			glog.Errorf("Snapshot.SetSnapshotChunk: Problem flushing write batch to db")
			err = localErr
			return
		}
		//snap.timer.End("SetSnapshotChunk.Set")
	}()
	go func() {
		defer syncGroup.Done()

		//snap.timer.Start("SetSnapshotChunk.Checksum")
		for _, dbEntry := range chunk {
			if localErr := snap.Checksum.AddOrRemoveBytesWithMigrations(dbEntry.Key, dbEntry.Value, blockHeight,
				snap.Migrations.migrationChecksums, snap.Migrations.migrationChecksumLock, true); localErr != nil {
				glog.Errorf("Snapshot.SetSnapshotChunk: Problem adding checksum")
				err = localErr
				return
			}
		}
		if localErr := snap.Checksum.Wait(); localErr != nil {
			err = localErr
			glog.Errorf("Snapshot.SetSnapshotChunk: Problem waiting for the checksum")
		}

		//snap.timer.End("SetSnapshotChunk.Checksum")
	}()
	syncGroup.Wait()
	mainDbMutex.Unlock()

	// If there's a problem setting the snapshot checksum, we'll reschedule this snapshot chunk set.
	if err != nil {
		if snap.eventManager != nil {
			snap.eventManager.stateSyncerFlushed(&StateSyncerFlushedEvent{
				FlushId:   dbFlushId,
				Succeeded: false,
			})
		}
		glog.Infof("Snapshot.SetSnapshotChunk: Problem setting the snapshot chunk, error (%v)", err)

		// We reset the snapshot checksum so its initial value, so we won't overlap with processing the next snapshot chunk.
		// If we've errored during a writeBatch set we'll redo this chunk in next SetSnapshotChunk so we're fine with overlaps.
		if err := snap.Checksum.FromBytes(initialChecksumBytes); err != nil {
			panic(fmt.Errorf("Snapshot.SetSnapshotChunk: Problem resetting checksum. This should never happen, "+
				"error: (%v)", err))
		}
		snap.ProcessSnapshotChunk(mainDb, mainDbMutex, chunk, blockHeight)
		return err
	}

	if snap.eventManager != nil {
		snap.eventManager.stateSyncerFlushed(&StateSyncerFlushedEvent{
			FlushId:   dbFlushId,
			Succeeded: true,
		})
	}

	snap.timer.End("SetSnapshotChunk.Total")

	snap.timer.Print("SetSnapshotChunk.Total")
	snap.timer.Print("SetSnapshotChunk.Set")
	snap.timer.Print("SetSnapshotChunk.Checksum")
	return nil
}

func (snap *Snapshot) FreeOperationQueueSemaphore() {
	if len(snap.operationQueueSemaphore) > 0 {
		<-snap.operationQueueSemaphore
	}
}

// TODO: @diamondhands, this is a performance enhancements, but also makes me concerned
// that we may be missing some operations. We should investigate this further.
func (snap *Snapshot) shouldPerformSnapshotOperations() bool {
	return snap.Status.CurrentBlockHeight >= snap.CurrentEpochSnapshotMetadata.FirstSnapshotBlockHeight
}

// -------------------------------------------------------------------------------------
// StateChecksum
// -------------------------------------------------------------------------------------

// StateChecksum is used to verify integrity of state data. When syncing state from
// peers, we need to ensure that we are receiving the same copy of the database.
// Traditionally, this has been done using Merkle trees; however, Merkle trees incur
// O(log n) computational complexity for updates and O(n) space complexity, where n
// is the number of leaves in the tree.
//
// Instead, we use a structure that allows us to have an O(1) time and O(1) space complexity. We call
// our checksum construction EllipticSum, as the checksum of the data is represented by a sum of
// elliptic curve points. To verify integrity of the data, we only need a single ec point.
//
// To put in layman's terms, the EllipticSum checksum works as follows:
// - Checksum = hash_to_curve(chunk_0) + hash_to_curve(chunk_1) + ... + hash_to_curve(chunk_n)
// where chunk_i is a chunk of bytes, and hash_to_curve(chunk_i) generates an elliptic curve point
// from the bytes deterministically, similar to hashing the bytes. The reason we sum elliptic curve
// points rather than hashes of the bytes is because summing hashes of the bytes would result in
// the checksum being vulnerable to attack, as discussed below.
//
// EllipticSum is inspired by the generalized k-sum problem, where given a set of uniformly random
// numbers L, we want to find a subset of k elements in L that XORs to 0. This XOR problem
// can actually be solved efficiently with dynamic programming, so it's not
// useful to us as a checksum if we use the naive XOR version. However, if we extend it to
// using elliptic curve points, as we explain below, it becomes computationally infeasible
// to solve, which is what we need.
//
// The reason this works is that k-sum can be generalized to any algebraic group. That is,
// given a group G, identity element 0, operation +, and some set L of random group elements, find a
// subset (a_0, a_1, ..., a_k) such that a_0 + a_1 + ... + a_k = 0.
//
// It turns out that if this is a cyclic group, such as the group formed by elliptic curve points,
// then this problem is equivalent to the DLP in G, which is computationally infeasible for a
// sufficiently large group, and which has a computational lower bound
// of O(sqrt(p)) where p is the smallest prime dividing the order of G.
// https://link.springer.com/content/pdf/10.1007%2F3-540-45708-9_19.pdf
//
// We use an elliptic curve group Ristretto255 and hash state data directly on the curve
// using the hash_to_curve primitive based on elligator2. The hash_to_curve mapping takes a
// byte array input and outputs a point via a mapping indistinguishable from a random function.
// Hash_to_curve does not reveal the discrete logarithm of the output points.
// According to the O(sqrt(p)) lower bound, Ristretto255 guarantees 126 bits of security.
//
// To learn more about hash_to_curve, see this article:
// https://tools.ietf.org/id/draft-irtf-cfrg-hash-to-curve-06.html
type StateChecksum struct {
	// curve is the Ristretto255 elliptic curve group.
	curve group.Group
	// checksum is the ec point we use for verifying integrity of state data. It represents
	// the sum of points associated with all individual db records.
	checksum group.Element
	// dst string for the hash_to_curve function. This works like a seed.
	dst []byte

	// semaphore is used to manage parallelism when computing the state checksum. We use
	// a worker pool pattern of spawning a bounded number of threads to compute the checksum
	// in parallel. This allows us to compute it much more efficiently.
	semaphore *semaphore.Weighted
	// ctx is a helper variable used by the semaphore.
	ctx context.Context

	// hashToCurveCache is a cache of computed hashToCurve mappings
<<<<<<< HEAD
	hashToCurveCache lru.Map[string, group.Element]
=======
	hashToCurveCache *lru.Cache[string, group.Element]
>>>>>>> ea243f37

	// When we want to add a database record to the state checksum, we will first have to
	// map the record to the Ristretto255 curve using the hash_to_curve. We will then add the
	// output point to the checksum. The hash_to_curve operation is about 2-3 orders of magnitude
	// slower than the point addition, therefore we will compute the hash_to_curve in parallel
	// and then add the output points to the checksum serially while holding a mutex.
	addMutex sync.Mutex

	// maxWorkers is the maximum number of workers we can have in the worker pool.
	maxWorkers int64

	mainDb          *badger.DB
	snapshotDbMutex *sync.Mutex
}

// Initialize starts the state checksum by initializing it to the identity element.
func (sc *StateChecksum) Initialize(mainDb *badger.DB, snapshotDbMutex *sync.Mutex) error {
	// Set the elliptic curve group to Ristretto255 and initialize checksum as identity.
	sc.curve = group.Ristretto255
	sc.checksum = sc.curve.Identity()
	// Set the dst string.
	sc.dst = []byte("DESO-ELLIPTIC-SUM:Ristretto255")

	// Set max workers to the number of available threads.
	sc.maxWorkers = int64(runtime.GOMAXPROCS(0))

	// Set the hashToCurveCache
<<<<<<< HEAD
	sc.hashToCurveCache = *lru.NewMap[string, group.Element](HashToCurveCache)
=======
	sc.hashToCurveCache, _ = lru.New[string, group.Element](int(HashToCurveCache))
>>>>>>> ea243f37

	// Set the worker pool semaphore and context.
	sc.semaphore = semaphore.NewWeighted(sc.maxWorkers)
	sc.ctx = context.Background()

	sc.mainDb = mainDb
	sc.snapshotDbMutex = snapshotDbMutex

	if mainDb == nil || snapshotDbMutex == nil {
		sc.snapshotDbMutex = &sync.Mutex{}
		return nil
	}

	sc.snapshotDbMutex.Lock()
	defer sc.snapshotDbMutex.Unlock()

	// Get snapshot checksum from the db.
	err := sc.mainDb.View(func(txn *badger.Txn) error {
		item, err := txn.Get(getMainDbPrefix(_prefixSnapshotChecksum))
		if err != nil {
			return err
		}
		value, err := item.ValueCopy(nil)
		if err != nil {
			return err
		}
		// If we get here, it means we've saved a checksum in the db, so we will set it to the checksum.
		return sc.FromBytes(value)
	})
	if err != nil && err != badger.ErrKeyNotFound {
		return errors.Wrapf(err, "StateChecksum.Initialize: Problem reading checksum from the db")
	}
	return nil
}

func (sc *StateChecksum) SaveChecksum() error {
	sc.snapshotDbMutex.Lock()
	defer sc.snapshotDbMutex.Unlock()

	return sc.mainDb.Update(func(txn *badger.Txn) error {
		checksumBytes, err := sc.ToBytes()
		if err != nil {
			return errors.Wrapf(err, "StateChecksum.SaveChecksum: Problem getting checksum bytes")
		}
		return txn.Set(getMainDbPrefix(_prefixSnapshotChecksum), checksumBytes)
	})
}

func (sc *StateChecksum) ResetChecksum() {
	sc.checksum = sc.curve.Identity()
}

func (sc *StateChecksum) AddToChecksum(elem group.Element) {
	sc.addMutex.Lock()
	defer sc.addMutex.Unlock()

	sc.checksum.Add(sc.checksum, elem)
}

func (sc *StateChecksum) HashToCurve(bytes []byte) group.Element {
	var hashElement group.Element

	// Check if we've already mapped this element, if so we will save some computation this way.
	bytesStr := hex.EncodeToString(bytes)
	if elem, exists := sc.hashToCurveCache.Get(bytesStr); exists {
		hashElement = elem.(group.Element)
	} else {
		// Compute the hash_to_curve primitive, mapping  the bytes to an elliptic curve point.
		hashElement = sc.curve.HashToElement(bytes, sc.dst)
		// Also add to the hashToCurveCache
		sc.hashToCurveCache.Put(bytesStr, hashElement)
	}

	return hashElement
}

// AddBytes adds record bytes to the checksum in parallel.
func (sc *StateChecksum) AddBytes(bytes []byte) error {
	// First check if we can add another worker to the worker pool by trying to increment the semaphore.
	if err := sc.semaphore.Acquire(sc.ctx, 1); err != nil {
		return errors.Wrapf(err, "StateChecksum.AddBytes: problem acquiring semaphore")
	}

	// Spawn a go routine that will add the bytes to the checksum and then
	// decrement the semaphore.
	go func(sc *StateChecksum, bytes []byte) {
		defer sc.semaphore.Release(1)

		hashElement := sc.curve.HashToElement(bytes, sc.dst)
		// Hold the lock on addMutex to add the bytes to the checksum sequentially.
		sc.AddToChecksum(hashElement)
	}(sc, bytes)

	return nil
}

// RemoveBytes works similarly to AddBytes.
func (sc *StateChecksum) RemoveBytes(bytes []byte) error {
	// First check if we can add another worker to the worker pool by trying to increment the semaphore.
	if err := sc.semaphore.Acquire(sc.ctx, 1); err != nil {
		return errors.Wrapf(err, " StateChecksum.RemoveBytes: problem acquiring semaphore")
	}

	// Spawn a go routine that will remove the bytes from the checksum
	// and decrement the semaphore.
	go func(sc *StateChecksum, bytes []byte) {
		defer sc.semaphore.Release(1)

		// To remove bytes from the checksum, we will compute the inverse of the provided data
		// and add it to the checksum. Since the checksum is a sum of ec points, adding an inverse
		// of a previously added point will remove that point from the checksum. If we've previously
		// added point (x, y) to the checksum, we will be now adding the inverse (x, -y).
		hashElement := sc.curve.HashToElement(bytes, sc.dst)
		hashElement = hashElement.Neg(hashElement)

		// Hold the lock on addMutex to add the bytes to the checksum sequentially.
		sc.AddToChecksum(hashElement)
	}(sc, bytes)
	return nil
}

// AddOrRemoveBytesWithMigrations is used to add or remove (key, value) bytes to the checksum and all encoder migration
// checksums. Depending on the blockHeight, the (key, value) pair might be encoded differently. This is due to encoder
// migrations, which allow for modifications to the encoder schemas that come into effect on pre-defined
// blockHeights. With migrations, nodes won't need to re-sync after a software upgrade. To make migrations work,
// we need a way to maintain a valid checksum across different encoder migration epochs. We do this by keeping a
// checksum copy for each migration epoch and add to it with the respective encoder version. This function is
// called in the context of the snapshot's epoch so that everything happens in sync with the main thread.
// The parameter addBytes determines if we want to add or remove bytes from the checksums.
func (sc *StateChecksum) AddOrRemoveBytesWithMigrations(keyInput []byte, valueInput []byte, blockHeight uint64,
	encoderMigrationChecksums []*EncoderMigrationChecksum, checksumLock *sync.RWMutex, addBytes bool) error {
	key, err := SafeMakeSliceWithLength[byte](uint64(len(keyInput)))
	if err != nil {
		return err
	}
	copy(key, keyInput)
	value, err := SafeMakeSliceWithLength[byte](uint64(len(valueInput)))
	if err != nil {
		return err
	}
	copy(value, valueInput)

	// First check if we can add another worker to the worker pool by trying to increment the semaphore.
	if err := sc.semaphore.Acquire(sc.ctx, 1); err != nil {
		return errors.Wrapf(err, " StateChecksum.AddBytesWithMigrations: problem acquiring semaphore")
	}

	go func() {
		defer sc.semaphore.Release(1)
		// Think about disconnects

		// Sometimes, the entry can be encoded identically across different migrations. Because of that, we will skip
		// the hash_to_curve operation for these bytes to save time. The array encodings keeps a list of all different
		// encodings, and encodingsMapping points migrations to encodings.
		var encodings [][]byte
		var encodingsMapping []int

		// We add the current key, value encoding and encodings for all migrations.
		encodings = append(encodings, EncodeKeyAndValueForChecksum(key, value, blockHeight))
		checksumLock.RLock()
		defer checksumLock.RUnlock()
		for _, migration := range encoderMigrationChecksums {
			added := false
			migrationEncoding := EncodeKeyAndValueForChecksum(key, value, migration.BlockHeight)
			for index, encoding := range encodings {
				if reflect.DeepEqual(encoding, migrationEncoding) {
					encodingsMapping = append(encodingsMapping, index)
					added = true
					break
				}
			}
			if !added {
				encodings = append(encodings, migrationEncoding)
				encodingsMapping = append(encodingsMapping, len(encodings)-1)
			}
		}

		// Compute the hash_to_curve for each encoding.
		var hashElements []group.Element
		for _, encoding := range encodings {
			hashElements = append(hashElements, sc.curve.HashToElement(encoding, sc.dst))
		}

		// We will now add or remove bytes based to the checksum and all migrations. Removing means we first negate
		// the curve point.
		if !addBytes {
			for ii, hashElement := range hashElements {
				hashElements[ii] = hashElement.Neg(hashElement)
			}
		}

		// Now add everything.
		sc.AddToChecksum(hashElements[0])
		for ii, index := range encodingsMapping {
			encoderMigrationChecksums[ii].Checksum.AddToChecksum(hashElements[index])
		}
	}()

	return nil
}

// GetChecksum is used to get the checksum elliptic curve element.
func (sc *StateChecksum) GetChecksum() (group.Element, error) {
	// To get the checksum we will wait for all the current worker threads to finish.
	// To do so, we can just try to acquire sc.maxWorkers in the semaphore.
	if err := sc.semaphore.Acquire(sc.ctx, sc.maxWorkers); err != nil {
		return nil, errors.Wrapf(err, "StateChecksum.GetChecksum: problem acquiring semaphore")
	}
	defer sc.semaphore.Release(sc.maxWorkers)

	// Also acquire the add mutex for good hygiene to make sure the checksum doesn't change.
	sc.addMutex.Lock()
	defer sc.addMutex.Unlock()

	// Clone the checksum by adding it to identity. That's faster than doing ToBytes / FromBytes
	checksumCopy := group.Ristretto255.Identity()
	checksumCopy.Add(checksumCopy, sc.checksum)

	return checksumCopy, nil
}

// Wait until there is no checksum workers holding the semaphore.
func (sc *StateChecksum) Wait() error {
	if err := sc.semaphore.Acquire(sc.ctx, sc.maxWorkers); err != nil {
		return errors.Wrapf(err, "StateChecksum.Wait: problem acquiring semaphore")
	}
	defer sc.semaphore.Release(sc.maxWorkers)
	return nil
}

// ToBytes gets the checksum point encoded in compressed format as a 32 byte array.
// Note: Don't use this function to deep copy the checksum, use GetChecksum instead.
// ToBytes is doing an inverse square root, so it is slow.
func (sc *StateChecksum) ToBytes() ([]byte, error) {
	// Get the checksum.
	checksum, err := sc.GetChecksum()
	if err != nil {
		return nil, errors.Wrapf(err, "StateChecksum.ToBytes: problem getting checksum")
	}

	// Encode checksum to bytes.
	checksumBytes, err := checksum.MarshalBinary()
	if err != nil {
		return nil, errors.Wrapf(err, "stateChecksum.ToBytes: error during MarshalBinary")
	}
	return checksumBytes, nil
}

func (sc *StateChecksum) FromBytes(checksumBytes []byte) error {
	// If we get here, it means we've saved a checksum in the db, so we will set it to the checksum.
	if err := sc.semaphore.Acquire(sc.ctx, sc.maxWorkers); err != nil {
		return errors.Wrapf(err, "StateChecksum.Wait: problem acquiring semaphore")
	}
	defer sc.semaphore.Release(sc.maxWorkers)

	err := sc.checksum.UnmarshalBinary(checksumBytes)
	if err != nil {
		return errors.Wrapf(err, "StateChecksum.FromBytes: Problem setting checksum from bytes")
	}
	return nil
}

// -------------------------------------------------------------------------------------
// SnapshotEpochMetadata
// -------------------------------------------------------------------------------------

type SnapshotEpochMetadata struct {
	// SnapshotBlockHeight is the height of the snapshot.
	SnapshotBlockHeight uint64

	// This is the block height of the very first snapshot this node encountered on its
	// initial hypersync. This field is distinct from SnapshotBlockHeight, which updates
	// every time we enter a new snapshot epoch. It is mainly used by Rosetta to determine
	// where to start returning "real" blocks vs "dummy" blocks. In particular, before the
	// first snapshot, Rosetta will return dummy blocks that don't have any txn operations
	// in them, whereas after the first snapshot, Rosetta will "bootstrap" all the balances
	// in a single mega-block at the snapshot, and then return "real" blocks thereafter.
	FirstSnapshotBlockHeight uint64

	// CurrentEpochChecksumBytes is the bytes of the state checksum for the snapshot at the epoch.
	CurrentEpochChecksumBytes []byte
	// CurrentEpochBlockHash is the hash of the first block of the current epoch. It's used to identify the snapshot.
	CurrentEpochBlockHash *BlockHash

	updateMutex sync.RWMutex

	mainDb          *badger.DB
	snapshotDbMutex *sync.Mutex
}

func (metadata *SnapshotEpochMetadata) Initialize(mainDb *badger.DB, snapshotDbMutex *sync.Mutex) error {
	metadata.SnapshotBlockHeight = uint64(0)
	metadata.FirstSnapshotBlockHeight = uint64(0)
	metadata.CurrentEpochChecksumBytes = []byte{}
	metadata.CurrentEpochBlockHash = NewBlockHash([]byte{})

	metadata.mainDb = mainDb
	metadata.snapshotDbMutex = snapshotDbMutex

	if mainDb == nil || snapshotDbMutex == nil {
		metadata.snapshotDbMutex = &sync.Mutex{}
		return nil
	}
	metadata.snapshotDbMutex.Lock()
	defer metadata.snapshotDbMutex.Unlock()

	err := mainDb.View(func(txn *badger.Txn) error {
		// Now get the last epoch metadata.
		item, err := txn.Get(getMainDbPrefix(_prefixLastEpochMetadata))
		if err != nil {
			return err
		}
		value, err := item.ValueCopy(nil)
		if err != nil {
			return err
		}
		rr := bytes.NewReader(value)
		return metadata.FromBytes(rr)
	})
	// If we're starting the hyper sync node for the first time, then there will be no snapshot saved
	// and we'll get ErrKeyNotFound error. That's why we don't error when it happens.
	if err != nil && err != badger.ErrKeyNotFound {
		return errors.Wrapf(err, "Snapshot.NewSnapshot: Problem retrieving snapshot information from db")
	}
	return nil
}

func (metadata *SnapshotEpochMetadata) ToBytes() []byte {
	var data []byte

	data = append(data, UintToBuf(metadata.SnapshotBlockHeight)...)
	data = append(data, UintToBuf(metadata.FirstSnapshotBlockHeight)...)
	data = append(data, EncodeByteArray(metadata.CurrentEpochChecksumBytes)...)
	data = append(data, EncodeByteArray(metadata.CurrentEpochBlockHash.ToBytes())...)

	return data
}

func (metadata *SnapshotEpochMetadata) FromBytes(rr *bytes.Reader) error {
	var err error

	metadata.SnapshotBlockHeight, err = ReadUvarint(rr)
	if err != nil {
		return err
	}

	metadata.FirstSnapshotBlockHeight, err = ReadUvarint(rr)
	if err != nil {
		return err
	}

	metadata.CurrentEpochChecksumBytes, err = DecodeByteArray(rr)
	if err != nil {
		return err
	}

	blockHashBytes, err := DecodeByteArray(rr)
	if err != nil {
		return err
	}
	metadata.CurrentEpochBlockHash = NewBlockHash(blockHashBytes)

	return nil
}

// -------------------------------------------------------------------------------------
// AncestralCache
// -------------------------------------------------------------------------------------

type AncestralRecordValue struct {
	// The value we're setting for an ancestral record.
	Value []byte

	// This is true if the key we're modifying had a pre-existing
	// value in our state. For example, we if we are updating a profile
	// then we might have a pre-existing entry for the pubkey->profile
	// mapping that we're updating. When this value is false, it means
	// we're setting a key that didn't have an associated value in our
	// state previously.
	Existed bool
}

// AncestralCache is an in-memory structure that helps manage concurrency between node's
// main db flushes and ancestral records flushes. For each main db flush transaction, we
// will build an ancestral cache that contains maps of historical values that were in the
// main db before we flushed. In particular, we distinguish between existing and
// non-existent records. Existing records are those records that had already been present
// in the main db prior to the flush. Non-existent records were not present in the main db,
// and the flush added them for the first time.
//
// The AncestralCache is stored in the Snapshot struct in a concurrency-safe deque (bi-directional
// queue). This deque follows a pub-sub pattern where the main db thread pushes ancestral
// caches onto the deque. The snapshot thread then consumes these objects and writes to the
// ancestral records. We decided to use this pattern because it doesn't slow down the main
// block processing thread. However, to make this fully work, we also need some bookkeeping
// to ensure the ancestral record flushes are up-to-date with the main db flushes. We
// solve this with non-blocking counters (MainDBSemaphore, AncestralDBSemaphore) that count
// the total number of flushes to main db and ancestral records.
type AncestralCache struct {
	// id is used to identify the AncestralCache.
	id uint64

	blockHeight uint64

	// ExistingRecordsMap keeps track of original main db of records that we modified during
	// UtxoView flush, which is where we're modifying state data. A record for a particular
	// key was either already existing in our state, or not already existing in our state.
	//
	// We store keys as strings because they're easier to store and sort this way.
	AncestralRecordsMap map[string]*AncestralRecordValue
}

func NewAncestralCache(id uint64, blockHeight uint64) *AncestralCache {
	return &AncestralCache{
		id:                  id,
		blockHeight:         blockHeight,
		AncestralRecordsMap: make(map[string]*AncestralRecordValue),
	}
}

// -------------------------------------------------------------------------------------
// SnapshotOperation
// SnapshotOperationChannel
// -------------------------------------------------------------------------------------

// SnapshotOperationType define the different operations that can be enqueued to the snapshot's OperationChannel.
type SnapshotOperationType uint8

const (
	// SnapshotOperationFlush operation enqueues a flush to the ancestral records.
	SnapshotOperationFlush SnapshotOperationType = iota // deprecated
	// SnapshotOperationProcessBlock operation signals that a new block has been added to the blockchain.
	SnapshotOperationProcessBlock // deprecated
	// SnapshotOperationProcessChunk operation is enqueued when we receive a snapshot chunk during syncing.
	SnapshotOperationProcessChunk
	// SnapshotOperationChecksumAdd operation is enqueued when we want to add bytes to the state checksum.
	SnapshotOperationChecksumAdd
	// SnapshotOperationChecksumRemove operation is enqueued when we want to remove bytes to the state checksum.
	SnapshotOperationChecksumRemove
	// SnapshotOperationChecksumPrint is called when we want to print the state checksum.
	SnapshotOperationChecksumPrint
	// SnapshotOperationExit is used to quit the snapshot loop
	SnapshotOperationExit
)

// SnapshotOperation is passed in the snapshot's OperationChannel.
type SnapshotOperation struct {
	// operationType determines the operation.
	operationType SnapshotOperationType

	/* SnapshotOperationProcessBlock */
	// blockNode is the processed block.
	blockNode *BlockNode

	/* SnapshotOperationProcessChunk */
	// mainDb is the main db instance.
	mainDb      *badger.DB
	mainDbMutex *deadlock.RWMutex
	// snapshotChunk is the snapshot chunk received from the peer.
	snapshotChunk []*DBEntry
	// snapshot epoch block height.
	blockHeight uint64

	/* SnapshotOperationChecksumAdd, SnapshotOperationChecksumRemove */
	// checksumKey, checksumValue are the bytes we want to add to the state checksum, e.g. when we flush to the db.
	checksumKey   []byte
	checksumValue []byte

	/* SnapshotOperationChecksumPrint */
	// printText is the text we want to put in the print statement.
	printText string
}

type SnapshotOperationChannel struct {
	OperationChannel chan *SnapshotOperation

	// Every time we enqueue a snapshot operation, this semaphore is incremented in
	// order to indicate how many operations we have yet to process. When an operation
	// is dequeued, this semaphore is decremented. When the semaphore value hits zero,
	// it means we've finished processing all snapshot operations.
	//
	// Note that this semaphore keeps track of snapshot operations, which include
	// but are not limited to ancestral record flushes. As such it is different
	// from the MainDBSemaphore and the AncestralDBSemaphore which manage concurrency
	// around flushes only.
	StateSemaphore     int32
	StateSemaphoreLock sync.Mutex

	mainDb          *badger.DB
	snapshotDbMutex *sync.Mutex

	startOperationHandler      func(op *SnapshotOperation) error
	finishAllOperationsHandler func() error
}

func (opChan *SnapshotOperationChannel) Initialize(
	mainDb *badger.DB,
	snapshotDbMutex *sync.Mutex,
	startOperationHandler func(op *SnapshotOperation) error,
	finishAllOperationsHandler func() error,
) error {
	opChan.OperationChannel = make(chan *SnapshotOperation, 100000)
	opChan.StateSemaphore = 0

	opChan.mainDb = mainDb
	opChan.snapshotDbMutex = snapshotDbMutex

	opChan.startOperationHandler = startOperationHandler
	opChan.finishAllOperationsHandler = finishAllOperationsHandler

	if mainDb == nil || snapshotDbMutex == nil {
		opChan.snapshotDbMutex = &sync.Mutex{}
		return nil
	}
	opChan.snapshotDbMutex.Lock()
	defer opChan.snapshotDbMutex.Unlock()
	err := mainDb.View(func(txn *badger.Txn) error {
		item, err := txn.Get(getMainDbPrefix(_prefixOperationChannelStatus))
		if err != nil {
			return err
		}
		stateSemaphoreBytes, err := item.ValueCopy(nil)
		if err != nil {
			return errors.Wrapf(err, "problem during ValueCopy")
		}
		rr := bytes.NewReader(stateSemaphoreBytes)
		stateSemaphore, err := ReadUvarint(rr)
		if err != nil {
			return errors.Wrapf(err, "problem during ReadUvarint")
		}
		opChan.StateSemaphore = int32(stateSemaphore)
		return nil
	})
	if err != nil && err != badger.ErrKeyNotFound {
		return errors.Wrapf(err, "SnapshotOperationChannel.Initialize: Problem reading StateSemaphore from db")
	}

	return nil
}

func (opChan *SnapshotOperationChannel) SetStartOperationHandler(handler func(op *SnapshotOperation) error) {
	opChan.startOperationHandler = handler
}

func (opChan *SnapshotOperationChannel) SetFinishAllOperationsHandler(handler func() error) {
	opChan.finishAllOperationsHandler = handler
}

func (opChan *SnapshotOperationChannel) SaveOperationChannel() error {
	opChan.snapshotDbMutex.Lock()
	defer opChan.snapshotDbMutex.Unlock()

	return opChan.mainDb.Update(func(txn *badger.Txn) error {
		return txn.Set(getMainDbPrefix(_prefixOperationChannelStatus), UintToBuf(uint64(opChan.StateSemaphore)))
	})
}

func (opChan *SnapshotOperationChannel) EnqueueOperation(op *SnapshotOperation) {
	opChan.StateSemaphoreLock.Lock()
	opChan.StateSemaphore += 1
	if opChan.StateSemaphore == 1 {
		if err := opChan.SaveOperationChannel(); err != nil {
			glog.Errorf("SnapshotOperationChannel.EnqueueOperation: Problem saving StateSemaphore to db, error (%v)", err)
		}
	}
	opChan.StateSemaphoreLock.Unlock()

	opChan.OperationChannel <- op
}

func (opChan *SnapshotOperationChannel) DequeueOperationStateless() *SnapshotOperation {
	op := <-opChan.OperationChannel
	if opChan.startOperationHandler != nil {
		if err := opChan.startOperationHandler(op); err != nil {
			glog.Errorf("SnapshotOperationChannel.DequeueOperationStateless: Problem executing startOperationHandler "+
				"on operation (%v), error (%v)", op, err)
		}
	}
	return op
}

func (opChan *SnapshotOperationChannel) FinishOperation() {
	opChan.StateSemaphoreLock.Lock()
	defer opChan.StateSemaphoreLock.Unlock()

	opChan.StateSemaphore -= 1
	if opChan.StateSemaphore == 0 {
		if err := opChan.SaveOperationChannel(); err != nil {
			glog.Errorf("SnapshotOperationChannel.FinishOperation: Problem saving StateSemaphore to db, error (%v)", err)
		}
		// We will invoke the external finishAllOperationsHandler if it is set.
		if opChan.finishAllOperationsHandler != nil {
			if err := opChan.finishAllOperationsHandler(); err != nil {
				glog.Errorf("SnapshotOperationChannel.FinishOperation: Problem executing finishAllOperationsHandler, error (%v)", err)
			}
		}
	}
}

func (opChan *SnapshotOperationChannel) GetStatus() int32 {
	opChan.StateSemaphoreLock.Lock()
	defer opChan.StateSemaphoreLock.Unlock()

	return opChan.StateSemaphore
}

// -------------------------------------------------------------------------------------
// SnapshotStatus
// -------------------------------------------------------------------------------------

type SnapshotStatus struct {

	// CurrentBlockHeight is the blockheight of the blockchain tip.
	CurrentBlockHeight uint64

	// A handle to the mainDb of the blockchain.
	mainDb *badger.DB

	// snapshotDbMutex is held whenever we modify snapshotDb prefix of the mainDb.
	snapshotDbMutex *sync.Mutex
}

func (status *SnapshotStatus) Initialize(mainDb *badger.DB, snapshotDbMutex *sync.Mutex) error {

	status.mainDb = mainDb
	status.snapshotDbMutex = snapshotDbMutex

	if mainDb == nil || snapshotDbMutex == nil {
		status.snapshotDbMutex = &sync.Mutex{}
		return nil
	}
	if err := status.ReadStatus(); err != nil {
		return errors.Wrapf(err, "SnapshotStatus.ReadStatus: Can't read snapshot status from db")
	}

	return nil
}

func (status *SnapshotStatus) ToBytes() []byte {
	var data []byte
	data = append(data, UintToBuf(0)...) // Formerly status.MainDBSemaphore
	data = append(data, UintToBuf(0)...) // Formerly status.AncestralDBSemaphore)
	data = append(data, UintToBuf(status.CurrentBlockHeight)...)

	return data
}

func (status *SnapshotStatus) FromBytes(rr *bytes.Reader) error {
	var err error
	_, err = ReadUvarint(rr) // Formerly status.MainDBSemaphore
	if err != nil {
		return errors.Wrapf(err, "SnapshotStatus: Problem reading MainDBSemaphore")
	}

	_, err = ReadUvarint(rr) // Formerly status.AncestralDBSemaphore
	if err != nil {
		return errors.Wrapf(err, "SnapshotStatus: Problem reading AncestralDBSemaphore")
	}

	status.CurrentBlockHeight, err = ReadUvarint(rr)
	if err != nil {
		return errors.Wrapf(err, "SnapshotStatus: Problem reading CurrentBlockHeight")
	}
	return nil
}

func (status *SnapshotStatus) SaveStatus() {
	status.snapshotDbMutex.Lock()
	defer status.snapshotDbMutex.Unlock()
	err := status.mainDb.Update(func(txn *badger.Txn) error {
		return txn.Set(getMainDbPrefix(_prefixSnapshotStatus), status.ToBytes())
	})
	if err != nil {
		glog.Fatalf("SnapshotStatus.SaveStatus: problem writing snapshot status error (%v)", err)
	}
}

func (status *SnapshotStatus) ReadStatus() error {
	status.snapshotDbMutex.Lock()
	defer status.snapshotDbMutex.Unlock()
	err := status.mainDb.View(func(txn *badger.Txn) error {
		item, err := txn.Get(getMainDbPrefix(_prefixSnapshotStatus))
		if err != nil {
			return err
		}
		statusBytes, err := item.ValueCopy(nil)
		if err != nil {
			return errors.Wrapf(err, "problem calling ValueCopy on the fetched item")
		}
		rr := bytes.NewReader(statusBytes)
		return status.FromBytes(rr)
	})
	if err != nil && err != badger.ErrKeyNotFound {
		return errors.Wrapf(err, "SnapshotStatus.ReadStatus: Problem reading status from db")
	}
	return nil
}

// -------------------------------------------------------------------------------------
// EncoderMigrationChecksum, EncoderMigration
// -------------------------------------------------------------------------------------

type EncoderMigrationChecksum struct {
	Checksum    *StateChecksum
	BlockHeight uint64

	Version   byte
	Completed bool
}

type EncoderMigration struct {
	migrationChecksumLock *sync.RWMutex
	migrationChecksums    []*EncoderMigrationChecksum
	completed             bool
	currentBlockHeight    uint64

	mainDb          *badger.DB
	snapshotDbMutex *sync.Mutex
	params          *DeSoParams
}

func (migration *EncoderMigration) Initialize(
	mainDb *badger.DB,
	snapshotDbMutex *sync.Mutex,
	blockHeight uint64,
	params *DeSoParams,
	disabled bool,
) error {

	migration.mainDb = mainDb
	migration.snapshotDbMutex = snapshotDbMutex
	migration.currentBlockHeight = blockHeight
	migration.params = params
	migration.migrationChecksumLock = &sync.RWMutex{}

	if mainDb == nil || snapshotDbMutex == nil {
		migration.snapshotDbMutex = &sync.Mutex{}
		return nil
	}

	migration.snapshotDbMutex.Lock()
	defer migration.snapshotDbMutex.Unlock()

	// For testing purposes we might want to disable migrations.
	if disabled {
		return nil
	}

	// Retrieve all migrations from the snapshot Db.
	err := migration.mainDb.View(func(txn *badger.Txn) error {
		item, err := txn.Get(getMainDbPrefix(_prefixMigrationStatus))
		if err != nil {
			return err
		}
		migrationBytes, err := item.ValueCopy(nil)
		if err != nil {
			return err
		}

		rr := bytes.NewReader(migrationBytes)
		migrationLength, err := ReadUvarint(rr)
		if err != nil {
			return err
		}

		var migrationChecksums []*EncoderMigrationChecksum
		for ; migrationLength > 0; migrationLength-- {
			migrationChecksum := &EncoderMigrationChecksum{}
			// Initialize an empty checksum struct. We use it to parse checksum bytes.
			migrationChecksum.Checksum = &StateChecksum{}
			if err = migrationChecksum.Checksum.Initialize(nil, nil); err != nil {
				return err
			}

			checksumBytes, err := DecodeByteArray(rr)
			if err != nil {
				return err
			}

			if err = migrationChecksum.Checksum.FromBytes(checksumBytes); err != nil {
				return err
			}
			if migrationChecksum.BlockHeight, err = ReadUvarint(rr); err != nil {
				return err
			}
			if migrationChecksum.Version, err = rr.ReadByte(); err != nil {
				return err
			}
			if migrationChecksum.Completed, err = ReadBoolByte(rr); err != nil {
				return err
			}

			// sanity-check that node has the same "version" of migration version map.
			exists := false
			for _, migrationHeight := range params.EncoderMigrationHeightsList {
				if migrationChecksum.Version == migrationHeight.Version {
					exists = true
				}
			}
			if !exists {
				return fmt.Errorf("there is no migration in EncoderMigrationHeightsList, seems like a schema error")
			}

			if migrationChecksum.BlockHeight > blockHeight {
				migrationChecksums = append(migrationChecksums, migrationChecksum)
			}
		}
		migration.migrationChecksums = migrationChecksums
		return nil
	})
	if err != nil && err != badger.ErrKeyNotFound {
		return errors.Wrapf(err, "EncoderMigrationChecksum.Initialize: Problem reading migration from db")
	}

	// Check if there are any outstanding migrations apart from the migrations we've saved in the db.
	// If so, add them to the migrationChecksums.
	for _, migrationHeight := range params.EncoderMigrationHeightsList {
		// We ignore migrations with height equal to the max because these migrations
		// will have their block heights modified to a rational value before they're
		// supposed to trigger, and thus we should not store them in the db.
		if migrationHeight.Height != math.MaxUint32 &&
			migrationHeight.Height > blockHeight {
			exists := false
			for _, migrationChecksum := range migration.migrationChecksums {
				// If we already have a migration with the same version in our migrationChecksums, we set exists to true.
				if migrationChecksum.Version == migrationHeight.Version {
					exists = true
					break
				}
			}
			if !exists {
				checksum := &StateChecksum{}
				checksum.Initialize(nil, nil)
				migration.migrationChecksums = append(migration.migrationChecksums, &EncoderMigrationChecksum{
					Checksum:    checksum,
					BlockHeight: migrationHeight.Height,
					Version:     migrationHeight.Version,
					Completed:   false,
				})
			}
		}
	}

	return nil
}

// TODO: This function is unused and can be removed.
func (migration *EncoderMigration) InitializeSingleHeight(
	mainDb *badger.DB,
	snapshotDbMutex *sync.Mutex,
	blockHeight uint64,
	params *DeSoParams,
) {

	migration.currentBlockHeight = blockHeight
	migration.mainDb = mainDb
	migration.snapshotDbMutex = snapshotDbMutex
	migration.params = params

	singleChecksum := &StateChecksum{}
	singleChecksum.Initialize(nil, nil)
	migration.migrationChecksums = append(migration.migrationChecksums, &EncoderMigrationChecksum{
		Checksum:    singleChecksum,
		BlockHeight: blockHeight,
		Version:     byte(0), // It's okay to put 0 here, because Version is never used directly.
		Completed:   false,
	})
}

func (migration *EncoderMigration) SaveMigrations() error {
	migration.migrationChecksumLock.RLock()
	var data []byte
	data = append(data, UintToBuf(uint64(len(migration.migrationChecksums)))...)
	for ii := range migration.migrationChecksums {
		checksumBytes, err := migration.migrationChecksums[ii].Checksum.ToBytes()
		if err != nil {
			migration.migrationChecksumLock.RUnlock()
			return errors.Wrapf(err, "EncoderMigration.SaveMigrations: Problem getting migration checksum "+
				"bytes, ii = (%v)", ii)
		}
		data = append(data, EncodeByteArray(checksumBytes)...)
		data = append(data, UintToBuf(migration.migrationChecksums[ii].BlockHeight)...)
		data = append(data, migration.migrationChecksums[ii].Version)
		data = append(data, BoolToByte(migration.migrationChecksums[ii].Completed))
	}
	data = append(data, BoolToByte(migration.completed))
	migration.migrationChecksumLock.RUnlock()

	migration.snapshotDbMutex.Lock()
	defer migration.snapshotDbMutex.Unlock()
	return migration.mainDb.Update(func(txn *badger.Txn) error {
		return txn.Set(getMainDbPrefix(_prefixMigrationStatus), data)
	})
}

func (migration *EncoderMigration) StartMigrations() error {

	migration.migrationChecksumLock.Lock()
	var outstandingChecksums []*EncoderMigrationChecksum

	// Look for any outstanding encoder migrations. These migrations are going to be set to not completed and their checksums
	// are set to identity (that's because we've set them to new migrations in Initialize).
	for _, migrationChecksum := range migration.migrationChecksums {
		if migrationChecksum.Completed && !migrationChecksum.Checksum.checksum.IsIdentity() {
			continue
		}

		migrationChecksum.Checksum.ResetChecksum()
		outstandingChecksums = append(outstandingChecksums, migrationChecksum)
	}
	migration.migrationChecksumLock.Unlock()

	if len(outstandingChecksums) == 0 {
		return nil
	}

	// If we get to this point, it means there are some new migrations that we need to process.
	glog.Infof(CLog(Yellow, fmt.Sprintf("EncoderMigration: Found %v outstanding migrations. Proceeding to scan through the "+
		"blockchain state. This is a one-time database update. It wouldn't be a good idea to terminate the node now. "+
		"This might take a while...", len(outstandingChecksums))))

	// Get all state prefixes and sort them.
	var prefixes [][]byte
	for prefix, isState := range StatePrefixes.StatePrefixesMap {
		if !isState {
			continue
		}
		prefixes = append(prefixes, []byte{prefix})
	}
	sort.Slice(prefixes, func(ii, jj int) bool {
		return prefixes[ii][0] < prefixes[jj][0]
	})

	// Iterate through the whole db and re-calculate the checksum according to the outstanding migrations.
	// TODO: Check if parallel gets are faster on fully synced node.
	carrierChecksum := &StateChecksum{}
	carrierChecksum.Initialize(nil, nil)

	// This whole thing is just a status printer
	startedPrefix := prefixes[0]
	finishChannel := make(chan struct{})
	go func() {
		ticker := time.NewTicker(60 * time.Second)
		defer ticker.Stop()

		for {
			select {
			case <-finishChannel:
				return
			case <-ticker.C:
				var completedPrefixes [][]byte
				var incompletePrefixes [][]byte
				var currentPrefix []byte

				for _, prefix := range StatePrefixes.StatePrefixesList {
					if prefix[0] < startedPrefix[0] {
						completedPrefixes = append(completedPrefixes, prefix)
					} else if prefix[0] == startedPrefix[0] {
						currentPrefix = startedPrefix[:]
					} else {
						incompletePrefixes = append(incompletePrefixes, prefix)
					}
				}
				if len(completedPrefixes) > 0 {
					glog.Infof(CLog(Green, fmt.Sprintf("EncoderMigration: finished updating prefixes (%v)", completedPrefixes)))
				}
				if len(currentPrefix) > 0 {
					glog.Infof(CLog(Yellow, fmt.Sprintf("EncoderMigration: currently updating prefix: (%v)", currentPrefix)))
				}
				if len(incompletePrefixes) > 0 {
					glog.Infof("Remaining prefixes (%v)", incompletePrefixes)
				}
			}
		}
	}()

	// Compute the checksums for all migrations, as needed.
	err := migration.mainDb.View(func(txn *badger.Txn) error {
		opts := badger.DefaultIteratorOptions
		for _, prefix := range prefixes {
			startedPrefix = prefix
			opts.Prefix = prefix
			it := txn.NewIterator(opts)
			for it.Seek(prefix); it.ValidForPrefix(prefix); it.Next() {
				item := it.Item()
				key := item.Key()
				err := item.Value(func(value []byte) error {
					return carrierChecksum.AddOrRemoveBytesWithMigrations(key, value, migration.currentBlockHeight,
						outstandingChecksums, migration.migrationChecksumLock, true)
				})
				if err != nil {
					return err
				}
			}
			it.Close()
		}
		return nil
	})
	close(finishChannel)
	if err != nil {
		return errors.Wrapf(err, "EncoderMigration.StartMigrations: Something went wrong during "+
			"the encoder migration. Node should be restarted.")
	}
	if err = carrierChecksum.Wait(); err != nil {
		return errors.Wrapf(err, "EncoderMigration.StartMigrations: Problem waiting for the checksum. "+
			"Node should be restarted.")
	}
	glog.Infof(CLog(Yellow, "Finished computing the migration"))

	for _, migrationChecksum := range migration.migrationChecksums {
		migrationChecksum.Completed = true
	}
	migration.completed = true
	if err = migration.SaveMigrations(); err != nil {
		return errors.Wrapf(err, "EncoderMigration.StartMigrations: Problem saving migrations to db")
	}
	return nil
}

func (migration *EncoderMigration) GetMigrationChecksumAtBlockheight(blockHeight uint64) *StateChecksum {
	migration.migrationChecksumLock.RLock()
	defer migration.migrationChecksumLock.RUnlock()
	for _, migrationChecksum := range migration.migrationChecksums {
		if migrationChecksum.BlockHeight == blockHeight {
			return migrationChecksum.Checksum
		}
	}
	return nil
}

func (migration *EncoderMigration) CleanupMigrations(blockHeight uint64) {
	migration.migrationChecksumLock.Lock()
	defer migration.migrationChecksumLock.Unlock()
	for jj := 0; jj < len(migration.migrationChecksums); jj++ {
		if migration.migrationChecksums[jj].BlockHeight <= blockHeight {
			migration.migrationChecksums = append(migration.migrationChecksums[:jj],
				migration.migrationChecksums[jj+1:]...)
			jj--
		}
	}
}

func (migration *EncoderMigration) ResetChecksums() {
	migration.migrationChecksumLock.Lock()
	defer migration.migrationChecksumLock.Unlock()
	for _, migrationChecksum := range migration.migrationChecksums {
		migrationChecksum.Checksum.ResetChecksum()
		migrationChecksum.Completed = false
	}
}

// -------------------------------------------------------------------------------------
// Timer
// -------------------------------------------------------------------------------------

// Mode determines if Timer will be used by the node. Set --time-events=true to enable timing.
var Mode = DisableTimer

// Timer is used for convenience to time certain events during development.
// NOTE: Timer uses maps and so doesn't support concurrent calls to Start() or End().
type Timer struct {
	totalElapsedTimes map[string]float64
	lastTimes         map[string]time.Time
	mode              bool
	mut               sync.RWMutex
}

func (t *Timer) Initialize() {
	t.totalElapsedTimes = make(map[string]float64)
	t.lastTimes = make(map[string]time.Time)
	// Comment this to stop timing
	t.mode = Mode
}

func (t *Timer) Start(eventName string) {
	if t.mode != EnableTimer {
		return
	}

	t.mut.Lock()
	defer t.mut.Unlock()
	if _, exists := t.lastTimes[eventName]; !exists {
		t.totalElapsedTimes[eventName] = 0.0
	}
	t.lastTimes[eventName] = time.Now()
}

func (t *Timer) End(eventName string) {
	if t.mode != EnableTimer {
		return
	}

	t.mut.Lock()
	defer t.mut.Unlock()
	if _, exists := t.totalElapsedTimes[eventName]; !exists {
		glog.Errorf("Timer.End: Error called with non-existent eventName")
		return
	}
	t.totalElapsedTimes[eventName] += time.Since(t.lastTimes[eventName]).Seconds()
}

func (t *Timer) Print(eventName string) {
	if t.mode != EnableTimer {
		return
	}

	t.mut.RLock()
	defer t.mut.RUnlock()
	if _, exists := t.lastTimes[eventName]; exists {
		glog.Infof("Timer.End: event (%s) total elapsed time (%v)",
			eventName, t.totalElapsedTimes[eventName])
	}
}

// -------------------------------------------------------------------------------------
// Color Logger
// -------------------------------------------------------------------------------------

var (
	Cyan    = color.New(color.FgCyan)
	Magenta = color.New(color.FgMagenta)
	Yellow  = color.New(color.FgHiYellow)
	Green   = color.New(color.FgHiGreen)
	Blue    = color.New(color.FgBlue)
	Red     = color.New(color.FgRed)
)

func CLog(c *color.Color, str string) string {
	return c.Sprint(str)
}<|MERGE_RESOLUTION|>--- conflicted
+++ resolved
@@ -13,10 +13,6 @@
 	"time"
 
 	"github.com/cloudflare/circl/group"
-<<<<<<< HEAD
-	"github.com/decred/dcrd/container/lru"
-=======
->>>>>>> ea243f37
 	"github.com/deso-protocol/go-deadlock"
 	"github.com/dgraph-io/badger/v4"
 	"github.com/fatih/color"
@@ -317,11 +313,7 @@
 	// DatabaseCache is used to store most recent DB records that we've read/written.
 	// This is a low-level optimization for ancestral records that
 	// saves us read time when we're writing to the DB during UtxoView flush.
-<<<<<<< HEAD
-	DatabaseCache lru.Map[string, []byte]
-=======
 	DatabaseCache *lru.Cache[string, []byte]
->>>>>>> ea243f37
 
 	// AncestralFlushCounter is used to offset ancestral records flush to occur only after x blocks.
 	AncestralFlushCounter uint64
@@ -497,11 +489,7 @@
 	snap := &Snapshot{
 		mainDb:                       mainDb,
 		SnapshotDbMutex:              &snapshotDbMutex,
-<<<<<<< HEAD
-		DatabaseCache:                *lru.NewMap[string, []byte](DatabaseCacheSize),
-=======
 		DatabaseCache:                databaseCache,
->>>>>>> ea243f37
 		AncestralFlushCounter:        uint64(0),
 		snapshotBlockHeightPeriod:    snapshotBlockHeightPeriod,
 		OperationChannel:             operationChannel,
@@ -1408,11 +1396,7 @@
 	ctx context.Context
 
 	// hashToCurveCache is a cache of computed hashToCurve mappings
-<<<<<<< HEAD
-	hashToCurveCache lru.Map[string, group.Element]
-=======
 	hashToCurveCache *lru.Cache[string, group.Element]
->>>>>>> ea243f37
 
 	// When we want to add a database record to the state checksum, we will first have to
 	// map the record to the Ristretto255 curve using the hash_to_curve. We will then add the
@@ -1440,11 +1424,7 @@
 	sc.maxWorkers = int64(runtime.GOMAXPROCS(0))
 
 	// Set the hashToCurveCache
-<<<<<<< HEAD
-	sc.hashToCurveCache = *lru.NewMap[string, group.Element](HashToCurveCache)
-=======
 	sc.hashToCurveCache, _ = lru.New[string, group.Element](int(HashToCurveCache))
->>>>>>> ea243f37
 
 	// Set the worker pool semaphore and context.
 	sc.semaphore = semaphore.NewWeighted(sc.maxWorkers)
@@ -1515,7 +1495,7 @@
 		// Compute the hash_to_curve primitive, mapping  the bytes to an elliptic curve point.
 		hashElement = sc.curve.HashToElement(bytes, sc.dst)
 		// Also add to the hashToCurveCache
-		sc.hashToCurveCache.Put(bytesStr, hashElement)
+		sc.hashToCurveCache.Add(bytesStr, hashElement)
 	}
 
 	return hashElement
