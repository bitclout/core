package lib

import (
	"fmt"
	"github.com/btcsuite/btcd/btcec"
	"github.com/dgraph-io/badger/v3"
	"github.com/golang/glog"
	"github.com/pkg/errors"
	"reflect"
)

func (bav *UtxoView) FlushToDb(blockHeight uint64) error {
	// Make sure everything happens inside a single transaction.
	var err error
	if bav.Postgres != nil {
		err = bav.Postgres.FlushView(bav, blockHeight)
		if err != nil {
			return err
		}
	}

	err = bav.Handle.Update(func(txn *badger.Txn) error {
		return bav.FlushToDbWithTxn(txn, blockHeight)
	})
	if err != nil {
		return err
	}

	// After a successful flush, reset the in-memory mappings for the view
	// so that it can be re-used if desired.
	//
	// Note that the TipHash does not get reset as part of _ResetViewMappingsAfterFlush because
	// it is not something that is affected by a flush operation. Moreover, its value
	// is consistent with the view regardless of whether or not the view is flushed or
	// not.
	bav._ResetViewMappingsAfterFlush()

	return nil
}

func (bav *UtxoView) FlushToDbWithTxn(txn *badger.Txn, blockHeight uint64) error {
	// We're about to flush records to the main DB, so we initiate the snapshot update.
	// This function prepares the data structures in the snapshot.
	if bav.Snapshot != nil {
		bav.Snapshot.PrepareAncestralRecordsFlush()

		// When we finish flushing to the main DB, we'll also flush to ancestral records.
		// This happens concurrently, which is why we have the 2-phase prepare-flush happening for snapshot.
		defer bav.Snapshot.StartAncestralRecordsFlush(true)
	}

	// Only flush to BadgerDB if Postgres is disabled
	if bav.Postgres == nil {
		if err := bav._flushUtxosToDbWithTxn(txn, blockHeight); err != nil {
			return err
		}
		if err := bav._flushProfileEntriesToDbWithTxn(txn, blockHeight); err != nil {
			return err
		}
		if err := bav._flushPKIDEntriesToDbWithTxn(txn, blockHeight); err != nil {
			return err
		}
		if err := bav._flushPostEntriesToDbWithTxn(txn, blockHeight); err != nil {
			return err
		}
		if err := bav._flushLikeEntriesToDbWithTxn(txn); err != nil {
			return err
		}
		if err := bav._flushFollowEntriesToDbWithTxn(txn); err != nil {
			return err
		}
		if err := bav._flushDiamondEntriesToDbWithTxn(txn, blockHeight); err != nil {
			return err
		}
		if err := bav._flushMessageEntriesToDbWithTxn(txn, blockHeight); err != nil {
			return err
		}
		if err := bav._flushBalanceEntriesToDbWithTxn(txn, blockHeight); err != nil {
			return err
		}
		if err := bav._flushDAOCoinBalanceEntriesToDbWithTxn(txn, blockHeight); err != nil {
			return err
		}
		if err := bav._flushDeSoBalancesToDbWithTxn(txn); err != nil {
			return err
		}
		if err := bav._flushForbiddenPubKeyEntriesToDbWithTxn(txn); err != nil {
			return err
		}
		if err := bav._flushNFTEntriesToDbWithTxn(txn, blockHeight); err != nil {
			return err
		}
		if err := bav._flushNFTBidEntriesToDbWithTxn(txn); err != nil {
			return err
		}
		if err := bav._flushDerivedKeyEntryToDbWithTxn(txn, blockHeight); err != nil {
			return err
		}
		if err := bav._flushAccessGroupEntriesToDbWithTxn(txn, blockHeight); err != nil {
			return err
		}
		if err := bav._flushAccessGroupMembersToDbWithTxn(txn, blockHeight); err != nil {
			return err
		}
		if err := bav._flushNewMessageEntriesToDbWithTxn(txn, blockHeight); err != nil {
			return err
		}
		// Temporarily flush all DAO Coin Limit orders to badger
		//if err := bav._flushDAOCoinLimitOrderEntriesToDbWithTxn(txn, blockHeight); err != nil {
		//	return err
		//}
		if err := bav._flushUserAssociationEntriesToDbWithTxn(txn, blockHeight); err != nil {
			return err
		}
		if err := bav._flushPostAssociationEntriesToDbWithTxn(txn, blockHeight); err != nil {
			return err
		}
	}

	// Always flush to BadgerDB.
	if err := bav._flushBitcoinExchangeDataWithTxn(txn); err != nil {
		return err
	}
	if err := bav._flushGlobalParamsEntryToDbWithTxn(txn, blockHeight); err != nil {
		return err
	}
	if err := bav._flushAcceptedBidEntriesToDbWithTxn(txn, blockHeight); err != nil {
		return err
	}
	if err := bav._flushRepostEntriesToDbWithTxn(txn, blockHeight); err != nil {
		return err
	}
	if err := bav._flushMessagingGroupEntriesToDbWithTxn(txn, blockHeight); err != nil {
		return err
	}
	// Temporarily flush all DAO Coin Limit orders to badger
	if err := bav._flushDAOCoinLimitOrderEntriesToDbWithTxn(txn, blockHeight); err != nil {
		return err
	}
	return nil
}

func (bav *UtxoView) _flushUtxosToDbWithTxn(txn *badger.Txn, blockHeight uint64) error {
	glog.V(2).Infof("_flushUtxosToDbWithTxn: flushing %d mappings", len(bav.UtxoKeyToUtxoEntry))

	for utxoKeyIter, utxoEntry := range bav.UtxoKeyToUtxoEntry {
		// Make a copy of the iterator since it might change from under us.
		utxoKey := utxoKeyIter

		// As a sanity-check, make sure the back-reference for each entry
		// points to its key.
		if utxoEntry.UtxoKey == nil || *utxoEntry.UtxoKey != utxoKey {
			return fmt.Errorf("_flushUtxosToDbWithTxn: Found utxoEntry %+v for "+
				"utxoKey %v has invalid back-refernce utxoKey %v",
				utxoEntry, utxoKey, utxoEntry.UtxoKey)
		}

		// Start by deleting the pre-existing mappings in the db for this key if they
		// have not yet been modified.
		if err := DeleteUnmodifiedMappingsForUtxoWithTxn(txn, bav.Snapshot, &utxoKey); err != nil {
			return err
		}
	}
	numDeleted := 0
	numPut := 0
	for utxoKeyIter, utxoEntry := range bav.UtxoKeyToUtxoEntry {
		// Make a copy of the iterator since it might change from under us.
		utxoKey := utxoKeyIter

		if utxoEntry.isSpent {
			numDeleted++
			// If an entry is spent then there's nothing to do, since the mappings in
			// the db have already been deleted.
		} else {
			numPut++
			// If the entry is unspent, then we need to re-set its mappings in the db
			// appropriately.
			if err := PutMappingsForUtxoWithTxn(txn, bav.Snapshot, blockHeight, &utxoKey, utxoEntry); err != nil {
				return err
			}
		}
	}

	glog.V(2).Infof("_flushUtxosToDbWithTxn: deleted %d mappings, put %d mappings", numDeleted, numPut)

	// Now update the number of entries in the db with confidence.
	if err := PutUtxoNumEntriesWithTxn(txn, bav.Snapshot, bav.NumUtxoEntries); err != nil {
		return err
	}

	// At this point, the db's position index should be updated and the (key -> entry)
	// index should be updated to remove all spent utxos. The number of entries field
	// in the db should also be accurate.

	return nil
}

func (bav *UtxoView) _flushDeSoBalancesToDbWithTxn(txn *badger.Txn) error {
	glog.V(2).Infof("_flushDeSoBalancesToDbWithTxn: flushing %d mappings",
		len(bav.PublicKeyToDeSoBalanceNanos))

	for pubKeyIter := range bav.PublicKeyToDeSoBalanceNanos {
		// Make a copy of the iterator since it might change from under us.
		pubKey := pubKeyIter[:]

		// Start by deleting the pre-existing mappings in the db for this key if they
		// have not yet been modified.
		if err := DbDeletePublicKeyToDeSoBalanceWithTxn(txn, bav.Snapshot, pubKey); err != nil {
			return err
		}
	}
	for pubKeyIter, balanceNanos := range bav.PublicKeyToDeSoBalanceNanos {
		// Make a copy of the iterator since it might change from under us.
		pubKey := pubKeyIter[:]

		if balanceNanos > 0 {
			if err := DbPutDeSoBalanceForPublicKeyWithTxn(txn, bav.Snapshot, pubKey, balanceNanos); err != nil {
				return err
			}
		}
	}

	return nil
}

func (bav *UtxoView) _flushGlobalParamsEntryToDbWithTxn(txn *badger.Txn, blockHeight uint64) error {
	globalParamsEntry := bav.GlobalParamsEntry
	if err := DbPutGlobalParamsEntryWithTxn(txn, bav.Snapshot, blockHeight, *globalParamsEntry); err != nil {
		return errors.Wrapf(err, "_flushGlobalParamsEntryToDbWithTxn: Problem putting global params entry in DB")
	}
	return nil
}

func (bav *UtxoView) _flushForbiddenPubKeyEntriesToDbWithTxn(txn *badger.Txn) error {

	// Go through all the entries in the KeyTorepostEntry map.
	for _, forbiddenPubKeyEntry := range bav.ForbiddenPubKeyToForbiddenPubKeyEntry {
		// Delete the existing mappings in the db for this ForbiddenPubKeyEntry. They will be re-added
		// if the corresponding entry in memory has isDeleted=false.
		if err := DbDeleteForbiddenBlockSignaturePubKeyWithTxn(txn,
			bav.Snapshot, forbiddenPubKeyEntry.PubKey[:]); err != nil {

			return errors.Wrapf(
				err, "_flushForbiddenPubKeyEntriesToDbWithTxn: Problem deleting "+
					"forbidden public key: %v: ", &forbiddenPubKeyEntry.PubKey)
		}
	}
	for _, forbiddenPubKeyEntry := range bav.ForbiddenPubKeyToForbiddenPubKeyEntry {
		if forbiddenPubKeyEntry.isDeleted {
			// If the ForbiddenPubKeyEntry has isDeleted=true then there's nothing to do because
			// we already deleted the entry above.
		} else {
			// If the ForbiddenPubKeyEntry has (isDeleted = false) then we put the corresponding
			// mappings for it into the db.
			if err := DbPutForbiddenBlockSignaturePubKeyWithTxn(txn, bav.Snapshot,
				forbiddenPubKeyEntry.PubKey); err != nil {

				return err
			}
		}
	}

	return nil
}

func (bav *UtxoView) _flushBitcoinExchangeDataWithTxn(txn *badger.Txn) error {
	// Iterate through our in-memory map. If anything has a value of false it means
	// that particular mapping should be expunged from the db. If anything has a value
	// of true it means that mapping should be added to the db.
	for bitcoinBurnTxIDIter, mappingExists := range bav.BitcoinBurnTxIDs {
		// Be paranoid and copy the iterator in case anything takes a reference below.
		bitcoinBurnTxID := bitcoinBurnTxIDIter

		if mappingExists {
			// In this case we should add the mapping to the db.
			if err := DbPutBitcoinBurnTxIDWithTxn(txn, bav.Snapshot, &bitcoinBurnTxID); err != nil {
				return errors.Wrapf(err, "UtxoView._flushBitcoinExchangeDataWithTxn: "+
					"Problem putting BitcoinBurnTxID %v to db", &bitcoinBurnTxID)
			}
		} else {
			// In this case we should delete the mapping from the db.
			if err := DbDeleteBitcoinBurnTxIDWithTxn(txn, bav.Snapshot, &bitcoinBurnTxID); err != nil {
				return errors.Wrapf(err, "UtxoView._flushBitcoinExchangeDataWithTxn: "+
					"Problem deleting BitcoinBurnTxID %v to db", &bitcoinBurnTxID)
			}
		}
	}

	// Update NanosPurchased
	if err := DbPutNanosPurchasedWithTxn(txn, bav.Snapshot, bav.NanosPurchased); err != nil {
		errors.Wrapf(err, "UtxoView._flushBitcoinExchangeDataWithTxn: "+
			"Problem putting NanosPurchased %d to db", bav.NanosPurchased)
	}

	// Update the BitcoinUSDExchangeRate in the db
	if err := DbPutUSDCentsPerBitcoinExchangeRateWithTxn(txn, bav.Snapshot, bav.USDCentsPerBitcoin); err != nil {
		errors.Wrapf(err, "UtxoView.FlushToDBWithTxn: "+
			"Problem putting USDCentsPerBitcoin %d to db", bav.USDCentsPerBitcoin)
	}

	// DB should be fully up to date as far as BitcoinBurnTxIDs and NanosPurchased go.
	return nil
}

func (bav *UtxoView) _flushMessageEntriesToDbWithTxn(txn *badger.Txn, blockHeight uint64) error {
	// Go through all the entries in the MessageKeyToMessageEntry map.
	for messageKeyIter, messageEntry := range bav.MessageKeyToMessageEntry {
		// Make a copy of the iterator since we take references to it below.
		messageKey := messageKeyIter

		// Delete the existing mappings in the db for this MessageKey. They will be re-added
		// if the corresponding entry in memory has isDeleted=false.
		if err := DBDeleteMessageEntryMappingsWithTxn(txn, bav.Snapshot,
			messageKey.PublicKey[:], messageKey.TstampNanos); err != nil {

			return errors.Wrapf(
				err, "_flushMessageEntriesToDbWithTxn: Problem deleting mappings "+
					"for MessageKey: %v: ", &messageKey)
		}

		if messageEntry.isDeleted {
			// If the MessageEntry has isDeleted=true then there's nothing to do because
			// we already deleted the entry above.
		} else {
			// If the MessageEntry has (isDeleted = false) then we put the corresponding
			// mappings for it into the db.
			if err := DBPutMessageEntryWithTxn(txn, bav.Snapshot, blockHeight, messageKey, messageEntry); err != nil {
				return err
			}
		}
	}

	// At this point all of the MessageEntry mappings in the db should be up-to-date.

	return nil
}

func (bav *UtxoView) _flushRepostEntriesToDbWithTxn(txn *badger.Txn, blockHeight uint64) error {

	// Go through all the entries in the repostKeyTorepostEntry map.
	for repostKeyIter, repostEntry := range bav.RepostKeyToRepostEntry {
		// Make a copy of the iterator since we make references to it below.
		repostKey := repostKeyIter

		// Sanity-check that the RepostKey computed from the RepostEntry is
		// equal to the RepostKey that maps to that entry.
		repostKeyInEntry := MakeRepostKey(repostEntry.ReposterPubKey, *repostEntry.RepostedPostHash)
		if repostKeyInEntry != repostKey {
			return fmt.Errorf("_flushRepostEntriesToDbWithTxn: RepostEntry has "+
				"RepostKey: %v, which doesn't match the RepostKeyToRepostEntry map key %v",
				&repostKeyInEntry, &repostKey)
		}

		// Delete the existing mappings in the db for this RepostKey. They will be re-added
		// if the corresponding entry in memory has isDeleted=false.
		if err := DbDeleteRepostMappingsWithTxn(txn, bav.Snapshot, *repostEntry); err != nil {

			return errors.Wrapf(
				err, "_flushRepostEntriesToDbWithTxn: Problem deleting mappings "+
					"for RepostKey: %v: ", &repostKey)
		}
	}
	for _, repostEntry := range bav.RepostKeyToRepostEntry {
		if repostEntry.isDeleted {
			// If the RepostedEntry has isDeleted=true then there's nothing to do because
			// we already deleted the entry above.
		} else {
			// If the RepostEntry has (isDeleted = false) then we put the corresponding
			// mappings for it into the db.
			if err := DbPutRepostMappingsWithTxn(txn, bav.Snapshot, blockHeight, *repostEntry); err != nil {

				return err
			}
		}
	}

	// At this point all of the RepostEntry mappings in the db should be up-to-date.

	return nil
}

func (bav *UtxoView) _flushLikeEntriesToDbWithTxn(txn *badger.Txn) error {

	// Go through all the entries in the LikeKeyToLikeEntry map.
	for likeKeyIter, likeEntry := range bav.LikeKeyToLikeEntry {
		// Make a copy of the iterator since we make references to it below.
		likeKey := likeKeyIter

		// Sanity-check that the LikeKey computed from the LikeEntry is
		// equal to the LikeKey that maps to that entry.
		likeKeyInEntry := MakeLikeKey(likeEntry.LikerPubKey, *likeEntry.LikedPostHash)
		if likeKeyInEntry != likeKey {
			return fmt.Errorf("_flushLikeEntriesToDbWithTxn: LikeEntry has "+
				"LikeKey: %v, which doesn't match the LikeKeyToLikeEntry map key %v",
				&likeKeyInEntry, &likeKey)
		}

		// Delete the existing mappings in the db for this LikeKey. They will be re-added
		// if the corresponding entry in memory has isDeleted=false.
		if err := DbDeleteLikeMappingsWithTxn(txn, bav.Snapshot,
			likeKey.LikerPubKey[:], likeKey.LikedPostHash); err != nil {

			return errors.Wrapf(
				err, "_flushLikeEntriesToDbWithTxn: Problem deleting mappings "+
					"for LikeKey: %v: ", &likeKey)
		}
	}

	// Go through all the entries in the LikeKeyToLikeEntry map.
	for _, likeEntry := range bav.LikeKeyToLikeEntry {

		if likeEntry.isDeleted {
			// If the LikeEntry has isDeleted=true then there's nothing to do because
			// we already deleted the entry above.
		} else {
			// If the LikeEntry has (isDeleted = false) then we put the corresponding
			// mappings for it into the db.
			if err := DbPutLikeMappingsWithTxn(txn, bav.Snapshot,
				likeEntry.LikerPubKey, *likeEntry.LikedPostHash); err != nil {

				return err
			}
		}
	}

	return nil
}

func (bav *UtxoView) _flushFollowEntriesToDbWithTxn(txn *badger.Txn) error {

	// Go through all the entries in the FollowKeyToFollowEntry map.
	for followKeyIter, followEntry := range bav.FollowKeyToFollowEntry {
		// Make a copy of the iterator since we make references to it below.
		followKey := followKeyIter

		// Sanity-check that the FollowKey computed from the FollowEntry is
		// equal to the FollowKey that maps to that entry.
		followKeyInEntry := MakeFollowKey(
			followEntry.FollowerPKID, followEntry.FollowedPKID)
		if followKeyInEntry != followKey {
			return fmt.Errorf("_flushFollowEntriesToDbWithTxn: FollowEntry has "+
				"FollowKey: %v, which doesn't match the FollowKeyToFollowEntry map key %v",
				&followKeyInEntry, &followKey)
		}

		// Delete the existing mappings in the db for this FollowKey. They will be re-added
		// if the corresponding entry in memory has isDeleted=false.
		if err := DbDeleteFollowMappingsWithTxn(txn, bav.Snapshot,
			followEntry.FollowerPKID, followEntry.FollowedPKID); err != nil {

			return errors.Wrapf(
				err, "_flushFollowEntriesToDbWithTxn: Problem deleting mappings "+
					"for FollowKey: %v: ", &followKey)
		}
	}

	// Go through all the entries in the FollowKeyToFollowEntry map.
	for _, followEntry := range bav.FollowKeyToFollowEntry {
		if followEntry.isDeleted {
			// If the FollowEntry has isDeleted=true then there's nothing to do because
			// we already deleted the entry above.
		} else {
			// If the FollowEntry has (isDeleted = false) then we put the corresponding
			// mappings for it into the db.
			if err := DbPutFollowMappingsWithTxn(txn, bav.Snapshot,
				followEntry.FollowerPKID, followEntry.FollowedPKID); err != nil {

				return err
			}
		}
	}

	return nil
}

func (bav *UtxoView) _flushNFTEntriesToDbWithTxn(txn *badger.Txn, blockHeight uint64) error {

	// Go through and delete all the entries so they can be added back fresh.
	for nftKeyIter, nftEntry := range bav.NFTKeyToNFTEntry {
		// Make a copy of the iterator since we make references to it below.
		nftKey := nftKeyIter

		// Sanity-check that the NFTKey computed from the NFTEntry is
		// equal to the NFTKey that maps to that entry.
		nftKeyInEntry := MakeNFTKey(nftEntry.NFTPostHash, nftEntry.SerialNumber)
		if nftKeyInEntry != nftKey {
			return fmt.Errorf("_flushNFTEntriesToDbWithTxn: NFTEntry has "+
				"NFTKey: %v, which doesn't match the NFTKeyToNFTEntry map key %v",
				&nftKeyInEntry, &nftKey)
		}

		// Delete the existing mappings in the db for this NFTKey. They will be re-added
		// if the corresponding entry in memory has isDeleted=false.
		if err := DBDeleteNFTMappingsWithTxn(txn, bav.Snapshot,
			nftEntry.NFTPostHash, nftEntry.SerialNumber); err != nil {

			return errors.Wrapf(
				err, "_flushNFTEntriesToDbWithTxn: Problem deleting mappings "+
					"for NFTKey: %v: ", &nftKey)
		}
	}

	// Add back all of the entries that aren't deleted.
	for _, nftEntry := range bav.NFTKeyToNFTEntry {
		if nftEntry.isDeleted {
			// If the NFTEntry has isDeleted=true then there's nothing to do because
			// we already deleted the entry above.
		} else {
			// If the NFTEntry has (isDeleted = false) then we put the corresponding
			// mappings for it into the db.
			if err := DBPutNFTEntryMappingsWithTxn(txn, bav.Snapshot, blockHeight, nftEntry); err != nil {
				return err
			}
		}
	}

	return nil
}

func (bav *UtxoView) _flushAcceptedBidEntriesToDbWithTxn(txn *badger.Txn, blockHeight uint64) error {

	// Go through and delete all the entries so they can be added back fresh.
	for nftKeyIter := range bav.NFTKeyToAcceptedNFTBidHistory {
		// Make a copy of the iterator since we make references to it below.
		nftKey := nftKeyIter

		// We skip the standard sanity check.  Since it is possible to accept a bid on serial number 0, it is possible
		// that none of the accepted bids have the same serial number as the key.

		// Delete the existing mappings in the db for this NFTKey. They will be re-added
		// if the corresponding entry in memory has isDeleted=false.
		if err := DBDeleteAcceptedNFTBidEntriesMappingsWithTxn(txn, bav.Snapshot,
			&nftKey.NFTPostHash, nftKey.SerialNumber); err != nil {

			return errors.Wrapf(
				err, "_flushAcceptedBidEntriesToDbWithTxn: Problem deleting mappings "+
					"for NFTKey: %v: ", &nftKey)
		}
	}

	// Add back all of the entries that aren't nil or of length 0
	for nftKeyIter, acceptedNFTBidEntries := range bav.NFTKeyToAcceptedNFTBidHistory {
		nftKey := nftKeyIter
		if acceptedNFTBidEntries == nil || len(*acceptedNFTBidEntries) == 0 {
			// If the acceptedNFTBidEntries is nil or has length 0 then there's nothing to do because
			// we already deleted the entry above. length 0 means that there are no accepted bids yet.
		} else {
			// If the NFTEntry has (isDeleted = false) then we put the corresponding
			// mappings for it into the db.
			if err := DBPutAcceptedNFTBidEntriesMappingWithTxn(txn, bav.Snapshot, blockHeight,
				nftKey, acceptedNFTBidEntries); err != nil {

				return err
			}
		}
	}

	return nil
}

func (bav *UtxoView) _flushNFTBidEntriesToDbWithTxn(txn *badger.Txn) error {

	// Go through and delete all the entries so they can be added back fresh.
	for nftBidKeyIter, nftBidEntry := range bav.NFTBidKeyToNFTBidEntry {
		// Make a copy of the iterator since we make references to it below.
		nftBidKey := nftBidKeyIter

		// Sanity-check that the NFTBidKey computed from the NFTBidEntry is
		// equal to the NFTBidKey that maps to that entry.
		nftBidKeyInEntry := MakeNFTBidKey(
			nftBidEntry.BidderPKID, nftBidEntry.NFTPostHash, nftBidEntry.SerialNumber)
		if nftBidKeyInEntry != nftBidKey {
			return fmt.Errorf("_flushNFTBidEntriesToDbWithTxn: NFTBidEntry has "+
				"NFTBidKey: %v, which doesn't match the NFTBidKeyToNFTEntry map key %v",
				&nftBidKeyInEntry, &nftBidKey)
		}

		// Delete the existing mappings in the db for this NFTBidKey. They will be re-added
		// if the corresponding entry in memory has isDeleted=false.
		if err := DBDeleteNFTBidMappingsWithTxn(txn, bav.Snapshot, &nftBidKey); err != nil {

			return errors.Wrapf(
				err, "_flushNFTBidEntriesToDbWithTxn: Problem deleting mappings "+
					"for NFTBidKey: %v: ", &nftBidKey)
		}
	}

	// Add back all of the entries that aren't deleted.
	for _, nftBidEntry := range bav.NFTBidKeyToNFTBidEntry {
		if nftBidEntry.isDeleted {
			// If the NFTEntry has isDeleted=true then there's nothing to do because
			// we already deleted the entry above.
		} else {
			// If the NFTEntry has (isDeleted = false) then we put the corresponding
			// mappings for it into the db.
			if err := DBPutNFTBidEntryMappingsWithTxn(txn, bav.Snapshot, nftBidEntry); err != nil {
				return err
			}
		}
	}

	return nil
}

func (bav *UtxoView) _flushDiamondEntriesToDbWithTxn(txn *badger.Txn, blockHeight uint64) error {

	// Go through and delete all the entries so they can be added back fresh.
	for diamondKeyIter, diamondEntry := range bav.DiamondKeyToDiamondEntry {
		// Make a copy of the iterator since we make references to it below.
		diamondKey := diamondKeyIter

		// Sanity-check that the DiamondKey computed from the DiamondEntry is
		// equal to the DiamondKey that maps to that entry.
		diamondKeyInEntry := MakeDiamondKey(
			diamondEntry.SenderPKID, diamondEntry.ReceiverPKID, diamondEntry.DiamondPostHash)
		if diamondKeyInEntry != diamondKey {
			return fmt.Errorf("_flushDiamondEntriesToDbWithTxn: DiamondEntry has "+
				"DiamondKey: %v, which doesn't match the DiamondKeyToDiamondEntry map key %v",
				&diamondKeyInEntry, &diamondKey)
		}

		// Delete the existing mappings in the db for this DiamondKey. They will be re-added
		// if the corresponding entry in memory has isDeleted=false.
		if err := DbDeleteDiamondMappingsWithTxn(txn, bav.Snapshot, diamondEntry); err != nil {

			return errors.Wrapf(
				err, "_flushDiamondEntriesToDbWithTxn: Problem deleting mappings "+
					"for DiamondKey: %v: ", &diamondKey)
		}
	}

	// Add back all of the entries that aren't deleted.
	for _, diamondEntry := range bav.DiamondKeyToDiamondEntry {
		if diamondEntry.isDeleted {
			// If the DiamondEntry has isDeleted=true then there's nothing to do because
			// we already deleted the entry above.
		} else {
			// If the DiamondEntry has (isDeleted = false) then we put the corresponding
			// mappings for it into the db.
			if err := DbPutDiamondMappingsWithTxn(txn,
				bav.Snapshot, blockHeight, diamondEntry); err != nil {

				return err
			}
		}
	}

	// At this point all of the MessageEntry mappings in the db should be up-to-date.

	return nil
}

func (bav *UtxoView) _flushPostEntriesToDbWithTxn(txn *badger.Txn, blockHeight uint64) error {
	// TODO(DELETEME): Remove flush logging after debugging MarkBlockInvalid bug.
	glog.V(2).Infof("_flushPostEntriesToDbWithTxn: flushing %d mappings", len(bav.PostHashToPostEntry))

	// Go through all the entries in the PostHashToPostEntry map.
	for postHashIter, postEntry := range bav.PostHashToPostEntry {
		// Make a copy of the iterator since we take references to it below.
		postHash := postHashIter

		// Sanity-check that the hash in the post is the same as the hash in the
		// entry
		if postHash != *postEntry.PostHash {
			return fmt.Errorf("_flushPostEntriesToDbWithTxn: PostEntry has "+
				"PostHash: %v, neither of which match "+
				"the PostHashToPostEntry map key %v",
				postHash, postEntry.PostHash)
		}

		// Delete the existing mappings in the db for this PostHash. They will be re-added
		// if the corresponding entry in memory has isDeleted=false.
		if err := DBDeletePostEntryMappingsWithTxn(txn,
			bav.Snapshot, &postHash, bav.Params); err != nil {

			return errors.Wrapf(
				err, "_flushPostEntriesToDbWithTxn: Problem deleting mappings "+
					"for PostHash: %v: ", postHash)
		}
	}
	numDeleted := 0
	numPut := 0
	for _, postEntry := range bav.PostHashToPostEntry {
		if postEntry.isDeleted {
			numDeleted++
			// If the PostEntry has isDeleted=true then there's nothing to do because
			// we already deleted the entry above.
		} else {
			numPut++
			// If the PostEntry has (isDeleted = false) then we put the corresponding
			// mappings for it into the db.
			if err := DBPutPostEntryMappingsWithTxn(txn, bav.Snapshot, blockHeight,
				postEntry, bav.Params); err != nil {

				return err
			}
		}
	}

	// TODO(DELETEME): Remove flush logging after debugging MarkBlockInvalid bug.
	glog.V(2).Infof("_flushPostEntriesToDbWithTxn: deleted %d mappings, put %d mappings", numDeleted, numPut)

	// At this point all of the PostEntry mappings in the db should be up-to-date.

	return nil
}
func (bav *UtxoView) _flushPKIDEntriesToDbWithTxn(txn *badger.Txn, blockHeight uint64) error {
	for pubKeyIter, pkidEntry := range bav.PublicKeyToPKIDEntry {
		pubKeyCopy := make([]byte, btcec.PubKeyBytesLenCompressed)
		copy(pubKeyCopy, pubKeyIter[:])

		// Delete the existing mappings in the db for this PKID. They will be re-added
		// if the corresponding entry in memory has isDeleted=false.
		if err := DBDeletePKIDMappingsWithTxn(txn, bav.Snapshot,
			pubKeyCopy, bav.Params); err != nil {

			return errors.Wrapf(
				err, "_flushPKIDEntriesToDbWithTxn: Problem deleting mappings "+
					"for pkid: %v, public key: %v: ", PkToString(pkidEntry.PKID[:], bav.Params),
				PkToString(pubKeyCopy, bav.Params))
		}
	}

	// Go through all the entries in the ProfilePublicKeyToProfileEntry map.
	for pubKeyIter, pkidEntry := range bav.PublicKeyToPKIDEntry {
		pubKeyCopy := make([]byte, btcec.PubKeyBytesLenCompressed)
		copy(pubKeyCopy, pubKeyIter[:])

		if pkidEntry.isDeleted {
			// If the ProfileEntry has isDeleted=true then there's nothing to do because
			// we already deleted the entry above.
		} else {
			// Sanity-check that the public key in the entry matches the public key in
			// the mapping.
			if !reflect.DeepEqual(pubKeyCopy, pkidEntry.PublicKey) {
				return fmt.Errorf("_flushPKIDEntriesToDbWithTxn: Sanity-check failed. "+
					"Public key in entry %v does not match public key in mapping %v ",
					PkToString(pkidEntry.PublicKey[:], bav.Params),
					PkToString(pubKeyCopy, bav.Params))
			}
			// Sanity-check that the mapping in the public key map lines up with the mapping
			// in the PKID map.
			if _, pkidEntryExists := bav.PKIDToPublicKey[*pkidEntry.PKID]; !pkidEntryExists {
				return fmt.Errorf("_flushPKIDEntriesToDbWithTxn: Sanity-check failed. "+
					"PKID %v for public key %v does not exist in PKIDToPublicKey map.",
					PkToString(pkidEntry.PKID[:], bav.Params),
					PkToString(pubKeyCopy, bav.Params))
			}

			// If the ProfileEntry has (isDeleted = false) then we put the corresponding
			// mappings for it into the db.
			if err := DBPutPKIDMappingsWithTxn(txn, bav.Snapshot, blockHeight,
				pubKeyCopy, pkidEntry, bav.Params); err != nil {

				return err
			}
		}
	}

	// At this point all of the PKIDEntry mappings in the db should be up-to-date.
	return nil
}

func (bav *UtxoView) _flushProfileEntriesToDbWithTxn(txn *badger.Txn, blockHeight uint64) error {
	glog.V(2).Infof("_flushProfilesToDbWithTxn: flushing %d mappings", len(bav.ProfilePKIDToProfileEntry))

	// Go through all the entries in the ProfilePublicKeyToProfileEntry map.
	for profilePKIDIter, profileEntry := range bav.ProfilePKIDToProfileEntry {
		// Make a copy of the iterator since we take references to it below.
		profilePKID := profilePKIDIter

		// Delete the existing mappings in the db for this PKID. They will be re-added
		// if the corresponding entry in memory has isDeleted=false.
		if err := DBDeleteProfileEntryMappingsWithTxn(txn, bav.Snapshot,
			&profilePKID, bav.Params); err != nil {

			return errors.Wrapf(
				err, "_flushProfileEntriesToDbWithTxn: Problem deleting mappings "+
					"for pkid: %v, public key: %v: ", PkToString(profilePKID[:], bav.Params),
				PkToString(profileEntry.PublicKey, bav.Params))
		}
	}
	numDeleted := 0
	numPut := 0
	for profilePKIDIter, profileEntry := range bav.ProfilePKIDToProfileEntry {
		// Make a copy of the iterator since we take references to it below.
		profilePKID := profilePKIDIter

		if profileEntry.isDeleted {
			numDeleted++
			// If the ProfileEntry has isDeleted=true then there's nothing to do because
			// we already deleted the entry above.
		} else {
			numPut++
			// Get the PKID according to another map in the view and
			// sanity-check that it lines up.
			viewPKIDEntry := bav.GetPKIDForPublicKey(profileEntry.PublicKey)
			if viewPKIDEntry == nil || viewPKIDEntry.isDeleted || *viewPKIDEntry.PKID != profilePKID {
				return fmt.Errorf("_flushProfileEntriesToDbWithTxn: Sanity-check failed: PKID %v does "+
					"not exist in view mapping for profile with public key %v",
					PkToString(profilePKID[:], bav.Params),
					PkToString(profileEntry.PublicKey, bav.Params))
			}

			// If the ProfileEntry has (isDeleted = false) then we put the corresponding
			// mappings for it into the db.
			if err := DBPutProfileEntryMappingsWithTxn(txn, bav.Snapshot, blockHeight,
				profileEntry, &profilePKID, bav.Params); err != nil {

				return err
			}
		}
	}

	glog.V(2).Infof("_flushProfilesToDbWithTxn: deleted %d mappings, put %d mappings", numDeleted, numPut)

	// At this point all of the PostEntry mappings in the db should be up-to-date.

	return nil
}

// TODO: All of these functions should be renamed "CreatorCoinBalanceEntry" to
// distinguish them from DAOCoinBalanceEntry, which is a different but similar index
// that got introduced later.
func (bav *UtxoView) _flushBalanceEntriesToDbWithTxn(txn *badger.Txn, blockHeight uint64) error {
	glog.V(2).Infof("_flushBalanceEntriesToDbWithTxn: flushing %d mappings", len(bav.HODLerPKIDCreatorPKIDToBalanceEntry))

	// Go through all the entries in the HODLerPubKeyCreatorPubKeyToBalanceEntry map.
	for balanceKeyIter, balanceEntry := range bav.HODLerPKIDCreatorPKIDToBalanceEntry {
		// Make a copy of the iterator since we take references to it below.
		balanceKey := balanceKeyIter

		// Sanity-check that the balance key in the map is the same
		// as the public key in the entry.
		computedBalanceKey := MakeBalanceEntryKey(
			balanceEntry.HODLerPKID, balanceEntry.CreatorPKID)
		if !reflect.DeepEqual(balanceKey, computedBalanceKey) {
			return fmt.Errorf("_flushBalanceEntriesToDbWithTxn: BalanceEntry has "+
				"map key: %v which does not match match "+
				"the HODLerPubKeyCreatorPubKeyToBalanceEntry map key %v",
				balanceKey, computedBalanceKey)
		}

		// Delete the existing mappings in the db for this balance key. They will be re-added
		// if the corresponding entry in memory has isDeleted=false.
		if err := DBDeleteBalanceEntryMappingsWithTxn(txn, bav.Snapshot,
			&(balanceKey.HODLerPKID), &(balanceKey.CreatorPKID), false); err != nil {

			return errors.Wrapf(
				err, "_flushBalanceEntriesToDbWithTxn: Problem deleting mappings "+
					"for public key: %v: ", balanceKey)
		}
	}
	numDeleted := 0
	numPut := 0
	// Go through all the entries in the HODLerPubKeyCreatorPubKeyToBalanceEntry map.
	for _, balanceEntry := range bav.HODLerPKIDCreatorPKIDToBalanceEntry {
		// Make a copy of the iterator since we take references to it below.
		if balanceEntry.isDeleted {
			numDeleted++
			// If the ProfileEntry has isDeleted=true then there's nothing to do because
			// we already deleted the entry above.
		} else {
			numPut++
			// If the ProfileEntry has (isDeleted = false) then we put the corresponding
			// mappings for it into the db.
			if err := DBPutBalanceEntryMappingsWithTxn(txn, bav.Snapshot, blockHeight,
				balanceEntry, false); err != nil {

				return err
			}
		}
	}

	glog.V(2).Infof("_flushBalanceEntriesToDbWithTxn: deleted %d mappings, put %d mappings", numDeleted, numPut)

	// At this point all of the creator coin mappings in the db should be up-to-date.

	return nil
}

// TODO: This could theoretically be consolidated with the other BalanceEntry flusher.
func (bav *UtxoView) _flushDAOCoinBalanceEntriesToDbWithTxn(txn *badger.Txn, blockHeight uint64) error {
	glog.V(2).Infof("_flushDAOCoinBalanceEntriesToDbWithTxn: flushing %d mappings", len(bav.HODLerPKIDCreatorPKIDToDAOCoinBalanceEntry))

	// Go through all the entries in the HODLerPubKeyCreatorPubKeyToBalanceEntry map.
	for balanceKeyIter, balanceEntry := range bav.HODLerPKIDCreatorPKIDToDAOCoinBalanceEntry {
		// Make a copy of the iterator since we take references to it below.
		balanceKey := balanceKeyIter

		// Sanity-check that the balance key in the map is the same
		// as the public key in the entry.
		computedBalanceKey := MakeBalanceEntryKey(
			balanceEntry.HODLerPKID, balanceEntry.CreatorPKID)
		if !reflect.DeepEqual(balanceKey, computedBalanceKey) {
			return fmt.Errorf("_flushDAOCoinBalanceEntriesToDbWithTxn: BalanceEntry has "+
				"map key: %v which does not match match "+
				"the HODLerPubKeyCreatorPubKeyToBalanceEntry map key %v",
				balanceKey, computedBalanceKey)
		}

		// Delete the existing mappings in the db for this balance key. They will be re-added
		// if the corresponding entry in memory has isDeleted=false.
		if err := DBDeleteBalanceEntryMappingsWithTxn(txn, bav.Snapshot,
			&(balanceKey.HODLerPKID), &(balanceKey.CreatorPKID), true); err != nil {

			return errors.Wrapf(
				err, "_flushDAOCoinBalanceEntriesToDbWithTxn: Problem deleting mappings "+
					"for public key: %v: ", balanceKey)
		}
	}
	numDeleted := 0
	numPut := 0
	// Go through all the entries in the HODLerPKIDCreatorPKIDToDAOCoinBalanceEntry map.
	for _, balanceEntry := range bav.HODLerPKIDCreatorPKIDToDAOCoinBalanceEntry {
		// Make a copy of the iterator since we take references to it below.
		if balanceEntry.isDeleted {
			numDeleted++
			// If the ProfileEntry has isDeleted=true then there's nothing to do because
			// we already deleted the entry above.
		} else {
			numPut++
			// If the ProfileEntry has (isDeleted = false) then we put the corresponding
			// mappings for it into the db.
			if err := DBPutBalanceEntryMappingsWithTxn(txn, bav.Snapshot, blockHeight,
				balanceEntry, true); err != nil {

				return err
			}
		}
	}

	glog.V(2).Infof("_flushDAOCoinBalanceEntriesToDbWithTxn: deleted %d mappings, put %d mappings", numDeleted, numPut)

	// At this point all of the DAO coin mappings in the db should be up-to-date.

	return nil
}

func (bav *UtxoView) _flushDerivedKeyEntryToDbWithTxn(txn *badger.Txn, blockHeight uint64) error {
	glog.V(2).Infof("_flushDerivedKeyEntryToDbWithTxn: flushing %d mappings", len(bav.DerivedKeyToDerivedEntry))
	numDeleted := 0
	numPut := 0

	// Go through all entries in the DerivedKeyToDerivedEntry map and add them to the DB.
	for derivedKeyMapKey, derivedKeyEntry := range bav.DerivedKeyToDerivedEntry {
		// Delete the existing mapping in the DB for this map key, this will be re-added
		// later if isDeleted=false.
		if err := DBDeleteDerivedKeyMappingWithTxn(txn, bav.Snapshot,
			derivedKeyMapKey.OwnerPublicKey, derivedKeyMapKey.DerivedPublicKey); err != nil {

			return errors.Wrapf(err, "UtxoView._flushDerivedKeyEntryToDbWithTxn: "+
				"Problem deleting DerivedKeyEntry %v from db", *derivedKeyEntry)
		}

		if derivedKeyEntry.isDeleted {
			// Since entry is deleted, there's nothing to do.
			numDeleted++
		} else {
			// In this case we add the mapping to the DB.
			if err := DBPutDerivedKeyMappingWithTxn(txn, bav.Snapshot, blockHeight,
				derivedKeyMapKey.OwnerPublicKey, derivedKeyMapKey.DerivedPublicKey, derivedKeyEntry); err != nil {

				return errors.Wrapf(err, "UtxoView._flushDerivedKeyEntryToDbWithTxn: "+
					"Problem putting DerivedKeyEntry %v to db", *derivedKeyEntry)
			}
			numPut++
		}
	}
	glog.V(2).Infof("_flushDerivedKeyEntryToDbWithTxn: deleted %d mappings, put %d mappings", numDeleted, numPut)

	return nil
}

func (bav *UtxoView) _flushMessagingGroupEntriesToDbWithTxn(txn *badger.Txn, blockHeight uint64) error {
	glog.V(2).Infof("_flushMessagingGroupEntriesToDbWithTxn: flushing %d mappings", len(bav.MessagingGroupKeyToMessagingGroupEntry))
	numDeleted := 0
	numPut := 0

	// Go through all entries in MessagingGroupKeyToMessagingGroupEntry and add them to the DB.
	// These records are part of the DeSo V3 Messages.
	for messagingGroupKey, messagingGroupEntry := range bav.MessagingGroupKeyToMessagingGroupEntry {
		// Delete the existing mapping in the DB for this map key, this will be re-added
		// later if isDeleted=false. Messaging entries can have a list of members, and
		// we store these members under a separate prefix. To delete a messaging group
		// we also have to go delete all of the recipients.
		//
		// TODO: We should have a single DeleteMappings function in db_utils.go that we push this
		// complexity into.
		existingMessagingGroupEntry := DBGetMessagingGroupEntryWithTxn(txn, bav.Snapshot, &messagingGroupKey)
		if existingMessagingGroupEntry != nil {
			if err := DBDeleteMessagingGroupEntryWithTxn(txn, bav.Snapshot, &messagingGroupKey); err != nil {
				return errors.Wrapf(err, "UtxoView._flushMessagingGroupEntriesToDbWithTxn: "+
					"Problem deleting MessagingGroupEntry %v from db", *messagingGroupEntry)
			}
			for _, member := range existingMessagingGroupEntry.MessagingGroupMembers {
				if err := DBDeleteMessagingGroupMemberMappingWithTxn(txn, bav.Snapshot,
					member, existingMessagingGroupEntry); err != nil {

					return errors.Wrapf(err, "UtxoView._flushMessagingGroupEntriesToDbWithTxn: "+
						"Problem deleting MessagingGroupEntry recipients (%v) from db", member)
				}
			}
		}

		if messagingGroupEntry.isDeleted {
			// Since entry is deleted, there's nothing to do.
			numDeleted++
		} else {
			// The entry isn't deleted so we re-add it to the DB. In particular, we add
			// all of the recipients.
			//
			// TODO: We should have a single PutMappings function in db_utils.go that we push this
			// complexity into.
			ownerPublicKey := messagingGroupKey.OwnerPublicKey
			if err := DBPutMessagingGroupEntryWithTxn(txn, bav.Snapshot, blockHeight,
				&ownerPublicKey, messagingGroupEntry); err != nil {
				return errors.Wrapf(err, "UtxoView._flushMessagingGroupEntriesToDbWithTxn: "+
					"Problem putting MessagingGroupEntry %v to db", *messagingGroupEntry)
			}
			for _, recipient := range messagingGroupEntry.MessagingGroupMembers {
				// Group owner can be one of the recipients, particularly when we want to add the
				// encrypted key addressed to the owner. This could happen when the group is created
				// by a derived key, and we want to allow the main owner key to be able to read the chat.
				if reflect.DeepEqual(recipient.GroupMemberPublicKey[:], ownerPublicKey[:]) {
					continue
				}
				if err := DBPutMessagingGroupMemberWithTxn(txn, bav.Snapshot, blockHeight,
					recipient, &ownerPublicKey, messagingGroupEntry); err != nil {
					return errors.Wrapf(err, "UtxoView._flushMessagingGroupEntriesToDbWithTxn: "+
						"Problem putting MessagingGroupEntry recipient (%v) to db", recipient)
				}
			}
			numPut++
		}
	}

	glog.V(2).Infof("_flushMessagingGroupEntriesToDbWithTxn: deleted %d mappings, put %d mappings", numDeleted, numPut)
	return nil
}

func (bav *UtxoView) _flushAccessGroupEntriesToDbWithTxn(txn *badger.Txn, blockHeight uint64) error {
	glog.V(2).Infof("_flushAccessGroupEntriesToDbWithTxn: flushing %d mappings", len(bav.AccessGroupIdToAccessGroupEntry))
	numDeleted := 0
	numPut := 0

	// Go through all entries in AccessGroupIdToAccessGroupEntry and add them to the DB.
	for accessGroupKeyIter, accessGroupEntryIter := range bav.AccessGroupIdToAccessGroupEntry {
		// Delete the existing mapping in the DB for this map key, this will be re-added
		// later if isDeleted=false. Access group entries can have a list of members, and
		// we store these members under a separate prefix. To delete an access group
		// we also have to go delete all of the recipients.
		accessGroupKey := accessGroupKeyIter
		if accessGroupEntryIter == nil {
			return fmt.Errorf("UtxoView._flushAccessGroupEntriesToDbWithTxn: accessGroupEntryIter is nil")
		}
		accessGroupEntry := *accessGroupEntryIter

		if err := DBDeleteAccessGroupEntryWithTxn(txn, bav.Snapshot,
			accessGroupKey.AccessGroupOwnerPublicKey, accessGroupKey.AccessGroupKeyName); err != nil {

			return errors.Wrapf(err, "UtxoView._flushAccessGroupEntriesToDbWithTxn: "+
				"Problem deleting accessGroupKey %v and accessGroupEntry %v from db",
				accessGroupKey, accessGroupEntry)
		}

		if accessGroupEntry.isDeleted {
			numDeleted++
		} else {
			if err := DBPutAccessGroupEntryWithTxn(txn, bav.Snapshot, blockHeight, &accessGroupEntry); err != nil {

				return errors.Wrapf(err, "UtxoView._flushAccessGroupEntriesToDbWithTxn: "+
					"Problem putting accessGroupKey %v and accessGroupEntry %v to db",
					accessGroupKey, accessGroupEntry)
			}
			numPut++
		}
	}
	glog.V(2).Infof("_flushAccessGroupEntriesToDbWithTxn: deleted %d mappings, put %d mappings", numDeleted, numPut)
	return nil
}

func (bav *UtxoView) _flushAccessGroupMembersToDbWithTxn(txn *badger.Txn, blockHeight uint64) error {
	glog.V(2).Infof("_flushAccessGroupMembersToDbWithTxn: flushing %d mappings", len(bav.AccessGroupMembershipKeyToAccessGroupMember))
	numDeleted := 0
	numPut := 0

	// Go through all entries in AccessGroupMembershipKeyToAccessGroupMember and add them to the DB.
	for groupMembershipKeyIter, accessGroupMemberIter := range bav.AccessGroupMembershipKeyToAccessGroupMember {
		// Delete the existing mapping in the DB for this map key, this will be re-added
		// later if isDeleted=false.
		groupMembershipKey := groupMembershipKeyIter
		if accessGroupMemberIter == nil {
			return fmt.Errorf("UtxoView._flushAccessGroupMembersToDbWithTxn:"+
				" groupMembershipKey: %v, is nil", groupMembershipKey)
		}
		accessGroupMember := *accessGroupMemberIter

		// For each group member, we store two entries in the DB. One is the mapping from
		//	<AccessGroupMemberPublicKey, AccessGroupOwnerPublicKey, AccessGroupKeyName> -> <AccessGroupMemberEntry>
		// that is used to store data for all the access groups where the public key AccessGroupMemberPublicKey was added as a member.
		// The other mapping is from
		// 	<AccessGroupOwnerPublicKey, AccessGroupKeyName, AccessGroupMemberPublicKey> -> <AccessGroupMemberEnumerationEntry>
		// that is used to index the list of members for a given access group. This mapping doesn't store information about
		// the member entry, just the existence of the member. The reason we store both mappings is that we want to be able
		// to quickly iterate over all the members of a given access group, and we want to be able to quickly iterate over
		// all the access groups where a given public key is a member.
<<<<<<< HEAD
=======
		//
		// TODO: Would probably be a bit cleaner to have one function that bundles these functions like
		// we do for other parts of the code but OK for now.
>>>>>>> b2c9403e
		if err := DBDeleteAccessGroupMemberEntryWithTxn(txn, bav.Snapshot,
			groupMembershipKey.AccessGroupMemberPublicKey, groupMembershipKey.AccessGroupOwnerPublicKey, groupMembershipKey.AccessGroupKeyName); err != nil {
			return errors.Wrapf(err, "UtxoView._flushAccessGroupMembersToDbWithTxn: "+
				"Fail while putting new membership index. Problem putting access group member entry with "+
				"AccessGroupMembershipKey %v and AccessGroupMemberEntry %v to db",
				groupMembershipKey, accessGroupMember)
		}
		if err := DBDeleteAccessGroupMemberEnumerationIndexWithTxn(txn, bav.Snapshot,
			groupMembershipKey.AccessGroupOwnerPublicKey, groupMembershipKey.AccessGroupKeyName, groupMembershipKey.AccessGroupMemberPublicKey); err != nil {

			return errors.Wrapf(err, "UtxoView._flushAccessGroupMembersToDbWithTxn: "+
				"Fail while putting new membership index. Problem putting access group member entry with "+
				"AccessGroupMembershipKey %v and AccessGroupMember %v to db",
				groupMembershipKey, accessGroupMember)
		}

		// add group member to enumeration index
		if accessGroupMember.isDeleted {
			numDeleted++
		} else {
<<<<<<< HEAD
=======
			// TODO: Would probably be a bit cleaner to have one function that bundles these functions like
			// we do for other parts of the code but OK for now.
>>>>>>> b2c9403e
			if err := DBPutAccessGroupMemberEntryWithTxn(txn, bav.Snapshot, blockHeight,
				&accessGroupMember, groupMembershipKey.AccessGroupOwnerPublicKey, groupMembershipKey.AccessGroupKeyName); err != nil {

				return errors.Wrapf(err, "UtxoView._flushAccessGroupMembersToDbWithTxn: "+
					"Fail while putting new membership index. Problem putting access group member entry with "+
					"AccessGroupMembershipKey %v and AccessGroupMemberEntry %v to db",
					groupMembershipKey, accessGroupMember)
			}
			if err := DBPutAccessGroupMemberEnumerationIndexWithTxn(txn, bav.Snapshot, blockHeight,
				groupMembershipKey.AccessGroupOwnerPublicKey, groupMembershipKey.AccessGroupKeyName, groupMembershipKey.AccessGroupMemberPublicKey); err != nil {
				return errors.Wrapf(err, "UtxoView._flushAccessGroupMembersToDbWithTxn: "+
					"Fail while putting new enumeration index. Problem putting access group member entry with "+
					"AccessGroupMembershipKey %v and AccessGroupMemberEntry %v to db",
					groupMembershipKey, accessGroupMember)
			}
			numPut++
		}
	}
	glog.V(2).Infof("_flushAccessGroupMembersToDbWithTxn: deleted %d mappings, put %d mappings", numDeleted, numPut)
	return nil
}

func (bav *UtxoView) _flushNewMessageEntriesToDbWithTxn(txn *badger.Txn, blockHeight uint64) error {
	glog.V(2).Infof("_flushNewMessageEntriesToDbWithTxn: flushing (len=%d) group chat messages, "+
<<<<<<< HEAD
		"(len=%d) dm messages, (len=%d) dm threads, (len=%d) group chat threads",
		len(bav.GroupChatMessagesIndex), len(bav.DmMessagesIndex), len(bav.DmThreadIndex), len(bav.GroupChatThreadIndex))
=======
		"(len=%d) dm messages, (len=%d) dm threads",
		len(bav.GroupChatMessagesIndex), len(bav.DmMessagesIndex), len(bav.DmThreadIndex))
>>>>>>> b2c9403e

	// Flush group chat messages to db.
	// Go through all entries in GroupChatMessagesIndex and add them to the DB.
	{
		numDeleted := 0
		numPut := 0
		for groupChatMessageKeyIter, messageEntryIter := range bav.GroupChatMessagesIndex {
			groupChatMessageKey := groupChatMessageKeyIter
			if messageEntryIter == nil {
				return fmt.Errorf("UtxoView._flushNewMessageEntriesToDbWithTxn: "+
					"groupChatMessageKey: %v, is nil", groupChatMessageKey)
			}
			messageEntry := *messageEntryIter

			// Delete the existing mapping in the DB for this map key, this will be re-added
			// later if isDeleted=false.
			if err := DBDeleteGroupChatMessageEntryWithTxn(txn, bav.Snapshot, groupChatMessageKey); err != nil {
				return errors.Wrapf(
					err, "_flushNewMessageEntriesToDbWithTxn: Problem deleting mappings "+
						"for GroupChatMessageKey: %v: ", &groupChatMessageKey)
			}

			if messageEntry.isDeleted {
				numDeleted++
			} else {
				if err := DBPutGroupChatMessageEntryWithTxn(txn, bav.Snapshot, blockHeight,
					groupChatMessageKey, &messageEntry); err != nil {
					return errors.Wrapf(
						err, "_flushNewMessageEntriesToDbWithTxn: Problem setting message entry into "+
							"group chat message index with key %v and value %v", groupChatMessageKey, messageEntry)
				}
				numPut++
			}
		}
		glog.V(2).Infof("_flushNewMessageEntriesToDbWithTxn: deleted %d group chat messages, put %d group chat messages", numDeleted, numPut)
	}
<<<<<<< HEAD
	// Flush group chat threads to db.
	// Go through all entries in GroupChatThreadIndex and add them to the DB.
	{
		numDeleted := 0
		numPut := 0
		for groupChatThreadKeyIter, existenceIter := range bav.GroupChatThreadIndex {
			groupChatThreadKey := groupChatThreadKeyIter
			if existenceIter == nil {
				return fmt.Errorf("UtxoView._flushNewMessageEntriesToDbWithTxn: "+
					"groupChatThreadKey: %v, is nil", groupChatThreadKey)
			}
			existence := *existenceIter

			// Delete the existing mapping in the DB for this map key, this will be re-added
			// later if isDeleted=false.
			if err := DBDeleteGroupChatThreadIndexWithTxn(txn, bav.Snapshot, groupChatThreadKey); err != nil {
				return errors.Wrapf(
					err, "_flushNewMessageEntriesToDbWithTxn: Problem deleting mappings "+
						"for GroupChatThreadKey: %v: ", &groupChatThreadKey)
			}

			if existence.isDeleted {
				numDeleted++
			} else {
				if err := DBPutGroupChatThreadIndexWithTxn(txn, bav.Snapshot, blockHeight, groupChatThreadKey); err != nil {
					return errors.Wrapf(
						err, "_flushNewMessageEntriesToDbWithTxn: Problem setting group chat thread index "+
							"with key %v and value %v", groupChatThreadKey, existence)
				}
				numPut++
			}
		}
		glog.V(2).Infof("_flushNewMessageEntriesToDbWithTxn: deleted %d group chat threads, put %d group chat threads", numDeleted, numPut)
	}
=======
>>>>>>> b2c9403e

	// Flush dm messages to db.
	// Go through all entries in DmMessagesIndex and add them to the DB.
	{
		numDeleted := 0
		numPut := 0
		for dmMessageKeyIter, messageEntryIter := range bav.DmMessagesIndex {
			dmMessageKey := dmMessageKeyIter
			if messageEntryIter == nil {
				return fmt.Errorf("UtxoView._flushNewMessageEntriesToDbWithTxn: "+
					"dmMessageKey: %v, is nil", dmMessageKey)
			}
			messageEntry := *messageEntryIter

			// Delete the existing mapping in the DB for this map key, this will be re-added
			// later if isDeleted=false.
			if err := DBDeleteDmMessageEntryWithTxn(txn, bav.Snapshot, dmMessageKey); err != nil {
				return errors.Wrapf(
					err, "_flushNewMessageEntriesToDbWithTxn: Problem deleting mappings "+
						"for DmMessageKey: %v: ", &dmMessageKey)
			}

			if messageEntry.isDeleted {
				numDeleted++
			} else {
				if err := DBPutDmMessageEntryWithTxn(txn, bav.Snapshot, blockHeight, dmMessageKey, &messageEntry); err != nil {
					return errors.Wrapf(
						err, "_flushNewMessageEntriesToDbWithTxn: Problem setting message entry "+
							"into dm message index with key %v and value %v", dmMessageKey, messageEntry)
				}
				numPut++
			}
		}
		glog.V(2).Infof("_flushNewMessageEntriesToDbWithTxn: deleted %d dm messages, put %d dm messages", numDeleted, numPut)
	}
<<<<<<< HEAD
=======

>>>>>>> b2c9403e
	// Flush dm threads to db.
	// Go through all entries in DmThreadIndex and add them to the DB.
	{
		numDeleted := 0
		numPut := 0
<<<<<<< HEAD
		for dmThreadKeyIter, existenceIter := range bav.DmThreadIndex {
			dmThreadKey := dmThreadKeyIter
			if existenceIter == nil {
				return fmt.Errorf("UtxoView._flushNewMessageEntriesToDbWithTxn: "+
					"dmThreadKey: %v, is nil", dmThreadKey)
			}
			existence := *existenceIter
=======
		for dmThreadKeyIter, dmThreadEntryIter := range bav.DmThreadIndex {
			dmThreadKey := dmThreadKeyIter
			if dmThreadEntryIter == nil {
				return fmt.Errorf("UtxoView._flushNewMessageEntriesToDbWithTxn: "+
					"dmThreadKey: %v, is nil", dmThreadKey)
			}
			dmThreadEntry := *dmThreadEntryIter
>>>>>>> b2c9403e

			// Delete the existing mapping in the DB for this map key, this will be re-added
			// later if isDeleted=false.
			if err := DBDeleteDmThreadIndexWithTxn(txn, bav.Snapshot, dmThreadKey); err != nil {
				return errors.Wrapf(
					err, "_flushNewMessageEntriesToDbWithTxn: Problem deleting mappings for DmThreadKey: %v: ", &dmThreadKey)
			}

<<<<<<< HEAD
			if existence.isDeleted {
=======
			if dmThreadEntry.isDeleted {
>>>>>>> b2c9403e
				numDeleted++
			} else {
				if err := DBPutDmThreadIndexWithTxn(txn, bav.Snapshot, blockHeight, dmThreadKey); err != nil {
					return errors.Wrapf(
						err, "_flushNewMessageEntriesToDbWithTxn: Problem setting DmThreadKey: %v", dmThreadKey)
				}
				numPut++
			}
		}
		glog.V(2).Infof("_flushNewMessageEntriesToDbWithTxn: deleted %d dm threads, put %d dm threads", numDeleted, numPut)
	}
<<<<<<< HEAD
	// Flush thread attribute entries to db.
	// Go through all entries in ThreadAttributeIndex and add them to the DB.
	{
		numDeleted := 0
		numPut := 0
		for threadAttributeKeyIter, threadAttributeEntryIter := range bav.ThreadAttributesIndex {
			threadAttributeKey := threadAttributeKeyIter
			if threadAttributeEntryIter == nil {
				return fmt.Errorf("UtxoView._flushNewMessageEntriesToDbWithTxn: "+
					"threadAttributeKey: %v, is nil", threadAttributeKey)
			}
			threadAttributeEntry := *threadAttributeEntryIter

			// Delete the existing mapping in the DB for this map key, this will be re-added
			// later if isDeleted=false.
			if err := DBDeleteThreadAttributesEntryWithTxn(txn, bav.Snapshot, threadAttributeKey); err != nil {
				return errors.Wrapf(
					err, "_flushNewMessageEntriesToDbWithTxn: Problem deleting mappings "+
						"for ThreadAttributeKey: %v: ", &threadAttributeKey)
			}

			if threadAttributeEntry.isDeleted {
				numDeleted++
			} else {
				if err := DBPutThreadAttributesEntryWithTxn(txn, bav.Snapshot, blockHeight, threadAttributeKey, &threadAttributeEntry); err != nil {
					return errors.Wrapf(
						err, "_flushNewMessageEntriesToDbWithTxn: Problem setting thread attribute entry "+
							"into thread attribute index with key %v and value %v", threadAttributeKey, threadAttributeEntry)
				}
				numPut++
			}
		}
		glog.V(2).Infof("_flushNewMessageEntriesToDbWithTxn: deleted %d thread attributes, put %d thread attributes", numDeleted, numPut)
	}
=======
>>>>>>> b2c9403e

	return nil
}

func (bav *UtxoView) _flushDAOCoinLimitOrderEntriesToDbWithTxn(txn *badger.Txn, blockHeight uint64) error {
	glog.V(2).Infof("_flushDAOCoinLimitOrderEntriesToDbWithTxn: flushing %d mappings", len(bav.DAOCoinLimitOrderMapKeyToDAOCoinLimitOrderEntry))

	// Go through all the entries in the DAOCoinLimitOrderMapKeyToDAOCoinLimitOrderEntry map.
	for orderIter, orderEntry := range bav.DAOCoinLimitOrderMapKeyToDAOCoinLimitOrderEntry {
		// Make a copy of the iterator since we take references to it below.
		orderKey := orderIter

		// Validate order map key matches order entry.
		orderMapKey := orderEntry.ToMapKey()

		if !reflect.DeepEqual(orderKey, orderMapKey) {
			return fmt.Errorf("_flushDAOCoinLimitOrderEntriesToDbWithTxn: DAOCoinLimitOrderEntry has "+
				"map key: %v which does not match match "+
				"the DAOCoinLimitOrderMapKey map key %v",
				orderMapKey, orderKey)
		}

		// Delete the existing mappings in the db for this balance key. They will be re-added
		// if the corresponding entry in memory has isDeleted=false.
		if err := DBDeleteDAOCoinLimitOrderWithTxn(txn, bav.Snapshot, orderEntry); err != nil {
			return errors.Wrapf(
				err, "_flushDAOCoinLimitOrderEntriesToDbWithTxn: problem deleting mappings")
		}
	}

	// Update logs with number of entries deleted and/ put.
	numDeleted := 0
	numPut := 0

	// Go through all the entries in the DAOCoinLimitOrderMapKeyToDAOCoinLimitOrderEntry map.
	for _, orderEntry := range bav.DAOCoinLimitOrderMapKeyToDAOCoinLimitOrderEntry {
		// Make a copy of the iterator since we take references to it below.
		if orderEntry.isDeleted {
			numDeleted++
			// If the OrderEntry has isDeleted=true then there's nothing to do because
			// we already deleted the entry above.
		} else {
			numPut++
			// If the OrderEntry has (isDeleted = false) then we put the corresponding
			// mappings for it into the db.
			if err := DBPutDAOCoinLimitOrderWithTxn(txn, bav.Snapshot, orderEntry, blockHeight); err != nil {
				return err
			}
		}
	}

	glog.V(2).Infof("_flushDAOCoinLimitOrderEntriesToDbWithTxn: deleted %d mappings, put %d mappings", numDeleted, numPut)

	// At this point all of the DAO coin limit order mappings in the db should be up-to-date.
	return nil
}

func (bav *UtxoView) _flushUserAssociationEntriesToDbWithTxn(txn *badger.Txn, blockHeight uint64) error {
	// Go through all the entries in the AssociationMapKeyToUserAssociationEntry map.
	for associationMapKeyIter, associationEntryIter := range bav.AssociationMapKeyToUserAssociationEntry {
		// Make a copy of the iterator since we make references to it below.
		associationMapKey := associationMapKeyIter
		associationEntry := *associationEntryIter

		// Sanity-check that the AssociationMapKey computed from the AssociationEntry
		// is equal to the AssociationMapKey that maps to that entry.
		mapKeyInEntry := associationEntry.ToMapKey()
		if mapKeyInEntry != associationMapKey {
			return fmt.Errorf(
				"_flushUserAssociationEntriesToDbWithTxn: association entry key %v doesn't match the map key %v",
				&mapKeyInEntry,
				&associationMapKey,
			)
		}

		// Delete the existing mappings in the db for this AssociationMapKey. They
		// will be re-added if the corresponding entry in memory has isDeleted=false.
		if err := DBDeleteUserAssociationWithTxn(txn, bav.Snapshot, &associationEntry); err != nil {
			return fmt.Errorf(
				"_flushUserAssociationEntriesToDbWithTxn: problem deleting association mappings for map key %v: %v",
				&associationMapKey,
				err,
			)
		}
	}

	// Go through all the entries in the AssociationMapKeyToUserAssociationEntry map.
	for _, associationEntryIter := range bav.AssociationMapKeyToUserAssociationEntry {
		associationEntry := *associationEntryIter
		if associationEntry.isDeleted {
			// If the AssociationEntry has isDeleted=true then there's
			// nothing to do because we already deleted the entry above.
		} else {
			// If the AssociationEntry has isDeleted=false then we
			// put the corresponding mappings for it into the db.
			if err := DBPutUserAssociationWithTxn(txn, bav.Snapshot, &associationEntry, blockHeight); err != nil {
				return fmt.Errorf("_flushUserAssociationEntriesToDbWithTxn: %v", err)
			}
		}
	}
	return nil
}

func (bav *UtxoView) _flushPostAssociationEntriesToDbWithTxn(txn *badger.Txn, blockHeight uint64) error {
	// Go through all the entries in the AssociationMapKeyToPostAssociationEntry map.
	for associationMapKeyIter, associationEntryIter := range bav.AssociationMapKeyToPostAssociationEntry {
		// Make a copy of the iterator since we make references to it below.
		associationMapKey := associationMapKeyIter
		associationEntry := *associationEntryIter

		// Sanity-check that the AssociationMapKey computed from the AssociationEntry
		// is equal to the AssociationMapKey that maps to that entry.
		mapKeyInEntry := associationEntry.ToMapKey()
		if mapKeyInEntry != associationMapKey {
			return fmt.Errorf(
				"_flushPostAssociationEntriesToDbWithTxn: association entry key %v doesn't match the map key %v",
				&mapKeyInEntry,
				&associationMapKey,
			)
		}

		// Delete the existing mappings in the db for this AssociationMapKey. They
		// will be re-added if the corresponding entry in memory has isDeleted=false.
		if err := DBDeletePostAssociationWithTxn(txn, bav.Snapshot, &associationEntry); err != nil {
			return fmt.Errorf(
				"_flushPostAssociationEntriesToDbWithTxn: problem deleting association mappings for map key %v: %v",
				&associationMapKey,
				err,
			)
		}
	}

	// Go through all the entries in the AssociationMapKeyToPostAssociationEntry map.
	for _, associationEntryIter := range bav.AssociationMapKeyToPostAssociationEntry {
		associationEntry := *associationEntryIter
		if associationEntry.isDeleted {
			// If the AssociationEntry has isDeleted=true then there's
			// nothing to do because we already deleted the entry above.
		} else {
			// If the AssociationEntry has isDeleted=false then we
			// put the corresponding mappings for it into the db.
			if err := DBPutPostAssociationWithTxn(txn, bav.Snapshot, &associationEntry, blockHeight); err != nil {
				return fmt.Errorf("_flushPostAssociationEntriesToDbWithTxn: %v", err)
			}
		}
	}
	return nil
}<|MERGE_RESOLUTION|>--- conflicted
+++ resolved
@@ -1105,12 +1105,9 @@
 		// the member entry, just the existence of the member. The reason we store both mappings is that we want to be able
 		// to quickly iterate over all the members of a given access group, and we want to be able to quickly iterate over
 		// all the access groups where a given public key is a member.
-<<<<<<< HEAD
-=======
 		//
 		// TODO: Would probably be a bit cleaner to have one function that bundles these functions like
 		// we do for other parts of the code but OK for now.
->>>>>>> b2c9403e
 		if err := DBDeleteAccessGroupMemberEntryWithTxn(txn, bav.Snapshot,
 			groupMembershipKey.AccessGroupMemberPublicKey, groupMembershipKey.AccessGroupOwnerPublicKey, groupMembershipKey.AccessGroupKeyName); err != nil {
 			return errors.Wrapf(err, "UtxoView._flushAccessGroupMembersToDbWithTxn: "+
@@ -1131,11 +1128,8 @@
 		if accessGroupMember.isDeleted {
 			numDeleted++
 		} else {
-<<<<<<< HEAD
-=======
 			// TODO: Would probably be a bit cleaner to have one function that bundles these functions like
 			// we do for other parts of the code but OK for now.
->>>>>>> b2c9403e
 			if err := DBPutAccessGroupMemberEntryWithTxn(txn, bav.Snapshot, blockHeight,
 				&accessGroupMember, groupMembershipKey.AccessGroupOwnerPublicKey, groupMembershipKey.AccessGroupKeyName); err != nil {
 
@@ -1160,13 +1154,8 @@
 
 func (bav *UtxoView) _flushNewMessageEntriesToDbWithTxn(txn *badger.Txn, blockHeight uint64) error {
 	glog.V(2).Infof("_flushNewMessageEntriesToDbWithTxn: flushing (len=%d) group chat messages, "+
-<<<<<<< HEAD
-		"(len=%d) dm messages, (len=%d) dm threads, (len=%d) group chat threads",
-		len(bav.GroupChatMessagesIndex), len(bav.DmMessagesIndex), len(bav.DmThreadIndex), len(bav.GroupChatThreadIndex))
-=======
 		"(len=%d) dm messages, (len=%d) dm threads",
 		len(bav.GroupChatMessagesIndex), len(bav.DmMessagesIndex), len(bav.DmThreadIndex))
->>>>>>> b2c9403e
 
 	// Flush group chat messages to db.
 	// Go through all entries in GroupChatMessagesIndex and add them to the DB.
@@ -1203,43 +1192,6 @@
 		}
 		glog.V(2).Infof("_flushNewMessageEntriesToDbWithTxn: deleted %d group chat messages, put %d group chat messages", numDeleted, numPut)
 	}
-<<<<<<< HEAD
-	// Flush group chat threads to db.
-	// Go through all entries in GroupChatThreadIndex and add them to the DB.
-	{
-		numDeleted := 0
-		numPut := 0
-		for groupChatThreadKeyIter, existenceIter := range bav.GroupChatThreadIndex {
-			groupChatThreadKey := groupChatThreadKeyIter
-			if existenceIter == nil {
-				return fmt.Errorf("UtxoView._flushNewMessageEntriesToDbWithTxn: "+
-					"groupChatThreadKey: %v, is nil", groupChatThreadKey)
-			}
-			existence := *existenceIter
-
-			// Delete the existing mapping in the DB for this map key, this will be re-added
-			// later if isDeleted=false.
-			if err := DBDeleteGroupChatThreadIndexWithTxn(txn, bav.Snapshot, groupChatThreadKey); err != nil {
-				return errors.Wrapf(
-					err, "_flushNewMessageEntriesToDbWithTxn: Problem deleting mappings "+
-						"for GroupChatThreadKey: %v: ", &groupChatThreadKey)
-			}
-
-			if existence.isDeleted {
-				numDeleted++
-			} else {
-				if err := DBPutGroupChatThreadIndexWithTxn(txn, bav.Snapshot, blockHeight, groupChatThreadKey); err != nil {
-					return errors.Wrapf(
-						err, "_flushNewMessageEntriesToDbWithTxn: Problem setting group chat thread index "+
-							"with key %v and value %v", groupChatThreadKey, existence)
-				}
-				numPut++
-			}
-		}
-		glog.V(2).Infof("_flushNewMessageEntriesToDbWithTxn: deleted %d group chat threads, put %d group chat threads", numDeleted, numPut)
-	}
-=======
->>>>>>> b2c9403e
 
 	// Flush dm messages to db.
 	// Go through all entries in DmMessagesIndex and add them to the DB.
@@ -1275,24 +1227,12 @@
 		}
 		glog.V(2).Infof("_flushNewMessageEntriesToDbWithTxn: deleted %d dm messages, put %d dm messages", numDeleted, numPut)
 	}
-<<<<<<< HEAD
-=======
-
->>>>>>> b2c9403e
+
 	// Flush dm threads to db.
 	// Go through all entries in DmThreadIndex and add them to the DB.
 	{
 		numDeleted := 0
 		numPut := 0
-<<<<<<< HEAD
-		for dmThreadKeyIter, existenceIter := range bav.DmThreadIndex {
-			dmThreadKey := dmThreadKeyIter
-			if existenceIter == nil {
-				return fmt.Errorf("UtxoView._flushNewMessageEntriesToDbWithTxn: "+
-					"dmThreadKey: %v, is nil", dmThreadKey)
-			}
-			existence := *existenceIter
-=======
 		for dmThreadKeyIter, dmThreadEntryIter := range bav.DmThreadIndex {
 			dmThreadKey := dmThreadKeyIter
 			if dmThreadEntryIter == nil {
@@ -1300,7 +1240,6 @@
 					"dmThreadKey: %v, is nil", dmThreadKey)
 			}
 			dmThreadEntry := *dmThreadEntryIter
->>>>>>> b2c9403e
 
 			// Delete the existing mapping in the DB for this map key, this will be re-added
 			// later if isDeleted=false.
@@ -1309,11 +1248,7 @@
 					err, "_flushNewMessageEntriesToDbWithTxn: Problem deleting mappings for DmThreadKey: %v: ", &dmThreadKey)
 			}
 
-<<<<<<< HEAD
-			if existence.isDeleted {
-=======
 			if dmThreadEntry.isDeleted {
->>>>>>> b2c9403e
 				numDeleted++
 			} else {
 				if err := DBPutDmThreadIndexWithTxn(txn, bav.Snapshot, blockHeight, dmThreadKey); err != nil {
@@ -1325,43 +1260,6 @@
 		}
 		glog.V(2).Infof("_flushNewMessageEntriesToDbWithTxn: deleted %d dm threads, put %d dm threads", numDeleted, numPut)
 	}
-<<<<<<< HEAD
-	// Flush thread attribute entries to db.
-	// Go through all entries in ThreadAttributeIndex and add them to the DB.
-	{
-		numDeleted := 0
-		numPut := 0
-		for threadAttributeKeyIter, threadAttributeEntryIter := range bav.ThreadAttributesIndex {
-			threadAttributeKey := threadAttributeKeyIter
-			if threadAttributeEntryIter == nil {
-				return fmt.Errorf("UtxoView._flushNewMessageEntriesToDbWithTxn: "+
-					"threadAttributeKey: %v, is nil", threadAttributeKey)
-			}
-			threadAttributeEntry := *threadAttributeEntryIter
-
-			// Delete the existing mapping in the DB for this map key, this will be re-added
-			// later if isDeleted=false.
-			if err := DBDeleteThreadAttributesEntryWithTxn(txn, bav.Snapshot, threadAttributeKey); err != nil {
-				return errors.Wrapf(
-					err, "_flushNewMessageEntriesToDbWithTxn: Problem deleting mappings "+
-						"for ThreadAttributeKey: %v: ", &threadAttributeKey)
-			}
-
-			if threadAttributeEntry.isDeleted {
-				numDeleted++
-			} else {
-				if err := DBPutThreadAttributesEntryWithTxn(txn, bav.Snapshot, blockHeight, threadAttributeKey, &threadAttributeEntry); err != nil {
-					return errors.Wrapf(
-						err, "_flushNewMessageEntriesToDbWithTxn: Problem setting thread attribute entry "+
-							"into thread attribute index with key %v and value %v", threadAttributeKey, threadAttributeEntry)
-				}
-				numPut++
-			}
-		}
-		glog.V(2).Infof("_flushNewMessageEntriesToDbWithTxn: deleted %d thread attributes, put %d thread attributes", numDeleted, numPut)
-	}
-=======
->>>>>>> b2c9403e
 
 	return nil
 }
