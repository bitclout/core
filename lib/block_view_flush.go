package lib

import (
	"fmt"
	"github.com/btcsuite/btcd/btcec"
	"github.com/dgraph-io/badger/v3"
	"github.com/golang/glog"
	"github.com/pkg/errors"
	"reflect"
)

func (bav *UtxoView) FlushToDb(blockHeight uint64) error {
	// Make sure everything happens inside a single transaction.
	var err error
	if bav.Postgres != nil {
		err = bav.Postgres.FlushView(bav, blockHeight)
		if err != nil {
			return err
		}
	}

	err = bav.Handle.Update(func(txn *badger.Txn) error {
		return bav.FlushToDbWithTxn(txn, blockHeight)
	})
	if err != nil {
		return err
	}

	// After a successful flush, reset the in-memory mappings for the view
	// so that it can be re-used if desired.
	//
	// Note that the TipHash does not get reset as part of _ResetViewMappingsAfterFlush because
	// it is not something that is affected by a flush operation. Moreover, its value
	// is consistent with the view regardless of whether or not the view is flushed or
	// not.
	bav._ResetViewMappingsAfterFlush()

	return nil
}

func (bav *UtxoView) FlushToDbWithTxn(txn *badger.Txn, blockHeight uint64) error {
	// We're about to flush records to the main DB, so we initiate the snapshot update.
	// This function prepares the data structures in the snapshot.
	if bav.Snapshot != nil {
		bav.Snapshot.PrepareAncestralRecordsFlush()

		// When we finish flushing to the main DB, we'll also flush to ancestral records.
		// This happens concurrently, which is why we have the 2-phase prepare-flush happening for snapshot.
		defer bav.Snapshot.StartAncestralRecordsFlush(true)
	}

	// Only flush to BadgerDB if Postgres is disabled
	if bav.Postgres == nil {
		if err := bav._flushUtxosToDbWithTxn(txn, blockHeight); err != nil {
			return err
		}
		if err := bav._flushProfileEntriesToDbWithTxn(txn, blockHeight); err != nil {
			return err
		}
		if err := bav._flushPKIDEntriesToDbWithTxn(txn, blockHeight); err != nil {
			return err
		}
		if err := bav._flushPostEntriesToDbWithTxn(txn, blockHeight); err != nil {
			return err
		}
		if err := bav._flushLikeEntriesToDbWithTxn(txn); err != nil {
			return err
		}
		if err := bav._flushReactEntriesToDbWithTxn(txn); err != nil {
			return err
		}
		if err := bav._flushFollowEntriesToDbWithTxn(txn); err != nil {
			return err
		}
		if err := bav._flushDiamondEntriesToDbWithTxn(txn, blockHeight); err != nil {
			return err
		}
		if err := bav._flushMessageEntriesToDbWithTxn(txn, blockHeight); err != nil {
			return err
		}
		if err := bav._flushBalanceEntriesToDbWithTxn(txn, blockHeight); err != nil {
			return err
		}
		if err := bav._flushDAOCoinBalanceEntriesToDbWithTxn(txn, blockHeight); err != nil {
			return err
		}
		if err := bav._flushDeSoBalancesToDbWithTxn(txn); err != nil {
			return err
		}
		if err := bav._flushForbiddenPubKeyEntriesToDbWithTxn(txn); err != nil {
			return err
		}
		if err := bav._flushNFTEntriesToDbWithTxn(txn, blockHeight); err != nil {
			return err
		}
		if err := bav._flushNFTBidEntriesToDbWithTxn(txn); err != nil {
			return err
		}
		if err := bav._flushDerivedKeyEntryToDbWithTxn(txn, blockHeight); err != nil {
			return err
		}
		// Temporarily flush all DAO Coin Limit orders to badger
		//if err := bav._flushDAOCoinLimitOrderEntriesToDbWithTxn(txn, blockHeight); err != nil {
		//	return err
		//}
	}

	// Always flush to BadgerDB.
	if err := bav._flushBitcoinExchangeDataWithTxn(txn); err != nil {
		return err
	}
	if err := bav._flushGlobalParamsEntryToDbWithTxn(txn, blockHeight); err != nil {
		return err
	}
	if err := bav._flushAcceptedBidEntriesToDbWithTxn(txn, blockHeight); err != nil {
		return err
	}
	if err := bav._flushRepostEntriesToDbWithTxn(txn, blockHeight); err != nil {
		return err
	}
	if err := bav._flushMessagingGroupEntriesToDbWithTxn(txn, blockHeight); err != nil {
		return err
	}
	// Temporarily flush all DAO Coin Limit orders to badger
	if err := bav._flushDAOCoinLimitOrderEntriesToDbWithTxn(txn, blockHeight); err != nil {
		return err
	}
	return nil
}

func (bav *UtxoView) _flushUtxosToDbWithTxn(txn *badger.Txn, blockHeight uint64) error {
	glog.V(2).Infof("_flushUtxosToDbWithTxn: flushing %d mappings", len(bav.UtxoKeyToUtxoEntry))

	for utxoKeyIter, utxoEntry := range bav.UtxoKeyToUtxoEntry {
		// Make a copy of the iterator since it might change from under us.
		utxoKey := utxoKeyIter

		// As a sanity-check, make sure the back-reference for each entry
		// points to its key.
		if utxoEntry.UtxoKey == nil || *utxoEntry.UtxoKey != utxoKey {
			return fmt.Errorf("_flushUtxosToDbWithTxn: Found utxoEntry %+v for "+
				"utxoKey %v has invalid back-refernce utxoKey %v",
				utxoEntry, utxoKey, utxoEntry.UtxoKey)
		}

		// Start by deleting the pre-existing mappings in the db for this key if they
		// have not yet been modified.
		if err := DeleteUnmodifiedMappingsForUtxoWithTxn(txn, bav.Snapshot, &utxoKey); err != nil {
			return err
		}
	}
	numDeleted := 0
	numPut := 0
	for utxoKeyIter, utxoEntry := range bav.UtxoKeyToUtxoEntry {
		// Make a copy of the iterator since it might change from under us.
		utxoKey := utxoKeyIter

		if utxoEntry.isSpent {
			numDeleted++
			// If an entry is spent then there's nothing to do, since the mappings in
			// the db have already been deleted.
		} else {
			numPut++
			// If the entry is unspent, then we need to re-set its mappings in the db
			// appropriately.
			if err := PutMappingsForUtxoWithTxn(txn, bav.Snapshot, blockHeight, &utxoKey, utxoEntry); err != nil {
				return err
			}
		}
	}

	glog.V(2).Infof("_flushUtxosToDbWithTxn: deleted %d mappings, put %d mappings", numDeleted, numPut)

	// Now update the number of entries in the db with confidence.
	if err := PutUtxoNumEntriesWithTxn(txn, bav.Snapshot, bav.NumUtxoEntries); err != nil {
		return err
	}

	// At this point, the db's position index should be updated and the (key -> entry)
	// index should be updated to remove all spent utxos. The number of entries field
	// in the db should also be accurate.

	return nil
}

func (bav *UtxoView) _flushDeSoBalancesToDbWithTxn(txn *badger.Txn) error {
	glog.V(2).Infof("_flushDeSoBalancesToDbWithTxn: flushing %d mappings",
		len(bav.PublicKeyToDeSoBalanceNanos))

	for pubKeyIter := range bav.PublicKeyToDeSoBalanceNanos {
		// Make a copy of the iterator since it might change from under us.
		pubKey := pubKeyIter[:]

		// Start by deleting the pre-existing mappings in the db for this key if they
		// have not yet been modified.
		if err := DbDeletePublicKeyToDeSoBalanceWithTxn(txn, bav.Snapshot, pubKey); err != nil {
			return err
		}
	}
	for pubKeyIter, balanceNanos := range bav.PublicKeyToDeSoBalanceNanos {
		// Make a copy of the iterator since it might change from under us.
		pubKey := pubKeyIter[:]

		if balanceNanos > 0 {
			if err := DbPutDeSoBalanceForPublicKeyWithTxn(txn, bav.Snapshot, pubKey, balanceNanos); err != nil {
				return err
			}
		}
	}

	return nil
}

func (bav *UtxoView) _flushGlobalParamsEntryToDbWithTxn(txn *badger.Txn, blockHeight uint64) error {
	globalParamsEntry := bav.GlobalParamsEntry
	if err := DbPutGlobalParamsEntryWithTxn(txn, bav.Snapshot, blockHeight, *globalParamsEntry); err != nil {
		return errors.Wrapf(err, "_flushGlobalParamsEntryToDbWithTxn: Problem putting global params entry in DB")
	}
	return nil
}

func (bav *UtxoView) _flushForbiddenPubKeyEntriesToDbWithTxn(txn *badger.Txn) error {

	// Go through all the entries in the KeyTorepostEntry map.
	for _, forbiddenPubKeyEntry := range bav.ForbiddenPubKeyToForbiddenPubKeyEntry {
		// Delete the existing mappings in the db for this ForbiddenPubKeyEntry. They will be re-added
		// if the corresponding entry in memory has isDeleted=false.
		if err := DbDeleteForbiddenBlockSignaturePubKeyWithTxn(txn,
			bav.Snapshot, forbiddenPubKeyEntry.PubKey[:]); err != nil {

			return errors.Wrapf(
				err, "_flushForbiddenPubKeyEntriesToDbWithTxn: Problem deleting "+
					"forbidden public key: %v: ", &forbiddenPubKeyEntry.PubKey)
		}
	}
	for _, forbiddenPubKeyEntry := range bav.ForbiddenPubKeyToForbiddenPubKeyEntry {
		if forbiddenPubKeyEntry.isDeleted {
			// If the ForbiddenPubKeyEntry has isDeleted=true then there's nothing to do because
			// we already deleted the entry above.
		} else {
			// If the ForbiddenPubKeyEntry has (isDeleted = false) then we put the corresponding
			// mappings for it into the db.
			if err := DbPutForbiddenBlockSignaturePubKeyWithTxn(txn, bav.Snapshot,
				forbiddenPubKeyEntry.PubKey); err != nil {

				return err
			}
		}
	}

	return nil
}

func (bav *UtxoView) _flushBitcoinExchangeDataWithTxn(txn *badger.Txn) error {
	// Iterate through our in-memory map. If anything has a value of false it means
	// that particular mapping should be expunged from the db. If anything has a value
	// of true it means that mapping should be added to the db.
	for bitcoinBurnTxIDIter, mappingExists := range bav.BitcoinBurnTxIDs {
		// Be paranoid and copy the iterator in case anything takes a reference below.
		bitcoinBurnTxID := bitcoinBurnTxIDIter

		if mappingExists {
			// In this case we should add the mapping to the db.
			if err := DbPutBitcoinBurnTxIDWithTxn(txn, bav.Snapshot, &bitcoinBurnTxID); err != nil {
				return errors.Wrapf(err, "UtxoView._flushBitcoinExchangeDataWithTxn: "+
					"Problem putting BitcoinBurnTxID %v to db", &bitcoinBurnTxID)
			}
		} else {
			// In this case we should delete the mapping from the db.
			if err := DbDeleteBitcoinBurnTxIDWithTxn(txn, bav.Snapshot, &bitcoinBurnTxID); err != nil {
				return errors.Wrapf(err, "UtxoView._flushBitcoinExchangeDataWithTxn: "+
					"Problem deleting BitcoinBurnTxID %v to db", &bitcoinBurnTxID)
			}
		}
	}

	// Update NanosPurchased
	if err := DbPutNanosPurchasedWithTxn(txn, bav.Snapshot, bav.NanosPurchased); err != nil {
		errors.Wrapf(err, "UtxoView._flushBitcoinExchangeDataWithTxn: "+
			"Problem putting NanosPurchased %d to db", bav.NanosPurchased)
	}

	// Update the BitcoinUSDExchangeRate in the db
	if err := DbPutUSDCentsPerBitcoinExchangeRateWithTxn(txn, bav.Snapshot, bav.USDCentsPerBitcoin); err != nil {
		errors.Wrapf(err, "UtxoView.FlushToDBWithTxn: "+
			"Problem putting USDCentsPerBitcoin %d to db", bav.USDCentsPerBitcoin)
	}

	// DB should be fully up to date as far as BitcoinBurnTxIDs and NanosPurchased go.
	return nil
}

func (bav *UtxoView) _flushMessageEntriesToDbWithTxn(txn *badger.Txn, blockHeight uint64) error {
	// Go through all the entries in the MessageKeyToMessageEntry map.
	for messageKeyIter, messageEntry := range bav.MessageKeyToMessageEntry {
		// Make a copy of the iterator since we take references to it below.
		messageKey := messageKeyIter

		// Delete the existing mappings in the db for this MessageKey. They will be re-added
		// if the corresponding entry in memory has isDeleted=false.
		if err := DBDeleteMessageEntryMappingsWithTxn(txn, bav.Snapshot,
			messageKey.PublicKey[:], messageKey.TstampNanos); err != nil {

			return errors.Wrapf(
				err, "_flushMessageEntriesToDbWithTxn: Problem deleting mappings "+
					"for MessageKey: %v: ", &messageKey)
		}

		if messageEntry.isDeleted {
			// If the MessageEntry has isDeleted=true then there's nothing to do because
			// we already deleted the entry above.
		} else {
			// If the MessageEntry has (isDeleted = false) then we put the corresponding
			// mappings for it into the db.
			if err := DBPutMessageEntryWithTxn(txn, bav.Snapshot, blockHeight, messageKey, messageEntry); err != nil {
				return err
			}
		}
	}

	// At this point all of the MessageEntry mappings in the db should be up-to-date.

	return nil
}

func (bav *UtxoView) _flushRepostEntriesToDbWithTxn(txn *badger.Txn, blockHeight uint64) error {

	// Go through all the entries in the repostKeyTorepostEntry map.
	for repostKeyIter, repostEntry := range bav.RepostKeyToRepostEntry {
		// Make a copy of the iterator since we make references to it below.
		repostKey := repostKeyIter

		// Sanity-check that the RepostKey computed from the RepostEntry is
		// equal to the RepostKey that maps to that entry.
		repostKeyInEntry := MakeRepostKey(repostEntry.ReposterPubKey, *repostEntry.RepostedPostHash)
		if repostKeyInEntry != repostKey {
			return fmt.Errorf("_flushRepostEntriesToDbWithTxn: RepostEntry has "+
				"RepostKey: %v, which doesn't match the RepostKeyToRepostEntry map key %v",
				&repostKeyInEntry, &repostKey)
		}

		// Delete the existing mappings in the db for this RepostKey. They will be re-added
		// if the corresponding entry in memory has isDeleted=false.
		if err := DbDeleteRepostMappingsWithTxn(txn, bav.Snapshot, *repostEntry); err != nil {

			return errors.Wrapf(
				err, "_flushRepostEntriesToDbWithTxn: Problem deleting mappings "+
					"for RepostKey: %v: ", &repostKey)
		}
	}
	for _, repostEntry := range bav.RepostKeyToRepostEntry {
		if repostEntry.isDeleted {
			// If the RepostedEntry has isDeleted=true then there's nothing to do because
			// we already deleted the entry above.
		} else {
			// If the RepostEntry has (isDeleted = false) then we put the corresponding
			// mappings for it into the db.
			if err := DbPutRepostMappingsWithTxn(txn, bav.Snapshot, blockHeight, *repostEntry); err != nil {

				return err
			}
		}
	}

	// At this point all of the RepostEntry mappings in the db should be up-to-date.

	return nil
}

func (bav *UtxoView) _flushLikeEntriesToDbWithTxn(txn *badger.Txn) error {

	// Go through all the entries in the LikeKeyToLikeEntry map.
	for likeKeyIter, likeEntry := range bav.LikeKeyToLikeEntry {
		// Make a copy of the iterator since we make references to it below.
		likeKey := likeKeyIter

		// Sanity-check that the LikeKey computed from the LikeEntry is
		// equal to the LikeKey that maps to that entry.
		likeKeyInEntry := MakeLikeKey(likeEntry.LikerPubKey, *likeEntry.LikedPostHash)
		if likeKeyInEntry != likeKey {
			return fmt.Errorf("_flushLikeEntriesToDbWithTxn: LikeEntry has "+
				"LikeKey: %v, which doesn't match the LikeKeyToLikeEntry map key %v",
				&likeKeyInEntry, &likeKey)
		}

		// Delete the existing mappings in the db for this LikeKey. They will be re-added
		// if the corresponding entry in memory has isDeleted=false.
		if err := DbDeleteLikeMappingsWithTxn(txn, bav.Snapshot,
			likeKey.LikerPubKey[:], likeKey.LikedPostHash); err != nil {

			return errors.Wrapf(
				err, "_flushLikeEntriesToDbWithTxn: Problem deleting mappings "+
					"for LikeKey: %v: ", &likeKey)
		}
	}

	// Go through all the entries in the LikeKeyToLikeEntry map.
	for _, likeEntry := range bav.LikeKeyToLikeEntry {

		if likeEntry.isDeleted {
			// If the LikeEntry has isDeleted=true then there's nothing to do because
			// we already deleted the entry above.
		} else {
			// If the LikeEntry has (isDeleted = false) then we put the corresponding
			// mappings for it into the db.
			if err := DbPutLikeMappingsWithTxn(txn, bav.Snapshot,
				likeEntry.LikerPubKey, *likeEntry.LikedPostHash); err != nil {

				return err
			}
		}
	}

	return nil
}

func (bav *UtxoView) _flushReactEntriesToDbWithTxn(txn *badger.Txn) error {

	// Go through all the entries in the ReactionKeyToReactionEntry map.
	for reactKeyIter, reactEntry := range bav.ReactionKeyToReactionEntry {
		// Make a copy of the iterator since we make references to it below.
		reactKey := reactKeyIter

		// Sanity-check that the ReactKey computed from the ReactEntry is
		// equal to the ReactKey that maps to that entry.
		reactKeyInEntry := MakeReactionKey(reactEntry.ReactorPubKey, *reactEntry.ReactedPostHash, reactEntry.ReactEmoji)
		if reactKeyInEntry != reactKey {
			return fmt.Errorf("_flushReactEntriesToDbWithTxn: ReactEntry has "+
				"ReactKey: %v, which doesn't match the ReactKeyToReactEntry map key %v",
				&reactKeyInEntry, &reactKey)
		}

		// Delete the existing mappings in the db for this ReactKey. They will be re-added
		// if the corresponding entry in memory has isDeleted=false.
		if err := DbDeleteReactMappingsWithTxn(
			txn, reactKey.ReactorPubKey[:], reactKey.ReactedPostHash, reactKey.ReactEmoji); err != nil {

			return errors.Wrapf(
				err, "_flushReactEntriesToDbWithTxn: Problem deleting mappings "+
					"for LikeKey: %v: ", &reactKey)
		}
	}

<<<<<<< HEAD
	// Go through all the entries in the ReactionKeyToReactionEntry map.
	for _, reactEntry := range bav.ReactionKeyToReactionEntry {

		if reactEntry.isDeleted {
			// If the ReactEntry has isDeleted=true then there's nothing to do because
			// we already deleted the entry above.
		} else {
			// If the ReactEntry has (isDeleted = false) then we put the corresponding
=======
	// Go through all the entries in the LikeKeyToLikeEntry map.
	for _, reactEntry := range bav.ReactionKeyToReactionEntry {

		if reactEntry.isDeleted {
			// If the LikeEntry has isDeleted=true then there's nothing to do because
			// we already deleted the entry above.
		} else {
			// If the LikeEntry has (isDeleted = false) then we put the corresponding
>>>>>>> fb4e83e6
			// mappings for it into the db.
			if err := DbPutReactMappingsWithTxn(
				txn, reactEntry.ReactorPubKey, *reactEntry.ReactedPostHash, reactEntry.ReactEmoji); err != nil {

				return err
			}
		}
	}

	return nil
}

func (bav *UtxoView) _flushFollowEntriesToDbWithTxn(txn *badger.Txn) error {

	// Go through all the entries in the FollowKeyToFollowEntry map.
	for followKeyIter, followEntry := range bav.FollowKeyToFollowEntry {
		// Make a copy of the iterator since we make references to it below.
		followKey := followKeyIter

		// Sanity-check that the FollowKey computed from the FollowEntry is
		// equal to the FollowKey that maps to that entry.
		followKeyInEntry := MakeFollowKey(
			followEntry.FollowerPKID, followEntry.FollowedPKID)
		if followKeyInEntry != followKey {
			return fmt.Errorf("_flushFollowEntriesToDbWithTxn: FollowEntry has "+
				"FollowKey: %v, which doesn't match the FollowKeyToFollowEntry map key %v",
				&followKeyInEntry, &followKey)
		}

		// Delete the existing mappings in the db for this FollowKey. They will be re-added
		// if the corresponding entry in memory has isDeleted=false.
		if err := DbDeleteFollowMappingsWithTxn(txn, bav.Snapshot,
			followEntry.FollowerPKID, followEntry.FollowedPKID); err != nil {

			return errors.Wrapf(
				err, "_flushFollowEntriesToDbWithTxn: Problem deleting mappings "+
					"for FollowKey: %v: ", &followKey)
		}
	}

	// Go through all the entries in the FollowKeyToFollowEntry map.
	for _, followEntry := range bav.FollowKeyToFollowEntry {
		if followEntry.isDeleted {
			// If the FollowEntry has isDeleted=true then there's nothing to do because
			// we already deleted the entry above.
		} else {
			// If the FollowEntry has (isDeleted = false) then we put the corresponding
			// mappings for it into the db.
			if err := DbPutFollowMappingsWithTxn(txn, bav.Snapshot,
				followEntry.FollowerPKID, followEntry.FollowedPKID); err != nil {

				return err
			}
		}
	}

	return nil
}

func (bav *UtxoView) _flushNFTEntriesToDbWithTxn(txn *badger.Txn, blockHeight uint64) error {

	// Go through and delete all the entries so they can be added back fresh.
	for nftKeyIter, nftEntry := range bav.NFTKeyToNFTEntry {
		// Make a copy of the iterator since we make references to it below.
		nftKey := nftKeyIter

		// Sanity-check that the NFTKey computed from the NFTEntry is
		// equal to the NFTKey that maps to that entry.
		nftKeyInEntry := MakeNFTKey(nftEntry.NFTPostHash, nftEntry.SerialNumber)
		if nftKeyInEntry != nftKey {
			return fmt.Errorf("_flushNFTEntriesToDbWithTxn: NFTEntry has "+
				"NFTKey: %v, which doesn't match the NFTKeyToNFTEntry map key %v",
				&nftKeyInEntry, &nftKey)
		}

		// Delete the existing mappings in the db for this NFTKey. They will be re-added
		// if the corresponding entry in memory has isDeleted=false.
		if err := DBDeleteNFTMappingsWithTxn(txn, bav.Snapshot,
			nftEntry.NFTPostHash, nftEntry.SerialNumber); err != nil {

			return errors.Wrapf(
				err, "_flushNFTEntriesToDbWithTxn: Problem deleting mappings "+
					"for NFTKey: %v: ", &nftKey)
		}
	}

	// Add back all of the entries that aren't deleted.
	for _, nftEntry := range bav.NFTKeyToNFTEntry {
		if nftEntry.isDeleted {
			// If the NFTEntry has isDeleted=true then there's nothing to do because
			// we already deleted the entry above.
		} else {
			// If the NFTEntry has (isDeleted = false) then we put the corresponding
			// mappings for it into the db.
			if err := DBPutNFTEntryMappingsWithTxn(txn, bav.Snapshot, blockHeight, nftEntry); err != nil {
				return err
			}
		}
	}

	return nil
}

func (bav *UtxoView) _flushAcceptedBidEntriesToDbWithTxn(txn *badger.Txn, blockHeight uint64) error {

	// Go through and delete all the entries so they can be added back fresh.
	for nftKeyIter := range bav.NFTKeyToAcceptedNFTBidHistory {
		// Make a copy of the iterator since we make references to it below.
		nftKey := nftKeyIter

		// We skip the standard sanity check.  Since it is possible to accept a bid on serial number 0, it is possible
		// that none of the accepted bids have the same serial number as the key.

		// Delete the existing mappings in the db for this NFTKey. They will be re-added
		// if the corresponding entry in memory has isDeleted=false.
		if err := DBDeleteAcceptedNFTBidEntriesMappingsWithTxn(txn, bav.Snapshot,
			&nftKey.NFTPostHash, nftKey.SerialNumber); err != nil {

			return errors.Wrapf(
				err, "_flushAcceptedBidEntriesToDbWithTxn: Problem deleting mappings "+
					"for NFTKey: %v: ", &nftKey)
		}
	}

	// Add back all of the entries that aren't nil or of length 0
	for nftKeyIter, acceptedNFTBidEntries := range bav.NFTKeyToAcceptedNFTBidHistory {
		nftKey := nftKeyIter
		if acceptedNFTBidEntries == nil || len(*acceptedNFTBidEntries) == 0 {
			// If the acceptedNFTBidEntries is nil or has length 0 then there's nothing to do because
			// we already deleted the entry above. length 0 means that there are no accepted bids yet.
		} else {
			// If the NFTEntry has (isDeleted = false) then we put the corresponding
			// mappings for it into the db.
			if err := DBPutAcceptedNFTBidEntriesMappingWithTxn(txn, bav.Snapshot, blockHeight,
				nftKey, acceptedNFTBidEntries); err != nil {

				return err
			}
		}
	}

	return nil
}

func (bav *UtxoView) _flushNFTBidEntriesToDbWithTxn(txn *badger.Txn) error {

	// Go through and delete all the entries so they can be added back fresh.
	for nftBidKeyIter, nftBidEntry := range bav.NFTBidKeyToNFTBidEntry {
		// Make a copy of the iterator since we make references to it below.
		nftBidKey := nftBidKeyIter

		// Sanity-check that the NFTBidKey computed from the NFTBidEntry is
		// equal to the NFTBidKey that maps to that entry.
		nftBidKeyInEntry := MakeNFTBidKey(
			nftBidEntry.BidderPKID, nftBidEntry.NFTPostHash, nftBidEntry.SerialNumber)
		if nftBidKeyInEntry != nftBidKey {
			return fmt.Errorf("_flushNFTBidEntriesToDbWithTxn: NFTBidEntry has "+
				"NFTBidKey: %v, which doesn't match the NFTBidKeyToNFTEntry map key %v",
				&nftBidKeyInEntry, &nftBidKey)
		}

		// Delete the existing mappings in the db for this NFTBidKey. They will be re-added
		// if the corresponding entry in memory has isDeleted=false.
		if err := DBDeleteNFTBidMappingsWithTxn(txn, bav.Snapshot, &nftBidKey); err != nil {

			return errors.Wrapf(
				err, "_flushNFTBidEntriesToDbWithTxn: Problem deleting mappings "+
					"for NFTBidKey: %v: ", &nftBidKey)
		}
	}

	// Add back all of the entries that aren't deleted.
	for _, nftBidEntry := range bav.NFTBidKeyToNFTBidEntry {
		if nftBidEntry.isDeleted {
			// If the NFTEntry has isDeleted=true then there's nothing to do because
			// we already deleted the entry above.
		} else {
			// If the NFTEntry has (isDeleted = false) then we put the corresponding
			// mappings for it into the db.
			if err := DBPutNFTBidEntryMappingsWithTxn(txn, bav.Snapshot, nftBidEntry); err != nil {
				return err
			}
		}
	}

	return nil
}

func (bav *UtxoView) _flushDiamondEntriesToDbWithTxn(txn *badger.Txn, blockHeight uint64) error {

	// Go through and delete all the entries so they can be added back fresh.
	for diamondKeyIter, diamondEntry := range bav.DiamondKeyToDiamondEntry {
		// Make a copy of the iterator since we make references to it below.
		diamondKey := diamondKeyIter

		// Sanity-check that the DiamondKey computed from the DiamondEntry is
		// equal to the DiamondKey that maps to that entry.
		diamondKeyInEntry := MakeDiamondKey(
			diamondEntry.SenderPKID, diamondEntry.ReceiverPKID, diamondEntry.DiamondPostHash)
		if diamondKeyInEntry != diamondKey {
			return fmt.Errorf("_flushDiamondEntriesToDbWithTxn: DiamondEntry has "+
				"DiamondKey: %v, which doesn't match the DiamondKeyToDiamondEntry map key %v",
				&diamondKeyInEntry, &diamondKey)
		}

		// Delete the existing mappings in the db for this DiamondKey. They will be re-added
		// if the corresponding entry in memory has isDeleted=false.
		if err := DbDeleteDiamondMappingsWithTxn(txn, bav.Snapshot, diamondEntry); err != nil {

			return errors.Wrapf(
				err, "_flushDiamondEntriesToDbWithTxn: Problem deleting mappings "+
					"for DiamondKey: %v: ", &diamondKey)
		}
	}

	// Add back all of the entries that aren't deleted.
	for _, diamondEntry := range bav.DiamondKeyToDiamondEntry {
		if diamondEntry.isDeleted {
			// If the DiamondEntry has isDeleted=true then there's nothing to do because
			// we already deleted the entry above.
		} else {
			// If the DiamondEntry has (isDeleted = false) then we put the corresponding
			// mappings for it into the db.
			if err := DbPutDiamondMappingsWithTxn(txn,
				bav.Snapshot, blockHeight, diamondEntry); err != nil {

				return err
			}
		}
	}

	// At this point all of the MessageEntry mappings in the db should be up-to-date.

	return nil
}

func (bav *UtxoView) _flushPostEntriesToDbWithTxn(txn *badger.Txn, blockHeight uint64) error {
	// TODO(DELETEME): Remove flush logging after debugging MarkBlockInvalid bug.
	glog.V(2).Infof("_flushPostEntriesToDbWithTxn: flushing %d mappings", len(bav.PostHashToPostEntry))

	// Go through all the entries in the PostHashToPostEntry map.
	for postHashIter, postEntry := range bav.PostHashToPostEntry {
		// Make a copy of the iterator since we take references to it below.
		postHash := postHashIter

		// Sanity-check that the hash in the post is the same as the hash in the
		// entry
		if postHash != *postEntry.PostHash {
			return fmt.Errorf("_flushPostEntriesToDbWithTxn: PostEntry has "+
				"PostHash: %v, neither of which match "+
				"the PostHashToPostEntry map key %v",
				postHash, postEntry.PostHash)
		}

		// Delete the existing mappings in the db for this PostHash. They will be re-added
		// if the corresponding entry in memory has isDeleted=false.
		if err := DBDeletePostEntryMappingsWithTxn(txn,
			bav.Snapshot, &postHash, bav.Params); err != nil {

			return errors.Wrapf(
				err, "_flushPostEntriesToDbWithTxn: Problem deleting mappings "+
					"for PostHash: %v: ", postHash)
		}
	}
	numDeleted := 0
	numPut := 0
	for _, postEntry := range bav.PostHashToPostEntry {
		if postEntry.isDeleted {
			numDeleted++
			// If the PostEntry has isDeleted=true then there's nothing to do because
			// we already deleted the entry above.
		} else {
			numPut++
			// If the PostEntry has (isDeleted = false) then we put the corresponding
			// mappings for it into the db.
			if err := DBPutPostEntryMappingsWithTxn(txn, bav.Snapshot, blockHeight,
				postEntry, bav.Params); err != nil {

				return err
			}
		}
	}

	// TODO(DELETEME): Remove flush logging after debugging MarkBlockInvalid bug.
	glog.V(2).Infof("_flushPostEntriesToDbWithTxn: deleted %d mappings, put %d mappings", numDeleted, numPut)

	// At this point all of the PostEntry mappings in the db should be up-to-date.

	return nil
}
func (bav *UtxoView) _flushPKIDEntriesToDbWithTxn(txn *badger.Txn, blockHeight uint64) error {
	for pubKeyIter, pkidEntry := range bav.PublicKeyToPKIDEntry {
		pubKeyCopy := make([]byte, btcec.PubKeyBytesLenCompressed)
		copy(pubKeyCopy, pubKeyIter[:])

		// Delete the existing mappings in the db for this PKID. They will be re-added
		// if the corresponding entry in memory has isDeleted=false.
		if err := DBDeletePKIDMappingsWithTxn(txn, bav.Snapshot,
			pubKeyCopy, bav.Params); err != nil {

			return errors.Wrapf(
				err, "_flushPKIDEntriesToDbWithTxn: Problem deleting mappings "+
					"for pkid: %v, public key: %v: ", PkToString(pkidEntry.PKID[:], bav.Params),
				PkToString(pubKeyCopy, bav.Params))
		}
	}

	// Go through all the entries in the ProfilePublicKeyToProfileEntry map.
	for pubKeyIter, pkidEntry := range bav.PublicKeyToPKIDEntry {
		pubKeyCopy := make([]byte, btcec.PubKeyBytesLenCompressed)
		copy(pubKeyCopy, pubKeyIter[:])

		if pkidEntry.isDeleted {
			// If the ProfileEntry has isDeleted=true then there's nothing to do because
			// we already deleted the entry above.
		} else {
			// Sanity-check that the public key in the entry matches the public key in
			// the mapping.
			if !reflect.DeepEqual(pubKeyCopy, pkidEntry.PublicKey) {
				return fmt.Errorf("_flushPKIDEntriesToDbWithTxn: Sanity-check failed. "+
					"Public key in entry %v does not match public key in mapping %v ",
					PkToString(pkidEntry.PublicKey[:], bav.Params),
					PkToString(pubKeyCopy, bav.Params))
			}
			// Sanity-check that the mapping in the public key map lines up with the mapping
			// in the PKID map.
			if _, pkidEntryExists := bav.PKIDToPublicKey[*pkidEntry.PKID]; !pkidEntryExists {
				return fmt.Errorf("_flushPKIDEntriesToDbWithTxn: Sanity-check failed. "+
					"PKID %v for public key %v does not exist in PKIDToPublicKey map.",
					PkToString(pkidEntry.PKID[:], bav.Params),
					PkToString(pubKeyCopy, bav.Params))
			}

			// If the ProfileEntry has (isDeleted = false) then we put the corresponding
			// mappings for it into the db.
			if err := DBPutPKIDMappingsWithTxn(txn, bav.Snapshot, blockHeight,
				pubKeyCopy, pkidEntry, bav.Params); err != nil {

				return err
			}
		}
	}

	// At this point all of the PKIDEntry mappings in the db should be up-to-date.
	return nil
}

func (bav *UtxoView) _flushProfileEntriesToDbWithTxn(txn *badger.Txn, blockHeight uint64) error {
	glog.V(2).Infof("_flushProfilesToDbWithTxn: flushing %d mappings", len(bav.ProfilePKIDToProfileEntry))

	// Go through all the entries in the ProfilePublicKeyToProfileEntry map.
	for profilePKIDIter, profileEntry := range bav.ProfilePKIDToProfileEntry {
		// Make a copy of the iterator since we take references to it below.
		profilePKID := profilePKIDIter

		// Delete the existing mappings in the db for this PKID. They will be re-added
		// if the corresponding entry in memory has isDeleted=false.
		if err := DBDeleteProfileEntryMappingsWithTxn(txn, bav.Snapshot,
			&profilePKID, bav.Params); err != nil {

			return errors.Wrapf(
				err, "_flushProfileEntriesToDbWithTxn: Problem deleting mappings "+
					"for pkid: %v, public key: %v: ", PkToString(profilePKID[:], bav.Params),
				PkToString(profileEntry.PublicKey, bav.Params))
		}
	}
	numDeleted := 0
	numPut := 0
	for profilePKIDIter, profileEntry := range bav.ProfilePKIDToProfileEntry {
		// Make a copy of the iterator since we take references to it below.
		profilePKID := profilePKIDIter

		if profileEntry.isDeleted {
			numDeleted++
			// If the ProfileEntry has isDeleted=true then there's nothing to do because
			// we already deleted the entry above.
		} else {
			numPut++
			// Get the PKID according to another map in the view and
			// sanity-check that it lines up.
			viewPKIDEntry := bav.GetPKIDForPublicKey(profileEntry.PublicKey)
			if viewPKIDEntry == nil || viewPKIDEntry.isDeleted || *viewPKIDEntry.PKID != profilePKID {
				return fmt.Errorf("_flushProfileEntriesToDbWithTxn: Sanity-check failed: PKID %v does "+
					"not exist in view mapping for profile with public key %v",
					PkToString(profilePKID[:], bav.Params),
					PkToString(profileEntry.PublicKey, bav.Params))
			}

			// If the ProfileEntry has (isDeleted = false) then we put the corresponding
			// mappings for it into the db.
			if err := DBPutProfileEntryMappingsWithTxn(txn, bav.Snapshot, blockHeight,
				profileEntry, &profilePKID, bav.Params); err != nil {

				return err
			}
		}
	}

	glog.V(2).Infof("_flushProfilesToDbWithTxn: deleted %d mappings, put %d mappings", numDeleted, numPut)

	// At this point all of the PostEntry mappings in the db should be up-to-date.

	return nil
}

// TODO: All of these functions should be renamed "CreatorCoinBalanceEntry" to
// distinguish them from DAOCoinBalanceEntry, which is a different but similar index
// that got introduced later.
func (bav *UtxoView) _flushBalanceEntriesToDbWithTxn(txn *badger.Txn, blockHeight uint64) error {
	glog.V(2).Infof("_flushBalanceEntriesToDbWithTxn: flushing %d mappings", len(bav.HODLerPKIDCreatorPKIDToBalanceEntry))

	// Go through all the entries in the HODLerPubKeyCreatorPubKeyToBalanceEntry map.
	for balanceKeyIter, balanceEntry := range bav.HODLerPKIDCreatorPKIDToBalanceEntry {
		// Make a copy of the iterator since we take references to it below.
		balanceKey := balanceKeyIter

		// Sanity-check that the balance key in the map is the same
		// as the public key in the entry.
		computedBalanceKey := MakeBalanceEntryKey(
			balanceEntry.HODLerPKID, balanceEntry.CreatorPKID)
		if !reflect.DeepEqual(balanceKey, computedBalanceKey) {
			return fmt.Errorf("_flushBalanceEntriesToDbWithTxn: BalanceEntry has "+
				"map key: %v which does not match match "+
				"the HODLerPubKeyCreatorPubKeyToBalanceEntry map key %v",
				balanceKey, computedBalanceKey)
		}

		// Delete the existing mappings in the db for this balance key. They will be re-added
		// if the corresponding entry in memory has isDeleted=false.
		if err := DBDeleteBalanceEntryMappingsWithTxn(txn, bav.Snapshot,
			&(balanceKey.HODLerPKID), &(balanceKey.CreatorPKID), false); err != nil {

			return errors.Wrapf(
				err, "_flushBalanceEntriesToDbWithTxn: Problem deleting mappings "+
					"for public key: %v: ", balanceKey)
		}
	}
	numDeleted := 0
	numPut := 0
	// Go through all the entries in the HODLerPubKeyCreatorPubKeyToBalanceEntry map.
	for _, balanceEntry := range bav.HODLerPKIDCreatorPKIDToBalanceEntry {
		// Make a copy of the iterator since we take references to it below.
		if balanceEntry.isDeleted {
			numDeleted++
			// If the ProfileEntry has isDeleted=true then there's nothing to do because
			// we already deleted the entry above.
		} else {
			numPut++
			// If the ProfileEntry has (isDeleted = false) then we put the corresponding
			// mappings for it into the db.
			if err := DBPutBalanceEntryMappingsWithTxn(txn, bav.Snapshot, blockHeight,
				balanceEntry, false); err != nil {

				return err
			}
		}
	}

	glog.V(2).Infof("_flushBalanceEntriesToDbWithTxn: deleted %d mappings, put %d mappings", numDeleted, numPut)

	// At this point all of the creator coin mappings in the db should be up-to-date.

	return nil
}

// TODO: This could theoretically be consolidated with the other BalanceEntry flusher.
func (bav *UtxoView) _flushDAOCoinBalanceEntriesToDbWithTxn(txn *badger.Txn, blockHeight uint64) error {
	glog.V(2).Infof("_flushDAOCoinBalanceEntriesToDbWithTxn: flushing %d mappings", len(bav.HODLerPKIDCreatorPKIDToDAOCoinBalanceEntry))

	// Go through all the entries in the HODLerPubKeyCreatorPubKeyToBalanceEntry map.
	for balanceKeyIter, balanceEntry := range bav.HODLerPKIDCreatorPKIDToDAOCoinBalanceEntry {
		// Make a copy of the iterator since we take references to it below.
		balanceKey := balanceKeyIter

		// Sanity-check that the balance key in the map is the same
		// as the public key in the entry.
		computedBalanceKey := MakeBalanceEntryKey(
			balanceEntry.HODLerPKID, balanceEntry.CreatorPKID)
		if !reflect.DeepEqual(balanceKey, computedBalanceKey) {
			return fmt.Errorf("_flushDAOCoinBalanceEntriesToDbWithTxn: BalanceEntry has "+
				"map key: %v which does not match match "+
				"the HODLerPubKeyCreatorPubKeyToBalanceEntry map key %v",
				balanceKey, computedBalanceKey)
		}

		// Delete the existing mappings in the db for this balance key. They will be re-added
		// if the corresponding entry in memory has isDeleted=false.
		if err := DBDeleteBalanceEntryMappingsWithTxn(txn, bav.Snapshot,
			&(balanceKey.HODLerPKID), &(balanceKey.CreatorPKID), true); err != nil {

			return errors.Wrapf(
				err, "_flushDAOCoinBalanceEntriesToDbWithTxn: Problem deleting mappings "+
					"for public key: %v: ", balanceKey)
		}
	}
	numDeleted := 0
	numPut := 0
	// Go through all the entries in the HODLerPKIDCreatorPKIDToDAOCoinBalanceEntry map.
	for _, balanceEntry := range bav.HODLerPKIDCreatorPKIDToDAOCoinBalanceEntry {
		// Make a copy of the iterator since we take references to it below.
		if balanceEntry.isDeleted {
			numDeleted++
			// If the ProfileEntry has isDeleted=true then there's nothing to do because
			// we already deleted the entry above.
		} else {
			numPut++
			// If the ProfileEntry has (isDeleted = false) then we put the corresponding
			// mappings for it into the db.
			if err := DBPutBalanceEntryMappingsWithTxn(txn, bav.Snapshot, blockHeight,
				balanceEntry, true); err != nil {

				return err
			}
		}
	}

	glog.V(2).Infof("_flushDAOCoinBalanceEntriesToDbWithTxn: deleted %d mappings, put %d mappings", numDeleted, numPut)

	// At this point all of the DAO coin mappings in the db should be up-to-date.

	return nil
}

func (bav *UtxoView) _flushDerivedKeyEntryToDbWithTxn(txn *badger.Txn, blockHeight uint64) error {
	glog.V(2).Infof("_flushDerivedKeyEntryToDbWithTxn: flushing %d mappings", len(bav.DerivedKeyToDerivedEntry))

	// Go through all entries in the DerivedKeyToDerivedEntry map and add them to the DB.
	for derivedKeyMapKey, derivedKeyEntry := range bav.DerivedKeyToDerivedEntry {
		// Delete the existing mapping in the DB for this map key, this will be re-added
		// later if isDeleted=false.
		if err := DBDeleteDerivedKeyMappingWithTxn(txn, bav.Snapshot,
			derivedKeyMapKey.OwnerPublicKey, derivedKeyMapKey.DerivedPublicKey); err != nil {

			return errors.Wrapf(err, "UtxoView._flushDerivedKeyEntryToDbWithTxn: "+
				"Problem deleting DerivedKeyEntry %v from db", *derivedKeyEntry)
		}

		numDeleted := 0
		numPut := 0
		if derivedKeyEntry.isDeleted {
			// Since entry is deleted, there's nothing to do.
			numDeleted++
		} else {
			// In this case we add the mapping to the DB.
			if err := DBPutDerivedKeyMappingWithTxn(txn, bav.Snapshot, blockHeight,
				derivedKeyMapKey.OwnerPublicKey, derivedKeyMapKey.DerivedPublicKey, derivedKeyEntry); err != nil {

				return errors.Wrapf(err, "UtxoView._flushDerivedKeyEntryToDbWithTxn: "+
					"Problem putting DerivedKeyEntry %v to db", *derivedKeyEntry)
			}
			numPut++
		}
		glog.V(2).Infof("_flushDerivedKeyEntryToDbWithTxn: deleted %d mappings, put %d mappings", numDeleted, numPut)
	}

	return nil
}

func (bav *UtxoView) _flushMessagingGroupEntriesToDbWithTxn(txn *badger.Txn, blockHeight uint64) error {
	glog.V(2).Infof("_flushMessagingGroupEntriesToDbWithTxn: flushing %d mappings", len(bav.MessagingGroupKeyToMessagingGroupEntry))
	numDeleted := 0
	numPut := 0

	// Go through all entries in MessagingGroupKeyToMessagingGroupEntry and add them to the DB.
	// These records are part of the DeSo V3 Messages.
	for messagingGroupKey, messagingGroupEntry := range bav.MessagingGroupKeyToMessagingGroupEntry {
		// Delete the existing mapping in the DB for this map key, this will be re-added
		// later if isDeleted=false. Messaging entries can have a list of members, and
		// we store these members under a separate prefix. To delete a messaging group
		// we also have to go delete all of the recipients.
		//
		// TODO: We should have a single DeleteMappings function in db_utils.go that we push this
		// complexity into.
		existingMessagingGroupEntry := DBGetMessagingGroupEntryWithTxn(txn, bav.Snapshot, &messagingGroupKey)
		if existingMessagingGroupEntry != nil {
			if err := DBDeleteMessagingGroupEntryWithTxn(txn, bav.Snapshot, &messagingGroupKey); err != nil {
				return errors.Wrapf(err, "UtxoView._flushMessagingGroupEntriesToDbWithTxn: "+
					"Problem deleting MessagingGroupEntry %v from db", *messagingGroupEntry)
			}
			for _, member := range existingMessagingGroupEntry.MessagingGroupMembers {
				if err := DBDeleteMessagingGroupMemberMappingWithTxn(txn, bav.Snapshot,
					member, existingMessagingGroupEntry); err != nil {

					return errors.Wrapf(err, "UtxoView._flushMessagingGroupEntriesToDbWithTxn: "+
						"Problem deleting MessagingGroupEntry recipients (%v) from db", member)
				}
			}
		}

		if messagingGroupEntry.isDeleted {
			// Since entry is deleted, there's nothing to do.
			numDeleted++
		} else {
			// The entry isn't deleted so we re-add it to the DB. In particular, we add
			// all of the recipients.
			//
			// TODO: We should have a single PutMappings function in db_utils.go that we push this
			// complexity into.
			ownerPublicKey := messagingGroupKey.OwnerPublicKey
			if err := DBPutMessagingGroupEntryWithTxn(txn, bav.Snapshot, blockHeight,
				&ownerPublicKey, messagingGroupEntry); err != nil {
				return errors.Wrapf(err, "UtxoView._flushMessagingGroupEntriesToDbWithTxn: "+
					"Problem putting MessagingGroupEntry %v to db", *messagingGroupEntry)
			}
			for _, recipient := range messagingGroupEntry.MessagingGroupMembers {
				// Group owner can be one of the recipients, particularly when we want to add the
				// encrypted key addressed to the owner. This could happen when the group is created
				// by a derived key, and we want to allow the main owner key to be able to read the chat.
				if reflect.DeepEqual(recipient.GroupMemberPublicKey[:], ownerPublicKey[:]) {
					continue
				}
				if err := DBPutMessagingGroupMemberWithTxn(txn, bav.Snapshot, blockHeight,
					recipient, &ownerPublicKey, messagingGroupEntry); err != nil {
					return errors.Wrapf(err, "UtxoView._flushMessagingGroupEntriesToDbWithTxn: "+
						"Problem putting MessagingGroupEntry recipient (%v) to db", recipient)
				}
			}
			numPut++
		}
	}

	glog.V(2).Infof("_flushMessagingGroupEntriesToDbWithTxn: deleted %d mappings, put %d mappings", numDeleted, numPut)
	return nil
}

func (bav *UtxoView) _flushDAOCoinLimitOrderEntriesToDbWithTxn(txn *badger.Txn, blockHeight uint64) error {
	glog.V(1).Infof("_flushDAOCoinLimitOrderEntriesToDbWithTxn: flushing %d mappings", len(bav.DAOCoinLimitOrderMapKeyToDAOCoinLimitOrderEntry))

	// Go through all the entries in the DAOCoinLimitOrderMapKeyToDAOCoinLimitOrderEntry map.
	for orderIter, orderEntry := range bav.DAOCoinLimitOrderMapKeyToDAOCoinLimitOrderEntry {
		// Make a copy of the iterator since we take references to it below.
		orderKey := orderIter

		// Validate order map key matches order entry.
		orderMapKey := orderEntry.ToMapKey()

		if !reflect.DeepEqual(orderKey, orderMapKey) {
			return fmt.Errorf("_flushDAOCoinLimitOrderEntriesToDbWithTxn: DAOCoinLimitOrderEntry has "+
				"map key: %v which does not match match "+
				"the DAOCoinLimitOrderMapKey map key %v",
				orderMapKey, orderKey)
		}

		// Delete the existing mappings in the db for this balance key. They will be re-added
		// if the corresponding entry in memory has isDeleted=false.
		if err := DBDeleteDAOCoinLimitOrderWithTxn(txn, bav.Snapshot, orderEntry); err != nil {
			return errors.Wrapf(
				err, "_flushDAOCoinLimitOrderEntriesToDbWithTxn: problem deleting mappings")
		}
	}

	// Update logs with number of entries deleted and/ put.
	numDeleted := 0
	numPut := 0

	// Go through all the entries in the DAOCoinLimitOrderMapKeyToDAOCoinLimitOrderEntry map.
	for _, orderEntry := range bav.DAOCoinLimitOrderMapKeyToDAOCoinLimitOrderEntry {
		// Make a copy of the iterator since we take references to it below.
		if orderEntry.isDeleted {
			numDeleted++
			// If the OrderEntry has isDeleted=true then there's nothing to do because
			// we already deleted the entry above.
		} else {
			numPut++
			// If the OrderEntry has (isDeleted = false) then we put the corresponding
			// mappings for it into the db.
			if err := DBPutDAOCoinLimitOrderWithTxn(txn, bav.Snapshot, orderEntry, blockHeight); err != nil {
				return err
			}
		}
	}

	glog.V(1).Infof("_flushDAOCoinLimitOrderEntriesToDbWithTxn: deleted %d mappings, put %d mappings", numDeleted, numPut)

	// At this point all of the DAO coin limit order mappings in the db should be up-to-date.
	return nil
}<|MERGE_RESOLUTION|>--- conflicted
+++ resolved
@@ -3,7 +3,6 @@
 import (
 	"fmt"
 	"github.com/btcsuite/btcd/btcec"
-	"github.com/dgraph-io/badger/v3"
 	"github.com/golang/glog"
 	"github.com/pkg/errors"
 	"reflect"
@@ -441,16 +440,6 @@
 		}
 	}
 
-<<<<<<< HEAD
-	// Go through all the entries in the ReactionKeyToReactionEntry map.
-	for _, reactEntry := range bav.ReactionKeyToReactionEntry {
-
-		if reactEntry.isDeleted {
-			// If the ReactEntry has isDeleted=true then there's nothing to do because
-			// we already deleted the entry above.
-		} else {
-			// If the ReactEntry has (isDeleted = false) then we put the corresponding
-=======
 	// Go through all the entries in the LikeKeyToLikeEntry map.
 	for _, reactEntry := range bav.ReactionKeyToReactionEntry {
 
@@ -459,7 +448,6 @@
 			// we already deleted the entry above.
 		} else {
 			// If the LikeEntry has (isDeleted = false) then we put the corresponding
->>>>>>> fb4e83e6
 			// mappings for it into the db.
 			if err := DbPutReactMappingsWithTxn(
 				txn, reactEntry.ReactorPubKey, *reactEntry.ReactedPostHash, reactEntry.ReactEmoji); err != nil {
