//go:build relic

package lib

import (
	"bytes"
	"encoding/hex"
	flowCrypto "github.com/onflow/flow-go/crypto"
	"io"
	"strings"
)

const BLSSigningAlgorithm = flowCrypto.BLSBLS12381

// TODO: what should the domainTag param be?
var BLSHashingAlgorithm = flowCrypto.NewExpandMsgXOFKMAC128("deso-protocol")

func AggregateBLSSignatures(blsSignatures []*BLSSignature) (*BLSSignature, error) {
	var signatures []flowCrypto.Signature
	for _, blsSignature := range blsSignatures {
		signatures = append(signatures, blsSignature.Signature)
	}
	aggregateSignature, err := flowCrypto.AggregateBLSSignatures(signatures)
	if err != nil {
		return nil, err
	}
	return &BLSSignature{Signature: aggregateSignature}, nil
}

func VerifyAggregateBLSSignature(blsPublicKeys []*BLSPublicKey, blsSignature *BLSSignature, payloadBytes []byte) (bool, error) {
	var publicKeys []flowCrypto.PublicKey
	for _, blsPublicKey := range blsPublicKeys {
		publicKeys = append(publicKeys, blsPublicKey.PublicKey)
	}
	return flowCrypto.VerifyBLSSignatureOneMessage(publicKeys, blsSignature.Signature, payloadBytes, BLSHashingAlgorithm)
}

//
// TYPES: BLSPrivateKey
//

type BLSPrivateKey struct {
	PrivateKey flowCrypto.PrivateKey
}

func (blsPrivateKey *BLSPrivateKey) Sign(payloadBytes []byte) (*BLSSignature, error) {
	signature, err := blsPrivateKey.PrivateKey.Sign(payloadBytes, BLSHashingAlgorithm)
	if err != nil {
		return nil, err
	}
	return &BLSSignature{Signature: signature}, nil
}

func (blsPrivateKey *BLSPrivateKey) PublicKey() *BLSPublicKey {
	return &BLSPublicKey{PublicKey: blsPrivateKey.PrivateKey.PublicKey()}
}

func (blsPrivateKey *BLSPrivateKey) ToString() string {
	return blsPrivateKey.PrivateKey.String()
}

func (blsPrivateKey *BLSPrivateKey) FromString(privateKeyString string) (*BLSPrivateKey, error) {
	// Chop off leading 0x, if exists. Otherwise, does nothing.
	privateKeyStringCopy, _ := strings.CutPrefix(privateKeyString, "0x")
	// Convert from hex string to byte slice.
	privateKeyBytes, err := hex.DecodeString(privateKeyStringCopy)
	if err != nil {
		return nil, err
	}
	// Convert from byte slice to BLSPrivateKey.
	blsPrivateKey.PrivateKey, err = flowCrypto.DecodePrivateKey(BLSSigningAlgorithm, privateKeyBytes)
	return blsPrivateKey, err
}

func (blsPrivateKey *BLSPrivateKey) Eq(other *BLSPrivateKey) bool {
	return blsPrivateKey.PrivateKey.Equals(other.PrivateKey)
}

//
// TYPES: BLSPublicKey
//

type BLSPublicKey struct {
	PublicKey flowCrypto.PublicKey
}

func (blsPublicKey *BLSPublicKey) Verify(blsSignature *BLSSignature, input []byte) (bool, error) {
	return blsPublicKey.PublicKey.Verify(blsSignature.Signature, input, BLSHashingAlgorithm)
}

func (blsPublicKey *BLSPublicKey) ToBytes() []byte {
	return EncodeByteArray(blsPublicKey.PublicKey.Encode())
}

func (blsPublicKey *BLSPublicKey) FromBytes(publicKeyBytes []byte) (*BLSPublicKey, error) {
	return blsPublicKey.ReadBytes(bytes.NewReader(publicKeyBytes))
}

func (blsPublicKey *BLSPublicKey) ReadBytes(rr io.Reader) (*BLSPublicKey, error) {
	publicKeyBytes, err := DecodeByteArray(rr)
	if err != nil {
		return nil, err
	}
	blsPublicKey.PublicKey, err = flowCrypto.DecodePublicKey(BLSSigningAlgorithm, publicKeyBytes)
	return blsPublicKey, err
}

func (blsPublicKey *BLSPublicKey) ToString() string {
	return blsPublicKey.PublicKey.String()
}

func (blsPublicKey *BLSPublicKey) FromString(publicKeyString string) (*BLSPublicKey, error) {
	// Chop off leading 0x, if exists. Otherwise, does nothing.
	publicKeyStringCopy, _ := strings.CutPrefix(publicKeyString, "0x")
	// Convert from hex string to byte slice.
	publicKeyBytes, err := hex.DecodeString(publicKeyStringCopy)
	if err != nil {
		return nil, err
	}
	// Convert from byte slice to BLSPublicKey.
	blsPublicKey.PublicKey, err = flowCrypto.DecodePublicKey(BLSSigningAlgorithm, publicKeyBytes)
	return blsPublicKey, err
}

func (blsPublicKey *BLSPublicKey) Eq(other *BLSPublicKey) bool {
	return blsPublicKey.PublicKey.Equals(other.PublicKey)
}

func (blsPublicKey *BLSPublicKey) Copy() *BLSPublicKey {
<<<<<<< HEAD
	blsPublicKeyCopy := &BLSPublicKey{}
	blsPublicKeyCopy.FromBytes(append([]byte{}, blsPublicKey.ToBytes()...))
	return blsPublicKeyCopy
=======
	return &BLSPublicKey{
		PublicKey: blsPublicKey.PublicKey,
	}
>>>>>>> 3ca713e2
}

//
// TYPES: BLSSignature
//

type BLSSignature struct {
	Signature flowCrypto.Signature
}

func (blsSignature *BLSSignature) ToBytes() []byte {
	return EncodeByteArray(blsSignature.Signature.Bytes())
}

func (blsSignature *BLSSignature) FromBytes(signatureBytes []byte) (*BLSSignature, error) {
	return blsSignature.ReadBytes(bytes.NewReader(signatureBytes))
}

func (blsSignature *BLSSignature) ReadBytes(rr io.Reader) (*BLSSignature, error) {
	signatureBytes, err := DecodeByteArray(rr)
	if err != nil {
		return nil, err
	}
	blsSignature.Signature = signatureBytes
	return blsSignature, nil
}

func (blsSignature *BLSSignature) ToString() string {
	return blsSignature.Signature.String()
}

func (blsSignature *BLSSignature) FromString(signatureString string) (*BLSSignature, error) {
	// Chop off leading 0x, if exists. Otherwise, does nothing.
	signatureStringCopy, _ := strings.CutPrefix(signatureString, "0x")
	// Convert from hex string to byte slice.
	signatureBytes, err := hex.DecodeString(signatureStringCopy)
	if err != nil {
		return nil, err
	}
	// Convert from byte slice to BLSSignature.
	blsSignature.Signature = signatureBytes
	return blsSignature, nil
}

func (blsSignature *BLSSignature) Eq(other *BLSSignature) bool {
	return bytes.Equal(blsSignature.ToBytes(), other.ToBytes())
}

func (blsSignature *BLSSignature) Copy() *BLSSignature {
<<<<<<< HEAD
	blsSignatureCopy := &BLSSignature{}
	blsSignatureCopy.FromBytes(append([]byte{}, blsSignature.ToBytes()...))
	return blsSignatureCopy
=======
	return &BLSSignature{
		Signature: append([]byte{}, blsSignature.Signature.Bytes()...),
	}
>>>>>>> 3ca713e2
}<|MERGE_RESOLUTION|>--- conflicted
+++ resolved
@@ -127,15 +127,9 @@
 }
 
 func (blsPublicKey *BLSPublicKey) Copy() *BLSPublicKey {
-<<<<<<< HEAD
-	blsPublicKeyCopy := &BLSPublicKey{}
-	blsPublicKeyCopy.FromBytes(append([]byte{}, blsPublicKey.ToBytes()...))
-	return blsPublicKeyCopy
-=======
 	return &BLSPublicKey{
 		PublicKey: blsPublicKey.PublicKey,
 	}
->>>>>>> 3ca713e2
 }
 
 //
@@ -185,13 +179,7 @@
 }
 
 func (blsSignature *BLSSignature) Copy() *BLSSignature {
-<<<<<<< HEAD
-	blsSignatureCopy := &BLSSignature{}
-	blsSignatureCopy.FromBytes(append([]byte{}, blsSignature.ToBytes()...))
-	return blsSignatureCopy
-=======
 	return &BLSSignature{
 		Signature: append([]byte{}, blsSignature.Signature.Bytes()...),
 	}
->>>>>>> 3ca713e2
 }