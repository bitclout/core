--- conflicted
+++ resolved
@@ -226,11 +226,7 @@
 				return nil, nil, nil, errors.Wrapf(err, "Error copying UtxoView: ")
 			}
 			_, _, _, _, err = utxoViewCopy._connectTransaction(mempoolTx.Tx, mempoolTx.Hash, int64(mempoolTx.TxSizeBytes),
-<<<<<<< HEAD
 				uint32(blockRet.Header.Height), int64(blockRet.Header.TstampNanoSecs), true, false)
-=======
-				uint32(blockRet.Header.Height), true, false)
->>>>>>> 10b92cfe
 			if err != nil {
 				// Skip failing txns. This should happen super rarely.
 				txnErrorString := fmt.Sprintf(
@@ -241,11 +237,7 @@
 			}
 			// At this point, we know the transaction isn't going to break our view so attach it.
 			_, _, _, _, err = utxoView._connectTransaction(mempoolTx.Tx, mempoolTx.Hash, int64(mempoolTx.TxSizeBytes),
-<<<<<<< HEAD
 				uint32(blockRet.Header.Height), int64(blockRet.Header.TstampNanoSecs), true, false)
-=======
-				uint32(blockRet.Header.Height), true, false)
->>>>>>> 10b92cfe
 			if err != nil {
 				// We should never get an error here since we just attached a txn to an indentical
 				// view.
@@ -301,11 +293,9 @@
 	// Skip the block reward, which is the first txn in the block.
 	for _, txnInBlock := range blockRet.Txns[1:] {
 		var feeNanos uint64
-<<<<<<< HEAD
-		_, _, _, feeNanos, err = feesUtxoView._connectTransaction(txnInBlock, txnInBlock.Hash(), 0, uint32(blockRet.Header.Height), 0, false, false)
-=======
-		_, _, _, feeNanos, err = feesUtxoView._connectTransaction(txnInBlock, txnInBlock.Hash(), 0, uint32(blockRet.Header.Height), false, false)
->>>>>>> 10b92cfe
+		_, _, _, feeNanos, err = feesUtxoView._connectTransaction(
+			txnInBlock, txnInBlock.Hash(), 0, uint32(blockRet.Header.Height),
+			0, false, false)
 		if err != nil {
 			return nil, nil, nil, fmt.Errorf(
 				"DeSoBlockProducer._getBlockTemplate: Error attaching txn to UtxoView for computed block: %v", err)
