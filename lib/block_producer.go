--- conflicted
+++ resolved
@@ -3,10 +3,7 @@
 import (
 	"encoding/hex"
 	"fmt"
-<<<<<<< HEAD
-	"github.com/btcsuite/btcd/btcec/v2/ecdsa"
-=======
->>>>>>> 9ddc28de
+	"github.com/decred/dcrd/dcrec/secp256k1/v4/ecdsa"
 	"math"
 	"strings"
 	"sync"
@@ -623,10 +620,6 @@
 	}
 
 	signature := ecdsa.Sign(desoBlockProducer.blockProducerPrivateKey, blockHash[:])
-	if err != nil {
-		return errors.Wrap(
-			fmt.Errorf("Error signing block: %v", err), "")
-	}
 	// If we get here, we now have a valid signature for the block.
 
 	// Embed the signature into the block.
