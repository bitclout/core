package migrate

import (
	"github.com/go-pg/pg/v10/orm"
	migrations "github.com/robinjoseph08/go-pg-migrations/v3"
)

func init() {
	up := func(db orm.DB) error {
		_, err := db.Exec(`
			CREATE TABLE pg_chains (
                name     TEXT  NOT NULL PRIMARY KEY,
				tip_hash BYTEA NOT NULL
			)
		`)
		if err != nil {
			return err
		}

		_, err = db.Exec(`
			CREATE TABLE pg_blocks (
				hash              BYTEA PRIMARY KEY,
				parent_hash       BYTEA,
				height            BIGINT NOT NULL,
				difficulty_target BYTEA  NOT NULL,
				cum_work          BYTEA  NOT NULL,
				status            TEXT   NOT NULL,
				tx_merkle_root    BYTEA  NOT NULL,
				timestamp         BIGINT NOT NULL,
				nonce             BIGINT NOT NULL,
				extra_nonce       BIGINT,
				version           INT,
				notified          BOOL NOT NULL
			)
		`)
		if err != nil {
			return err
		}

		_, err = db.Exec(`
			CREATE TABLE pg_transactions (
				hash       BYTEA PRIMARY KEY,
				block_hash BYTEA NOT NULL,
				type       SMALLINT NOT NULL,
				public_key BYTEA,
				extra_data JSONB,
				r          BYTEA,
				s          BYTEA
			);
		`)
		if err != nil {
			return err
		}

		_, err = db.Exec(`
			CREATE TABLE pg_transaction_outputs (
				output_hash  BYTEA    NOT NULL,
				output_index INT      NOT NULL,
				output_type  SMALLINT NOT NULL,
				height       BIGINT   NOT NULL,
				public_key   BYTEA    NOT NULL,
				amount_nanos BIGINT   NOT NULL,
				spent        BOOL     NOT NULL,
				input_hash   BYTEA,
				input_index  INT,

				PRIMARY KEY (output_hash, output_index)
			);

			CREATE INDEX pg_transaction_outputs_public_key ON pg_transaction_outputs(public_key);
		`)
		if err != nil {
			return err
		}

		_, err = db.Exec(`
			CREATE TABLE pg_metadata_block_rewards (
				transaction_hash BYTEA PRIMARY KEY,
				extra_data       BYTEA NOT NULL
			);
		`)
		if err != nil {
			return err
		}

		_, err = db.Exec(`
			CREATE TABLE pg_metadata_bitcoin_exchanges (
				transaction_hash    BYTEA PRIMARY KEY,
				bitcoin_block_hash  BYTEA NOT NULL,
				bitcoin_merkle_root BYTEA NOT NULL
			);
		`)
		if err != nil {
			return err
		}

		_, err = db.Exec(`
			CREATE TABLE pg_metadata_private_messages (
				transaction_hash     BYTEA PRIMARY KEY,
				recipient_public_key BYTEA  NOT NULL,
				encrypted_text       BYTEA  NOT NULL,
				timestamp_nanos      BIGINT NOT NULL
			);
		`)
		if err != nil {
			return err
		}

		_, err = db.Exec(`
			CREATE TABLE pg_metadata_submit_posts (
				transaction_hash    BYTEA PRIMARY KEY,
				post_hash_to_modify BYTEA  NOT NULL,
				parent_stake_id     BYTEA  NOT NULL,
				body                BYTEA  NOT NULL,
				timestamp_nanos     BIGINT NOT NULL,
				is_hidden           BOOL   NOT NULL
			);
		`)
		if err != nil {
			return err
		}

		_, err = db.Exec(`
			CREATE TABLE pg_metadata_update_exchange_rates (
				transaction_hash      BYTEA PRIMARY KEY,
				usd_cents_per_bitcoin BIGINT NOT NULL
			);
		`)
		if err != nil {
			return err
		}

		_, err = db.Exec(`
			CREATE TABLE pg_metadata_update_profiles (
				transaction_hash         BYTEA PRIMARY KEY,
				profile_public_key       BYTEA,
				new_username             BYTEA,
				new_description          BYTEA,
				new_profile_pic          BYTEA,
				new_creator_basis_points BIGINT NOT NULL
			);
		`)
		if err != nil {
			return err
		}

		_, err = db.Exec(`
			CREATE TABLE pg_metadata_follows (
				transaction_hash    BYTEA PRIMARY KEY,
				followed_public_key BYTEA NOT NULL,
				is_unfollow         BOOL NOT NULL
			);
		`)
		if err != nil {
			return err
		}

		_, err = db.Exec(`
			CREATE TABLE pg_metadata_likes (
				transaction_hash BYTEA PRIMARY KEY,
				liked_post_hash  BYTEA NOT NULL,
				is_unlike        BOOL NOT NULL
			);
		`)
		if err != nil {
			return err
		}

		_, err = db.Exec(`
			CREATE TABLE pg_metadata_creator_coins (
				transaction_hash                BYTEA PRIMARY KEY,
				profile_public_key              BYTEA NOT NULL,
				operation_type                  SMALLINT NOT NULL,
<<<<<<< HEAD
				bit_clout_to_sell_nanos         BIGINT NOT NULL,
				creator_coin_to_sell_nanos      BIGINT NOT NULL,
				bit_clout_to_add_nanos          BIGINT NOT NULL,
				min_bit_clout_expected_nanos    BIGINT NOT NULL,
=======
				de_so_to_sell_nanos         BIGINT NOT NULL,
				creator_coin_to_sell_nanos      BIGINT NOT NULL,
				de_so_to_add_nanos          BIGINT NOT NULL,
				min_de_so_expected_nanos    BIGINT NOT NULL,
>>>>>>> be25e74a
				min_creator_coin_expected_nanos BIGINT NOT NULL
			);
		`)
		if err != nil {
			return err
		}

		_, err = db.Exec(`
			CREATE TABLE pg_metadata_swap_identities (
				transaction_hash BYTEA PRIMARY KEY,
				from_public_key  BYTEA NOT NULL,
				to_public_key    BYTEA NOT NULL
			);
		`)
		if err != nil {
			return err
		}

		_, err = db.Exec(`
			CREATE TABLE pg_metadata_creator_coin_transfers (
				transaction_hash               BYTEA PRIMARY KEY,
				profile_public_key             BYTEA NOT NULL,
				creator_coin_to_transfer_nanos BIGINT NOT NULL,
				receiver_public_key            BYTEA NOT NULL
			);
		`)
		if err != nil {
			return err
		}

		_, err = db.Exec(`
			CREATE TABLE pg_metadata_create_nfts (
				transaction_hash             BYTEA PRIMARY KEY,
				nft_post_hash                BYTEA NOT NULL,
				num_copies                   BIGINT NOT NULL,
				has_unlockable               BOOL NOT NULL,
				is_for_sale                  BOOL NOT NULL,
				min_bid_amount_nanos         BIGINT NOT NULL,
				creator_royalty_basis_points BIGINT NOT NULL,
				coin_royalty_basis_points    BIGINT NOT NULL
			);
		`)
		if err != nil {
			return err
		}

		_, err = db.Exec(`
			CREATE TABLE pg_metadata_update_nfts (
				transaction_hash     BYTEA PRIMARY KEY,
				nft_post_hash        BYTEA NOT NULL,
				serial_number        BIGINT NOT NULL,
				is_for_sale          BOOL NOT NULL,
				min_bid_amount_nanos BIGINT NOT NULL
			);
		`)
		if err != nil {
			return err
		}

		_, err = db.Exec(`
			CREATE TABLE pg_metadata_accept_nft_bids (
				transaction_hash BYTEA PRIMARY KEY,
				nft_post_hash    BYTEA NOT NULL,
				serial_number    BIGINT NOT NULL,
				bidder_pkid      BYTEA NOT NULL,
				bid_amount_nanos BIGINT NOT NULL,
				unlockable_text  BYTEA NOT NULL
			);
		`)
		if err != nil {
			return err
		}

		_, err = db.Exec(`
			CREATE TABLE pg_metadata_bid_inputs (
				transaction_hash BYTEA NOT NULL,
				input_hash       BYTEA NOT NULL,
				input_index      BIGINT NOT NULL,

				PRIMARY KEY (transaction_hash, input_hash, input_index)
			);
		`)
		if err != nil {
			return err
		}

		_, err = db.Exec(`
			CREATE TABLE pg_metadata_nft_bids (
				transaction_hash BYTEA PRIMARY KEY,
				nft_post_hash    BYTEA NOT NULL,
				serial_number    BIGINT NOT NULL,
				bid_amount_nanos BIGINT NOT NULL
			);
		`)
		if err != nil {
			return err
		}

		_, err = db.Exec(`
			CREATE TABLE pg_notifications (
				transaction_hash BYTEA PRIMARY KEY,
				mined            BOOL NOT NULL,
				to_user          BYTEA NOT NULL,
				from_user        BYTEA NOT NULL,
				other_user       BYTEA,
				type             SMALLINT NOT NULL,
				amount           BIGINT,
				post_hash        BYTEA,
				timestamp        BIGINT NOT NULL
			);
		`)
		if err != nil {
			return err
		}

		_, err = db.Exec(`
			CREATE TABLE pg_profiles (
				pkid                       BYTEA PRIMARY KEY,
				public_key                 BYTEA NOT NULL,
                username                   TEXT,
				description                TEXT,
				profile_pic                BYTEA,
				creator_basis_points       BIGINT,
<<<<<<< HEAD
				bit_clout_locked_nanos     BIGINT,
=======
				de_so_locked_nanos     BIGINT,
>>>>>>> be25e74a
				number_of_holders          BIGINT,
				coins_in_circulation_nanos BIGINT,
				coin_watermark_nanos       BIGINT
			);

			CREATE INDEX pg_profiles_public_key ON pg_profiles(public_key);
			CREATE INDEX pg_profiles_username ON pg_profiles(username);
			CREATE INDEX pg_profiles_lower_username ON pg_profiles(LOWER(username));
		`)
		if err != nil {
			return err
		}

		_, err = db.Exec(`
			CREATE TABLE pg_posts (
				post_hash                    BYTEA PRIMARY KEY,
				poster_public_key            BYTEA NOT NULL,
				parent_post_hash             BYTEA,
                body                         TEXT,
				reclouted_post_hash          BYTEA,
				quoted_reclout               BOOL,
				timestamp                    BIGINT,
				hidden                       BOOL,
				like_count                   BIGINT,
				reclout_count                BIGINT,
				quote_reclout_count          BIGINT,
				diamond_count                BIGINT,
				comment_count                BIGINT,
				pinned                       BOOL,
				nft                          BOOL,
				num_nft_copies               BIGINT,
				unlockable                   BOOL,
				creator_royalty_basis_points BIGINT,
				coin_royalty_basis_points    BIGINT,
				extra_data                   JSONB
			);
		`)
		if err != nil {
			return err
		}

		_, err = db.Exec(`
			CREATE TABLE pg_likes (
				liker_public_key BYTEA,
				liked_post_hash  BYTEA,

				PRIMARY KEY (liker_public_key, liked_post_hash)
			);
		`)
		if err != nil {
			return err
		}

		_, err = db.Exec(`
			CREATE TABLE pg_follows (
				follower_pkid BYTEA,
				followed_pkid BYTEA,

				PRIMARY KEY (follower_pkid, followed_pkid)
			);
		`)
		if err != nil {
			return err
		}

		_, err = db.Exec(`
			CREATE TABLE pg_diamonds (
				sender_pkid       BYTEA,
				receiver_pkid     BYTEA,
				diamond_post_hash BYTEA,
				diamond_level     SMALLINT,

				PRIMARY KEY (sender_pkid, receiver_pkid, diamond_post_hash)
			);
		`)
		if err != nil {
			return err
		}

		_, err = db.Exec(`
			CREATE TABLE pg_messages (
				message_hash         BYTEA PRIMARY KEY,
				sender_public_key    BYTEA,
				recipient_public_key BYTEA,
				encrypted_text       BYTEA,
				timestamp_nanos      BIGINT
			);
		`)
		if err != nil {
			return err
		}

		_, err = db.Exec(`
			CREATE TABLE pg_creator_coin_balances (
				holder_pkid   BYTEA,
				creator_pkid  BYTEA,
				balance_nanos BIGINT,
				has_purchased BOOL,

				PRIMARY KEY (holder_pkid, creator_pkid)
			);
		`)
		if err != nil {
			return err
		}

		_, err = db.Exec(`
			CREATE TABLE pg_balances (
				public_key    BYTEA PRIMARY KEY,
				balance_nanos BIGINT
			);
		`)
		if err != nil {
			return err
		}

		_, err = db.Exec(`
			CREATE TABLE pg_global_params (
				id                           BIGSERIAL PRIMARY KEY,
				usd_cents_per_bitcoin        BIGINT,
				create_profile_fee_nanos     BIGINT,
				create_nft_fee_nanos         BIGINT,
				max_copies_per_nft           BIGINT,
				min_network_fee_nanos_per_kb BIGINT
			);
		`)
		if err != nil {
			return err
		}

		_, err = db.Exec(`
			CREATE TABLE pg_reclouts (
				reclouter_public_key BYTEA,
				reclouted_post_hash  BYTEA,
				reclout_post_hash    BYTEA,

				PRIMARY KEY (reclouter_public_key, reclouted_post_hash)
			);
		`)
		if err != nil {
			return err
		}

		_, err = db.Exec(`
			CREATE TABLE pg_forbidden_keys (
				public_key BYTEA PRIMARY KEY
			);
		`)
		if err != nil {
			return err
		}

		_, err = db.Exec(`
			CREATE TABLE pg_nfts (
				nft_post_hash                  BYTEA,
				serial_number                  BIGINT,
				last_owner_pkid                BYTEA,
				owner_pkid                     BYTEA,
				for_sale                       BOOL,
				min_bid_amount_nanos           BIGINT,
				unlockable_text                TEXT,
				last_accepted_bid_amount_nanos BIGINT,

				PRIMARY KEY (nft_post_hash, serial_number)
			);
		`)
		if err != nil {
			return err
		}

		_, err = db.Exec(`
			CREATE TABLE pg_nft_bids (
				bidder_pkid      BYTEA,
				nft_post_hash    BYTEA,
				serial_number    BIGINT,
				bid_amount_nanos BIGINT,
				accepted         BOOL,

				PRIMARY KEY (bidder_pkid, nft_post_hash, serial_number)
			);
		`)
		if err != nil {
			return err
		}

		return nil
	}

	down := func(db orm.DB) error {
		_, err := db.Exec(`
			DROP TABLE pg_chains;
			DROP TABLE pg_blocks;
			DROP TABLE pg_transactions;
			DROP TABLE pg_transaction_outputs;
			DROP TABLE pg_metadata_block_rewards;
			DROP TABLE pg_metadata_bitcoin_exchanges;
			DROP TABLE pg_metadata_private_messages;
			DROP TABLE pg_metadata_submit_posts;
			DROP TABLE pg_metadata_update_exchange_rates;
			DROP TABLE pg_metadata_update_profiles;
			DROP TABLE pg_metadata_follows;
			DROP TABLE pg_metadata_likes;
			DROP TABLE pg_metadata_creator_coins;
			DROP TABLE pg_metadata_swap_identities;
			DROP TABLE pg_metadata_creator_coin_transfers;
			DROP TABLE pg_metadata_create_nfts;
			DROP TABLE pg_metadata_update_nfts;
			DROP TABLE pg_metadata_accept_nft_bids;
			DROP TABLE pg_metadata_bid_inputs;
			DROP TABLE pg_metadata_nft_bids;
			DROP TABLE pg_notifications;
			DROP TABLE pg_profiles;
			DROP TABLE pg_posts;
			DROP TABLE pg_likes;
			DROP TABLE pg_follows;
			DROP TABLE pg_diamonds;
			DROP TABLE pg_messages;
			DROP TABLE pg_creator_coin_balances;
			DROP TABLE pg_balances;
			DROP TABLE pg_global_params;
			DROP TABLE pg_reclouts;
			DROP TABLE pg_forbidden_keys;
			DROP TABLE pg_nfts;
			DROP TABLE pg_nft_bids;
		`)
		return err
	}

	opts := migrations.MigrationOptions{}

	migrations.Register("20210623152412_create_tables", up, down, opts)
}<|MERGE_RESOLUTION|>--- conflicted
+++ resolved
@@ -171,17 +171,10 @@
 				transaction_hash                BYTEA PRIMARY KEY,
 				profile_public_key              BYTEA NOT NULL,
 				operation_type                  SMALLINT NOT NULL,
-<<<<<<< HEAD
-				bit_clout_to_sell_nanos         BIGINT NOT NULL,
-				creator_coin_to_sell_nanos      BIGINT NOT NULL,
-				bit_clout_to_add_nanos          BIGINT NOT NULL,
-				min_bit_clout_expected_nanos    BIGINT NOT NULL,
-=======
 				de_so_to_sell_nanos         BIGINT NOT NULL,
 				creator_coin_to_sell_nanos      BIGINT NOT NULL,
 				de_so_to_add_nanos          BIGINT NOT NULL,
 				min_de_so_expected_nanos    BIGINT NOT NULL,
->>>>>>> be25e74a
 				min_creator_coin_expected_nanos BIGINT NOT NULL
 			);
 		`)
@@ -305,11 +298,7 @@
 				description                TEXT,
 				profile_pic                BYTEA,
 				creator_basis_points       BIGINT,
-<<<<<<< HEAD
-				bit_clout_locked_nanos     BIGINT,
-=======
 				de_so_locked_nanos     BIGINT,
->>>>>>> be25e74a
 				number_of_holders          BIGINT,
 				coins_in_circulation_nanos BIGINT,
 				coin_watermark_nanos       BIGINT
@@ -329,13 +318,13 @@
 				poster_public_key            BYTEA NOT NULL,
 				parent_post_hash             BYTEA,
                 body                         TEXT,
-				reclouted_post_hash          BYTEA,
-				quoted_reclout               BOOL,
+				reposted_post_hash          BYTEA,
+				quoted_repost               BOOL,
 				timestamp                    BIGINT,
 				hidden                       BOOL,
 				like_count                   BIGINT,
-				reclout_count                BIGINT,
-				quote_reclout_count          BIGINT,
+				repost_count                BIGINT,
+				quote_repost_count          BIGINT,
 				diamond_count                BIGINT,
 				comment_count                BIGINT,
 				pinned                       BOOL,
@@ -441,12 +430,12 @@
 		}
 
 		_, err = db.Exec(`
-			CREATE TABLE pg_reclouts (
-				reclouter_public_key BYTEA,
-				reclouted_post_hash  BYTEA,
-				reclout_post_hash    BYTEA,
-
-				PRIMARY KEY (reclouter_public_key, reclouted_post_hash)
+			CREATE TABLE pg_reposts (
+				reposter_public_key BYTEA,
+				reposted_post_hash  BYTEA,
+				repost_post_hash    BYTEA,
+
+				PRIMARY KEY (reposter_public_key, reposted_post_hash)
 			);
 		`)
 		if err != nil {
@@ -530,7 +519,7 @@
 			DROP TABLE pg_creator_coin_balances;
 			DROP TABLE pg_balances;
 			DROP TABLE pg_global_params;
-			DROP TABLE pg_reclouts;
+			DROP TABLE pg_reposts;
 			DROP TABLE pg_forbidden_keys;
 			DROP TABLE pg_nfts;
 			DROP TABLE pg_nft_bids;
