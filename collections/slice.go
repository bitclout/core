package collections

<<<<<<< HEAD
import "sort"

func TransformSlice[TInput any, TOutput any](slice []TInput, transformFn func(TInput) TOutput) []TOutput {
=======
func All[T any](slice []T, predicate func(T) bool) bool {
	negatedPredicate := func(val T) bool {
		return !predicate(val)
	}
	return !Any(slice, negatedPredicate)
}

func Any[T any](slice []T, predicate func(T) bool) bool {
	for _, val := range slice {
		if predicate(val) {
			return true
		}
	}
	return false
}

func Transform[TInput any, TOutput any](slice []TInput, transformFn func(TInput) TOutput) []TOutput {
>>>>>>> be705865
	var result []TOutput
	for _, val := range slice {
		result = append(result, transformFn(val))
	}
	return result
}

<<<<<<< HEAD
// SortStable wraps the built-in sort.SliceStable function to return a sorted slice
// given an input slice, without any side effects on the input. Params:
//   - input: the original slice whose contents will be sorted
//   - comparator: anonymous function that takes in two values A and B, and returns true if
//     A precedes B in the intended sorting
func SortStable[T any](slice []T, lessFn func(T, T) bool) []T {
	result := make([]T, len(slice))
	copy(result, slice)
	sort.SliceStable(result, func(ii, jj int) bool {
		return lessFn(result[ii], result[jj])
	})
	return result
=======
func ToMap[TKey comparable, TValue any](slice []TValue, keyFn func(TValue) TKey) map[TKey]TValue {
	result := make(map[TKey]TValue)
	for _, val := range slice {
		result[keyFn(val)] = val
	}
	return result
}

func Reverse[T any](input []T) []T {
	output := make([]T, len(input))
	for ii := 0; ii < len(input); ii++ {
		output[len(input)-1-ii] = input[ii]
	}
	return output
>>>>>>> be705865
}<|MERGE_RESOLUTION|>--- conflicted
+++ resolved
@@ -1,10 +1,7 @@
 package collections
 
-<<<<<<< HEAD
 import "sort"
 
-func TransformSlice[TInput any, TOutput any](slice []TInput, transformFn func(TInput) TOutput) []TOutput {
-=======
 func All[T any](slice []T, predicate func(T) bool) bool {
 	negatedPredicate := func(val T) bool {
 		return !predicate(val)
@@ -22,7 +19,6 @@
 }
 
 func Transform[TInput any, TOutput any](slice []TInput, transformFn func(TInput) TOutput) []TOutput {
->>>>>>> be705865
 	var result []TOutput
 	for _, val := range slice {
 		result = append(result, transformFn(val))
@@ -30,7 +26,6 @@
 	return result
 }
 
-<<<<<<< HEAD
 // SortStable wraps the built-in sort.SliceStable function to return a sorted slice
 // given an input slice, without any side effects on the input. Params:
 //   - input: the original slice whose contents will be sorted
@@ -43,7 +38,8 @@
 		return lessFn(result[ii], result[jj])
 	})
 	return result
-=======
+}
+
 func ToMap[TKey comparable, TValue any](slice []TValue, keyFn func(TValue) TKey) map[TKey]TValue {
 	result := make(map[TKey]TValue)
 	for _, val := range slice {
@@ -58,5 +54,4 @@
 		output[len(input)-1-ii] = input[ii]
 	}
 	return output
->>>>>>> be705865
 }