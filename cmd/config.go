package cmd

import (
	"github.com/deso-protocol/core/lib"
	"github.com/golang/glog"
	"github.com/spf13/viper"
	"net/url"
	"os"
	"path/filepath"
	"strings"
)

type Config struct {
	// Core
	Params               *lib.DeSoParams
	ProtocolPort         uint16
	DataDirectory        string
	MempoolDumpDirectory string
	TXIndex              bool
	Regtest              bool
	RegtestAccelerated   bool
	PostgresURI          string

	// Peers
	ConnectIPs          []string
	AddIPs              []string
	AddSeeds            []string
	TargetOutboundPeers uint32
	StallTimeoutSeconds uint64

	// Peer Restrictions
	PrivateMode       bool
	ReadOnlyMode      bool
	DisableNetworking bool
	IgnoreInboundInvs bool
	MaxInboundPeers   uint32
	OneInboundPerIp   bool

	// NetworkingManager config
	PeerConnectionRefreshIntervalMillis uint64

	// Snapshot
	HyperSync                 bool
	ForceChecksum             bool
	SyncType                  lib.NodeSyncType
	MaxSyncBlockHeight        uint32
	SnapshotBlockHeightPeriod uint64
	DisableEncoderMigrations  bool
	HypersyncMaxQueueSize     uint32

	// PoS Validator
	PosValidatorSeed string

	// Mempool
	MempoolBackupIntervalMillis                uint64
	MempoolMaxValidationViewConnects           uint64
	TransactionValidationRefreshIntervalMillis uint64

	// Mining
	MinerPublicKeys  []string
	NumMiningThreads uint64

	// Fees
	RateLimitFeerate uint64
	MinFeerate       uint64

	// BlockProducer
	MaxBlockTemplatesCache          uint64
	MinBlockUpdateInterval          uint64
	BlockCypherAPIKey               string
	BlockProducerSeed               string
	TrustedBlockProducerPublicKeys  []string
	TrustedBlockProducerStartHeight uint64

	// Logging
	LogDirectory          string
	GlogV                 uint64
	GlogVmodule           string
	LogDBSummarySnapshots bool
	DatadogProfiler       bool
	TimeEvents            bool
<<<<<<< HEAD
	NoLogToStdErr         bool
=======
	LogToStdErr           bool
>>>>>>> ee96f775

	// State Syncer
	StateChangeDir                 string
	StateSyncerMempoolTxnSyncLimit uint64

	// PoS Checkpoint Syncing
	CheckpointSyncingProviders []string
}

// Viper doesn't work when you have environment variables. This is the
// suggested workaround:
// https://github.com/spf13/viper/issues/380
func GetStringSliceWorkaround(flagName string) []string {
	value := viper.GetString(flagName)
	if value == "" || value == " " {
		return []string{}
	}
	return strings.Split(value, ",")
}

func LoadConfig() *Config {
	config := Config{}

	// Core
	testnet := viper.GetBool("testnet")
	if testnet {
		config.Params = &lib.DeSoTestnetParams
	} else {
		config.Params = &lib.DeSoMainnetParams
	}

	config.ProtocolPort = uint16(viper.GetUint64("protocol-port"))
	if config.ProtocolPort <= 0 {
		config.ProtocolPort = config.Params.DefaultSocketPort
	}

	dataDir := viper.GetString("data-dir")
	if dataDir == "" {
		dataDir = lib.GetDataDir(config.Params)
	}
	config.DataDirectory = filepath.Join(dataDir, lib.DBVersionString)
	if err := os.MkdirAll(config.DataDirectory, os.ModePerm); err != nil {
		glog.Fatalf("Could not create data directories (%s): %v", config.DataDirectory, err)
	}

	config.MempoolDumpDirectory = viper.GetString("mempool-dump-dir")
	config.TXIndex = viper.GetBool("txindex")
	config.Regtest = viper.GetBool("regtest")
	config.RegtestAccelerated = viper.GetBool("regtest-accelerated")
	config.PostgresURI = viper.GetString("postgres-uri")
	config.HyperSync = viper.GetBool("hypersync")
	config.ForceChecksum = viper.GetBool("force-checksum")
	config.SyncType = lib.NodeSyncType(viper.GetString("sync-type"))
	config.MaxSyncBlockHeight = viper.GetUint32("max-sync-block-height")
	config.SnapshotBlockHeightPeriod = viper.GetUint64("snapshot-block-height-period")
	config.DisableEncoderMigrations = viper.GetBool("disable-encoder-migrations")
	config.HypersyncMaxQueueSize = viper.GetUint32("hypersync-max-queue-size")

	// PoS Validator
	config.PosValidatorSeed = viper.GetString("pos-validator-seed")

	// Mempool
	config.MempoolBackupIntervalMillis = viper.GetUint64("mempool-backup-time-millis")
	config.MempoolMaxValidationViewConnects = viper.GetUint64("mempool-max-validation-view-connects")
	config.TransactionValidationRefreshIntervalMillis = viper.GetUint64("transaction-validation-refresh-interval-millis")

	// Peers
	config.ConnectIPs = GetStringSliceWorkaround("connect-ips")
	glog.V(2).Infof("Connect IPs read in: %v", config.ConnectIPs)
	config.AddIPs = GetStringSliceWorkaround("add-ips")
	config.AddSeeds = GetStringSliceWorkaround("add-seeds")
	config.TargetOutboundPeers = viper.GetUint32("target-outbound-peers")
	config.StallTimeoutSeconds = viper.GetUint64("stall-timeout-seconds")

	// Peer Restrictions
	config.PrivateMode = viper.GetBool("private-mode")
	config.ReadOnlyMode = viper.GetBool("read-only-mode")
	config.DisableNetworking = viper.GetBool("disable-networking")
	config.IgnoreInboundInvs = viper.GetBool("ignore-inbound-invs")
	config.MaxInboundPeers = viper.GetUint32("max-inbound-peers")
	config.OneInboundPerIp = viper.GetBool("one-inbound-per-ip")

	// NetworkManager config
	config.PeerConnectionRefreshIntervalMillis = viper.GetUint64("peer-connection-refresh-interval-millis")

	// Mining + Admin
	config.MinerPublicKeys = GetStringSliceWorkaround("miner-public-keys")
	config.NumMiningThreads = viper.GetUint64("num-mining-threads")

	// Fees
	config.RateLimitFeerate = viper.GetUint64("rate-limit-feerate")
	config.MinFeerate = viper.GetUint64("min-feerate")

	// BlockProducer
	config.MaxBlockTemplatesCache = viper.GetUint64("max-block-templates-cache")
	config.MinBlockUpdateInterval = viper.GetUint64("min-block-update-interval")
	config.BlockCypherAPIKey = viper.GetString("block-cypher-api-key")
	config.BlockProducerSeed = viper.GetString("block-producer-seed")
	config.TrustedBlockProducerStartHeight = viper.GetUint64("trusted-block-producer-start-height")
	// TODO: Couldn't get this to work with environement variable
	config.TrustedBlockProducerPublicKeys = viper.GetStringSlice("trusted-block-producer-public-keys")
	glog.V(2).Infof("Trusted Block Producer Public Keys: %v", config.TrustedBlockProducerPublicKeys)

	// Logging
	config.LogDirectory = viper.GetString("log-dir")
	if config.LogDirectory == "" {
		config.LogDirectory = config.DataDirectory
	}
	config.GlogV = viper.GetUint64("glog-v")
	config.GlogVmodule = viper.GetString("glog-vmodule")
	config.LogDBSummarySnapshots = viper.GetBool("log-db-summary-snapshots")
	config.DatadogProfiler = viper.GetBool("datadog-profiler")
	config.TimeEvents = viper.GetBool("time-events")
	config.LogToStdErr = true

	// State Syncer
	config.StateChangeDir = viper.GetString("state-change-dir")
	config.StateSyncerMempoolTxnSyncLimit = viper.GetUint64("state-syncer-mempool-txn-sync-limit")

	// PoS Checkpoint Syncing
	config.CheckpointSyncingProviders = GetStringSliceWorkaround("checkpoint-syncing-providers")
	for _, provider := range config.CheckpointSyncingProviders {
		if _, err := url.ParseRequestURI(provider); err != nil {
			glog.Fatalf("Invalid checkpoint syncing provider URL: %v", provider)
		}
	}
	// TODO: If someone wants to sync w/o checkpoint syncing, they should be able to do so.
	// How do we support this? another flag I guess or they just provide an invalid value
	// to the checkpoint-syncing-providers flag.
	if len(config.CheckpointSyncingProviders) == 0 && !config.Regtest {
		if testnet {
			config.CheckpointSyncingProviders = []string{lib.DefaultTestnetCheckpointProvider}
		} else {
			config.CheckpointSyncingProviders = []string{lib.DefaultMainnetCheckpointProvider}
		}
	}

	if len(config.CheckpointSyncingProviders) == 0 && config.Regtest {
		glog.Warningln("No checkpoint syncing providers specified. Syncing will require verification of signatures" +
			" on all blocks, which may be slow. Consider specifying a checkpoint syncing provider.")
	}

	return &config
}

func (config *Config) Print() {
	glog.Infof("Logging to directory %s", config.LogDirectory)
	glog.Infof("Running node in %s mode", config.Params.NetworkType)
	glog.Infof("Data Directory: %s", config.DataDirectory)

	if config.MempoolDumpDirectory != "" {
		glog.Infof("Mempool Dump Directory: %s", config.MempoolDumpDirectory)
	}

	if config.PostgresURI != "" {
		glog.Infof("Postgres URI: %s", config.PostgresURI)
	}

	if config.PosValidatorSeed != "" {
		glog.Infof(lib.CLog(lib.Blue, "PoS Validator: ON"))
	}

	if config.HyperSync {
		glog.Infof("HyperSync: ON")
	}

	if config.ForceChecksum {
		glog.Infof("ForceChecksum: ON")
	} else {
		glog.V(0).Infof(lib.CLog(lib.Red, "ForceChecksum: OFF - This could "+
			"allow a peer to trick you into downloading bad hypersync state. Be sure you're "+
			"connecting to a trustworthy sync peer."))
	}

	if config.SnapshotBlockHeightPeriod > 0 {
		glog.Infof("SnapshotBlockHeightPeriod: %v", config.SnapshotBlockHeightPeriod)
	}

	if lib.IsNodeArchival(config.SyncType) {
		glog.Infof("ArchivalMode: ON")
	}

	glog.Infof("SyncType: %v", config.SyncType)

	if config.MaxSyncBlockHeight > 0 {
		glog.Infof("MaxSyncBlockHeight: %v", config.MaxSyncBlockHeight)
	}

	if len(config.ConnectIPs) > 0 {
		glog.Infof("Connect IPs: %s", config.ConnectIPs)
	}

	if len(config.AddIPs) > 0 {
		glog.Infof("Add IPs: %s", config.ConnectIPs)
	}

	if config.PrivateMode {
		glog.Infof("PRIVATE MODE")
	}

	if config.ReadOnlyMode {
		glog.Infof("READ ONLY MODE")
	}

	if config.DisableNetworking {
		glog.Infof("NETWORKING DISABLED")
	}

	if config.IgnoreInboundInvs {
		glog.Infof("IGNORING INBOUND INVS")
	}

	glog.Infof("Max Inbound Peers: %d", config.MaxInboundPeers)
	glog.Infof("Protocol listening on port %d", config.ProtocolPort)

	if len(config.MinerPublicKeys) > 0 {
		glog.Infof("Mining with public keys: %s", config.MinerPublicKeys)
	}

	glog.Infof("Rate Limit Feerate: %d", config.RateLimitFeerate)
	glog.Infof("Min Feerate: %d", config.MinFeerate)
}<|MERGE_RESOLUTION|>--- conflicted
+++ resolved
@@ -1,13 +1,14 @@
 package cmd
 
 import (
-	"github.com/deso-protocol/core/lib"
-	"github.com/golang/glog"
-	"github.com/spf13/viper"
 	"net/url"
 	"os"
 	"path/filepath"
 	"strings"
+
+	"github.com/deso-protocol/core/lib"
+	"github.com/golang/glog"
+	"github.com/spf13/viper"
 )
 
 type Config struct {
@@ -79,11 +80,7 @@
 	LogDBSummarySnapshots bool
 	DatadogProfiler       bool
 	TimeEvents            bool
-<<<<<<< HEAD
 	NoLogToStdErr         bool
-=======
-	LogToStdErr           bool
->>>>>>> ee96f775
 
 	// State Syncer
 	StateChangeDir                 string
@@ -197,7 +194,7 @@
 	config.LogDBSummarySnapshots = viper.GetBool("log-db-summary-snapshots")
 	config.DatadogProfiler = viper.GetBool("datadog-profiler")
 	config.TimeEvents = viper.GetBool("time-events")
-	config.LogToStdErr = true
+	config.NoLogToStdErr = false
 
 	// State Syncer
 	config.StateChangeDir = viper.GetString("state-change-dir")
