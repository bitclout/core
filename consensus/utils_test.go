//go:build relic

package consensus

import (
	"testing"

	"github.com/deso-protocol/core/bls"
	"github.com/deso-protocol/core/collections/bitset"
	"github.com/holiman/uint256"
	"github.com/stretchr/testify/require"
)

func TestIsValidSuperMajorityQuorumCertificate(t *testing.T) {
	// Test malformed QC
	{
		require.False(t, IsValidSuperMajorityQuorumCertificate(nil, createDummyValidatorList()))
	}

	// Test malformed validator list
	{
		require.False(t, IsValidSuperMajorityQuorumCertificate(createDummyQC(1, createDummyBlockHash()), nil))
	}

	// Set up test validator data
	validatorPrivateKey1 := createDummyBLSPrivateKey()
	validatorPrivateKey2 := createDummyBLSPrivateKey()
	validatorPrivateKey3 := createDummyBLSPrivateKey()

	validator1 := validator{
		publicKey:   validatorPrivateKey1.PublicKey(),
		stakeAmount: uint256.NewInt().SetUint64(3),
	}

	validator2 := validator{
		publicKey:   validatorPrivateKey2.PublicKey(),
		stakeAmount: uint256.NewInt().SetUint64(2),
	}

	validator3 := validator{
		publicKey:   validatorPrivateKey3.PublicKey(),
		stakeAmount: uint256.NewInt().SetUint64(1),
	}

	validators := []Validator{&validator1, &validator2, &validator3}

	// Set up the block hash and view
	blockHash := createDummyBlockHash()
	view := uint64(10)

	// Compute the signature payload
	signaturePayload := GetVoteSignaturePayload(view, blockHash)

	// Test with no super-majority stake
	{
		validator1Signature, err := validatorPrivateKey1.Sign(signaturePayload[:])
		require.NoError(t, err)

		qc := quorumCertificate{
			blockHash: blockHash,
			view:      view,
			aggregatedSignature: &aggregatedSignature{
				signersList: bitset.NewBitset().FromBytes([]byte{0x1}), // 0b0001, which represents validator 1
				signature:   validator1Signature,
			},
		}

		require.False(t, IsValidSuperMajorityQuorumCertificate(&qc, validators))
	}

	// Test with 5/6 super-majority stake
	{
		validator1Signature, err := validatorPrivateKey1.Sign(signaturePayload[:])
		require.NoError(t, err)

		validator2Signature, err := validatorPrivateKey2.Sign(signaturePayload[:])
		require.NoError(t, err)

		// Aggregate the two validators' signatures
		signature, err := bls.AggregateSignatures([]*bls.Signature{validator1Signature, validator2Signature})
		require.NoError(t, err)

		qc := quorumCertificate{
			blockHash: blockHash,
			view:      view,
			aggregatedSignature: &aggregatedSignature{
				signersList: bitset.NewBitset().FromBytes([]byte{0x3}), // 0b0011, which represents validators 1 and 2
				signature:   signature,
			},
		}

		require.True(t, IsValidSuperMajorityQuorumCertificate(&qc, validators))
	}
}

func TestIsValidSuperMajorityAggregateQuorumCertificate(t *testing.T) {
	// Test malformed aggregate QC
	{
		require.False(t, IsValidSuperMajorityAggregateQuorumCertificate(nil, createDummyValidatorList()))
	}

	// Test malformed validator set
	{
		require.False(t, IsValidSuperMajorityAggregateQuorumCertificate(createDummyAggQc(2, 1), nil))
	}

	// Set up test validator data
	validatorPrivateKey1 := createDummyBLSPrivateKey()
	validatorPrivateKey2 := createDummyBLSPrivateKey()
	validatorPrivateKey3 := createDummyBLSPrivateKey()

	validator1 := validator{
		publicKey:   validatorPrivateKey1.PublicKey(),
		stakeAmount: uint256.NewInt().SetUint64(3),
	}

	validator2 := validator{
		publicKey:   validatorPrivateKey2.PublicKey(),
		stakeAmount: uint256.NewInt().SetUint64(2),
	}

	validator3 := validator{
		publicKey:   validatorPrivateKey3.PublicKey(),
		stakeAmount: uint256.NewInt().SetUint64(1),
	}

	validators := []Validator{&validator1, &validator2, &validator3}

	// Set up the block hash and view
	dummyBlockHash := createDummyBlockHash()
	view := uint64(10)

	// Compute the signature payload
	signaturePayload := GetVoteSignaturePayload(view, dummyBlockHash)

	// Compute the aggregate signature payload
	timeoutPayload := GetTimeoutSignaturePayload(view+2, view)

	validator1Signature, err := validatorPrivateKey1.Sign(signaturePayload[:])
	require.NoError(t, err)
	validator2Signature, err := validatorPrivateKey2.Sign(signaturePayload[:])
	require.NoError(t, err)
	aggSig, err := bls.AggregateSignatures([]*bls.Signature{validator1Signature, validator2Signature})
	highQC := quorumCertificate{
		blockHash: dummyBlockHash,
		view:      view,
		aggregatedSignature: &aggregatedSignature{
			signersList: bitset.NewBitset().FromBytes([]byte{0x3}), // 0b0011, which represents validators 1 and 2
			signature:   aggSig,
		},
	}

	// Test with no super-majority stake
	{
		validator1TimeoutSignature, err := validatorPrivateKey1.Sign(timeoutPayload[:])
		require.NoError(t, err)
		qc := aggregateQuorumCertificate{
			view:        view + 2,
			highQC:      &highQC,
			highQCViews: []uint64{view},
			aggregatedSignature: &aggregatedSignature{
				signersList: bitset.NewBitset().FromBytes([]byte{0x1}), // 0b0001, which represents validator 1
				signature:   validator1TimeoutSignature,
			},
		}
		require.False(t, IsValidSuperMajorityAggregateQuorumCertificate(&qc, validators))
	}

	// Test with 5/6 super-majority stake
	{
		validator1TimeoutSignature, err := validatorPrivateKey1.Sign(timeoutPayload[:])
		require.NoError(t, err)
		// For fun, let's have validator 2 sign a timeout payload where its high QC is further behind.
		validator2TimeoutPayload := GetTimeoutSignaturePayload(view+2, view-1)
		validator2TimeoutSignature, err := validatorPrivateKey2.Sign(validator2TimeoutPayload[:])
		require.NoError(t, err)

		timeoutAggSig, err := bls.AggregateSignatures([]*bls.Signature{validator1TimeoutSignature, validator2TimeoutSignature})
		require.NoError(t, err)
		qc := aggregateQuorumCertificate{
			view:        view + 2,
			highQC:      &highQC,
			highQCViews: []uint64{view, view - 1},
			aggregatedSignature: &aggregatedSignature{
				signersList: bitset.NewBitset().FromBytes([]byte{0x3}), // 0b0011, which represents validators 1 and 2
				signature:   timeoutAggSig,
			},
		}
		require.True(t, IsValidSuperMajorityAggregateQuorumCertificate(&qc, validators))
	}
}

func TestIsProperlyFormedBlock(t *testing.T) {
	// Test nil block
	{
		require.False(t, isProperlyFormedBlock(nil))
	}

	// Test zero height
	{
		block := block{height: 0, view: 2, blockHash: createDummyBlockHash(), qc: createDummyQC(1, createDummyBlockHash())}
		require.False(t, isProperlyFormedBlock(&block))
	}

	// Test zero view
	{
		block := block{height: 1, view: 0, blockHash: createDummyBlockHash(), qc: createDummyQC(0, createDummyBlockHash())}
		require.False(t, isProperlyFormedBlock(&block))
	}

	// Test nil block hash
	{
		block := block{height: 1, view: 1, blockHash: nil, qc: createDummyQC(0, createDummyBlockHash())}
		require.False(t, isProperlyFormedBlock(&block))
	}

	// Test nil QC
	{
		block := block{height: 1, view: 1, blockHash: createDummyBlockHash(), qc: nil}
		require.False(t, isProperlyFormedBlock(&block))
	}

	// Test valid block
	{
		require.True(t, isProperlyFormedBlock(createDummyBlock(2)))
	}
}

func TestIsProperlyFormedValidatorSet(t *testing.T) {
	// Test empty slice
	{
		require.False(t, isProperlyFormedValidatorSet([]Validator{}))
	}

	// Test nil validator
	{
		require.False(t, isProperlyFormedValidatorSet([]Validator{nil}))
	}

	// Test nil public key
	{
		validator := validator{publicKey: nil, stakeAmount: uint256.NewInt().SetUint64(1)}
		require.False(t, isProperlyFormedValidatorSet([]Validator{&validator}))
	}

	// Test nil stake amount
	{
		validator := validator{publicKey: createDummyBLSPublicKey(), stakeAmount: nil}
		require.False(t, isProperlyFormedValidatorSet([]Validator{&validator}))
	}

	// Test zero stake amount
	{
		validator := validator{publicKey: createDummyBLSPublicKey(), stakeAmount: uint256.NewInt()}
		require.False(t, isProperlyFormedValidatorSet([]Validator{&validator}))
	}

	// Test valid validator
	{
		validator := validator{publicKey: createDummyBLSPublicKey(), stakeAmount: uint256.NewInt().SetUint64(1)}
		require.True(t, isProperlyFormedValidatorSet([]Validator{&validator}))
	}
}

func TestIsProperlyFormedVote(t *testing.T) {
	// Test nil value
	{
		require.False(t, IsProperlyFormedVote(nil))
	}

	// Test zero-value view
	{
		vote := createDummyVoteMessage(0)
		require.False(t, IsProperlyFormedVote(vote))
	}

	// Test nil block hash
	{
		vote := createDummyVoteMessage(1)
		vote.blockHash = nil
		require.False(t, IsProperlyFormedVote(vote))
	}

	// Test nil public key
	{
		vote := createDummyVoteMessage(1)
		vote.publicKey = nil
		require.False(t, IsProperlyFormedVote(vote))
	}

	// Test nil signature
	{
		vote := createDummyVoteMessage(1)
		vote.signature = nil
		require.False(t, IsProperlyFormedVote(vote))
	}

	// Test happy path
	{
		vote := createDummyVoteMessage(1)
		require.True(t, IsProperlyFormedVote(vote))
	}
}

func TestIsProperlyFormedTimeout(t *testing.T) {
	// Test nil value
	{
		require.False(t, IsProperlyFormedTimeout(nil))
	}

	// Test zero-value view
	{
		timeout := createDummyTimeoutMessage(0)
		require.False(t, IsProperlyFormedTimeout(timeout))
	}

	// Test nil high QC
	{
		timeout := createDummyTimeoutMessage(2)
		timeout.highQC = nil
		require.False(t, IsProperlyFormedTimeout(timeout))
	}

	// Test nil public key
	{
		timeout := createDummyTimeoutMessage(2)
		timeout.publicKey = nil
		require.False(t, IsProperlyFormedTimeout(timeout))
	}

	// Test nil signature
	{
		timeout := createDummyTimeoutMessage(2)
		timeout.signature = nil
		require.False(t, IsProperlyFormedTimeout(timeout))
	}

	// Test malformed high QC
	{
		highQC := createDummyQC(1, createDummyBlockHash())
		highQC.aggregatedSignature = nil
		timeout := createTimeoutMessageWithPrivateKeyAndHighQC(2, createDummyBLSPrivateKey(), highQC)
		require.False(t, isProperlyFormedTimeout(timeout))
	}

	// Test happy path
	{
<<<<<<< HEAD
		timeout := createDummyTimeoutMessage(1)
		require.True(t, IsProperlyFormedTimeout(timeout))
=======
		timeout := createDummyTimeoutMessage(2)
		require.True(t, isProperlyFormedTimeout(timeout))
>>>>>>> 275586b3
	}
}

func TestIsSuperMajorityStake(t *testing.T) {
	// Test nil values
	{
		require.False(t, isSuperMajorityStake(nil, nil))
	}

	// Test zero values
	{
		require.False(t, isSuperMajorityStake(uint256.NewInt(), uint256.NewInt()))
	}

	// Test stake amount greater than total stake
	{
		require.False(t, isSuperMajorityStake(uint256.NewInt().SetUint64(2), uint256.NewInt().SetUint64(1)))
	}

	// Test stake amount much less than super majority
	{
		stake := uint256.NewInt().SetUint64(1)
		totalStake := uint256.NewInt().SetUint64(1000)
		require.False(t, isSuperMajorityStake(stake, totalStake))
	}

	// Test stake amount less than super majority
	{
		stake := uint256.NewInt().SetUint64(666)
		totalStake := uint256.NewInt().SetUint64(1000)
		require.False(t, isSuperMajorityStake(stake, totalStake))
	}

	// Test stake amount equal to super majority
	{
		stake := uint256.NewInt().SetUint64(667)
		totalStake := uint256.NewInt().SetUint64(1000)
		require.True(t, isSuperMajorityStake(stake, totalStake))
	}

	// Test stake amount greater than super majority
	{
		stake := uint256.NewInt().SetUint64(668)
		totalStake := uint256.NewInt().SetUint64(1000)
		require.True(t, isSuperMajorityStake(stake, totalStake))
	}

	// Test stake amount much greater than super majority
	{
		stake := uint256.NewInt().SetUint64(999)
		totalStake := uint256.NewInt().SetUint64(1000)
		require.True(t, isSuperMajorityStake(stake, totalStake))
	}

	// Test stake amount equal to total stake
	{
		totalStake := uint256.NewInt().SetUint64(1000)
		require.True(t, isSuperMajorityStake(totalStake, totalStake))
	}
}<|MERGE_RESOLUTION|>--- conflicted
+++ resolved
@@ -340,18 +340,13 @@
 		highQC := createDummyQC(1, createDummyBlockHash())
 		highQC.aggregatedSignature = nil
 		timeout := createTimeoutMessageWithPrivateKeyAndHighQC(2, createDummyBLSPrivateKey(), highQC)
-		require.False(t, isProperlyFormedTimeout(timeout))
+		require.False(t, IsProperlyFormedTimeout(timeout))
 	}
 
 	// Test happy path
 	{
-<<<<<<< HEAD
-		timeout := createDummyTimeoutMessage(1)
+		timeout := createDummyTimeoutMessage(2)
 		require.True(t, IsProperlyFormedTimeout(timeout))
-=======
-		timeout := createDummyTimeoutMessage(2)
-		require.True(t, isProperlyFormedTimeout(timeout))
->>>>>>> 275586b3
 	}
 }
 
